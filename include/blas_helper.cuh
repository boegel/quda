#pragma once

#include <color_spinor_field.h>
#include <reduce_helper.h>

//#define QUAD_SUM
#ifdef QUAD_SUM
#include <dbldbl.h>
#endif

namespace quda
{

  template <bool X_ = false, bool Y_ = false, bool Z_ = false, bool W_ = false, bool V_ = false> struct memory_access {
    static constexpr bool X = X_;
    static constexpr bool Y = Y_;
    static constexpr bool Z = Z_;
    static constexpr bool W = W_;
    static constexpr bool V = V_;
  };

  __host__ __device__ inline double set(double &x) { return x; }
  __host__ __device__ inline double2 set(double2 &x) { return x; }
  __host__ __device__ inline double3 set(double3 &x) { return x; }
  __host__ __device__ inline double4 set(double4 &x) { return x; }
  __host__ __device__ inline void sum(double &a, double &b) { a += b; }
  __host__ __device__ inline void sum(double2 &a, double2 &b)
  {
    a.x += b.x;
    a.y += b.y;
  }
  __host__ __device__ inline void sum(double3 &a, double3 &b)
  {
    a.x += b.x;
    a.y += b.y;
    a.z += b.z;
  }
  __host__ __device__ inline void sum(double4 &a, double4 &b)
  {
    a.x += b.x;
    a.y += b.y;
    a.z += b.z;
    a.w += b.w;
  }

#ifdef QUAD_SUM
  __host__ __device__ inline double set(doubledouble &a) { return a.head(); }
  __host__ __device__ inline double2 set(doubledouble2 &a) { return make_double2(a.x.head(), a.y.head()); }
  __host__ __device__ inline double3 set(doubledouble3 &a) { return make_double3(a.x.head(), a.y.head(), a.z.head()); }
  __host__ __device__ inline void sum(double &a, doubledouble &b) { a += b.head(); }
  __host__ __device__ inline void sum(double2 &a, doubledouble2 &b)
  {
    a.x += b.x.head();
    a.y += b.y.head();
  }
  __host__ __device__ inline void sum(double3 &a, doubledouble3 &b)
  {
    a.x += b.x.head();
    a.y += b.y.head();
    a.z += b.z.head();
  }
#endif

  // Vector types used for AoS load-store on CPU
  template <> struct VectorType<double, 24> {
    using type = vector_type<double, 24>;
  };
  template <> struct VectorType<float, 24> {
    using type = vector_type<float, 24>;
  };
  template <> struct VectorType<short, 24> {
    using type = vector_type<short, 24>;
  };
  template <> struct VectorType<int8_t, 24> {
    using type = vector_type<int8_t, 24>;
  };
  template <> struct VectorType<double, 6> {
    using type = vector_type<double, 6>;
  };
  template <> struct VectorType<float, 6> {
    using type = vector_type<float, 6>;
  };
  template <> struct VectorType<short, 6> {
    using type = vector_type<short, 6>;
  };
  template <> struct VectorType<int8_t, 6> {
    using type = vector_type<int8_t, 6>;
  };

  namespace blas
  {

    template <typename store_t, bool is_fixed> struct SpinorNorm {
      using norm_t = float;
      norm_t *norm;
      unsigned int cb_norm_offset;

      SpinorNorm() : norm(nullptr), cb_norm_offset(0) {}

      SpinorNorm(const ColorSpinorField &x) :
        norm((norm_t *)x.Norm()),
        cb_norm_offset(x.NormBytes() / (2 * sizeof(norm_t)))
      {
      }

      void set(const ColorSpinorField &x)
      {
        norm = (norm_t *)x.Norm();
        cb_norm_offset = x.NormBytes() / (2 * sizeof(norm_t));
      }

      __device__ __host__ inline norm_t load_norm(const int i, const int parity = 0) const
      {
        return norm[cb_norm_offset * parity + i];
      }

      template <typename real, int n>
      __device__ __host__ inline norm_t store_norm(const vector_type<complex<real>, n> &v, int x, int parity)
      {
        norm_t max_[n];
        // two-pass to increase ILP (assumes length divisible by two, e.g. complex-valued)
#pragma unroll
        for (int i = 0; i < n; i++) max_[i] = fmaxf(fabsf((norm_t)v[i].real()), fabsf((norm_t)v[i].imag()));
        norm_t scale = 0.0;
#pragma unroll
        for (int i = 0; i < n; i++) scale = fmaxf(max_[i], scale);
        norm[x + parity * cb_norm_offset] = scale;

<<<<<<< HEAD
#if defined( __CUDA_ARCH__ ) || defined( __HIP_DEVICE_COMPILE__ )
        return __fdividef(fixedMaxValue<store_t>::value, scale);
#else
        return fixedMaxValue<store_t>::value / scale;
#endif
=======
        return fdivide(fixedMaxValue<store_t>::value, scale);
>>>>>>> 36c994ce
      }

      norm_t *Norm() { return norm; }
    };

    template <typename store_type_t> struct SpinorNorm<store_type_t, false> {
      using norm_t = float;
      SpinorNorm() {}
      SpinorNorm(const ColorSpinorField &) {}
      void set(const ColorSpinorField &) {}
      __device__ __host__ inline norm_t load_norm(const int, const int = 0) const { return 1.0; }
      template <typename real, int n>
      __device__ __host__ inline norm_t store_norm(const vector_type<complex<real>, n> &, int, int)
      {
        return 1.0;
      }
      void backup(char **, size_t) {}
      void restore(char **, size_t) {}
      norm_t *Norm() { return nullptr; }
    };

    /**
       @param RegType Register type used in kernel
       @param InterType Intermediate format - RegType precision with StoreType ordering
       @param StoreType Type used to store field in memory
       @param N Length of vector of RegType elements that this Spinor represents
    */
    template <typename store_t, int N> struct Spinor : SpinorNorm<store_t, isFixed<store_t>::value> {
      using SN = SpinorNorm<store_t, isFixed<store_t>::value>;
      using Vector = typename VectorType<store_t, N>::type;
      store_t *spinor;
      int stride;
      unsigned int cb_offset;

      Spinor() : SN(), spinor(nullptr), stride(0), cb_offset(0) {}

      Spinor(const ColorSpinorField &x) :
        SN(x),
        spinor(static_cast<store_t *>(const_cast<ColorSpinorField &>(x).V())),
        stride(x.Stride()),
        cb_offset(x.Bytes() / (2 * sizeof(store_t) * N))
      {
      }

      void set(const ColorSpinorField &x)
      {
        SN::set(x);
        spinor = static_cast<store_t *>(const_cast<ColorSpinorField &>(x).V());
        stride = x.Stride();
        cb_offset = x.Bytes() / (2 * sizeof(store_t) * N);
      }

      template <typename real, int n>
      __device__ __host__ inline void load(vector_type<complex<real>, n> &v, int x, int parity = 0) const
      {
        constexpr int len = 2 * n; // real-valued length
        float nrm = isFixed<store_t>::value ? SN::load_norm(x, parity) : 0.0;

        vector_type<real, len> v_;

        constexpr int M = len / N;
#pragma unroll
        for (int i = 0; i < M; i++) {
          // first load from memory
          Vector vecTmp = vector_load<Vector>(spinor, parity * cb_offset + x + stride * i);
          // now copy into output and scale
#pragma unroll
          for (int j = 0; j < N; j++) copy_and_scale(v_[i * N + j], reinterpret_cast<store_t *>(&vecTmp)[j], nrm);
        }

        for (int i = 0; i < n; i++) { v[i] = complex<real>(v_[2 * i + 0], v_[2 * i + 1]); }
      }

      template <typename real, int n>
      __device__ __host__ inline void save(const vector_type<complex<real>, n> &v, int x, int parity = 0)
      {
        constexpr int len = 2 * n; // real-valued length
        vector_type<real, len> v_;

        if (isFixed<store_t>::value) {
          real scale_inv = SN::template store_norm<real, n>(v, x, parity);
#pragma unroll
          for (int i = 0; i < n; i++) {
            v_[2 * i + 0] = scale_inv * v[i].real();
            v_[2 * i + 1] = scale_inv * v[i].imag();
          }
        } else {
#pragma unroll
          for (int i = 0; i < n; i++) {
            v_[2 * i + 0] = v[i].real();
            v_[2 * i + 1] = v[i].imag();
          }
        }

        constexpr int M = len / N;
#pragma unroll
        for (int i = 0; i < M; i++) {
          Vector vecTmp;
          // first do scalar copy converting into storage type
#pragma unroll
          for (int j = 0; j < N; j++) copy_scaled(reinterpret_cast<store_t *>(&vecTmp)[j], v_[i * N + j]);
          // second do vectorized copy into memory
          vector_store(spinor, parity * cb_offset + x + stride * i, vecTmp);
        }
      }
    };

    // n_vector defines the granularity of load/store, e.g., sets the
    // size of vector we load from memory
    template <typename store_t, bool GPU, int nSpin, bool site_unroll> constexpr int n_vector() { return 0; }

    // native ordering
    template <> constexpr int n_vector<double, true, 4, false>() { return 2; }
    template <> constexpr int n_vector<double, true, 1, false>() { return 2; }

    template <> constexpr int n_vector<double, true, 4, true>() { return 2; }
    template <> constexpr int n_vector<double, true, 1, true>() { return 2; }

    template <> constexpr int n_vector<float, true, 4, false>() { return 4; }
    template <> constexpr int n_vector<float, true, 1, false>() { return 4; }

    template <> constexpr int n_vector<float, true, 4, true>() { return 4; }
    template <> constexpr int n_vector<float, true, 1, true>() { return 2; }

#ifdef FLOAT8
    template <> constexpr int n_vector<short, true, 4, true>() { return 8; }
#else
    template <> constexpr int n_vector<short, true, 4, true>() { return 4; }
#endif
    template <> constexpr int n_vector<short, true, 1, true>() { return 2; }

#ifdef FLOAT8
    template <> constexpr int n_vector<int8_t, true, 4, true>() { return 8; }
#else
    template <> constexpr int n_vector<int8_t, true, 4, true>() { return 4; }
#endif
    template <> constexpr int n_vector<int8_t, true, 1, true>() { return 2; }

    // Just use float-2/float-4 ordering on CPU when not site unrolling
    template <> constexpr int n_vector<double, false, 4, false>() { return 2; }
    template <> constexpr int n_vector<double, false, 1, false>() { return 2; }
    template <> constexpr int n_vector<float, false, 4, false>() { return 4; }
    template <> constexpr int n_vector<float, false, 1, false>() { return 4; }

    // AoS ordering is used on CPU uses when we are site unrolling
    template <> constexpr int n_vector<double, false, 4, true>() { return 24; }
    template <> constexpr int n_vector<double, false, 1, true>() { return 6; }
    template <> constexpr int n_vector<float, false, 4, true>() { return 24; }
    template <> constexpr int n_vector<float, false, 1, true>() { return 6; }
    template <> constexpr int n_vector<short, false, 4, true>() { return 24; }
    template <> constexpr int n_vector<short, false, 1, true>() { return 6; }
    template <> constexpr int n_vector<int8_t, false, 4, true>() { return 24; }
    template <> constexpr int n_vector<int8_t, false, 1, true>() { return 6; }

    template <template <typename...> class Functor,
              template <template <typename...> class, typename store_t, typename y_store_t, int, typename> class Blas,
              typename T, typename store_t, typename y_store_t, typename V, typename... Args>
#if defined(NSPIN1) || defined(NSPIN2) || defined(NSPIN4)
    constexpr void instantiate(const T &a, const T &b, const T &c, V &x, Args &&... args)
    {
      if (x.Nspin() == 4 || x.Nspin() == 2) {
#if defined(NSPIN4) || defined(NSPIN2)
        // Nspin-2 takes Nspin-4 path here, and we check for this later
        Blas<Functor, store_t, y_store_t, 4, T>(a, b, c, x, args...);
#else
        errorQuda("blas has not been built for Nspin=%d fields", x.Nspin());
#endif
      } else {
#if defined(NSPIN1)
        Blas<Functor, store_t, y_store_t, 1, T>(a, b, c, x, args...);
#else
        errorQuda("blas has not been built for Nspin=%d fields", x.Nspin());
#endif
      }
    }
#else
    constexpr void instantiate(const T &, const T &, const T &, V &x, Args &&...)
    {
      errorQuda("blas has not been built for Nspin=%d fields", x.Nspin());
    }
#endif

    // The instantiate helpers are used to instantiate the precision
    // and spin for the blas and reduce kernels

    template <template <typename...> class Functor,
              template <template <typename...> class, typename store_t, typename y_store_t, int, typename> class Blas,
              bool mixed, typename T, typename store_t, typename V, typename... Args>
    constexpr typename std::enable_if<!mixed, void>::type instantiate(const T &a, const T &b, const T &c, V &x,
                                                                      Args &&... args)
    {
      return instantiate<Functor, Blas, T, store_t, store_t>(a, b, c, x, args...);
    }

    template <template <typename...> class Functor,
              template <template <typename...> class, typename store_t, typename y_store_t, int, typename> class Blas,
              bool mixed, typename T, typename x_store_t, typename V, typename... Args>
    constexpr typename std::enable_if<mixed, void>::type instantiate(const T &a, const T &b, const T &c, V &x, V &y,
                                                                     Args &&... args)
    {
      if (y.Precision() < x.Precision()) errorQuda("Y precision %d not supported", y.Precision());

      // use PromoteType to ensure we don't instantiate unwanted combinations (e.g., x > y)
      if (y.Precision() == QUDA_DOUBLE_PRECISION) {

#if !(QUDA_PRECISION & 8)
        if (x.Location() == QUDA_CUDA_FIELD_LOCATION)
          errorQuda("QUDA_PRECISION=%d does not enable double precision", QUDA_PRECISION);
#endif
        // always instantiate the double-precision template to allow CPU
        // fields through, and prevent double-precision GPU
        // instantiation using gpu_mapper
        instantiate<Functor, Blas, T, x_store_t, double>(a, b, c, x, y, args...);

      } else if (y.Precision() == QUDA_SINGLE_PRECISION) {
#if QUDA_PRECISION & 4
        instantiate<Functor, Blas, T, x_store_t, typename PromoteTypeId<x_store_t, float>::type>(a, b, c, x, y,
                                                                                                 args...);
#else
        errorQuda("QUDA_PRECISION=%d does not enable single precision", QUDA_PRECISION);
#endif
      } else if (y.Precision() == QUDA_HALF_PRECISION) {
#if QUDA_PRECISION & 2
        instantiate<Functor, Blas, T, x_store_t, typename PromoteTypeId<x_store_t, short>::type>(a, b, c, x, y,
                                                                                                 args...);
#else
        errorQuda("QUDA_PRECISION=%d does not enable half precision", QUDA_PRECISION);
#endif
      } else if (y.Precision() == QUDA_QUARTER_PRECISION) {
#if QUDA_PRECISION & 1
        instantiate<Functor, Blas, T, x_store_t, typename PromoteTypeId<x_store_t, int8_t>::type>(a, b, c, x, y,
                                                                                                args...);
#else
        errorQuda("QUDA_PRECISION=%d does not enable half precision", QUDA_PRECISION);
#endif
      } else {
        errorQuda("Unsupported precision %d\n", y.Precision());
      }
    }

    template <template <typename...> class Functor,
              template <template <typename...> class, typename store_t, typename y_store_t, int, typename> class Blas,
              bool mixed, typename T, typename V, typename... Args>
    constexpr void instantiate(const T &a, const T &b, const T &c, V &x, Args &&... args)
    {
      if (x.Precision() == QUDA_DOUBLE_PRECISION) {
#if !(QUDA_PRECISION & 8)
        if (x.Location() == QUDA_CUDA_FIELD_LOCATION)
          errorQuda("QUDA_PRECISION=%d does not enable double precision", QUDA_PRECISION);
#endif
        // always instantiate the double-precision template to allow CPU
        // fields through, and prevent double-precision GPU
        // instantiation using double_mapper
        instantiate<Functor, Blas, mixed, T, double>(a, b, c, x, args...);
      } else if (x.Precision() == QUDA_SINGLE_PRECISION) {
#if QUDA_PRECISION & 4
        instantiate<Functor, Blas, mixed, T, float>(a, b, c, x, args...);
#else
        errorQuda("QUDA_PRECISION=%d does not enable single precision", QUDA_PRECISION);
#endif
      } else if (x.Precision() == QUDA_HALF_PRECISION) {
#if QUDA_PRECISION & 2
        instantiate<Functor, Blas, mixed, T, short>(a, b, c, x, args...);
#else
        errorQuda("QUDA_PRECISION=%d does not enable half precision", QUDA_PRECISION);
#endif
      } else if (x.Precision() == QUDA_QUARTER_PRECISION) {
#if QUDA_PRECISION & 1
        instantiate<Functor, Blas, mixed, T, int8_t>(a, b, c, x, args...);
#else
        errorQuda("QUDA_PRECISION=%d does not enable quarter precision", QUDA_PRECISION);
#endif
      } else {
        errorQuda("Unsupported precision %d\n", x.Precision());
      }
    }

    /**
       @brief device_type_mapper In general we want to enable double
       precision blas always on the host, e.g., for running unit tests,
       but may not want to build double precision on the device, e.g., if
       we have a pure single precision build with QUDA_PRECISION=4.
       Thus we do not prevent the double precision template from being
       instantiated when the field precision is queried, but we can
       use device_type_mapper to demote the type prior to any kernel
       being instantiated.
     */
    template <typename T> struct device_type_mapper { using type = T; };
    template <> struct device_type_mapper<double> {
#if QUDA_PRECISION & 8
      using type = double;
#elif QUDA_PRECISION & 4
      using type = float;
#elif QUDA_PRECISION & 2
      using type = short;
#elif QUDA_PRECISION & 1
      using type = int8_t;
#endif
    };

    /**
      @brief host_type_mapper At present we do not support half or
      quarter precision on the host target.  Thus we use
      host_type_mapper to promote any half/quarter precision type to
      double or single to prevent the kernel prior to any kernel being
      instantiated to reduce template bloat.
     */
    template <typename T> struct host_type_mapper { using type = T; };
    template <> struct host_type_mapper<short> {
#if QUDA_PRECISION & 4
      using type = float;
#else
      using type = double;
#endif
    };
    template <> struct host_type_mapper<int8_t> {
#if QUDA_PRECISION & 4
      using type = float;
#else
      using type = double;
#endif
    };

  } // namespace blas

} // namespace quda<|MERGE_RESOLUTION|>--- conflicted
+++ resolved
@@ -126,15 +126,7 @@
         for (int i = 0; i < n; i++) scale = fmaxf(max_[i], scale);
         norm[x + parity * cb_norm_offset] = scale;
 
-<<<<<<< HEAD
-#if defined( __CUDA_ARCH__ ) || defined( __HIP_DEVICE_COMPILE__ )
-        return __fdividef(fixedMaxValue<store_t>::value, scale);
-#else
-        return fixedMaxValue<store_t>::value / scale;
-#endif
-=======
         return fdivide(fixedMaxValue<store_t>::value, scale);
->>>>>>> 36c994ce
       }
 
       norm_t *Norm() { return norm; }
