#ifndef _BLAS_MAGMA_H
#define _BLAS_MAGMA_H

#include <cuda.h>
#include <cuda_runtime.h>
#include <string>
#include <complex>
#include <cuComplex.h>
#include <stdio.h>

//MAGMA library interface 
//required for (incremental) EigCG solver

   class BlasMagmaArgs{
    private:

      //problem sizes:
      int m;
      int nev;
      int prec;
      int ldm;//(may include padding)

      //general magma library parameters:	
      int info;

      bool init;
      bool alloc;

      //magma params/objects:
      int llwork; 
      int lrwork;
      int liwork;

      int sideLR;

      int htsize;//MIN(l,k)-number of Householder reflectors, but we always have k <= MIN(m,n)
      int dtsize;//in general: MIN(m,k) for side = 'L' and MIN(n,k) for side = 'R'

      int lwork_max; 

      void *W;
      void *W2;
      void *hTau;
      void *dTau;

      void *lwork;
      void *rwork;
      int  *iwork;

    public:

<<<<<<< HEAD
      /*BlasMagmaArgs(const int prec) : m(0), nev(0), prec(sizeof(double)), ldm(0), info(-1), init(true), alloc(false),
	llwork(0), lrwork(0), liwork(0), sideLR(0), htsize(0), dtsize(0), lwork_max(0),
                                      W(0), W2(0), hTau(0), dTau(0), lwork(0), rwork(0), iwork(0) 
                                      {  }*/
=======
      BlasMagmaArgs() : prec(8), info(-1), init(true), alloc(false) {  }
>>>>>>> 700605bc

      BlasMagmaArgs(const int prec);

      BlasMagmaArgs(const int m, const int nev, const int ldm, const int prec);

      BlasMagmaArgs(const int m, const int ldm, const int prec);

      ~BlasMagmaArgs();

      //Initialization methods:
      static void OpenMagma();
      //
      static void CloseMagma();

      //Collection of methods for EigCG solver:
      void MagmaHEEVD(void *dTvecm, void *hTvalm, const int problem_size, bool host = false);
      //
      int  MagmaORTH_2nev(void *dTvecm, void *dTm);
      //
      void RestartV(void *dV, const int vld, const int vlen, const int vprec, void *dTevecm, void *dTm);

      //Collection of methods used for the initial guess vector deflation:

      //this accepts host routines, and employ either CPU or GPU, depending on problem size etc.
      void SolveProjMatrix(void* rhs, const int ldn, const int n, void* H, const int ldH);

      //GPU version of the above
      void SolveGPUProjMatrix(void* rhs, const int ldn, const int n, void* H, const int ldH);
      
      //Spinor matrix vector product:
      void SpinorMatVec(void *spinorOut, const void *spinorSetIn, const int sld, const int slen, const void *vec, const int vlen);
   };


#endif // _BLAS_MAGMA_H<|MERGE_RESOLUTION|>--- conflicted
+++ resolved
@@ -49,14 +49,7 @@
 
     public:
 
-<<<<<<< HEAD
-      /*BlasMagmaArgs(const int prec) : m(0), nev(0), prec(sizeof(double)), ldm(0), info(-1), init(true), alloc(false),
-	llwork(0), lrwork(0), liwork(0), sideLR(0), htsize(0), dtsize(0), lwork_max(0),
-                                      W(0), W2(0), hTau(0), dTau(0), lwork(0), rwork(0), iwork(0) 
-                                      {  }*/
-=======
       BlasMagmaArgs() : prec(8), info(-1), init(true), alloc(false) {  }
->>>>>>> 700605bc
 
       BlasMagmaArgs(const int prec);
 
