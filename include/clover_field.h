#pragma once

#include <array>
#include <quda_internal.h>
#include <lattice_field.h>
#include <comm_key.h>

namespace quda {

  namespace clover
  {

    inline bool isNative(QudaCloverFieldOrder order, QudaPrecision precision)
    {
      if (precision == QUDA_DOUBLE_PRECISION) {
        if (order == QUDA_FLOAT2_CLOVER_ORDER) return true;
      } else if (precision == QUDA_SINGLE_PRECISION || precision == QUDA_HALF_PRECISION
                 || precision == QUDA_QUARTER_PRECISION) {
        if (order == QUDA_FLOAT4_CLOVER_ORDER) return true;
      }
      return false;
    }

  } // namespace clover

  // Prefetch type
  enum class CloverPrefetchType {
    BOTH_CLOVER_PREFETCH_TYPE,    // clover and inverse
    CLOVER_CLOVER_PREFETCH_TYPE,  // clover only
    INVERSE_CLOVER_PREFETCH_TYPE, // inverse clover only
    INVALID_CLOVER_PREFETCH_TYPE = QUDA_INVALID_ENUM
  };

  struct CloverFieldParam : public LatticeFieldParam {
    bool direct; // whether to create the direct clover 
    bool inverse; // whether to create the inverse clover
    void *clover;
    void *norm;
    void *cloverInv;
    void *invNorm;
<<<<<<< HEAD
    double csw;  //! Clover coefficient
    double coeff;  //! Overall clover coefficient
    QudaTwistFlavorType twist_flavor;
=======
    double csw;   //! C_sw clover coefficient
    double coeff; //! Overall clover coefficient
    bool twisted; // whether to create twisted mass clover
>>>>>>> 6a3caa27
    double mu2;
    double epsilon2;
    double rho;

    QudaCloverFieldOrder order;
    QudaFieldCreate create;

    QudaFieldLocation location;

    /**
       @brief Helper function for setting the precision and corresponding
       field order for QUDA internal fields.
       @param precision The precision to use
       @param force_native Whether we should force the field order to be native
    */
    void setPrecision(QudaPrecision precision, bool force_native = false)
    {
      // is the current status in native field order?
      bool native = force_native ? true : clover::isNative(order, this->precision);
      this->precision = precision;
      this->ghost_precision = precision;

      if (native) {
        order = (precision == QUDA_DOUBLE_PRECISION) ? QUDA_FLOAT2_CLOVER_ORDER : QUDA_FLOAT4_CLOVER_ORDER;
      }
    }

    CloverFieldParam() :
      LatticeFieldParam(),
      direct(true),
      inverse(true),
      clover(nullptr),
      norm(nullptr),
      cloverInv(nullptr),
      invNorm(nullptr),
      twist_flavor(QUDA_TWIST_NO),
      mu2(0.0),
      epsilon2(0.0),
      rho(0.0),
      location(QUDA_INVALID_FIELD_LOCATION)
    {
    }

    CloverFieldParam(const CloverFieldParam &param) :
      LatticeFieldParam(param),
      direct(param.direct),
      inverse(param.inverse),
      clover(param.clover),
      norm(param.norm),
      cloverInv(param.cloverInv),
      invNorm(param.invNorm),
      twist_flavor(param.twist_flavor),
      mu2(param.mu2),
      epsilon2(param.epsilon2),
      rho(param.rho),
      location(param.location)
    {
    }

    CloverFieldParam(const CloverField &field);
  };

  std::ostream& operator<<(std::ostream& output, const CloverFieldParam& param);

  class CloverField : public LatticeField {

  protected:
    size_t bytes; // bytes allocated per clover full field 
    size_t norm_bytes; // sizeof each norm full field
    size_t length;
    size_t real_length;
    int nColor;
    int nSpin;

    void *clover;
    void *norm;
    void *cloverInv;
    void *invNorm;

    double csw;
    double coeff;
    double mu2; // chiral twisted mass squared
    double epsilon2; // flavour twisted mass squared
    double rho;
    QudaTwistFlavorType twist_flavor;

    QudaCloverFieldOrder order;
    QudaFieldCreate create;

    mutable std::array<double, 2> trlog;

    /**
       @brief Set the vol_string and aux_string for use in tuning
    */
    void setTuningString();

  public:
    CloverField(const CloverFieldParam &param);
    virtual ~CloverField();

    static CloverField *Create(const CloverFieldParam &param);

    void* V(bool inverse=false) { return inverse ? cloverInv : clover; }
    void* Norm(bool inverse=false) { return inverse ? invNorm : norm; }
    const void* V(bool inverse=false) const { return inverse ? cloverInv : clover; }
    const void* Norm(bool inverse=false) const { return inverse ? invNorm : norm; }

    /**
     * Define the parameter type for this field.
     */
    using param_type = CloverFieldParam;

    /**
       @return True if the field is stored in an internal field order
       for the given precision.
    */
    bool isNative() const { return clover::isNative(order, precision); }

    /**
       @return Pointer to array storing trlog on each parity
    */
    std::array<double, 2> &TrLog() const { return trlog; }

    /**
       @return The order of the field
     */
    QudaCloverFieldOrder Order() const { return order; }

    /**
       @return The size of the fieldallocation
     */
    size_t Bytes() const { return bytes; }

    /**
       @return The size of the norm allocation
     */
    size_t NormBytes() const { return norm_bytes; }

    /**
       @return The total bytes of allocation
     */
    size_t TotalBytes() const
    {
      int direct = V(false) ? 1 : 0;
      int inverse = V(true) ? 1 : 0;
      return (direct + inverse) * (bytes + norm_bytes);
    }

    /**
       @return Number of colors
    */
    int Ncolor() const { return nColor; }

    /**
       @return Number of spins
    */
    int Nspin() const { return nSpin; }

    /**
       @return Csw coefficient (does not include kappa)
    */
    double Csw() const { return csw; }

    /**
       @return Clover coefficient (explicitly includes kappa)
    */
    double Coeff() const { return coeff; }

    /**
       @return If the clover field is associated with twisted-clover fermions and which flavor type thereof
    */
    QudaTwistFlavorType TwistFlavor() const { return twist_flavor; }

    /**
       @return mu^2 factor baked into inverse clover field (for twisted-clover inverse)
    */
    double Mu2() const { return mu2; }

    /**
       @return epsilon^2 factor baked into inverse clover field (for non-deg twisted-clover inverse)
    */
    double Epsilon2() const { return epsilon2; }

    /**
       @return rho factor backed into the clover field, (for real
       diagonal additive Hasenbusch), e.g., A + rho
    */
    double Rho() const { return rho; }

    /**
       @brief Bakes in the rho factor into the clover field, (for real
       diagonal additive Hasenbusch), e.g., A + rho
    */
    void setRho(double rho);

    /**
       @brief Compute the L1 norm of the field
       @return L1 norm
     */
    double norm1(bool inverse = false) const;

    /**
       @brief Compute the L2 norm squared of the field
       @return L2 norm squared
     */
    double norm2(bool inverse = false) const;

    /**
       @brief Compute the absolute maximum of the field (Linfinity norm)
       @return Absolute maximum value
     */
    double abs_max(bool inverse = false) const;

    /**
       @brief Compute the absolute minimum of the field
       @return Absolute minimum value
     */
    double abs_min(bool inverse = false) const;

    /**
       @brief Backs up the CloverField
    */
    void backup() const;

    /**
       @brief Restores the CloverField
    */
    void restore() const;

    virtual int full_dim(int d) const { return x[d]; }
  };

  class cudaCloverField : public CloverField {

  private:
    void *even, *odd;
    void *evenNorm, *oddNorm;

    void *evenInv, *oddInv;
    void *evenInvNorm, *oddInvNorm;

    // computes the clover field given the input gauge field
    void compute(const cudaGaugeField &gauge);

  public:
    // create a cudaCloverField from a CloverFieldParam
    cudaCloverField(const CloverFieldParam &param);

    virtual ~cudaCloverField();

    /**
       @brief Copy into this CloverField from the generic CloverField src
       @param src The clover field from which we want to copy
       @param inverse Are we copying the inverse or direct field
     */
    void copy(const CloverField &src, bool inverse=true);

    /**
       Copy into this CloverField from the cpuCloverField cpu
       @param cpu The cpu clover field from which we want to copy
     */
    void loadCPUField(const cpuCloverField &cpu);

  
    /**
      Copy from this CloverField into cpuCloverField cpu
      @param cpu The cpu clover destination field
    */
    void saveCPUField(cpuCloverField &cpu) const;

    /**
      @brief If managed memory and prefetch is enabled, prefetch
      the clover, the norm field (as appropriate), and the inverse
      fields (as appropriate) to the CPU or the GPU.
      @param[in] mem_space Memory space we are prefetching to
      @param[in] stream Which stream to run the prefetch in (default 0)
    */
    void prefetch(QudaFieldLocation mem_space, qudaStream_t stream = device::get_default_stream()) const;

    /**
      @brief If managed memory and prefetch is enabled, prefetch
      the clover, norm field and/or the inverse
      fields as specified to the CPU or the GPU.
      @param[in] mem_space Memory space we are prefetching to
      @param[in] stream Which stream to run the prefetch in
      @param[in] type Whether to grab the clover, inverse, or both
      @param[in] parity Whether to grab the full clover or just the even/odd parity
    */
    void prefetch(QudaFieldLocation mem_space, qudaStream_t stream, CloverPrefetchType type,
                  QudaParity parity = QUDA_INVALID_PARITY) const;

    /**
      @brief Copy all contents of the field to a host buffer.
      @param[in] the host buffer to copy to.
    */
    virtual void copy_to_buffer(void *buffer) const;

    /**
      @brief Copy all contents of the field from a host buffer to this field.
      @param[in] the host buffer to copy from.
    */
    virtual void copy_from_buffer(void *buffer);

    friend class DiracClover;
    friend class DiracCloverPC;
    friend class DiracTwistedClover;
    friend class DiracTwistedCloverPC;
    friend struct FullClover;
  };

  // this is a place holder for a future host-side clover object
  class cpuCloverField : public CloverField {

  private:

  public:
    cpuCloverField(const CloverFieldParam &param);
    virtual ~cpuCloverField();

    /**
      @brief Copy all contents of the field to a host buffer.
      @param[in] the host buffer to copy to.
    */
    virtual void copy_to_buffer(void *buffer) const;

    /**
      @brief Copy all contents of the field from a host buffer to this field.
      @param[in] the host buffer to copy from.
    */
    virtual void copy_from_buffer(void *buffer);
  };

  /**
     This is a debugging function, where we cast a clover field into a
     spinor field so we can compute its L1 norm.
     @param a The clover field that we want the norm of
     @return The L1 norm of the gauge field
  */
  double norm1(const CloverField &u, bool inverse=false);

  /**
     This is a debugging function, where we cast a clover field into a
     spinor field so we can compute its L2 norm.
     @param a The clover field that we want the norm of
     @return The L2 norm squared of the gauge field
  */
  double norm2(const CloverField &a, bool inverse=false);


  // lightweight struct used to send pointers to cuda driver code
  struct FullClover {
    void *even;
    void *odd;
    void *evenNorm;
    void *oddNorm;
    QudaPrecision precision;
    size_t bytes; // sizeof each clover field (per parity)
    size_t norm_bytes; // sizeof each norm field (per parity)
    int stride; // stride (volume + pad)
    double rho; // rho additive factor

    FullClover(const cudaCloverField &clover, bool inverse = false) :
      precision(clover.precision),
      bytes(clover.bytes),
      norm_bytes(clover.norm_bytes),
      stride(clover.stride),
      rho(clover.rho)
    {
      if (inverse) {
        even = clover.evenInv;
        evenNorm = clover.evenInvNorm;
        odd = clover.oddInv;
        oddNorm = clover.oddInvNorm;
      } else {
        even = clover.even;
        evenNorm = clover.evenNorm;
        odd = clover.odd;
        oddNorm = clover.oddNorm;
      }
    }
  };

  /**
     @brief Driver for computing the clover field from the field
     strength tensor.
     @param[out] clover Compute clover field
     @param[in] fmunu Field strength tensor
     @param[in] coefft Clover coefficient
  */
  void computeClover(CloverField &clover, const GaugeField &fmunu, double coeff);

  /**
     @brief This generic function is used for copying the clover field where
     in the input and output can be in any order and location.

     @param out The output field to which we are copying
     @param in The input field from which we are copying
     @param inverse Whether we are copying the inverse term or not
     @param location The location of where we are doing the copying (CPU or CUDA)
     @param Out The output buffer (optional)
     @param In The input buffer (optional)
     @param outNorm The output norm buffer (optional)
     @param inNorm The input norm buffer (optional)
  */
  void copyGenericClover(CloverField &out, const CloverField &in, bool inverse,
			 QudaFieldLocation location, void *Out=0, void *In=0, void *outNorm=0, void *inNorm=0);
  


  /**
     @brief This function compute the Cholesky decomposition of each clover
     matrix and stores the clover inverse field.

     @param clover The clover field (contains both the field itself and its inverse)
     @param computeTraceLog Whether to compute the trace logarithm of the clover term
  */
  void cloverInvert(CloverField &clover, bool computeTraceLog);

  /**
     @brief This function adds a real scalar onto the clover diagonal (only to the direct field not the inverse)

     @param clover The clover field
     @param rho Real scalar to be added on
  */
  void cloverRho(CloverField &clover, double rho);

  /**
     @brief Compute the force contribution from the solver solution fields
   
     Force(x, mu) = U(x, mu) * sum_i=1^nvec ( P_mu^+ x(x+mu) p(x)^\dag  +  P_mu^- p(x+mu) x(x)^\dag )

      M = A_even - kappa^2 * Dslash * A_odd^{-1} * Dslash
      x(even) = M^{-1} b(even)
      x(odd)  = A_odd^{-1} * Dslash * x(even)
      p(even) = M * x(even)
      p(odd)  = A_odd^{-1} * Dslash^dag * M * x(even). 

     @param force[out,in] The resulting force field
     @param U The input gauge field
     @param x Solution field (both parities)
     @param p Intermediate vectors (both parities)
     @param coeff Multiplicative coefficient (e.g., dt * residue)
   */
  void computeCloverForce(GaugeField& force, const GaugeField& U,
			  std::vector<ColorSpinorField*> &x, std::vector<ColorSpinorField*> &p,
			  std::vector<double> &coeff);
  /**
     @brief Compute the outer product from the solver solution fields
     arising from the diagonal term of the fermion bilinear in
     direction mu,nu and sum to outer product field.

     @param oprod[out,in] Computed outer product field (tensor matrix field)
     @param x[in] Solution field (both parities)
     @param p[in] Intermediate vectors (both parities)
     @coeff coeff[in] Multiplicative coefficient (e.g., dt * residiue), one for each parity
  */
  void computeCloverSigmaOprod(GaugeField& oprod,
			       std::vector<ColorSpinorField*> &x,
			       std::vector<ColorSpinorField*> &p,
			       std::vector< std::vector<double> > &coeff);
  /**
     @brief Compute the matrix tensor field necessary for the force calculation from
     the clover trace action.  This computes a tensor field [mu,nu].

     @param output The computed matrix field (tensor matrix field)
     @param clover The input clover field
     @param coeff  Scalar coefficient multiplying the result (e.g., stepsize)
   */
  void computeCloverSigmaTrace(GaugeField &output, const CloverField &clover, double coeff);

  /**
     @brief Compute the derivative of the clover matrix in the direction
     mu,nu and compute the resulting force given the outer-product
     field

     @param force The computed force field (read/write update)
     @param gauge The input gauge field
     @param oprod The input outer-product field (tensor matrix field)
     @param coeff Multiplicative coefficient (e.g., clover coefficient)
     @param parity The field parity we are working on 
   */
  void cloverDerivative(GaugeField &force, GaugeField &gauge, GaugeField &oprod, double coeff, QudaParity parity);

  /**
    @brief This function is used for copying from a source clover field to a destination clover field
      with an offset.
    @param out The output field to which we are copying
    @param in The input field from which we are copying
    @param offset The offset for the larger field between out and in.
    @param pc_type Whether the field order uses 4d or 5d even-odd preconditioning.
 */
  void copyFieldOffset(CloverField &out, const CloverField &in, CommKey offset, QudaPCType pc_type);

  /**
     @brief Helper function that returns whether we have enabled
     dynamic clover inversion or not.
   */
  constexpr bool dynamic_clover_inverse()
  {
#ifdef DYNAMIC_CLOVER
    return true;
#else
    return false;
#endif
  }

} // namespace quda<|MERGE_RESOLUTION|>--- conflicted
+++ resolved
@@ -38,15 +38,9 @@
     void *norm;
     void *cloverInv;
     void *invNorm;
-<<<<<<< HEAD
     double csw;  //! Clover coefficient
     double coeff;  //! Overall clover coefficient
     QudaTwistFlavorType twist_flavor;
-=======
-    double csw;   //! C_sw clover coefficient
-    double coeff; //! Overall clover coefficient
-    bool twisted; // whether to create twisted mass clover
->>>>>>> 6a3caa27
     double mu2;
     double epsilon2;
     double rho;
