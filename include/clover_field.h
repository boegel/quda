--- conflicted
+++ resolved
@@ -83,14 +83,8 @@
     bool inverse;     /** whether to create the inverse clover */
     void *clover;
     void *cloverInv;
-<<<<<<< HEAD
-    double csw;  //! C_sw clover coefficient
-    double coeff;  //! Overall clover coefficient
-=======
-    void *invNorm;
     double csw;   //! C_sw clover coefficient
     double coeff; //! Overall clover coefficient
->>>>>>> 20d7953f
     bool twisted; // whether to create twisted mass clover
     double mu2;
     double rho;
@@ -206,13 +200,9 @@
     QudaCloverFieldOrder order;
     QudaFieldCreate create;
 
-<<<<<<< HEAD
     QudaFieldLocation location;
 
-    mutable std::array<double, 2> trlog;
-=======
     mutable array<double, 2> trlog;
->>>>>>> 20d7953f
 
     /**
        @brief Set the vol_string and aux_string for use in tuning
@@ -275,13 +265,9 @@
     QudaFieldLocation Location() const { return location; }
 
     /**
-       @return Pointer to array storing trlog on each parity
-    */
-<<<<<<< HEAD
-    std::array<double, 2>& TrLog() const { return trlog; }
-=======
+       @return Array storing trlog on each parity
+    */
     auto &TrLog() const { return trlog; }
->>>>>>> 20d7953f
 
     /**
        @return The order of the field
