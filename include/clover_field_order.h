--- conflicted
+++ resolved
@@ -802,11 +802,7 @@
           errorQuda("Invalid clover order %d for this accessor", clover.Order());
         }
         offdiag = clover_ ? ((Float **)clover_)[0] : ((Float **)clover.V(inverse))[0];
-<<<<<<< HEAD
-        diag = clover_ ? ((Float**)clover_)[1] : ((Float**)clover.V(inverse))[1];
-=======
         diag = clover_ ? ((Float **)clover_)[1] : ((Float **)clover.V(inverse))[1];
->>>>>>> 5962f0ab
       }
 	
       bool  Twisted()	const	{return twisted;}
@@ -875,11 +871,7 @@
           errorQuda("Invalid clover order %d for this accessor", clover.Order());
         }
         this->clover[0] = clover_ ? clover_ : (Float *)(clover.V(inverse));
-<<<<<<< HEAD
-        this->clover[1] = (Float*)((char*)this->clover[0] + clover.Bytes()/2);
-=======
         this->clover[1] = (Float *)((char *)this->clover[0] + clover.Bytes() / 2);
->>>>>>> 5962f0ab
       }
 
 
