#pragma once

/**
 * @file  clover_field_order.h
 * @brief Main header file for host and device accessors to CloverFields
 *
 */

#include <limits>
#include <register_traits.h>
#include <convert.h>
#include <clover_field.h>
#include <complex_quda.h>
#include <quda_matrix.h>
#include <color_spinor.h>
#include <load_store.h>
#include <aos.h>
#include <transform_reduce.h>

namespace quda {

  /**
     @brief clover_wrapper is an internal class that is used to
     wrap instances of clover accessors, currying in a specifc
     location and chirality on the field.  The operator() accessors in
     clover-field accessors return instances to this class,
     allowing us to then use operator overloading upon this class
     to interact with the HMatrix class.  As a result we can
     include clover-field accessors directly in HMatrix
     expressions in kernels without having to declare temporaries
     with explicit calls to the load/save methods in the
     clover-field accessors.
  */
  template <typename Float, typename T>
    struct clover_wrapper {
    const T &field;
    const int x_cb;
    const int parity;
    const int chirality;

    /**
       @brief clover_wrapper constructor
       @param[in] a clover field accessor we are wrapping
       @param[in] x_cb checkerboarded space-time index we are accessing
       @param[in] parity Parity we are accessing
       @param[in] chirality Chirality we are accessing
    */
    __device__ __host__ inline clover_wrapper<Float, T>(const T &field, int x_cb, int parity, int chirality) :
      field(field), x_cb(x_cb), parity(parity), chirality(chirality)
    {
    }

      /**
	 @brief Assignment operator with H matrix instance as input
	 @param[in] C ColorSpinor we want to store in this accessor
      */
      template <typename C> __device__ __host__ inline void operator=(const C &a) const
      {
        field.save(a.data, x_cb, parity, chirality);
      }
    };

  template <typename T, int N>
    template <typename S>
    __device__ __host__ inline void HMatrix<T,N>::operator=(const clover_wrapper<T,S> &a) {
    a.field.load(data, a.x_cb, a.parity, a.chirality);
  }

  template <typename T, int N>
    template <typename S>
    __device__ __host__ inline HMatrix<T,N>::HMatrix(const clover_wrapper<T,S> &a) {
    a.field.load(data, a.x_cb, a.parity, a.chirality);
  }

  namespace clover {

    /**
       The internal ordering for each clover matrix has chirality as the
       slowest running dimension, with the internal 36 degrees of
       freedom stored as follows (s=spin, c = color)

       i |  row  |  col  |
           s   c   s   c   z
       0   0   0   0   0   0
       1   0   1   0   1   0
       2   0   2   0   2   0
       3   1   0   1   0   0
       4   1   1   1   1   0
       5   1   2   1   2   0
       6   0   1   0   0   0
       7   0   1   0   0   1
       8   0   2   0   0   0
       9   0   2   0   0   1
       10  1   0   0   0   0
       11  1   0   0   0   1
       12  1   1   0   0   0
       13  1   1   0   0   1
       14  1   2   0   0   0
       15  1   2   0   0   1
       16  0   2   0   1   0
       17  0   2   0   1   1
       18  1   0   0   1   0
       19  1   0   0   1   1
       20  1   1   0   1   0
       21  1   1   0   1   1
       22  1   2   0   1   0
       23  1   2   0   1   1
       24  1   0   0   2   0
       25  1   0   0   2   1
       26  1   1   0   2   0
       27  1   1   0   2   1
       28  1   2   0   2   0
       29  1   2   0   2   1
       30  1   1   1   0   0
       31  1   1   1   0   1
       32  1   2   1   0   0
       33  1   2   1   0   1
       34  1   2   1   1   0
       35  1   2   1   1   1

       For each chirality the first 6 entires are the pure real
       diagonal entries.  The following 30 entries correspond to the
       15 complex numbers on the strictly lower triangular.

       E.g., N = 6 (2 spins x 3 colors) and 
       # entries = 1/2 * N * (N-1)

       The storage order on the strictly lower triangular is column
       major, which complicates the indexing, since we have to count
       backwards from the end of the array.

       // psuedo code in lieu of implementation
       int row = s_row*3 + c_row;
       int col = s_col*3 + c_col;
       if (row == col) {
         return complex(a[row])
       } else if (col < row) {

	 // below we find the offset into each chiral half.  First
	 // compute the offset into the strictly lower triangular
	 // part, counting from the lower right.  This requires we
	 // change to prime coordinates.
         int row' = N - row;
	 int col' = N - col;

	 // The linear offset (in bottom-right coordinates) to the
	 // required element is simply 1/2*col'*(col'-1) + col - row.
	 // Subtract this offset from the number of elements: N=6,
	 // means 15 elements (14 with C-style indexing)), multiply by
	 // two to account for complexity and then add on number of
	 // real diagonals at the end

	 int k = 2 * ( (1/2 N*(N-1) -1) - (1/2 * col' * (col'-1) + col - row) + N;
         return complex(a[2*k], a[2*k+1]);
       } else {
         conj(swap(col,row));
       }

    */

    template<typename Float, int nColor, int nSpin, QudaCloverFieldOrder order> struct Accessor {
      mutable complex<Float> dummy;
      Accessor(const CloverField &, bool = false) { errorQuda("Not implemented for order %d", order); }

      __device__ __host__ inline complex<Float> &operator()(int, int, int, int, int, int) const { return dummy; }

      template <typename helper, typename reducer>
      __host__ double transform_reduce(QudaFieldLocation, helper, double, reducer) const
      {
        return 0.0;
      }
    };

    template<typename Float, int nColor, int nSpin>
      struct Accessor<Float,nColor,nSpin,QUDA_FLOAT2_CLOVER_ORDER> {
      Float *a;
      int stride;
      size_t offset_cb;
      static constexpr int N = nSpin * nColor / 2;
    Accessor(const CloverField &A, bool inverse=false)
      : a(static_cast<Float*>(const_cast<void*>(A.V(inverse)))), stride(A.Stride()),
	offset_cb(A.Bytes()/(2*sizeof(Float))) { }

      __device__ __host__ inline complex<Float> operator()(int parity, int x, int s_row, int s_col, int c_row, int c_col) const {
	// if not in the diagonal chiral block then return 0.0
	if (s_col / 2 != s_row / 2) { return complex<Float>(0.0); }

	const int chirality = s_col / 2;

	int row = s_row%2 * nColor + c_row;
	int col = s_col%2 * nColor + c_col;
	Float *a_ = a+parity*offset_cb+stride*chirality*N*N;

	if (row == col) {
	  return 2*a_[ row*stride+x ];
	} else if (col < row) {
	  // switch coordinates to count from bottom right instead of top left of matrix
	  int k = N*(N-1)/2 - (N-col)*(N-col-1)/2 + row - col - 1;
          complex<Float> *off = reinterpret_cast<complex<Float>*>(a_ + N);

          return 2*off[k*stride + x];
	} else {
	  // requesting upper triangular so return conjugate transpose
	  // switch coordinates to count from bottom right instead of top left of matrix
	  int k = N*(N-1)/2 - (N-row)*(N-row-1)/2 + col - row - 1;
          complex<Float> *off = reinterpret_cast<complex<Float>*>(a_ + N);
          return 2*conj(off[k*stride + x]);
	}

      }

      template <typename helper, typename reducer>
      __host__ double transform_reduce(QudaFieldLocation location, helper h, double init, reducer r) const
      {
        // just use offset_cb, since factor of two from parity is equivalent to complexity
        double result = ::quda::transform_reduce(location, reinterpret_cast<complex<Float> *>(a), offset_cb, h, init, r);
        return 2.0 * result; // factor of two is normalization
      }
    };

    template<int N>
      __device__ __host__ inline int indexFloatN(int k, int stride, int x) {
      int j = k / N;
      int i = k % N;
      return (j*stride+x)*N + i;
    };

    template<typename Float, int nColor, int nSpin>
      struct Accessor<Float,nColor,nSpin,QUDA_FLOAT4_CLOVER_ORDER> {
      Float *a;
      int stride;
      size_t offset_cb;
      static constexpr int N = nSpin * nColor / 2;
    Accessor(const CloverField &A, bool inverse=false)
      : a(static_cast<Float*>(const_cast<void*>(A.V(inverse)))), stride(A.Stride()),
	offset_cb(A.Bytes()/(2*sizeof(Float))) { }

      __device__ __host__ inline complex<Float> operator()(int parity, int x, int s_row, int s_col, int c_row, int c_col) const {
	// if not in the diagonal chiral block then return 0.0
	if (s_col / 2 != s_row / 2) { return complex<Float>(0.0); }

	const int chirality = s_col / 2;

	int row = s_row%2 * nColor + c_row;
	int col = s_col%2 * nColor + c_col;
	Float *a_ = a+parity*offset_cb+stride*chirality*N*N;

	if (row == col) {
	  return 2*a_[ indexFloatN<QUDA_FLOAT4_CLOVER_ORDER>(row, stride, x) ];
	} else if (col < row) {
	  // switch coordinates to count from bottom right instead of top left of matrix
	  int k = N*(N-1)/2 - (N-col)*(N-col-1)/2 + row - col - 1;
          int idx = N + 2*k;

          return static_cast<Float>(2)
            * complex<Float>(a_[indexFloatN<QUDA_FLOAT4_CLOVER_ORDER>(idx + 0, stride, x)],
                             a_[indexFloatN<QUDA_FLOAT4_CLOVER_ORDER>(idx + 1, stride, x)]);
        } else {
	  // requesting upper triangular so return conjugate transpose
	  // switch coordinates to count from bottom right instead of top left of matrix
	  int k = N*(N-1)/2 - (N-row)*(N-row-1)/2 + col - row - 1;
          int idx = N + 2*k;

          return static_cast<Float>(2)
            * complex<Float>(a_[indexFloatN<QUDA_FLOAT4_CLOVER_ORDER>(idx + 0, stride, x)],
                             -a_[indexFloatN<QUDA_FLOAT4_CLOVER_ORDER>(idx + 1, stride, x)]);
        }

      }

      template <typename helper, typename reducer>
      __host__ double transform_reduce(QudaFieldLocation location, helper h, double init, reducer r) const
      {
        // just use offset_cb, since factor of two from parity is equivalent to complexity
        double result = ::quda::transform_reduce(location, reinterpret_cast<complex<Float> *>(a), offset_cb, h, init, r);
        return 2.0 * result; // factor of two is normalization
      }
    };

    template<typename Float, int nColor, int nSpin> 
      struct Accessor<Float,nColor,nSpin,QUDA_PACKED_CLOVER_ORDER> { 
      Float *a[2];
      const int N = nSpin * nColor / 2;
      complex<Float> zero;
      Accessor(const CloverField &A, bool inverse=false) {
	// even
	a[0] = static_cast<Float*>(const_cast<void*>(A.V(inverse)));
	// odd
	a[1] = static_cast<Float*>(const_cast<void*>(A.V(inverse))) + A.Bytes()/(2*sizeof(Float));
	zero = complex<Float>(0.0,0.0);
      }

      __device__ __host__ inline complex<Float> operator()(int parity, int x, int s_row, int s_col, int c_row, int c_col) const {
	// if not in the diagonal chiral block then return 0.0
	if (s_col / 2 != s_row / 2) { return zero; }

	const int chirality = s_col / 2;

	unsigned int row = s_row%2 * nColor + c_row;
	unsigned int col = s_col%2 * nColor + c_col;

	if (row == col) {
	  complex<Float> tmp = a[parity][(x*2 + chirality)*N*N + row];
	  return tmp;
	} else if (col < row) {
	  // switch coordinates to count from bottom right instead of top left of matrix
	  int k = N*(N-1)/2 - (N-col)*(N-col-1)/2 + row - col - 1;
          int idx = (x*2 + chirality)*N*N + N + 2*k;
          return complex<Float>(a[parity][idx], a[parity][idx+1]);
	} else {
	  // switch coordinates to count from bottom right instead of top left of matrix
	  int k = N*(N-1)/2 - (N-row)*(N-row-1)/2 + col - row - 1;
          int idx = (x*2 + chirality)*N*N + N + 2*k;
          return complex<Float>(a[parity][idx], -a[parity][idx+1]);
	}
      }

      template <typename helper, typename reducer>
      __host__ double transform_reduce(QudaFieldLocation, helper, double, reducer) const
      {
        errorQuda("Not implemented");
	return 0.0;
      }
    };

    /*
      FIXME the below is the old optimization used for reading the
      clover field, making use of the symmetry to reduce the number of
      reads.

#define READ_CLOVER2_DOUBLE_STR(clover_, chi)                           \
    double2 C0, C1, C2, C3, C4, C5, C6, C7, C8, C9;                       \
    double2 C10, C11, C12, C13, C14, C15, C16, C17;                       \
    double2* clover = (double2*)clover_;                                  \
    load_streaming_double2(C0, &clover[sid + (18*chi+0)*param.cl_stride]); \
    load_streaming_double2(C1, &clover[sid + (18*chi+1)*param.cl_stride]); \
    double diag = 0.5*(C0.x + C1.y);                                      \
    double diag_inv = 1.0/diag;                                           \
    C2 = make_double2(diag*(2-C0.y*diag_inv), diag*(2-C1.x*diag_inv));    \
    load_streaming_double2(C3, &clover[sid + (18*chi+3)*param.cl_stride]);        \
    load_streaming_double2(C4, &clover[sid + (18*chi+4)*param.cl_stride]);        \
    load_streaming_double2(C5, &clover[sid + (18*chi+5)*param.cl_stride]);        \
    load_streaming_double2(C6, &clover[sid + (18*chi+6)*param.cl_stride]);        \
    load_streaming_double2(C7, &clover[sid + (18*chi+7)*param.cl_stride]);        \
    load_streaming_double2(C8, &clover[sid + (18*chi+8)*param.cl_stride]);        \
    load_streaming_double2(C9, &clover[sid + (18*chi+9)*param.cl_stride]);        \
    load_streaming_double2(C10, &clover[sid + (18*chi+10)*param.cl_stride]);      \
    load_streaming_double2(C11, &clover[sid + (18*chi+11)*param.cl_stride]);      \
    load_streaming_double2(C12, &clover[sid + (18*chi+12)*param.cl_stride]);      \
    load_streaming_double2(C13, &clover[sid + (18*chi+13)*param.cl_stride]);      \
    load_streaming_double2(C14, &clover[sid + (18*chi+14)*param.cl_stride]); \
    C15 = make_double2(-C3.x,-C3.y);                                      \
    C16 = make_double2(-C4.x,-C4.y);                                      \
    C17 = make_double2(-C8.x,-C8.y);                                      \
    */

    /**
       This is a template driven generic clover field accessor.  To
       deploy for a specifc field ordering, the two operator()
       accessors have to be specialized for that ordering.
     */
    template <typename Float, int nColor, int nSpin, QudaCloverFieldOrder order>
      struct FieldOrder {

      /** Does this field type support ghost zones? */
      static constexpr bool supports_ghost_zone = false;

    protected:
      /** An internal reference to the actual field we are accessing */
      CloverField &A;
      const int volumeCB;
      const Accessor<Float, nColor, nSpin, order> accessor;
      bool inverse;
      const QudaFieldLocation location;

    public:
      /**
       * Constructor for the FieldOrder class
       * @param field The field that we are accessing
       */
      FieldOrder(CloverField &A, bool inverse=false)
      : A(A), volumeCB(A.VolumeCB()), accessor(A,inverse), inverse(inverse), location(A.Location())
	{ }
	
	CloverField& Field() { return A; }
	
    	/**
	 * @brief Read-only complex-member accessor function
	 *
	 * @param parity Parity index
	 * @param x 1-d site index
	 * @param s_row row spin index
	 * @param c_row row color index
	 * @param s_col col spin index
	 * @param c_col col color index
	 */
	__device__ __host__ inline const complex<Float> operator()(int parity, int x, int s_row,
								   int s_col, int c_row, int c_col) const {
	  return accessor(parity, x, s_row, s_col, c_row, c_col);
	}
	
    	/**
	 * @brief Read-only complex-member accessor function.  This is a
	 * special variant that is compatible with the equivalent
	 * gauge::FieldOrder accessor so these can be used
	 * interchangebly in templated code
	 *
	 * @param dummy Dummy parameter that is ignored
	 * @param parity Parity index
	 * @param x 1-d site index
	 * @param s_row row spin index
	 * @param c_row row color index
	 * @param s_col col spin index
	 * @param c_col col color index
	 */
        __device__ __host__ inline complex<Float> operator()(int, int parity, int x, int s_row, int s_col, int c_row,
                                                             int c_col) const
        {
          return accessor(parity,x,s_row,s_col,c_row,c_col);
        }

        /**
	 * @brief Complex-member accessor function
	 *
	 * @param parity Parity index
	 * @param x 1-d site index
	 * @param s_row row spin index
	 * @param c_row row color index
	 * @param s_col col spin index
	 * @param c_col col color index
	 */
	/*
	__device__ __host__ inline complex<Float>& operator()(int parity, int x, int s_row,
							     int s_col, int c_row, int c_col) {
	  //errorQuda("Clover accessor not implemented as a lvalue");
	  return accessor(parity, x, s_row, s_col, c_row, c_col);
	  }
	*/
	
	/** Returns the number of field colors */
	__device__ __host__ inline int Ncolor() const { return nColor; }

	/** Returns the field volume */
	__device__ __host__ inline int Volume() const { return 2*volumeCB; }

	/** Returns the field volume */
	__device__ __host__ inline int VolumeCB() const { return volumeCB; }

	/** Return the size of the allocation (parity left out and added as needed in Tunable::bytes) */
	size_t Bytes() const {
	  constexpr int n = (nSpin * nColor) / 2;
	  constexpr int chiral_block = n * n / 2;
	  return static_cast<size_t>(volumeCB) * chiral_block * 2ll * 2ll * sizeof(Float); // 2 from complex, 2 from chirality
	}

	/**
	 * @brief Returns the L1 norm of the field
	 * @param[in] dim Which dimension we are taking the norm of (dummy for clover)
	 * @return L1 norm
	 */
        __host__ double norm1(int = -1, bool global = true) const
        {
          commGlobalReductionPush(global);
          double nrm1 = accessor.transform_reduce(location, abs_<double, Float>(), 0.0, plus<double>());
          commGlobalReductionPop();
          return nrm1;
        }

        /**
         * @brief Returns the L2 norm squared of the field
         * @param[in] dim Which dimension we are taking the norm of (dummy for clover)
         * @return L1 norm
         */
        __host__ double norm2(int = -1, bool global = true) const
        {
          commGlobalReductionPush(global);
          double nrm2 = accessor.transform_reduce(location, square_<double, Float>(), 0.0, plus<double>());
          commGlobalReductionPop();
          return nrm2;
        }

        /**
         * @brief Returns the Linfinity norm of the field
         * @param[in] dim Which dimension we are taking the Linfinity norm of (dummy for clover)
         * @return Linfinity norm
         */
        __host__ double abs_max(int = -1, bool global = true) const
        {
          commGlobalReductionPush(global);
          double absmax = accessor.transform_reduce(location, abs_max_<Float, Float>(), 0.0, maximum<Float>());
          commGlobalReductionPop();
          return absmax;
        }

        /**
         * @brief Returns the minimum absolute value of the field
         * @param[in] dim Which dimension we are taking the minimum abs of (dummy for clover)
         * @return Minimum norm
         */
        __host__ double abs_min(int = -1, bool global = true) const
        {
          commGlobalReductionPush(global);
<<<<<<< HEAD
          double absmin = accessor.transform_reduce(location, abs_min_<Float, Float>(), std::numeric_limits<double>::max(),
                                                    minimum<Float>());
=======
          double absmin = accessor.transform_reduce(location, abs_min_<Float, Float>(),
                                                    std::numeric_limits<double>::max(), minimum<Float>());
>>>>>>> 69b1d839
          commGlobalReductionPop();
          return absmin;
        }
      };

    /**
       @brief Accessor routine for CloverFields in native field order.
       @tparam Float Underlying storage data type of the field
       @tparam length Total number of elements per packed clover matrix (e.g., 72)
       @tparam N Number of real numbers per short vector
       @tparam add_rho Whether to add the constant rho onto the
       diagonal.  This is used to enable Hasenbusch mass
       preconditioning.
       @tparam huge_alloc Template parameter that enables 64-bit
       pointer arithmetic for huge allocations (e.g., packed set of
       vectors).  Default is to use 32-bit pointer arithmetic.
    */
    template <typename Float, int length, int N, bool add_rho=false, bool huge_alloc=false>
    struct FloatNOrder {
      using Accessor = FloatNOrder<Float, length, N, add_rho, huge_alloc>;
      using real = typename mapper<Float>::type;
      typedef typename VectorType<Float, N>::type Vector;
      typedef typename AllocType<huge_alloc>::type AllocInt;
      typedef float norm_type;
      static const int M = length / (N * 2); // number of short vectors per chiral block
      static const int block = length / 2;   // chiral block size
      Float *clover;
      norm_type *norm;
      const AllocInt offset; // offset can be 32-bit or 64-bit
      const AllocInt norm_offset;
	const int volumeCB;
	const int stride;

	const bool twisted;
	const real mu2;
        const real rho;

        size_t bytes;
	size_t norm_bytes;
	void *backup_h; //! host memory for backing up the field when tuning
	void *backup_norm_h; //! host memory for backing up norm when tuning

        FloatNOrder(const CloverField &clover, bool is_inverse, Float *clover_ = nullptr, norm_type *norm_ = nullptr) :
          offset(clover.Bytes() / (2 * sizeof(Float) * N)),
          norm_offset(clover.NormBytes() / (2 * sizeof(norm_type))),
          volumeCB(clover.VolumeCB()),
          stride(clover.Stride()),
          twisted(clover.Twisted()),
          mu2(clover.Mu2()),
          rho(clover.Rho()),
          bytes(clover.Bytes()),
          norm_bytes(clover.NormBytes()),
          backup_h(nullptr),
          backup_norm_h(nullptr)
        {
          if (clover.Order() != N) {
            errorQuda("Invalid clover order %d for FloatN (N=%d) accessor", clover.Order(), N);
          }
          this->clover = clover_ ? clover_ : (Float *)(clover.V(is_inverse));
          this->norm = norm_ ? norm_ : (norm_type *)(clover.Norm(is_inverse));
        }

        bool Twisted() const { return twisted; }
	real Mu2() const { return mu2; }

        /**
           @brief This accessor routine returns a const clover_wrapper to this object,
           allowing us to overload various operators for manipulating at
           the site level interms of matrix operations.
           @param[in] x_cb Checkerboarded space-time index we are requesting
           @param[in] parity Parity we are requesting
           @param[in] chirality Chirality we are requesting
           @return Instance of a clover_wrapper that curries in access to
           this field at the above coordinates.
        */
        __device__ __host__ inline auto operator()(int x_cb, int parity, int chirality) const
        {
          return clover_wrapper<real, Accessor>(*this, x_cb, parity, chirality);
        }

        /**
	   @brief Load accessor for a single chiral block
	   @param[out] v Vector of loaded elements
	   @param[in] x Checkerboarded site index
	   @param[in] parity Field parity
	   @param[in] chirality Chiral block index
	 */
	__device__ __host__ inline void load(real v[block], int x, int parity, int chirality) const
        {
          norm_type nrm
            = isFixed<Float>::value ? vector_load<float>(norm, parity * norm_offset + chirality * stride + x) : 0;

#pragma unroll
	  for (int i=0; i<M; i++) {
            // first load from memory
            Vector vecTmp = vector_load<Vector>(clover, parity * offset + x + stride * (chirality * M + i));
            // second do scalar copy converting into register type
#pragma unroll
            for (int j = 0; j < N; j++) { copy_and_scale(v[i * N + j], reinterpret_cast<Float *>(&vecTmp)[j], nrm); }
          }

          if (add_rho) for (int i=0; i<6; i++) v[i] += rho;
        }
  
	/**
	   @brief Store accessor for a single chiral block
	   @param[out] v Vector of elements to be stored
	   @param[in] x Checkerboarded site index
	   @param[in] parity Field parity
	   @param[in] chirality Chiral block index
	 */
        __device__ __host__ inline void save(const real v[block], int x, int parity, int chirality) const
        {
          real tmp[block];

          // find the norm of each chiral block
          if (isFixed<Float>::value) {
            norm_type scale = static_cast<norm_type>(1.0);
#pragma unroll
            for (int i = 0; i < block; i++) scale = fabsf((norm_type)v[i]) > scale ? fabsf((norm_type)v[i]) : scale;
            norm[parity*norm_offset + chirality*stride + x] = scale;

            real scale_inv = fdividef(fixedMaxValue<Float>::value, scale);
#pragma unroll
            for (int i = 0; i < block; i++) tmp[i] = v[i] * scale_inv;
          } else {
#pragma unroll
            for (int i = 0; i < block; i++) tmp[i] = v[i];
          }

#pragma unroll
          for (int i = 0; i < M; i++) {
            Vector vecTmp;
            // first do scalar copy converting into storage type
            for (int j = 0; j < N; j++) copy_scaled(reinterpret_cast<Float *>(&vecTmp)[j], tmp[i * N + j]);
            // second do vectorized copy into memory
            vector_store(clover, parity * offset + x + stride * (chirality * M + i), vecTmp);
          }
        }

	/**
	   @brief Load accessor for the clover matrix
	   @param[out] v Vector of loaded elements
	   @param[in] x Checkerboarded site index
	   @param[in] parity Field parity
	   @param[in] chirality Chiral block index
	 */
	__device__ __host__ inline void load(real v[length], int x, int parity) const {
#pragma unroll
          for (int chirality = 0; chirality < 2; chirality++) load(&v[chirality * block], x, parity, chirality);
        }

	/**
	   @brief Store accessor for the clover matrix
	   @param[out] v Vector of elements to be stored
	   @param[in] x Checkerboarded site index
	   @param[in] parity Field parity
	   @param[in] chirality Chiral block index
	 */
        __device__ __host__ inline void save(const real v[length], int x, int parity) const
        {
#pragma unroll
          for (int chirality = 0; chirality < 2; chirality++) save(&v[chirality * block], x, parity, chirality);
        }

        /**
	   @brief Backup the field to the host when tuning
	*/
	void save() {
	  if (backup_h) errorQuda("Already allocated host backup");
	  backup_h = safe_malloc(bytes);
          qudaMemcpy(backup_h, clover, bytes, qudaMemcpyDeviceToHost);
          if (norm_bytes) {
            backup_norm_h = safe_malloc(norm_bytes);
            qudaMemcpy(backup_norm_h, norm, norm_bytes, qudaMemcpyDeviceToHost);
          }
        }

        /**
           @brief Restore the field from the host after tuning
        */
        void load()
        {
          qudaMemcpy(clover, backup_h, bytes, qudaMemcpyHostToDevice);
          host_free(backup_h);
          backup_h = nullptr;
          if (norm_bytes) {
            qudaMemcpy(norm, backup_norm_h, norm_bytes, qudaMemcpyHostToDevice);
            host_free(backup_norm_h);
            backup_norm_h = nullptr;
          }
        }

        size_t Bytes() const
        {
          size_t bytes = length * sizeof(Float);
          if (isFixed<Float>::value) bytes += 2 * sizeof(norm_type);
          return bytes;
        }
      };

    /**
       QDP ordering for clover fields
    */
      template <typename Float, int length = 72> struct QDPOrder {
        typedef typename mapper<Float>::type RegType;
	Float *clover;
	const int volumeCB;
	const int stride;
	const int offset;

	const bool twisted;
	const Float mu2;

        QDPOrder(const CloverField &clover, bool inverse, Float *clover_ = nullptr, void * = nullptr) :
          volumeCB(clover.VolumeCB()),
          stride(volumeCB),
          offset(clover.Bytes() / (2 * sizeof(Float))),
          twisted(clover.Twisted()),
          mu2(clover.Mu2())
        {
          if (clover.Order() != QUDA_PACKED_CLOVER_ORDER) {
            errorQuda("Invalid clover order %d for this accessor", clover.Order());
          }
          this->clover = clover_ ? clover_ : (Float *)(clover.V(inverse));
        }

        bool  Twisted()	const	{return twisted;}
	Float Mu2()	const	{return mu2;}

	__device__ __host__ inline void load(RegType v[length], int x, int parity) const {
	  // factor of 0.5 comes from basis change
          Float v_[length];
          block_load<Float, length>(v_, &clover[parity * offset + x * length]);
          for (int i = 0; i < length; i++) v[i] = 0.5 * v_[i];
        }

        __device__ __host__ inline void save(const RegType v[length], int x, int parity) const
        {
          Float v_[length];
          for (int i = 0; i < length; i++) v_[i] = 2.0 * v[i];
          block_store<Float, length>(&clover[parity * offset + x * length], v_);
        }

        size_t Bytes() const { return length*sizeof(Float); }
      };

    /**
       QDPJIT ordering for clover fields
    */
      template <typename Float, int length = 72> struct QDPJITOrder {
        typedef typename mapper<Float>::type RegType;
	Float *diag; 	   /**< Pointers to the off-diagonal terms (two parities) */
	Float *offdiag;   /**< Pointers to the diagonal terms (two parities) */
	const int volumeCB;
	const int stride;

	const bool twisted;
	const Float mu2;

        QDPJITOrder(const CloverField &clover, bool inverse, Float *clover_ = nullptr, void * = nullptr) :
          volumeCB(clover.VolumeCB()), stride(volumeCB), twisted(clover.Twisted()), mu2(clover.Mu2())
        {
          if (clover.Order() != QUDA_QDPJIT_CLOVER_ORDER) {
            errorQuda("Invalid clover order %d for this accessor", clover.Order());
          }
          offdiag = clover_ ? ((Float **)clover_)[0] : ((Float **)clover.V(inverse))[0];
          diag = clover_ ? ((Float **)clover_)[1] : ((Float **)clover.V(inverse))[1];
        }

      bool  Twisted()	const	{return twisted;}
      Float Mu2()	const	{return mu2;}

	__device__ __host__ inline void load(RegType v[length], int x, int parity) const {
	  // the factor of 0.5 comes from a basis change
	  for (int chirality=0; chirality<2; chirality++) {
	    // set diagonal elements
	    for (int i=0; i<6; i++) {
	      v[chirality*36 + i] = 0.5*diag[((i*2 + chirality)*2 + parity)*volumeCB + x];
	    }

	    // the off diagonal elements
	    for (int i=0; i<30; i++) {
	      int z = i%2;
	      int off = i/2;
	      const int idtab[15]={0,1,3,6,10,2,4,7,11,5,8,12,9,13,14};
	      v[chirality*36 + 6 + i] = 0.5*offdiag[(((z*15 + idtab[off])*2 + chirality)*2 + parity)*volumeCB + x];
	    }

	  }
	}

        __device__ __host__ inline void save(const RegType v[length], int x, int parity) const
        {
          // the factor of 2.0 comes from undoing the basis change
	  for (int chirality=0; chirality<2; chirality++) {
	    // set diagonal elements
	    for (int i=0; i<6; i++) {
	      diag[((i*2 + chirality)*2 + parity)*volumeCB + x] = 2.0*v[chirality*36 + i];
	    }

	    // the off diagonal elements
	    for (int i=0; i<30; i++) {
	      int z = i%2;
	      int off = i/2;
	      const int idtab[15]={0,1,3,6,10,2,4,7,11,5,8,12,9,13,14};
	      offdiag[(((z*15 + idtab[off])*2 + chirality)*2 + parity)*volumeCB + x] = 2.0*v[chirality*36 + 6 + i];
	    }
	  }
        }

        size_t Bytes() const { return length*sizeof(Float); }
      };

    /**
       BQCD ordering for clover fields
       struct for reordering a BQCD clover matrix into the order that is
       expected by QUDA.  As well as reordering the clover matrix
       elements, we are also changing basis.
    */
      template <typename Float, int length = 72> struct BQCDOrder {
        typedef typename mapper<Float>::type RegType;
	Float *clover[2];
	const int volumeCB;
	const int stride;

	const bool twisted;
	const Float mu2;

        BQCDOrder(const CloverField &clover, bool inverse, Float *clover_ = nullptr, void * = nullptr) :
          volumeCB(clover.Stride()), stride(volumeCB), twisted(clover.Twisted()), mu2(clover.Mu2())
        {
          if (clover.Order() != QUDA_BQCD_CLOVER_ORDER) {
            errorQuda("Invalid clover order %d for this accessor", clover.Order());
          }
          this->clover[0] = clover_ ? clover_ : (Float *)(clover.V(inverse));
          this->clover[1] = (Float *)((char *)this->clover[0] + clover.Bytes() / 2);
        }

        bool  Twisted()	const	{return twisted;}
	Float Mu2()	const	{return mu2;}

	/**
	   @param v The output clover matrix in QUDA order
	   @param x The checkerboarded lattice site
	   @param parity The parity of the lattice site
	*/
	__device__ __host__ inline void load(RegType v[length], int x, int parity) const {
	  int bq[36] = { 21, 32, 33, 0,  1, 20,                   // diagonal
			 28, 29, 30, 31, 6, 7,  14, 15, 22, 23,   // column 1  6
			 34, 35, 8, 9, 16, 17, 24, 25,            // column 2  16
			 10, 11, 18, 19, 26, 27,                  // column 3  24
			 2,  3,  4,  5,                           // column 4  30
			 12, 13};
	  
	  // flip the sign of the imaginary components
	  int sign[36];
	  for (int i=0; i<6; i++) sign[i] = 1;
	  for (int i=6; i<36; i+=2) {
	    if ( (i >= 10 && i<= 15) || (i >= 18 && i <= 29) )  { sign[i] = -1; sign[i+1] = -1; }
	    else { sign[i] = 1; sign[i+1] = -1; }
	  }
	
	  const int M=length/2;
	  for (int chirality=0; chirality<2; chirality++) 
	    for (int i=0; i<M; i++) 
	      v[chirality*M+i] = sign[i] * clover[parity][x*length+chirality*M+bq[i]];
	
	}
  
	// FIXME implement the save routine for BQCD ordered fields
        __device__ __host__ inline void save(RegType[length], int, int) const { }

        size_t Bytes() const { return length*sizeof(Float); }
      };

  } // namespace clover

  // Use traits to reduce the template explosion
  template<typename Float,int N=72, bool add_rho=false> struct clover_mapper { };

  // double precision uses Float2
  template<int N, bool add_rho> struct clover_mapper<double,N,add_rho> { typedef clover::FloatNOrder<double, N, 2, add_rho> type; };

  // single precision uses Float4
  template<int N, bool add_rho> struct clover_mapper<float,N,add_rho> { typedef clover::FloatNOrder<float, N, 4, add_rho> type; };

  // half precision uses Float4
  template<int N, bool add_rho> struct clover_mapper<short,N,add_rho> { typedef clover::FloatNOrder<short, N, 4, add_rho> type; };

  // quarter precision uses Float4
  template <int N, bool add_rho> struct clover_mapper<int8_t, N, add_rho> {
    typedef clover::FloatNOrder<int8_t, N, 4, add_rho> type;
  };

} // namespace quda<|MERGE_RESOLUTION|>--- conflicted
+++ resolved
@@ -500,13 +500,8 @@
         __host__ double abs_min(int = -1, bool global = true) const
         {
           commGlobalReductionPush(global);
-<<<<<<< HEAD
-          double absmin = accessor.transform_reduce(location, abs_min_<Float, Float>(), std::numeric_limits<double>::max(),
-                                                    minimum<Float>());
-=======
           double absmin = accessor.transform_reduce(location, abs_min_<Float, Float>(),
                                                     std::numeric_limits<double>::max(), minimum<Float>());
->>>>>>> 69b1d839
           commGlobalReductionPop();
           return absmin;
         }
