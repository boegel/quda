--- conflicted
+++ resolved
@@ -104,28 +104,16 @@
       __device__ __host__ inline const complex<Float>& operator()(int s, int c) const { return data[s*Nc + c]; }
 
       /**
-<<<<<<< HEAD
-	 @brief 1-d accessor functor
-	 @param[in] idx Index
-	 @return Complex number at this index
-=======
          @brief 1-d accessor functor
          @param[in] idx Index
          @return Complex number at this index
->>>>>>> 2f9650f2
       */
       __device__ __host__ inline complex<Float>& operator()(int idx) { return data[idx]; }
 
       /**
-<<<<<<< HEAD
-	 @brief 1-d accessor functor
-	 @param[in] idx Index
-	 @return Complex number at this index
-=======
          @brief 1-d accessor functor
          @param[in] idx Index
          @return Complex number at this index
->>>>>>> 2f9650f2
       */
       __device__ __host__ inline const complex<Float>& operator()(int idx) const { return data[idx]; }
 
