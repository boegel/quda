--- conflicted
+++ resolved
@@ -720,13 +720,8 @@
                    qudaStream_t *stream, MemoryLocation location[2 * QUDA_MAX_DIM], MemoryLocation location_label,
                    bool spin_project, double a = 0, double b = 0, double c = 0);
 
-<<<<<<< HEAD
-    void packGhostExtended(const int nFace, const int R[], const QudaParity parity, const int dim, const QudaDirection dir,
-			   const int dagger,qudaStream_t* stream, bool zero_copy=false);
-=======
     void packGhostExtended(const int nFace, const int R[], const QudaParity parity, const int dim,
                            const QudaDirection dir, const int dagger, qudaStream_t *stream, bool zero_copy = false);
->>>>>>> a2543a25
 
     /**
       Initiate the gpu to cpu send of the ghost zone (halo)
@@ -737,13 +732,8 @@
       @param dagger Whether the operator is daggerer or not
       @param stream The array of streams to use
       */
-<<<<<<< HEAD
-    void sendGhost(void *ghost_spinor, const int nFace, const int dim, const QudaDirection dir,
-        const int dagger, qudaStream_t *stream);
-=======
     void sendGhost(void *ghost_spinor, const int nFace, const int dim, const QudaDirection dir, const int dagger,
                    qudaStream_t *stream);
->>>>>>> a2543a25
 
     /**
       Initiate the cpu to gpu send of the ghost zone (halo)
@@ -754,13 +744,8 @@
       @param dagger Whether the operator is daggerer or not
       @param stream The array of streams to use
       */
-<<<<<<< HEAD
-    void unpackGhost(const void* ghost_spinor, const int nFace, const int dim,
-        const QudaDirection dir, const int dagger, qudaStream_t* stream);
-=======
     void unpackGhost(const void *ghost_spinor, const int nFace, const int dim, const QudaDirection dir,
                      const int dagger, qudaStream_t *stream);
->>>>>>> a2543a25
 
     /**
       Initiate the cpu to gpu copy of the extended border region
@@ -773,14 +758,8 @@
       @param stream The array of streams to use
       @param zero_copy Whether we are unpacking from zero_copy memory
       */
-<<<<<<< HEAD
-    void unpackGhostExtended(const void* ghost_spinor, const int nFace, const QudaParity parity,
-			     const int dim, const QudaDirection dir, const int dagger, qudaStream_t* stream, bool zero_copy);
-
-=======
     void unpackGhostExtended(const void *ghost_spinor, const int nFace, const QudaParity parity, const int dim,
                              const QudaDirection dir, const int dagger, qudaStream_t *stream, bool zero_copy);
->>>>>>> a2543a25
 
     void streamInit(qudaStream_t *stream_p);
 
@@ -803,17 +782,10 @@
     void pack(int nFace, int parity, int dagger, int stream_idx, MemoryLocation location[],
               MemoryLocation location_label, bool spin_project = true, double a = 0, double b = 0, double c = 0);
 
-<<<<<<< HEAD
-    void packExtended(const int nFace, const int R[], const int parity, const int dagger,
-        const int dim,  qudaStream_t *stream_p, const bool zeroCopyPack=false);
-
-    void gather(int nFace, int dagger, int dir, qudaStream_t *stream_p=NULL);
-=======
     void packExtended(const int nFace, const int R[], const int parity, const int dagger, const int dim,
                       qudaStream_t *stream_p, const bool zeroCopyPack = false);
 
     void gather(int nFace, int dagger, int dir, qudaStream_t *stream_p = NULL);
->>>>>>> a2543a25
 
     /**
        @brief Initiate halo communication receive
@@ -824,11 +796,7 @@
        @param[in] stream CUDA stream to be used (unused)
        @param[in] gdr Whether we are using GDR on the receive side
     */
-<<<<<<< HEAD
-    void recvStart(int nFace, int dir, int dagger=0, qudaStream_t *stream_p=nullptr, bool gdr=false);
-=======
     void recvStart(int nFace, int dir, int dagger = 0, qudaStream_t *stream_p = nullptr, bool gdr = false);
->>>>>>> a2543a25
 
     /**
        @brief Initiate halo communication sending
@@ -841,12 +809,8 @@
        @param[in] gdr Whether we are using GDR on the send side
        @param[in] remote_write Whether we are writing direct to remote memory (or using copy engines)
     */
-<<<<<<< HEAD
-    void sendStart(int nFace, int d, int dagger=0, qudaStream_t *stream_p=nullptr, bool gdr=false, bool remote_write=false);
-=======
     void sendStart(int nFace, int d, int dagger = 0, qudaStream_t *stream_p = nullptr, bool gdr = false,
                    bool remote_write = false);
->>>>>>> a2543a25
 
     /**
        @brief Initiate halo communication
@@ -858,12 +822,8 @@
        @param[in] gdr_send Whether we are using GDR on the send side
        @param[in] gdr_recv Whether we are using GDR on the receive side
     */
-<<<<<<< HEAD
-    void commsStart(int nFace, int d, int dagger=0, qudaStream_t *stream_p=nullptr, bool gdr_send=false, bool gdr_recv=false);
-=======
     void commsStart(int nFace, int d, int dagger = 0, qudaStream_t *stream_p = nullptr, bool gdr_send = false,
                     bool gdr_recv = false);
->>>>>>> a2543a25
 
     /**
        @brief Non-blocking query if the halo communication has completed
@@ -875,12 +835,8 @@
        @param[in] gdr_send Whether we are using GDR on the send side
        @param[in] gdr_recv Whether we are using GDR on the receive side
     */
-<<<<<<< HEAD
-    int commsQuery(int nFace, int d, int dagger=0, qudaStream_t *stream_p=nullptr, bool gdr_send=false, bool gdr_recv=false);
-=======
     int commsQuery(int nFace, int d, int dagger = 0, qudaStream_t *stream_p = nullptr, bool gdr_send = false,
                    bool gdr_recv = false);
->>>>>>> a2543a25
 
     /**
        @brief Wait on halo communication to complete
@@ -892,12 +848,8 @@
        @param[in] gdr_send Whether we are using GDR on the send side
        @param[in] gdr_recv Whether we are using GDR on the receive side
     */
-<<<<<<< HEAD
-    void commsWait(int nFace, int d, int dagger=0, qudaStream_t *stream_p=nullptr, bool gdr_send=false, bool gdr_recv=false);
-=======
     void commsWait(int nFace, int d, int dagger = 0, qudaStream_t *stream_p = nullptr, bool gdr_send = false,
                    bool gdr_recv = false);
->>>>>>> a2543a25
 
     void scatter(int nFace, int dagger, int dir, qudaStream_t *stream_p);
     void scatter(int nFace, int dagger, int dir);
@@ -931,17 +883,10 @@
 		       QudaPrecision ghost_precision=QUDA_INVALID_PRECISION) const;
 
 #ifdef USE_TEXTURE_OBJECTS
-<<<<<<< HEAD
-    inline const qudaTextureObject_t& Tex() const { return tex; }
-    inline const qudaTextureObject_t& TexNorm() const { return texNorm; }
-    inline const qudaTextureObject_t& GhostTex() const { return ghostTex[bufferIndex]; }
-    inline const qudaTextureObject_t& GhostTexNorm() const { return ghostTexNorm[bufferIndex]; }
-=======
     inline const qudaTextureObject_t &Tex() const { return tex; }
     inline const qudaTextureObject_t &TexNorm() const { return texNorm; }
     inline const qudaTextureObject_t &GhostTex() const { return ghostTex[bufferIndex]; }
     inline const qudaTextureObject_t &GhostTexNorm() const { return ghostTexNorm[bufferIndex]; }
->>>>>>> a2543a25
 #endif
 
     cudaColorSpinorField& Component(const int idx) const;
@@ -1080,11 +1025,7 @@
   void genericPrintVector(const cpuColorSpinorField &a, unsigned int x);
   void genericCudaPrintVector(const cudaColorSpinorField &a, unsigned x);
 
-<<<<<<< HEAD
-  void exchangeExtendedGhost(cudaColorSpinorField* spinor, int R[], int parity, qudaStream_t *stream_p);
-=======
   void exchangeExtendedGhost(cudaColorSpinorField *spinor, int R[], int parity, qudaStream_t *stream_p);
->>>>>>> a2543a25
 
   void copyExtendedColorSpinor(ColorSpinorField &dst, const ColorSpinorField &src,
       QudaFieldLocation location, const int parity, void *Dst, void *Src, void *dstNorm, void *srcNorm);
