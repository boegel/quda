--- conflicted
+++ resolved
@@ -36,10 +36,7 @@
 #include <iterator>
 
 #include "block_exchange.cuh"
-<<<<<<< HEAD
-=======
 #include "../iterator/cache_modified_input_iterator.cuh"
->>>>>>> 9cfad35c
 #include "../util_ptx.cuh"
 #include "../util_macro.cuh"
 #include "../util_type.cuh"
@@ -590,11 +587,7 @@
  * \ingroup BlockModule
  * \ingroup UtilIo
  *
-<<<<<<< HEAD
- * \tparam InputIterator        The input iterator type \iterator.
-=======
  * \tparam InputIteratorT       The input iterator type \iterator.
->>>>>>> 9cfad35c
  * \tparam BLOCK_DIM_X          The thread block length in threads along the X dimension
  * \tparam ITEMS_PER_THREAD     The number of consecutive items partitioned onto each thread.
  * \tparam ALGORITHM            <b>[optional]</b> cub::BlockLoadAlgorithm tuning policy.  default: cub::BLOCK_LOAD_DIRECT.
@@ -619,12 +612,9 @@
  *   -# <b>cub::BLOCK_LOAD_WARP_TRANSPOSE</b>.  A [<em>warp-striped arrangement</em>](index.html#sec5sec3)
  *      of data is read directly from memory and is then locally transposed into a
  *      [<em>blocked arrangement</em>](index.html#sec5sec3).  [More...](\ref cub::BlockLoadAlgorithm)
-<<<<<<< HEAD
-=======
  *   -# <b>cub::BLOCK_LOAD_WARP_TRANSPOSE_TIMESLICED,</b>.  A [<em>warp-striped arrangement</em>](index.html#sec5sec3)
  *      of data is read directly from memory and is then locally transposed into a
  *      [<em>blocked arrangement</em>](index.html#sec5sec3) one warp at a time.  [More...](\ref cub::BlockLoadAlgorithm)
->>>>>>> 9cfad35c
  * - \rowmajor
  *
  * \par A Simple Example
@@ -659,18 +649,10 @@
  *
  */
 template <
-<<<<<<< HEAD
-    typename            InputIterator,
-    int                 BLOCK_DIM_X,
-    int                 ITEMS_PER_THREAD,
-    BlockLoadAlgorithm  ALGORITHM           = BLOCK_LOAD_DIRECT,
-    bool                WARP_TIME_SLICING   = false,
-=======
     typename            InputIteratorT,
     int                 BLOCK_DIM_X,
     int                 ITEMS_PER_THREAD,
     BlockLoadAlgorithm  ALGORITHM           = BLOCK_LOAD_DIRECT,
->>>>>>> 9cfad35c
     int                 BLOCK_DIM_Y         = 1,
     int                 BLOCK_DIM_Z         = 1,
     int                 PTX_ARCH            = CUB_PTX_ARCH>
@@ -832,11 +814,7 @@
     struct LoadInternal<BLOCK_LOAD_TRANSPOSE, DUMMY>
     {
         // BlockExchange utility type for keys
-<<<<<<< HEAD
-        typedef BlockExchange<T, BLOCK_DIM_X, ITEMS_PER_THREAD, WARP_TIME_SLICING, BLOCK_DIM_Y, BLOCK_DIM_Z, PTX_ARCH> BlockExchange;
-=======
         typedef BlockExchange<T, BLOCK_DIM_X, ITEMS_PER_THREAD, false, BLOCK_DIM_Y, BLOCK_DIM_Z, PTX_ARCH> BlockExchange;
->>>>>>> 9cfad35c
 
         /// Shared memory storage layout type
         typedef typename BlockExchange::TempStorage _TempStorage;
@@ -901,8 +879,6 @@
         enum
         {
             WARP_THREADS = CUB_WARP_THREADS(PTX_ARCH)
-<<<<<<< HEAD
-=======
         };
 
         // Assert BLOCK_THREADS must be a multiple of WARP_THREADS
@@ -974,18 +950,13 @@
         enum
         {
             WARP_THREADS = CUB_WARP_THREADS(PTX_ARCH)
->>>>>>> 9cfad35c
         };
 
         // Assert BLOCK_THREADS must be a multiple of WARP_THREADS
         CUB_STATIC_ASSERT((BLOCK_THREADS % WARP_THREADS == 0), "BLOCK_THREADS must be a multiple of WARP_THREADS");
 
         // BlockExchange utility type for keys
-<<<<<<< HEAD
-        typedef BlockExchange<T, BLOCK_DIM_X, ITEMS_PER_THREAD, WARP_TIME_SLICING, BLOCK_DIM_Y, BLOCK_DIM_Z, PTX_ARCH> BlockExchange;
-=======
         typedef BlockExchange<T, BLOCK_DIM_X, ITEMS_PER_THREAD, true, BLOCK_DIM_Y, BLOCK_DIM_Z, PTX_ARCH> BlockExchange;
->>>>>>> 9cfad35c
 
         /// Shared memory storage layout type
         typedef typename BlockExchange::TempStorage _TempStorage;
