--- conflicted
+++ resolved
@@ -61,11 +61,7 @@
     /// Composite data onto an existing histogram
     template <
         typename            T,
-<<<<<<< HEAD
-        typename            HistoCounter,
-=======
         typename            CounterT,     
->>>>>>> 9cfad35c
         int                 ITEMS_PER_THREAD>
     __device__ __forceinline__ void Composite(
         T                   (&items)[ITEMS_PER_THREAD],     ///< [in] Calling thread's input values to histogram
