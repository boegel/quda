--- conflicted
+++ resolved
@@ -161,11 +161,7 @@
     template <typename QualifiedT>
     cudaError_t BindTexture(
         QualifiedT      *ptr,               ///< Native pointer to wrap that is aligned to cudaDeviceProp::textureAlignment
-<<<<<<< HEAD
-        size_t          bytes,              ///< Number of bytes in the range
-=======
         size_t          bytes = size_t(-1),         ///< Number of bytes in the range
->>>>>>> caa992f3
         size_t          tex_offset = 0)     ///< OffsetT (in items) from \p ptr denoting the position of the iterator
     {
         this->ptr = const_cast<typename RemoveQualifiers<QualifiedT>::Type *>(ptr);
@@ -181,7 +177,6 @@
         res_desc.res.linear.desc        = channel_desc;
         res_desc.res.linear.sizeInBytes = bytes;
         tex_desc.readMode               = cudaReadModeElementType;
-        tex_desc.addressMode[0]         = cudaAddressModeBorder;
         return cudaCreateTextureObject(&tex_obj, &res_desc, &tex_desc, NULL);
     }
 
