--- conflicted
+++ resolved
@@ -1,363 +1,3 @@
-<<<<<<< HEAD
-/******************************************************************************
- * Copyright (c) 2011, Duane Merrill.  All rights reserved.
- * Copyright (c) 2011-2014, NVIDIA CORPORATION.  All rights reserved.
- * 
- * Redistribution and use in source and binary forms, with or without
- * modification, are permitted provided that the following conditions are met:
- *     * Redistributions of source code must retain the above copyright
- *       notice, this list of conditions and the following disclaimer.
- *     * Redistributions in binary form must reproduce the above copyright
- *       notice, this list of conditions and the following disclaimer in the
- *       documentation and/or other materials provided with the distribution.
- *     * Neither the name of the NVIDIA CORPORATION nor the
- *       names of its contributors may be used to endorse or promote products
- *       derived from this software without specific prior written permission.
- * 
- * THIS SOFTWARE IS PROVIDED BY THE COPYRIGHT HOLDERS AND CONTRIBUTORS "AS IS" AND
- * ANY EXPRESS OR IMPLIED WARRANTIES, INCLUDING, BUT NOT LIMITED TO, THE IMPLIED
- * WARRANTIES OF MERCHANTABILITY AND FITNESS FOR A PARTICULAR PURPOSE ARE
- * DISCLAIMED. IN NO EVENT SHALL NVIDIA CORPORATION BE LIABLE FOR ANY
- * DIRECT, INDIRECT, INCIDENTAL, SPECIAL, EXEMPLARY, OR CONSEQUENTIAL DAMAGES
- * (INCLUDING, BUT NOT LIMITED TO, PROCUREMENT OF SUBSTITUTE GOODS OR SERVICES;
- * LOSS OF USE, DATA, OR PROFITS; OR BUSINESS INTERRUPTION) HOWEVER CAUSED AND
- * ON ANY THEORY OF LIABILITY, WHETHER IN CONTRACT, STRICT LIABILITY, OR TORT
- * (INCLUDING NEGLIGENCE OR OTHERWISE) ARISING IN ANY WAY OUT OF THE USE OF THIS
- * SOFTWARE, EVEN IF ADVISED OF THE POSSIBILITY OF SUCH DAMAGE.
- *
- ******************************************************************************/
-
-/**
- * \file
- * cub::WarpReduceSmem provides smem-based variants of parallel reduction of items partitioned across a CUDA thread warp.
- */
-
-#pragma once
-
-#include "../../thread/thread_operators.cuh"
-#include "../../thread/thread_load.cuh"
-#include "../../thread/thread_store.cuh"
-#include "../../util_type.cuh"
-#include "../../util_namespace.cuh"
-
-/// Optional outer namespace(s)
-CUB_NS_PREFIX
-
-/// CUB namespace
-namespace cub {
-
-/**
- * \brief WarpReduceSmem provides smem-based variants of parallel reduction of items partitioned across a CUDA thread warp.
- */
-template <
-    typename    T,                      ///< Data type being reduced
-    int         LOGICAL_WARP_THREADS,   ///< Number of threads per logical warp
-    int         PTX_ARCH>               ///< The PTX compute capability for which to to specialize this collective
-struct WarpReduceSmem
-{
-    /******************************************************************************
-     * Constants and type definitions
-     ******************************************************************************/
-
-    enum
-    {
-        /// Whether the logical warp size and the PTX warp size coincide
-        IS_ARCH_WARP = (LOGICAL_WARP_THREADS == CUB_WARP_THREADS(PTX_ARCH)),
-
-        /// Whether the logical warp size is a power-of-two
-        IS_POW_OF_TWO = ((LOGICAL_WARP_THREADS & (LOGICAL_WARP_THREADS - 1)) == 0),
-
-        /// The number of warp scan steps
-        STEPS = Log2<LOGICAL_WARP_THREADS>::VALUE,
-
-        /// The number of threads in half a warp
-        HALF_WARP_THREADS = 1 << (STEPS - 1),
-
-        /// The number of shared memory elements per warp
-        WARP_SMEM_ELEMENTS =  LOGICAL_WARP_THREADS + HALF_WARP_THREADS,
-
-        /// Flag status (when not using ballot)
-        UNSET   = 0x0,  // Is initially unset
-        SET     = 0x1,  // Is initially set
-        SEEN    = 0x2,  // Has seen another head flag from a successor peer
-    };
-
-    /// Shared memory flag type
-    typedef unsigned char SmemFlag;
-
-    /// Shared memory storage layout type (1.5 warps-worth of elements for each warp)
-    struct _TempStorage
-    {
-        T           reduce[WARP_SMEM_ELEMENTS];
-        SmemFlag    flags[WARP_SMEM_ELEMENTS];
-    };
-
-    // Alias wrapper allowing storage to be unioned
-    struct TempStorage : Uninitialized<_TempStorage> {};
-
-
-    /******************************************************************************
-     * Thread fields
-     ******************************************************************************/
-
-    _TempStorage    &temp_storage;
-    int             lane_id;
-
-
-    /******************************************************************************
-     * Construction
-     ******************************************************************************/
-
-    /// Constructor
-    __device__ __forceinline__ WarpReduceSmem(
-        TempStorage     &temp_storage)
-    :
-        temp_storage(temp_storage.Alias()),
-        lane_id(IS_ARCH_WARP ?
-            LaneId() :
-            LaneId() % LOGICAL_WARP_THREADS)
-    {}
-
-
-    /******************************************************************************
-     * Operation
-     ******************************************************************************/
-
-    /**
-     * Reduction step
-     */
-    template <
-        bool                ALL_LANES_VALID,        ///< Whether all lanes in each warp are contributing a valid fold of items
-        int                 FOLDED_ITEMS_PER_LANE,  ///< Number of items folded into each lane
-        typename            ReductionOp,
-        int                 STEP>
-    __device__ __forceinline__ T ReduceStep(
-        T                   input,                  ///< [in] Calling thread's input
-        int                 folded_items_per_warp,  ///< [in] Total number of valid items folded into each logical warp
-        ReductionOp         reduction_op,           ///< [in] Reduction operator
-        Int2Type<STEP>      step)
-    {
-        const int OFFSET = 1 << STEP;
-
-        // Share input through buffer
-        ThreadStore<STORE_VOLATILE>(&temp_storage.reduce[lane_id], input);
-
-        // Update input if peer_addend is in range
-        if ((ALL_LANES_VALID && IS_POW_OF_TWO) || ((lane_id + OFFSET) * FOLDED_ITEMS_PER_LANE < folded_items_per_warp))
-        {
-            T peer_addend = ThreadLoad<LOAD_VOLATILE>(&temp_storage.reduce[lane_id + OFFSET]);
-            input = reduction_op(input, peer_addend);
-        }
-
-        return ReduceStep<ALL_LANES_VALID, FOLDED_ITEMS_PER_LANE>(input, folded_items_per_warp, reduction_op, Int2Type<STEP + 1>());
-    }
-
-
-    /**
-     * Reduction step (terminate)
-     */
-    template <
-        bool                ALL_LANES_VALID,        ///< Whether all lanes in each warp are contributing a valid fold of items
-        int                 FOLDED_ITEMS_PER_LANE,  ///< Number of items folded into each lane
-        typename            ReductionOp>
-    __device__ __forceinline__ T ReduceStep(
-        T                   input,                  ///< [in] Calling thread's input
-        int                 folded_items_per_warp,  ///< [in] Total number of valid items folded into each logical warp
-        ReductionOp         reduction_op,           ///< [in] Reduction operator
-        Int2Type<STEPS>     step)
-    {
-        return input;
-    }
-
-
-    /**
-     * Reduction
-     */
-    template <
-        bool                ALL_LANES_VALID,        ///< Whether all lanes in each warp are contributing a valid fold of items
-        int                 FOLDED_ITEMS_PER_LANE,  ///< Number of items folded into each lane
-        typename            ReductionOp>
-    __device__ __forceinline__ T Reduce(
-        T                   input,                  ///< [in] Calling thread's input
-        int                 folded_items_per_warp,  ///< [in] Total number of valid items folded into each logical warp
-        ReductionOp         reduction_op)           ///< [in] Reduction operator
-    {
-        return ReduceStep<ALL_LANES_VALID, FOLDED_ITEMS_PER_LANE>(input, folded_items_per_warp, reduction_op, Int2Type<0>());
-    }
-
-
-    /**
-     * Ballot-based segmented reduce
-     */
-    template <
-        bool            HEAD_SEGMENTED,     ///< Whether flags indicate a segment-head or a segment-tail
-        typename        Flag,
-        typename        ReductionOp>
-    __device__ __forceinline__ T SegmentedReduce(
-        T               input,              ///< [in] Calling thread's input
-        Flag            flag,               ///< [in] Whether or not the current lane is a segment head/tail
-        ReductionOp     reduction_op,       ///< [in] Reduction operator
-        Int2Type<true>  has_ballot)         ///< [in] Marker type for whether the target arch has ballot functionality
-    {
-        // Get the start flags for each thread in the warp.
-        int warp_flags = __ballot(flag);
-
-        if (!HEAD_SEGMENTED)
-            warp_flags <<= 1;
-
-        // Keep bits above the current thread.
-        warp_flags &= LaneMaskGt();
-
-        // Accommodate packing of multiple logical warps in a single physical warp
-        if (!IS_ARCH_WARP)
-        {
-            warp_flags >>= (LaneId() / LOGICAL_WARP_THREADS) * LOGICAL_WARP_THREADS;
-        }
-
-        // Find next flag
-        int next_flag = __clz(__brev(warp_flags));
-
-        // Clip the next segment at the warp boundary if necessary
-        if (LOGICAL_WARP_THREADS != 32)
-            next_flag = CUB_MIN(next_flag, LOGICAL_WARP_THREADS);
-
-        #pragma unroll
-        for (int STEP = 0; STEP < STEPS; STEP++)
-        {
-            const int OFFSET = 1 << STEP;
-
-            // Share input into buffer
-            ThreadStore<STORE_VOLATILE>(&temp_storage.reduce[lane_id], input);
-
-            // Update input if peer_addend is in range
-            if (OFFSET < next_flag - lane_id)
-            {
-                T peer_addend = ThreadLoad<LOAD_VOLATILE>(&temp_storage.reduce[lane_id + OFFSET]);
-                input = reduction_op(input, peer_addend);
-            }
-        }
-
-        return input;
-    }
-
-
-    /**
-     * Smem-based segmented reduce
-     */
-    template <
-        bool            HEAD_SEGMENTED,     ///< Whether flags indicate a segment-head or a segment-tail
-        typename        Flag,
-        typename        ReductionOp>
-    __device__ __forceinline__ T SegmentedReduce(
-        T               input,              ///< [in] Calling thread's input
-        Flag            flag,               ///< [in] Whether or not the current lane is a segment head/tail
-        ReductionOp     reduction_op,       ///< [in] Reduction operator
-        Int2Type<false> has_ballot)         ///< [in] Marker type for whether the target arch has ballot functionality
-    {
-        enum
-        {
-            UNSET   = 0x0,  // Is initially unset
-            SET     = 0x1,  // Is initially set
-            SEEN    = 0x2,  // Has seen another head flag from a successor peer
-        };
-
-        // Alias flags onto shared data storage
-        volatile SmemFlag *flag_storage = temp_storage.flags;
-
-        SmemFlag flag_status = (flag) ? SET : UNSET;
-
-        for (int STEP = 0; STEP < STEPS; STEP++)
-        {
-            const int OFFSET = 1 << STEP;
-
-            // Share input through buffer
-            ThreadStore<STORE_VOLATILE>(&temp_storage.reduce[lane_id], input);
-
-            // Get peer from buffer
-            T peer_addend = ThreadLoad<LOAD_VOLATILE>(&temp_storage.reduce[lane_id + OFFSET]);
-
-            // Share flag through buffer
-            flag_storage[lane_id] = flag_status;
-
-            // Get peer flag from buffer
-            SmemFlag peer_flag_status = flag_storage[lane_id + OFFSET];
-
-            // Update input if peer was in range
-            if (lane_id < LOGICAL_WARP_THREADS - OFFSET)
-            {
-                if (HEAD_SEGMENTED)
-                {
-                    // Head-segmented
-                    if ((flag_status & SEEN) == 0)
-                    {
-                        // Has not seen a more distant head flag
-                        if (peer_flag_status & SET)
-                        {
-                            // Has now seen a head flag
-                            flag_status |= SEEN;
-                        }
-                        else
-                        {
-                            // Peer is not a head flag: grab its count
-                            input = reduction_op(input, peer_addend);
-                        }
-
-                        // Update seen status to include that of peer
-                        flag_status |= (peer_flag_status & SEEN);
-                    }
-                }
-                else
-                {
-                    // Tail-segmented.  Simply propagate flag status
-                    if (!flag_status)
-                    {
-                        input = reduction_op(input, peer_addend);
-                        flag_status |= peer_flag_status;
-                    }
-
-                }
-            }
-        }
-
-        return input;
-    }
-
-
-    /**
-     * Segmented reduction
-     */
-    template <
-        bool            HEAD_SEGMENTED,     ///< Whether flags indicate a segment-head or a segment-tail
-        typename        Flag,
-        typename        ReductionOp>
-    __device__ __forceinline__ T SegmentedReduce(
-        T               input,              ///< [in] Calling thread's input
-        Flag            flag,               ///< [in] Whether or not the current lane is a segment head/tail
-        ReductionOp     reduction_op)       ///< [in] Reduction operator
-    {
-        return SegmentedReduce<HEAD_SEGMENTED>(input, flag, reduction_op, Int2Type<(PTX_ARCH >= 200)>());
-    }
-
-
-    /**
-     * Summation
-     */
-    template <
-        bool            ALL_LANES_VALID,        ///< Whether all lanes in each warp are contributing a valid fold of items
-        int             FOLDED_ITEMS_PER_LANE>  ///< Number of items folded into each lane
-    __device__ __forceinline__ T Sum(
-        T               input,                  ///< [in] Calling thread's input
-        int             folded_items_per_warp)  ///< [in] Total number of valid items folded into each logical warp
-    {
-        return Reduce<ALL_LANES_VALID, FOLDED_ITEMS_PER_LANE>(input, folded_items_per_warp, cub::Sum());
-    }
-
-};
-
-
-}               // CUB namespace
-CUB_NS_POSTFIX  // Optional outer namespace(s)
-=======
 /******************************************************************************
  * Copyright (c) 2011, Duane Merrill.  All rights reserved.
  * Copyright (c) 2011-2015, NVIDIA CORPORATION.  All rights reserved.
@@ -714,5 +354,4 @@
 
 
 }               // CUB namespace
-CUB_NS_POSTFIX  // Optional outer namespace(s)
->>>>>>> 9cfad35c
+CUB_NS_POSTFIX  // Optional outer namespace(s)