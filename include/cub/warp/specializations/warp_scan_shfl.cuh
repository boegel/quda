--- conflicted
+++ resolved
@@ -1,517 +1,3 @@
-<<<<<<< HEAD
-/******************************************************************************
- * Copyright (c) 2011, Duane Merrill.  All rights reserved.
- * Copyright (c) 2011-2014, NVIDIA CORPORATION.  All rights reserved.
- * 
- * Redistribution and use in source and binary forms, with or without
- * modification, are permitted provided that the following conditions are met:
- *     * Redistributions of source code must retain the above copyright
- *       notice, this list of conditions and the following disclaimer.
- *     * Redistributions in binary form must reproduce the above copyright
- *       notice, this list of conditions and the following disclaimer in the
- *       documentation and/or other materials provided with the distribution.
- *     * Neither the name of the NVIDIA CORPORATION nor the
- *       names of its contributors may be used to endorse or promote products
- *       derived from this software without specific prior written permission.
- * 
- * THIS SOFTWARE IS PROVIDED BY THE COPYRIGHT HOLDERS AND CONTRIBUTORS "AS IS" AND
- * ANY EXPRESS OR IMPLIED WARRANTIES, INCLUDING, BUT NOT LIMITED TO, THE IMPLIED
- * WARRANTIES OF MERCHANTABILITY AND FITNESS FOR A PARTICULAR PURPOSE ARE
- * DISCLAIMED. IN NO EVENT SHALL NVIDIA CORPORATION BE LIABLE FOR ANY
- * DIRECT, INDIRECT, INCIDENTAL, SPECIAL, EXEMPLARY, OR CONSEQUENTIAL DAMAGES
- * (INCLUDING, BUT NOT LIMITED TO, PROCUREMENT OF SUBSTITUTE GOODS OR SERVICES;
- * LOSS OF USE, DATA, OR PROFITS; OR BUSINESS INTERRUPTION) HOWEVER CAUSED AND
- * ON ANY THEORY OF LIABILITY, WHETHER IN CONTRACT, STRICT LIABILITY, OR TORT
- * (INCLUDING NEGLIGENCE OR OTHERWISE) ARISING IN ANY WAY OUT OF THE USE OF THIS
- * SOFTWARE, EVEN IF ADVISED OF THE POSSIBILITY OF SUCH DAMAGE.
- *
- ******************************************************************************/
-
-/**
- * \file
- * cub::WarpScanShfl provides SHFL-based variants of parallel prefix scan of items partitioned across a CUDA thread warp.
- */
-
-#pragma once
-
-#include "../../thread/thread_operators.cuh"
-#include "../../util_type.cuh"
-#include "../../util_ptx.cuh"
-#include "../../util_namespace.cuh"
-
-/// Optional outer namespace(s)
-CUB_NS_PREFIX
-
-/// CUB namespace
-namespace cub {
-
-/**
- * \brief WarpScanShfl provides SHFL-based variants of parallel prefix scan of items partitioned across a CUDA thread warp.
- */
-template <
-    typename    T,                      ///< Data type being scanned
-    int         LOGICAL_WARP_THREADS,   ///< Number of threads per logical warp
-    int         PTX_ARCH>               ///< The PTX compute capability for which to to specialize this collective
-struct WarpScanShfl
-{
-
-    /******************************************************************************
-     * Constants and type definitions
-     ******************************************************************************/
-
-    enum
-    {
-        /// Whether the logical warp size and the PTX warp size coincide
-        IS_ARCH_WARP = (LOGICAL_WARP_THREADS == CUB_WARP_THREADS(PTX_ARCH)),
-
-        /// The number of warp scan steps
-        STEPS = Log2<LOGICAL_WARP_THREADS>::VALUE,
-
-        /// The 5-bit SHFL mask for logically splitting warps into sub-segments starts 8-bits up
-        SHFL_C = ((-1 << STEPS) & 31) << 8,
-    };
-
-    template <typename S>
-    struct IsInteger
-    {
-        enum {
-            /// Whether the data type is a primitive integer
-            IS_INTEGER = (Traits<S>::CATEGORY == UNSIGNED_INTEGER) || (Traits<S>::CATEGORY == SIGNED_INTEGER),
-
-            ///Whether the data type is a small (32b or less) integer for which we can use a single SFHL instruction per exchange
-            IS_SMALL_INTEGER = IS_INTEGER && (sizeof(S) <= sizeof(unsigned int))
-        };
-    };
-
-    /// Shared memory storage layout type
-    typedef NullType TempStorage;
-
-
-    /******************************************************************************
-     * Thread fields
-     ******************************************************************************/
-
-    int lane_id;
-
-    /******************************************************************************
-     * Construction
-     ******************************************************************************/
-
-    /// Constructor
-    __device__ __forceinline__ WarpScanShfl(
-        TempStorage &temp_storage)
-    :
-        lane_id(IS_ARCH_WARP ?
-            LaneId() :
-            LaneId() % LOGICAL_WARP_THREADS)
-    {}
-
-
-    /******************************************************************************
-     * Utility methods
-     ******************************************************************************/
-
-    /// Inclusive prefix scan step (specialized for summation across uint32 types)
-    __device__ __forceinline__ unsigned int InclusiveScanStep(
-        unsigned int    input,              ///< [in] Calling thread's input item.
-        cub::Sum        scan_op,            ///< [in] Binary scan operator
-        int             first_lane,         ///< [in] Index of first lane in segment
-        int             offset)             ///< [in] Up-offset to pull from
-    {
-        unsigned int output;
-
-        // Use predicate set from SHFL to guard against invalid peers
-        asm(
-            "{"
-            "  .reg .u32 r0;"
-            "  .reg .pred p;"
-            "  shfl.up.b32 r0|p, %1, %2, %3;"
-            "  @p add.u32 r0, r0, %4;"
-            "  mov.u32 %0, r0;"
-            "}"
-            : "=r"(output) : "r"(input), "r"(offset), "r"(first_lane), "r"(input));
-
-        return output;
-    }
-
-
-    /// Inclusive prefix scan step (specialized for summation across fp32 types)
-    __device__ __forceinline__ float InclusiveScanStep(
-        float           input,              ///< [in] Calling thread's input item.
-        cub::Sum        scan_op,            ///< [in] Binary scan operator
-        int             first_lane,         ///< [in] Index of first lane in segment
-        int             offset)             ///< [in] Up-offset to pull from
-    {
-        float output;
-
-        // Use predicate set from SHFL to guard against invalid peers
-        asm(
-            "{"
-            "  .reg .f32 r0;"
-            "  .reg .pred p;"
-            "  shfl.up.b32 r0|p, %1, %2, %3;"
-            "  @p add.f32 r0, r0, %4;"
-            "  mov.f32 %0, r0;"
-            "}"
-            : "=f"(output) : "f"(input), "r"(offset), "r"(first_lane), "f"(input));
-
-        return output;
-    }
-
-
-    /// Inclusive prefix scan step (specialized for summation across unsigned long long types)
-    __device__ __forceinline__ unsigned long long InclusiveScanStep(
-        unsigned long long  input,              ///< [in] Calling thread's input item.
-        cub::Sum            scan_op,            ///< [in] Binary scan operator
-        int             first_lane,         ///< [in] Index of first lane in segment
-        int             offset)             ///< [in] Up-offset to pull from
-    {
-        unsigned long long output;
-
-        // Use predicate set from SHFL to guard against invalid peers
-        asm(
-            "{"
-            "  .reg .u32 lo;"
-            "  .reg .u32 hi;"
-            "  .reg .pred p;"
-            "  mov.b64 {lo, hi}, %1;"
-            "  shfl.up.b32 lo|p, lo, %2, %3;"
-            "  shfl.up.b32 hi|p, hi, %2, %3;"
-            "  mov.b64 %0, {lo, hi};"
-            "  @p add.u64 %0, %0, %1;"
-            "}"
-            : "=l"(output) : "l"(input), "r"(offset), "r"(first_lane));
-
-        return output;
-    }
-
-
-    /// Inclusive prefix scan step (specialized for summation across long long types)
-    __device__ __forceinline__ long long InclusiveScanStep(
-        long long       input,              ///< [in] Calling thread's input item.
-        cub::Sum        scan_op,            ///< [in] Binary scan operator
-        int             first_lane,         ///< [in] Index of first lane in segment
-        int             offset)             ///< [in] Up-offset to pull from
-    {
-        long long output;
-
-        // Use predicate set from SHFL to guard against invalid peers
-        asm(
-            "{"
-            "  .reg .u32 lo;"
-            "  .reg .u32 hi;"
-            "  .reg .pred p;"
-            "  mov.b64 {lo, hi}, %1;"
-            "  shfl.up.b32 lo|p, lo, %2, %3;"
-            "  shfl.up.b32 hi|p, hi, %2, %3;"
-            "  mov.b64 %0, {lo, hi};"
-            "  @p add.s64 %0, %0, %1;"
-            "}"
-            : "=l"(output) : "l"(input), "r"(offset), "r"(first_lane));
-
-        return output;
-    }
-
-
-    /// Inclusive prefix scan step (specialized for summation across fp64 types)
-    __device__ __forceinline__ double InclusiveScanStep(
-        double          input,              ///< [in] Calling thread's input item.
-        cub::Sum        scan_op,            ///< [in] Binary scan operator
-        int             first_lane,         ///< [in] Index of first lane in segment
-        int             offset)             ///< [in] Up-offset to pull from
-    {
-        double output;
-
-        // Use predicate set from SHFL to guard against invalid peers
-        asm(
-            "{"
-            "  .reg .u32 lo;"
-            "  .reg .u32 hi;"
-            "  .reg .pred p;"
-            "  mov.b64 {lo, hi}, %1;"
-            "  shfl.up.b32 lo|p, lo, %2, %3;"
-            "  shfl.up.b32 hi|p, hi, %2, %3;"
-            "  mov.b64 %0, {lo, hi};"
-            "  @p add.f64 %0, %0, %1;"
-            "}"
-            : "=d"(output) : "d"(input), "r"(offset), "r"(first_lane));
-
-        return output;
-    }
-
-
-    /// Inclusive prefix scan (specialized for ReduceBySegmentOp<cub::Sum> across ItemOffsetPair<Value, OffsetT> types)
-    template <typename Value, typename OffsetT>
-    __device__ __forceinline__ ItemOffsetPair<Value, OffsetT>InclusiveScanStep(
-        ItemOffsetPair<Value, OffsetT>                                  input,              ///< [in] Calling thread's input item.
-        ReduceBySegmentOp<cub::Sum, ItemOffsetPair<Value, OffsetT> >    scan_op,            ///< [in] Binary scan operator
-        int                                                             first_lane,         ///< [in] Index of first lane in segment
-        int                                                             offset)             ///< [in] Up-offset to pull from
-    {
-        ItemOffsetPair<Value, OffsetT> output;
-
-        output.value = InclusiveScanStep(input.value, cub::Sum(), first_lane, offset, Int2Type<IsInteger<Value>::IS_SMALL_INTEGER>());
-        output.offset = InclusiveScanStep(input.offset, cub::Sum(), first_lane, offset, Int2Type<IsInteger<OffsetT>::IS_SMALL_INTEGER>());
-
-        if (input.offset > 0)
-            output.value = input.value;
-
-        return output;
-    }
-
-
-    /// Inclusive prefix scan step (generic)
-    template <typename _T, typename ScanOp>
-    __device__ __forceinline__ _T InclusiveScanStep(
-        _T              input,              ///< [in] Calling thread's input item.
-        ScanOp          scan_op,            ///< [in] Binary scan operator
-        int             first_lane,         ///< [in] Index of first lane in segment
-        int             offset)             ///< [in] Up-offset to pull from
-    {
-        _T output = input;
-
-        _T temp = ShuffleUp(output, offset);
-
-        // Perform scan op if from a valid peer
-        if (lane_id >= offset)
-            output = scan_op(temp, output);
-
-        return output;
-    }
-
-
-    /// Inclusive prefix scan step (specialized for small integers size 32b or less)
-    template <typename _T, typename ScanOp>
-    __device__ __forceinline__ _T InclusiveScanStep(
-        _T              input,              ///< [in] Calling thread's input item.
-        ScanOp          scan_op,            ///< [in] Binary scan operator
-        int             first_lane,         ///< [in] Index of first lane in segment
-        int             offset,             ///< [in] Up-offset to pull from
-        Int2Type<true>  is_small_integer)   ///< [in] Marker type indicating whether T is a small integer
-    {
-        unsigned int temp = reinterpret_cast<unsigned int &>(input);
-
-        temp = InclusiveScanStep(temp, scan_op, first_lane, offset);
-
-        return reinterpret_cast<_T&>(temp);
-    }
-
-
-    /// Inclusive prefix scan step (specialized for types other than small integers size 32b or less)
-    template <typename _T, typename ScanOp>
-    __device__ __forceinline__ _T InclusiveScanStep(
-        _T              input,              ///< [in] Calling thread's input item.
-        ScanOp          scan_op,            ///< [in] Binary scan operator
-        int             first_lane,         ///< [in] Index of first lane in segment
-        int             offset,             ///< [in] Up-offset to pull from
-        Int2Type<false> is_small_integer)   ///< [in] Marker type indicating whether T is a small integer
-    {
-        return InclusiveScanStep(input, scan_op, first_lane, offset);
-    }
-
-
-    /// Get exclusive from inclusive (specialized for summation of integer types)
-    __device__ __forceinline__ T GetExclusive(
-        T               input,
-        T               inclusive,
-        cub::Sum        scan_op,
-        Int2Type<true>  is_integer)
-    {
-        return inclusive - input;
-    }
-
-
-    /// Get exclusive from inclusive (specialized for scans other than summation of integer types)
-    template <typename ScanOp, int _IS_INTEGER>
-    __device__ __forceinline__ T GetExclusive(
-        T                       input,
-        T                       inclusive,
-        ScanOp                  scan_op,
-        Int2Type<_IS_INTEGER>   is_integer)
-    {
-        return ShuffleUp(inclusive, 1);
-    }
-
-    /// Get exclusive from inclusive (specialized for summation of integer types)
-    __device__ __forceinline__ T GetExclusive(
-        T               input,
-        T               inclusive,
-        T               identity,
-        cub::Sum        scan_op,
-        Int2Type<true>  is_integer)
-    {
-        return inclusive - input;
-    }
-
-
-    /// Get exclusive from inclusive (specialized for scans other than summation of integer types)
-    template <typename ScanOp, int _IS_INTEGER>
-    __device__ __forceinline__ T GetExclusive(
-        T                       input,
-        T                       inclusive,
-        T                       identity,
-        ScanOp                  scan_op,
-        Int2Type<_IS_INTEGER>   is_integer)
-    {
-        T exclusive = ShuffleUp(inclusive, 1);
-        return (lane_id == 0) ? identity : exclusive;
-    }
-
-
-    /******************************************************************************
-     * Interface
-     ******************************************************************************/
-
-
-    /// Broadcast
-    __device__ __forceinline__ T Broadcast(
-        T               input,              ///< [in] The value to broadcast
-        int             src_lane)           ///< [in] Which warp lane is to do the broadcasting
-    {
-        return ShuffleBroadcast(input, src_lane, LOGICAL_WARP_THREADS);
-    }
-
-
-    //---------------------------------------------------------------------
-    // Inclusive operations
-    //---------------------------------------------------------------------
-
-    /// Inclusive scan
-    template <typename ScanOp>
-    __device__ __forceinline__ void InclusiveScan(
-        T               input,              ///< [in] Calling thread's input item.
-        T               &output,            ///< [out] Calling thread's output item.  May be aliased with \p input.
-        ScanOp          scan_op)            ///< [in] Binary scan operator
-    {
-        output = input;
-
-        // Iterate scan steps
-        #pragma unroll
-        for (int STEP = 0; STEP < STEPS; STEP++)
-        {
-            output = InclusiveScanStep(output, scan_op, SHFL_C, 1 << STEP, Int2Type<IsInteger<T>::IS_SMALL_INTEGER>());
-        }
-    }
-
-
-    /// Inclusive scan with aggregate
-    template <typename ScanOp>
-    __device__ __forceinline__ void InclusiveScan(
-        T               input,              ///< [in] Calling thread's input item.
-        T               &output,            ///< [out] Calling thread's output item.  May be aliased with \p input.
-        ScanOp          scan_op,            ///< [in] Binary scan operator
-        T               &warp_aggregate)    ///< [out] Warp-wide aggregate reduction of input items.
-    {
-        InclusiveScan(input, output, scan_op);
-
-        // Grab aggregate from last warp lane
-        warp_aggregate = Broadcast(output, LOGICAL_WARP_THREADS - 1);
-    }
-
-
-    //---------------------------------------------------------------------
-    // Combo (inclusive & exclusive) operations
-    //---------------------------------------------------------------------
-
-    /// Combination scan without identity
-    template <typename ScanOp>
-    __device__ __forceinline__ void Scan(
-        T               input,              ///< [in] Calling thread's input item.
-        T               &inclusive_output,  ///< [out] Calling thread's inclusive-scan output item.
-        T               &exclusive_output,  ///< [out] Calling thread's exclusive-scan output item.
-        ScanOp          scan_op)            ///< [in] Binary scan operator
-    {
-        // Compute inclusive scan
-        InclusiveScan(input, inclusive_output, scan_op);
-
-        // Grab result from predecessor
-        exclusive_output = GetExclusive(input, inclusive_output, scan_op, Int2Type<IsInteger<T>::IS_INTEGER>());
-    }
-
-    /// Combination scan with identity
-    template <typename ScanOp>
-    __device__ __forceinline__ void Scan(
-        T               input,              ///< [in] Calling thread's input item.
-        T               &inclusive_output,  ///< [out] Calling thread's inclusive-scan output item.
-        T               &exclusive_output,  ///< [out] Calling thread's exclusive-scan output item.
-        T               identity,           ///< [in] Identity value
-        ScanOp          scan_op)            ///< [in] Binary scan operator
-    {
-        // Compute inclusive scan
-        InclusiveScan(input, inclusive_output, scan_op);
-
-        // Grab result from predecessor
-        exclusive_output = GetExclusive(input, inclusive_output, identity, scan_op, Int2Type<IsInteger<T>::IS_INTEGER>());
-    }
-
-
-    //---------------------------------------------------------------------
-    // Exclusive operations
-    //---------------------------------------------------------------------
-
-    /// Exclusive scan with aggregate
-    template <typename ScanOp>
-    __device__ __forceinline__ void ExclusiveScan(
-        T               input,              ///< [in] Calling thread's input item.
-        T               &output,            ///< [out] Calling thread's output item.  May be aliased with \p input.
-        T               identity,           ///< [in] Identity value
-        ScanOp          scan_op)            ///< [in] Binary scan operator
-    {
-        T inclusive_output;
-        Scan(input, inclusive_output, output, identity, scan_op);
-    }
-
-
-    /// Exclusive scan with aggregate, without identity
-    template <typename ScanOp>
-    __device__ __forceinline__ void ExclusiveScan(
-        T               input,              ///< [in] Calling thread's input item.
-        T               &output,            ///< [out] Calling thread's output item.  May be aliased with \p input.
-        ScanOp          scan_op)            ///< [in] Binary scan operator
-    {
-        T inclusive_output;
-        Scan(input, inclusive_output, output, scan_op);
-    }
-
-
-    /// Exclusive scan with aggregate
-    template <typename ScanOp>
-    __device__ __forceinline__ void ExclusiveScan(
-        T               input,              ///< [in] Calling thread's input item.
-        T               &output,            ///< [out] Calling thread's output item.  May be aliased with \p input.
-        T               identity,           ///< [in] Identity value
-        ScanOp          scan_op,            ///< [in] Binary scan operator
-        T               &warp_aggregate)    ///< [out] Warp-wide aggregate reduction of input items.
-    {
-        T inclusive_output;
-        Scan(input, inclusive_output, output, identity, scan_op);
-
-        // Grab aggregate from last warp lane
-        warp_aggregate = Broadcast(inclusive_output, LOGICAL_WARP_THREADS - 1);
-    }
-
-
-    /// Exclusive scan with aggregate, without identity
-    template <typename ScanOp>
-    __device__ __forceinline__ void ExclusiveScan(
-        T               input,              ///< [in] Calling thread's input item.
-        T               &output,            ///< [out] Calling thread's output item.  May be aliased with \p input.
-        ScanOp          scan_op,            ///< [in] Binary scan operator
-        T               &warp_aggregate)    ///< [out] Warp-wide aggregate reduction of input items.
-    {
-        T inclusive_output;
-        Scan(input, inclusive_output, output, scan_op);
-
-        // Grab aggregate from last warp lane
-        warp_aggregate = Broadcast(inclusive_output, LOGICAL_WARP_THREADS - 1);
-    }
-
-};
-
-
-}               // CUB namespace
-CUB_NS_POSTFIX  // Optional outer namespace(s)
-=======
 /******************************************************************************
  * Copyright (c) 2011, Duane Merrill.  All rights reserved.
  * Copyright (c) 2011-2015, NVIDIA CORPORATION.  All rights reserved.
@@ -1108,5 +594,4 @@
 
 
 }               // CUB namespace
-CUB_NS_POSTFIX  // Optional outer namespace(s)
->>>>>>> caa992f3
+CUB_NS_POSTFIX  // Optional outer namespace(s)