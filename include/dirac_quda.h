#ifndef _DIRAC_QUDA_H
#define _DIRAC_QUDA_H

#include <quda_internal.h>
#include <color_spinor_field.h>
#include <gauge_field.h>
#include <clover_field.h>
#include <dslash_quda.h>
#include <face_quda.h>
#include <blas_quda.h>

#include <typeinfo>

namespace quda {

  class Transfer;
  class Dirac;

  // Params for Dirac operator
  class DiracParam {

  public:
    QudaDiracType type;
    double kappa;
    double mass;
    double m5; // used by domain wall only
    int Ls;    //!NEW: used by domain wall and twisted mass
    double b_5[QUDA_MAX_DWF_LS];    //!NEW: used by mobius domain wall only  
    double c_5[QUDA_MAX_DWF_LS];    //!NEW: used by mobius domain wall only
    QudaMatPCType matpcType;
    QudaDagType dagger;
    cudaGaugeField *gauge;
    cudaGaugeField *fatGauge;  // used by staggered only
    cudaGaugeField *longGauge; // used by staggered only
    cudaCloverField *clover;
  
    double mu; // used by twisted mass only
    double epsilon; //2nd tm parameter (used by twisted mass only)

    double omega; //staggered only

    ColorSpinorField *tmp1;
    ColorSpinorField *tmp2; // used by Wilson-like kernels only

    int commDim[QUDA_MAX_DIM]; // whether to do comms or not

    // for multigrid only
    Transfer *transfer; 
    Dirac *dirac;

  DiracParam() 
    : type(QUDA_INVALID_DIRAC), kappa(0.0), m5(0.0), matpcType(QUDA_MATPC_INVALID),
      dagger(QUDA_DAG_INVALID), gauge(0), clover(0), mu(0.0), epsilon(0.0), omega(0.0),
      tmp1(0), tmp2(0)
    {

    }

    void print() {
      printfQuda("Printing DslashParam\n");
      printfQuda("type = %d\n", type);
      printfQuda("kappa = %g\n", kappa);
      printfQuda("mass = %g\n", mass);
      printfQuda("m5 = %g\n", m5);
      printfQuda("Ls = %d\n", Ls);
      printfQuda("matpcType = %d\n", matpcType);
      printfQuda("dagger = %d\n", dagger);
      printfQuda("mu = %g\n", mu);
      printfQuda("epsilon = %g\n", epsilon);
      for (int i=0; i<QUDA_MAX_DIM; i++) printfQuda("commDim[%d] = %d\n", i, commDim[i]);
      for (int i=0; i<Ls; i++) printfQuda("b_5[%d] = %e\t c_5[%d] = %e\n", i,b_5[i],i,c_5[i]);
    }
  };

  void setDiracParam(DiracParam &diracParam, QudaInvertParam *inv_param, bool pc);
  void setDiracSloppyParam(DiracParam &diracParam, QudaInvertParam *inv_param, bool pc);

  // forward declarations
  class DiracMatrix;
  class DiracM;
  class DiracMdagM;
  class DiracMMdag;
  class DiracMdag;
  //Forward declaration of multigrid Transfer class
  class Transfer;

  // Abstract base class
  class Dirac : public Object {

    friend class DiracMatrix;
    friend class DiracM;
    friend class DiracMdagM;
    friend class DiracMMdag;
    friend class DiracMdag;

  protected:
    cudaGaugeField *gauge;
    double kappa;
    double mass;
    double omega;//2-link term factor

    QudaMatPCType matpcType;
    mutable QudaDagType dagger; // mutable to simplify implementation of Mdag
    mutable unsigned long long flops;
    mutable ColorSpinorField *tmp1; // temporary hack
    mutable ColorSpinorField *tmp2; // temporary hack
    QudaDiracType type; 

    bool newTmp(ColorSpinorField **, const ColorSpinorField &) const;
    void deleteTmp(ColorSpinorField **, const bool &reset) const;

    QudaTune tune;

    int commDim[QUDA_MAX_DIM]; // whether do comms or not

    mutable TimeProfile profile;

  public:
    Dirac(const DiracParam &param);
    Dirac(const Dirac &dirac);
    virtual ~Dirac();
    Dirac& operator=(const Dirac &dirac);

    virtual void checkParitySpinor(const ColorSpinorField &, const ColorSpinorField &) const;
    virtual void checkFullSpinor(const ColorSpinorField &, const ColorSpinorField &) const;
    void checkSpinorAlias(const ColorSpinorField &, const ColorSpinorField &) const;

    virtual void Dslash(ColorSpinorField &out, const ColorSpinorField &in, 
			const QudaParity parity) const = 0;
    virtual void DslashXpay(ColorSpinorField &out, const ColorSpinorField &in, 
			    const QudaParity parity, const ColorSpinorField &x,
			    const double &k) const = 0;
    virtual void M(ColorSpinorField &out, const ColorSpinorField &in) const = 0;
    virtual void MdagM(ColorSpinorField &out, const ColorSpinorField &in) const = 0;
    void Mdag(ColorSpinorField &out, const ColorSpinorField &in) const;
    void MMdag(ColorSpinorField &out, const ColorSpinorField &in) const;

    // required methods to use e-o preconditioning for solving full system
    virtual void prepare(ColorSpinorField* &src, ColorSpinorField* &sol,
			 ColorSpinorField &x, ColorSpinorField &b,
			 const QudaSolutionType) const = 0;
    virtual void reconstruct(ColorSpinorField &x, const ColorSpinorField &b,
			     const QudaSolutionType) const = 0;
    void setMass(double mass){ this->mass = mass;}
    void setOmega(double omega){ this->omega = omega;}
    // Dirac operator factory
    static Dirac* create(const DiracParam &param);

    double Kappa() const { return kappa; }
    double Mass() const { return mass; }
    double Omega() const { return omega; }

    void setMatPCType( QudaMatPCType matpctype ) { matpcType = matpctype; }

    unsigned long long Flops() const { unsigned long long rtn = flops; flops = 0; return rtn; }


    QudaMatPCType getMatPCType() const { return matpcType; }
<<<<<<< HEAD
    QudaDagType getDagger() const { return dagger; }
=======
    int getStencilSteps() const;
>>>>>>> 6dc607bb
    void Dagger(QudaDagType dag) { dagger = dag; }

    /**
     * @brief Create the coarse operator (virtual parent)
     *
     * @param Y[out] Coarse link field
     * @param X[out] Coarse clover field
     * @param Xinv[out] Coarse clover inverse field
     * @param Yhat[out] Coarse preconditioned link field
     * @param T[in] Transfer operator defining the coarse grid
     */
    virtual void createCoarseOp(GaugeField &Y, GaugeField &X, GaugeField &Xinv, GaugeField &Yhat, const Transfer &T) const
    {errorQuda("Not implemented");}
  };

  // Full Wilson
  class DiracWilson : public Dirac {

  protected:
    void initConstants();
    FaceBuffer face1, face2; // multi-gpu communication buffers

  public:
    DiracWilson(const DiracParam &param);
    DiracWilson(const DiracWilson &dirac);
    DiracWilson(const DiracParam &param, const int nDims);//to correctly adjust face for DW and non-deg twisted mass   
  
    virtual ~DiracWilson();
    DiracWilson& operator=(const DiracWilson &dirac);

    virtual void Dslash(ColorSpinorField &out, const ColorSpinorField &in, 
			const QudaParity parity) const;
    virtual void DslashXpay(ColorSpinorField &out, const ColorSpinorField &in, 
			    const QudaParity parity, const ColorSpinorField &x, const double &k) const;
    virtual void M(ColorSpinorField &out, const ColorSpinorField &in) const;
    virtual void MdagM(ColorSpinorField &out, const ColorSpinorField &in) const;

    virtual void prepare(ColorSpinorField* &src, ColorSpinorField* &sol,
			 ColorSpinorField &x, ColorSpinorField &b,
			 const QudaSolutionType) const;
    virtual void reconstruct(ColorSpinorField &x, const ColorSpinorField &b,
			     const QudaSolutionType) const;

    /**
     * @brief Create the coarse Wilson operator
     *
     * @param Y[out] Coarse link field
     * @param X[out] Coarse clover field
     * @param Xinv[out] Coarse clover inverse field
     * @param Yhat[out] Coarse preconditioned link field
     * @param T[in] Transfer operator defining the coarse grid
     */
    virtual void createCoarseOp(GaugeField &Y, GaugeField &X, GaugeField &Xinv, GaugeField &Yhat, const Transfer &T) const;
  };

  // Even-odd preconditioned Wilson
  class DiracWilsonPC : public DiracWilson {

  private:

  public:
    DiracWilsonPC(const DiracParam &param);
    DiracWilsonPC(const DiracWilsonPC &dirac);
    virtual ~DiracWilsonPC();
    DiracWilsonPC& operator=(const DiracWilsonPC &dirac);

    void M(ColorSpinorField &out, const ColorSpinorField &in) const;
    void MdagM(ColorSpinorField &out, const ColorSpinorField &in) const;

    void prepare(ColorSpinorField* &src, ColorSpinorField* &sol,
		 ColorSpinorField &x, ColorSpinorField &b,
		 const QudaSolutionType) const;
    void reconstruct(ColorSpinorField &x, const ColorSpinorField &b,
		     const QudaSolutionType) const;
  };

  // Full clover
  class DiracClover : public DiracWilson {

  protected:
    cudaCloverField &clover;
    void checkParitySpinor(const ColorSpinorField &, const ColorSpinorField &) const;
    void initConstants();

  public:
    DiracClover(const DiracParam &param);
    DiracClover(const DiracClover &dirac);
    virtual ~DiracClover();
    DiracClover& operator=(const DiracClover &dirac);

    void Clover(ColorSpinorField &out, const ColorSpinorField &in, const QudaParity parity) const;
    virtual void DslashXpay(ColorSpinorField &out, const ColorSpinorField &in, const QudaParity parity,
			    const ColorSpinorField &x, const double &k) const;
    virtual void M(ColorSpinorField &out, const ColorSpinorField &in) const;
    virtual void MdagM(ColorSpinorField &out, const ColorSpinorField &in) const;

    virtual void prepare(ColorSpinorField* &src, ColorSpinorField* &sol,
			 ColorSpinorField &x, ColorSpinorField &b,
			 const QudaSolutionType) const;
    virtual void reconstruct(ColorSpinorField &x, const ColorSpinorField &b,
			     const QudaSolutionType) const;

    /**
     * @brief Create the coarse clover operator
     *
     * @param T[in] Transfer operator defining the coarse grid
     * @param Y[out] Coarse link field
     * @param X[out] Coarse clover field
     * @param Xinv[out] Coarse clover inverse field
     * @param Yhat coarse preconditioned link field
     */
    virtual void createCoarseOp(GaugeField &Y, GaugeField &X, GaugeField &Xinv, GaugeField &Yhat, const Transfer &T) const;
  };

  // Even-odd preconditioned clover
  class DiracCloverPC : public DiracClover {

  public:
    DiracCloverPC(const DiracParam &param);
    DiracCloverPC(const DiracCloverPC &dirac);
    virtual ~DiracCloverPC();
    DiracCloverPC& operator=(const DiracCloverPC &dirac);

    void CloverInv(ColorSpinorField &out, const ColorSpinorField &in, const QudaParity parity) const;
    void Dslash(ColorSpinorField &out, const ColorSpinorField &in, 
		const QudaParity parity) const;
    void DslashXpay(ColorSpinorField &out, const ColorSpinorField &in, 
		    const QudaParity parity, const ColorSpinorField &x, const double &k) const;

    void M(ColorSpinorField &out, const ColorSpinorField &in) const;
    void MdagM(ColorSpinorField &out, const ColorSpinorField &in) const;

    void prepare(ColorSpinorField* &src, ColorSpinorField* &sol,
		 ColorSpinorField &x, ColorSpinorField &b,
		 const QudaSolutionType) const;
    void reconstruct(ColorSpinorField &x, const ColorSpinorField &b,
		     const QudaSolutionType) const;

    /**
     * @brief Create the coarse even-odd preconditioned clover
     * operator.  Unlike the Wilson operator, the coarsening of the
     * preconditioned clover operator differs from that of the
     * unpreconditioned clover operator, so we need to specialize it.
     *
     * @param T[in] Transfer operator defining the coarse grid
     * @param Y[out] Coarse link field
     * @param X[out] Coarse clover field
     * @param Xinv[out] Coarse clover inverse field
     * @param Yhat coarse preconditioned link field
     */
    virtual void createCoarseOp(GaugeField &Y, GaugeField &X, GaugeField &Xinv, GaugeField &Yhat, const Transfer &T) const;
  };


  // Full domain wall
  class DiracDomainWall : public DiracWilson {

  protected:
    double m5;
    double kappa5;
    int Ls; // length of the fifth dimension

  public:
    DiracDomainWall(const DiracParam &param);
    DiracDomainWall(const DiracDomainWall &dirac);
    virtual ~DiracDomainWall();
    DiracDomainWall& operator=(const DiracDomainWall &dirac);

    void Dslash(ColorSpinorField &out, const ColorSpinorField &in, 
		const QudaParity parity) const;
    void DslashXpay(ColorSpinorField &out, const ColorSpinorField &in, 
		    const QudaParity parity, const ColorSpinorField &x, const double &k) const;

    virtual void M(ColorSpinorField &out, const ColorSpinorField &in) const;
    virtual void MdagM(ColorSpinorField &out, const ColorSpinorField &in) const;

    virtual void prepare(ColorSpinorField* &src, ColorSpinorField* &sol,
			 ColorSpinorField &x, ColorSpinorField &b,
			 const QudaSolutionType) const;
    virtual void reconstruct(ColorSpinorField &x, const ColorSpinorField &b,
			     const QudaSolutionType) const;
  };

  // 5d Even-odd preconditioned domain wall
  class DiracDomainWallPC : public DiracDomainWall {

  private:

  public:
    DiracDomainWallPC(const DiracParam &param);
    DiracDomainWallPC(const DiracDomainWallPC &dirac);
    virtual ~DiracDomainWallPC();
    DiracDomainWallPC& operator=(const DiracDomainWallPC &dirac);

    void M(ColorSpinorField &out, const ColorSpinorField &in) const;
    void MdagM(ColorSpinorField &out, const ColorSpinorField &in) const;

    void prepare(ColorSpinorField* &src, ColorSpinorField* &sol,
		 ColorSpinorField &x, ColorSpinorField &b,
		 const QudaSolutionType) const;
    void reconstruct(ColorSpinorField &x, const ColorSpinorField &b,
		     const QudaSolutionType) const;
  };

// 4d Even-odd preconditioned domain wall
  class DiracDomainWall4DPC : public DiracDomainWallPC {

  private:

  public:
    DiracDomainWall4DPC(const DiracParam &param);
    DiracDomainWall4DPC(const DiracDomainWall4DPC &dirac);
    virtual ~DiracDomainWall4DPC();
    DiracDomainWall4DPC& operator=(const DiracDomainWall4DPC &dirac);

    void Dslash4(ColorSpinorField &out, const ColorSpinorField &in, const QudaParity parity) const;
    void Dslash5(ColorSpinorField &out, const ColorSpinorField &in, const QudaParity parity) const;
    void Dslash5inv(ColorSpinorField &out, const ColorSpinorField &in, const QudaParity parity, const double &kappa5) const;

    void Dslash4Xpay(ColorSpinorField &out, const ColorSpinorField &in,
		     const QudaParity parity, const ColorSpinorField &x, const double &k) const;
    void Dslash5Xpay(ColorSpinorField &out, const ColorSpinorField &in,
		     const QudaParity parity, const ColorSpinorField &x, const double &k) const;
    void Dslash5invXpay(ColorSpinorField &out, const ColorSpinorField &in,
			const QudaParity parity, const double &kappa5, const ColorSpinorField &x, const double &k) const;

    void M(ColorSpinorField &out, const ColorSpinorField &in) const;
    void MdagM(ColorSpinorField &out, const ColorSpinorField &in) const;

    void prepare(ColorSpinorField* &src, ColorSpinorField* &sol,
		 ColorSpinorField &x, ColorSpinorField &b,
		 const QudaSolutionType) const;
    void reconstruct(ColorSpinorField &x, const ColorSpinorField &b,
		     const QudaSolutionType) const;
  };

  // Full Mobius
  class DiracMobius : public DiracDomainWall {

  protected:
    //Mobius coefficients
    double b_5[QUDA_MAX_DWF_LS];
    double c_5[QUDA_MAX_DWF_LS];

  public:
    DiracMobius(const DiracParam &param);
    DiracMobius(const DiracMobius &dirac);
    virtual ~DiracMobius();
    DiracMobius& operator=(const DiracMobius &dirac);

    void Dslash4(ColorSpinorField &out, const ColorSpinorField &in, const QudaParity parity) const;
    void Dslash4pre(ColorSpinorField &out, const ColorSpinorField &in, const QudaParity parity) const;
    void Dslash5(ColorSpinorField &out, const ColorSpinorField &in, const QudaParity parity) const;

    void Dslash4Xpay(ColorSpinorField &out, const ColorSpinorField &in,
		     const QudaParity parity, const ColorSpinorField &x, const double &k) const;
    void Dslash4preXpay(ColorSpinorField &out, const ColorSpinorField &in, const QudaParity parity,
			const ColorSpinorField &x, const double &k) const;
    void Dslash5Xpay(ColorSpinorField &out, const ColorSpinorField &in,
		     const QudaParity parity, const ColorSpinorField &x, const double &k) const;

    virtual void M(ColorSpinorField &out, const ColorSpinorField &in) const;
    virtual void MdagM(ColorSpinorField &out, const ColorSpinorField &in) const;

    virtual void prepare(ColorSpinorField* &src, ColorSpinorField* &sol,
			 ColorSpinorField &x, ColorSpinorField &b,
			 const QudaSolutionType) const;
    virtual void reconstruct(ColorSpinorField &x, const ColorSpinorField &b,
			     const QudaSolutionType) const;
  };

  // 4d Even-odd preconditioned Mobius domain wall
  class DiracMobiusPC : public DiracMobius {

  protected:

  private:

  public:
    DiracMobiusPC(const DiracParam &param);
    DiracMobiusPC(const DiracMobiusPC &dirac);
    virtual ~DiracMobiusPC();
    DiracMobiusPC& operator=(const DiracMobiusPC &dirac);

    void Dslash5inv(ColorSpinorField &out, const ColorSpinorField &in, const QudaParity parity) const;

    void Dslash5invXpay(ColorSpinorField &out, const ColorSpinorField &in,
			const QudaParity parity, const ColorSpinorField &x, const double &k) const;


    void M(ColorSpinorField &out, const ColorSpinorField &in) const;
    void MdagM(ColorSpinorField &out, const ColorSpinorField &in) const;
    void prepare(ColorSpinorField* &src, ColorSpinorField* &sol, ColorSpinorField &x, 
		 ColorSpinorField &b, const QudaSolutionType) const;
    void reconstruct(ColorSpinorField &x, const ColorSpinorField &b, const QudaSolutionType) const;
  };

  // Full twisted mass
  class DiracTwistedMass : public DiracWilson {

  protected:
    double mu;
    double epsilon;
    void twistedApply(ColorSpinorField &out, const ColorSpinorField &in, 
		      const QudaTwistGamma5Type twistType) const;
    void TwistedDslash(ColorSpinorField &out, const ColorSpinorField &in,
		       QudaParity parity, QudaTwistDslashType twistDslashType,
		       double a, double b, double c, double d) const;
    void TwistedDslashXpay(ColorSpinorField &out, const ColorSpinorField &in,
			   const ColorSpinorField &x, QudaParity parity,
			   QudaTwistDslashType twistDslashType,
			   double a, double b, double c, double d) const;

    void NdegTwistedDslash(ColorSpinorField &out, const ColorSpinorField &in,
			   QudaParity parity, QudaTwistDslashType twistDslashType,
			   double a, double b, double c, double d) const;
    void NdegTwistedDslashXpay(ColorSpinorField &out, const ColorSpinorField &in,
			       const ColorSpinorField &x,  QudaParity parity, QudaTwistDslashType twistDslashType,
			       double a, double b, double c, double d) const;
  public:
    DiracTwistedMass(const DiracTwistedMass &dirac);
    DiracTwistedMass(const DiracParam &param, const int nDim);
    virtual ~DiracTwistedMass();
    DiracTwistedMass& operator=(const DiracTwistedMass &dirac);

    void Twist(ColorSpinorField &out, const ColorSpinorField &in) const;

    virtual void M(ColorSpinorField &out, const ColorSpinorField &in) const;
    virtual void MdagM(ColorSpinorField &out, const ColorSpinorField &in) const;

    virtual void prepare(ColorSpinorField* &src, ColorSpinorField* &sol,
			 ColorSpinorField &x, ColorSpinorField &b,
			 const QudaSolutionType) const;
    virtual void reconstruct(ColorSpinorField &x, const ColorSpinorField &b,
			     const QudaSolutionType) const;
   /**
     * @brief Create the coarse twisted-mass operator
     *
     * @param T[in] Transfer operator defining the coarse grid
     * @param Y[out] Coarse link field
     * @param X[out] Coarse clover field
     * @param Xinv[out] Coarse clover inverse field
     * @param Yhat coarse preconditioned link field
     */
    virtual void createCoarseOp(GaugeField &Y, GaugeField &X, GaugeField &Xinv, GaugeField &Yhat, const Transfer &T) const;
  };

  // Even-odd preconditioned twisted mass
  class DiracTwistedMassPC : public DiracTwistedMass {

  public:
    DiracTwistedMassPC(const DiracTwistedMassPC &dirac);
    DiracTwistedMassPC(const DiracParam &param, const int nDim);

    virtual ~DiracTwistedMassPC();
    DiracTwistedMassPC& operator=(const DiracTwistedMassPC &dirac);

    void TwistInv(ColorSpinorField &out, const ColorSpinorField &in) const;

    virtual void Dslash(ColorSpinorField &out, const ColorSpinorField &in, 
			const QudaParity parity) const;
    virtual void DslashXpay(ColorSpinorField &out, const ColorSpinorField &in, 
			    const QudaParity parity, const ColorSpinorField &x, const double &k) const;
    void M(ColorSpinorField &out, const ColorSpinorField &in) const;
    void MdagM(ColorSpinorField &out, const ColorSpinorField &in) const;

    void prepare(ColorSpinorField* &src, ColorSpinorField* &sol,
		 ColorSpinorField &x, ColorSpinorField &b,
		 const QudaSolutionType) const;
    void reconstruct(ColorSpinorField &x, const ColorSpinorField &b,
		     const QudaSolutionType) const;
   /**
     * @brief Create the coarse even-odd preconditioned twisted-mass
     *        operator
     * @param T[in] Transfer operator defining the coarse grid
     * @param Y[out] Coarse link field
     * @param X[out] Coarse clover field
     * @param Xinv[out] Coarse clover inverse field
     * @param Yhat coarse preconditioned link field
     */
    virtual void createCoarseOp(GaugeField &Y, GaugeField &X, GaugeField &Xinv, GaugeField &Yhat, const Transfer &T) const;
  };

  // Full twisted mass with a clover term
  class DiracTwistedClover : public DiracWilson {

  protected:
    double mu;
    double epsilon;
    cudaCloverField &clover;
    void checkParitySpinor(const ColorSpinorField &, const ColorSpinorField &) const;
    void twistedCloverApply(ColorSpinorField &out, const ColorSpinorField &in, 
          const QudaTwistGamma5Type twistType, const int parity) const;

  public:
    DiracTwistedClover(const DiracTwistedClover &dirac);
    DiracTwistedClover(const DiracParam &param, const int nDim);
    virtual ~DiracTwistedClover();
    DiracTwistedClover& operator=(const DiracTwistedClover &dirac);

    void TwistClover(ColorSpinorField &out, const ColorSpinorField &in, const int parity) const;	//IS PARITY REQUIRED???

    virtual void M(ColorSpinorField &out, const ColorSpinorField &in) const;
    virtual void MdagM(ColorSpinorField &out, const ColorSpinorField &in) const;

    virtual void prepare(ColorSpinorField* &src, ColorSpinorField* &sol,
       ColorSpinorField &x, ColorSpinorField &b,
       const QudaSolutionType) const;
    virtual void reconstruct(ColorSpinorField &x, const ColorSpinorField &b,
           const QudaSolutionType) const;
   /**
     * @brief Create the coarse twisted-clover operator
     *
     * @param T[in] Transfer operator defining the coarse grid
     * @param Y[out] Coarse link field
     * @param X[out] Coarse clover field
     * @param Xinv[out] Coarse clover inverse field
     * @param Yhat coarse preconditioned link field
     */
    virtual void createCoarseOp(GaugeField &Y, GaugeField &X, GaugeField &Xinv, GaugeField &Yhat, const Transfer &T) const;
  };

  // Even-odd preconditioned twisted mass with a clover term
  class DiracTwistedCloverPC : public DiracTwistedClover {

  public:
    DiracTwistedCloverPC(const DiracTwistedCloverPC &dirac);
    DiracTwistedCloverPC(const DiracParam &param, const int nDim);

    virtual ~DiracTwistedCloverPC();
    DiracTwistedCloverPC& operator=(const DiracTwistedCloverPC &dirac);

    void TwistCloverInv(ColorSpinorField &out, const ColorSpinorField &in, const int parity) const;

    virtual void Dslash(ColorSpinorField &out, const ColorSpinorField &in, 
      const QudaParity parity) const;
    virtual void DslashXpay(ColorSpinorField &out, const ColorSpinorField &in, 
          const QudaParity parity, const ColorSpinorField &x, const double &k) const;
    void M(ColorSpinorField &out, const ColorSpinorField &in) const;
    void MdagM(ColorSpinorField &out, const ColorSpinorField &in) const;

    void prepare(ColorSpinorField* &src, ColorSpinorField* &sol,
     ColorSpinorField &x, ColorSpinorField &b,
     const QudaSolutionType) const;
    void reconstruct(ColorSpinorField &x, const ColorSpinorField &b,
         const QudaSolutionType) const;

    /**
     * @brief Create the coarse even-odd preconditioned twisted-clover
     * operator.  Unlike the Wilson operator, the coarsening of the
     * preconditioned clover operator differs from that of the
     * unpreconditioned clover operator, so we need to specialize it.
     *
     * @param T[in] Transfer operator defining the coarse grid
     * @param Y[out] Coarse link field
     * @param X[out] Coarse clover field
     * @param Xinv[out] Coarse clover inverse field
     * @param Yhat coarse preconditioned link field
     */
    virtual void createCoarseOp(GaugeField &Y, GaugeField &X, GaugeField &Xinv, GaugeField &Yhat, const Transfer &T) const;
  };

  //void CoarseKSOp(const Transfer &T, GaugeField &Y, GaugeField &X, const cudaGaugeField *fat_links, const cudaGaugeField *long_links, double k);

  // Full staggered
  class DiracStaggered : public Dirac {

  protected:
    //double omega; //2-link term factor
    FaceBuffer face1, face2; // multi-gpu communication buffers

  public:
    DiracStaggered(const DiracParam &param);
    DiracStaggered(const DiracStaggered &dirac);
    virtual ~DiracStaggered();
    DiracStaggered& operator=(const DiracStaggered &dirac);

    virtual void checkParitySpinor(const ColorSpinorField &, const ColorSpinorField &) const;
  
    virtual void Dslash(ColorSpinorField &out, const ColorSpinorField &in, 
			const QudaParity parity) const;
    virtual void DslashXpay(ColorSpinorField &out, const ColorSpinorField &in, 
			    const QudaParity parity, const ColorSpinorField &x, const double &k) const;
    virtual void M(ColorSpinorField &out, const ColorSpinorField &in) const;
    virtual void MdagM(ColorSpinorField &out, const ColorSpinorField &in) const;

    virtual void prepare(ColorSpinorField* &src, ColorSpinorField* &sol,
			 ColorSpinorField &x, ColorSpinorField &b,
			 const QudaSolutionType) const;
    virtual void reconstruct(ColorSpinorField &x, const ColorSpinorField &b,
			     const QudaSolutionType) const;

   /**
    * @brief Create the coarse operator (virtual parent)
    *
    * @param Y[out] Coarse link field
    * @param X[out] Coarse clover field
    * @param Xinv[out] Coarse clover inverse field
    * @param Yhat[out] Coarse preconditioned link field
    * @param T[in] Transfer operator defining the coarse grid
    */
    virtual void createCoarseOp(GaugeField &Y, GaugeField &X, GaugeField &Xinv, GaugeField &Yhat, const Transfer &T) const;

    //virtual void createCoarseOp(const Transfer &T, GaugeField &Y, GaugeField &X) const;
  };

  // Even-odd preconditioned staggered
  class DiracStaggeredPC : public DiracStaggered {

  protected:

  public:
    DiracStaggeredPC(const DiracParam &param);
    DiracStaggeredPC(const DiracStaggeredPC &dirac);
    virtual ~DiracStaggeredPC();
    DiracStaggeredPC& operator=(const DiracStaggeredPC &dirac);

    virtual void M(ColorSpinorField &out, const ColorSpinorField &in) const;
    virtual void MdagM(ColorSpinorField &out, const ColorSpinorField &in) const;

    virtual void prepare(ColorSpinorField* &src, ColorSpinorField* &sol,
			 ColorSpinorField &x, ColorSpinorField &b,
			 const QudaSolutionType) const;
    virtual void reconstruct(ColorSpinorField &x, const ColorSpinorField &b,
			     const QudaSolutionType) const;
  };

  // Full staggered
  class DiracImprovedStaggered : public Dirac {

  protected:
    cudaGaugeField &fatGauge;
    cudaGaugeField &longGauge;
    FaceBuffer face1, face2; // multi-gpu communication buffers

  public:
    DiracImprovedStaggered(const DiracParam &param);
    DiracImprovedStaggered(const DiracImprovedStaggered &dirac);
    virtual ~DiracImprovedStaggered();
    DiracImprovedStaggered& operator=(const DiracImprovedStaggered &dirac);

    virtual void checkParitySpinor(const ColorSpinorField &, const ColorSpinorField &) const;
  
    virtual void Dslash(ColorSpinorField &out, const ColorSpinorField &in, 
			const QudaParity parity) const;
    virtual void DslashXpay(ColorSpinorField &out, const ColorSpinorField &in, 
			    const QudaParity parity, const ColorSpinorField &x, const double &k) const;
    virtual void M(ColorSpinorField &out, const ColorSpinorField &in) const;
    virtual void MdagM(ColorSpinorField &out, const ColorSpinorField &in) const;

    virtual void prepare(ColorSpinorField* &src, ColorSpinorField* &sol,
			 ColorSpinorField &x, ColorSpinorField &b,
			 const QudaSolutionType) const;
    virtual void reconstruct(ColorSpinorField &x, const ColorSpinorField &b,
			     const QudaSolutionType) const;

   /**
    * @brief Create the coarse operator (virtual parent)
    *
    * @param Y[out] Coarse link field
    * @param X[out] Coarse clover field
    * @param Xinv[out] Coarse clover inverse field
    * @param Yhat[out] Coarse preconditioned link field
    * @param T[in] Transfer operator defining the coarse grid
    */
    virtual void createCoarseOp(GaugeField &Y, GaugeField &X, GaugeField &Xinv, GaugeField &Yhat, const Transfer &T) const;
//    virtual void createCoarseOp(const Transfer &T, GaugeField &Y, GaugeField &X) const;
  };

  // Even-odd preconditioned staggered
  class DiracImprovedStaggeredPC : public DiracImprovedStaggered {

  protected:

  public:
    DiracImprovedStaggeredPC(const DiracParam &param);
    DiracImprovedStaggeredPC(const DiracImprovedStaggeredPC &dirac);
    virtual ~DiracImprovedStaggeredPC();
    DiracImprovedStaggeredPC& operator=(const DiracImprovedStaggeredPC &dirac);

    virtual void M(ColorSpinorField &out, const ColorSpinorField &in) const;
    virtual void MdagM(ColorSpinorField &out, const ColorSpinorField &in) const;

    virtual void prepare(ColorSpinorField* &src, ColorSpinorField* &sol,
			 ColorSpinorField &x, ColorSpinorField &b,
			 const QudaSolutionType) const;
    virtual void reconstruct(ColorSpinorField &x, const ColorSpinorField &b,
			     const QudaSolutionType) const;
  };

  /**
     This class serves as a front-end to the coarse Dslash operator,
     similar to the other dslash operators.
   */
  class DiracCoarse : public Dirac {

  protected:
    const Transfer *transfer; /** restrictor / prolongator defined here */
    const Dirac *dirac; /** Parent Dirac operator */

    cpuGaugeField *Y_h; /** CPU copy of the coarse link field */
    cpuGaugeField *X_h; /** CPU copy of the coarse clover term */
    cpuGaugeField *Xinv_h; /** CPU copy of the inverse coarse clover term */
    cpuGaugeField *Yhat_h; /** CPU copy of the preconditioned coarse link field */

    cudaGaugeField *Y_d; /** GPU copy of the coarse link field */
    cudaGaugeField *X_d; /** GPU copy of the coarse clover term */
    cudaGaugeField *Xinv_d; /** GPU copy of inverse coarse clover term */
    cudaGaugeField *Yhat_d; /** GPU copy of the preconditioned coarse link field */

    void initializeCoarse();  /** Initialize the coarse gauge field */

    bool enable_gpu; /** Whether to enable this operator for the GPU */
    bool init; /** Whether this instance did the allocation or not */

  public:
    /**
       @param[in] param Parameters defining this operator
       @param[in] enable_gpu Whether to enable this operator for the GPU
     */
    DiracCoarse(const DiracParam &param, bool enable_gpu=true);

    /**
       @param[in] param Parameters defining this operator
       @param[in] Y_h CPU coarse link field
       @param[in] X_h CPU coarse clover field
       @param[in] Xinv_h CPU coarse inverse clover field
       @param[in] Yhat_h CPU coarse preconditioned link field
       @param[in] Y_d GPU coarse link field
       @param[in] X_d GPU coarse clover field
       @param[in] Xinv_d GPU coarse inverse clover field
       @param[in] Yhat_d GPU coarse preconditioned link field
     */
    DiracCoarse(const DiracParam &param,
		cpuGaugeField *Y_h, cpuGaugeField *X_h, cpuGaugeField *Xinv_h, cpuGaugeField *Yhat_h,
		cudaGaugeField *Y_d=0, cudaGaugeField *X_d=0, cudaGaugeField *Xinv_d=0, cudaGaugeField *Yhat_d=0);

    /**
       @param[in] dirac Another operator instance to clone from (shallow copy)
       @param[in] param Parameters defining this operator
     */
    DiracCoarse(const DiracCoarse &dirac, const DiracParam &param);
    virtual ~DiracCoarse();

    /**
       @brief Apply the coarse clover operator
       @param[out] out Output field
       @param[in] in Input field
       @param[paraity] parity Parity which we are applying the operator to
     */
    void Clover(ColorSpinorField &out, const ColorSpinorField &in, const QudaParity parity) const;

    /**
       @brief Apply the inverse coarse clover operator
       @param[out] out Output field
       @param[in] in Input field
       @param[paraity] parity Parity which we are applying the operator to
     */
    void CloverInv(ColorSpinorField &out, const ColorSpinorField &in, const QudaParity parity) const;

    /**
       @brief Apply DslashXpay out = (D * in)
       @param[out] out Output field
       @param[in] in Input field
       @param[paraity] parity Parity which we are applying the operator to
     */
    virtual void Dslash(ColorSpinorField &out, const ColorSpinorField &in,
			const QudaParity parity) const;

    /**
       @brief Apply DslashXpay out = (D * in + A * x)
       @param[out] out Output field
       @param[in] in Input field
       @param[paraity] parity Parity which we are applying the operator to
     */
    virtual void DslashXpay(ColorSpinorField &out, const ColorSpinorField &in, const QudaParity parity,
			    const ColorSpinorField &x, const double &k) const;

    /**
       @brief Apply the full operator
       @param[out] out output vector, out = M * in
       @param[in] in input vector
     */
    virtual void M(ColorSpinorField &out, const ColorSpinorField &in) const;

    virtual void MdagM(ColorSpinorField &out, const ColorSpinorField &in) const;

    virtual void prepare(ColorSpinorField* &src, ColorSpinorField* &sol, ColorSpinorField &x, ColorSpinorField &b,
			 const QudaSolutionType) const;

    virtual void reconstruct(ColorSpinorField &x, const ColorSpinorField &b, const QudaSolutionType) const;

    /**
     * @brief Create the coarse operator from this coarse operator
     *
     * @param T[in] Transfer operator defining the coarse grid
     * @param Y[out] Coarse link field
     * @param X[out] Coarse clover field
     * @param Xinv[out] Coarse clover inverse field
     * @param Yhat[out] Coarse preconditioned link field
     */
    virtual void createCoarseOp(GaugeField &Y, GaugeField &X, GaugeField &Xinv, GaugeField &Yhat, const Transfer &T) const;
  };

  /**
     Even-odd preconditioned variant of coarse Dslash operator
  */
  class DiracCoarsePC : public DiracCoarse {

  public:
    DiracCoarsePC(const DiracParam &param, bool enable_gpu=true);
    DiracCoarsePC(const DiracCoarse &dirac, const DiracParam &param);
    virtual ~DiracCoarsePC();

    void Dslash(ColorSpinorField &out, const ColorSpinorField &in, const QudaParity parity) const;
    void DslashXpay(ColorSpinorField &out, const ColorSpinorField &in, const QudaParity parity,
		    const ColorSpinorField &x, const double &k) const;
    void M(ColorSpinorField &out, const ColorSpinorField &in) const;
    void MdagM(ColorSpinorField &out, const ColorSpinorField &in) const;
    void prepare(ColorSpinorField* &src, ColorSpinorField* &sol, ColorSpinorField &x, ColorSpinorField &b,
		 const QudaSolutionType) const;
    void reconstruct(ColorSpinorField &x, const ColorSpinorField &b, const QudaSolutionType) const;

    /**
     * @brief Create the coarse even-odd preconditioned coarse
     * operator.  Unlike the Wilson operator, the coarsening of the
     * preconditioned coarse operator differs from that of the
     * unpreconditioned coarse operator, so we need to specialize it.
     *
     * @param T[in] Transfer operator defining the coarse grid
     * @param Y[out] Coarse link field
     * @param X[out] Coarse clover field
     * @param Xinv[out] Coarse clover inverse field
     * @param Yhat coarse preconditioned link field
     */
    virtual void createCoarseOp(GaugeField &Y, GaugeField &X, GaugeField &Xinv, GaugeField &Yhat, const Transfer &T) const;
  };

  // Functor base class for applying a given Dirac matrix (M, MdagM, etc.)
  class DiracMatrix {

  protected:
    const Dirac *dirac;

  public:
    DiracMatrix(const Dirac &d) : dirac(&d) { }
    DiracMatrix(const Dirac *d) : dirac(d) { }
    virtual ~DiracMatrix() { }

    virtual void operator()(ColorSpinorField &out, const ColorSpinorField &in) const = 0;
    virtual void operator()(ColorSpinorField &out, const ColorSpinorField &in,
			    ColorSpinorField &tmp) const = 0;
    virtual void operator()(ColorSpinorField &out, const ColorSpinorField &in,
			    ColorSpinorField &Tmp1, ColorSpinorField &Tmp2) const = 0;

    unsigned long long flops() const { return dirac->Flops(); }


    QudaMatPCType getMatPCType() const { return dirac->getMatPCType(); }
<<<<<<< HEAD
//    QudaDagType getMatDagger() const { return dirac->getDagger(); }//was needed to debug staggered MG
=======
    
    virtual int getStencilSteps() const = 0; 
>>>>>>> 6dc607bb

    std::string Type() const { return typeid(*dirac).name(); }
    
    bool isStaggered() const {
      return (Type() == typeid(DiracStaggeredPC).name() ||
	      Type() == typeid(DiracStaggered).name()   ||
	      Type() == typeid(DiracImprovedStaggeredPC).name() ||
	      Type() == typeid(DiracImprovedStaggered).name()) ? true : false;
    }
    
    const Dirac* Expose() { return dirac; }
  };

  class DiracM : public DiracMatrix {

  public:
  DiracM(const Dirac &d) : DiracMatrix(d) { }
  DiracM(const Dirac *d) : DiracMatrix(d) { }

    void operator()(ColorSpinorField &out, const ColorSpinorField &in) const
    {
      dirac->M(out, in);
    }

    void operator()(ColorSpinorField &out, const ColorSpinorField &in, ColorSpinorField &tmp) const
    {
      bool reset1 = false;
      if (!dirac->tmp1) { dirac->tmp1 = &tmp; reset1 = true; }
      dirac->M(out, in);
      if (reset1) { dirac->tmp1 = NULL; reset1 = false; }
    }

    void operator()(ColorSpinorField &out, const ColorSpinorField &in, 
		    ColorSpinorField &Tmp1, ColorSpinorField &Tmp2) const
    {
      bool reset1 = false;
      bool reset2 = false;
      if (!dirac->tmp1) { dirac->tmp1 = &Tmp1; reset1 = true; }
      if (!dirac->tmp2) { dirac->tmp2 = &Tmp2; reset2 = true; }
      dirac->M(out, in);
      if (reset2) { dirac->tmp2 = NULL; reset2 = false; }
      if (reset1) { dirac->tmp1 = NULL; reset1 = false; }
    }
    
    int getStencilSteps() const
    {
      return dirac->getStencilSteps(); 
    }
  };

  class DiracMdagM : public DiracMatrix {

  public:
    DiracMdagM(const Dirac &d) : DiracMatrix(d), shift(0.0) { }
    DiracMdagM(const Dirac *d) : DiracMatrix(d), shift(0.0) { }

    //! Shift term added onto operator (M^dag M + shift)
    double shift;

    void operator()(ColorSpinorField &out, const ColorSpinorField &in) const
    {
      dirac->MdagM(out, in);
      if (shift != 0.0) blas::axpy(shift, const_cast<ColorSpinorField&>(in), out);
    }

    void operator()(ColorSpinorField &out, const ColorSpinorField &in, ColorSpinorField &tmp) const
    {
      dirac->tmp1 = &tmp;
      dirac->MdagM(out, in);
      if (shift != 0.0) blas::axpy(shift, const_cast<ColorSpinorField&>(in), out);
      dirac->tmp1 = NULL;
    }

    void operator()(ColorSpinorField &out, const ColorSpinorField &in, 
		    ColorSpinorField &Tmp1, ColorSpinorField &Tmp2) const
    {
      dirac->tmp1 = &Tmp1;
      dirac->tmp2 = &Tmp2;
      dirac->MdagM(out, in);
      if (shift != 0.0) blas::axpy(shift, const_cast<ColorSpinorField&>(in), out);
      dirac->tmp2 = NULL;
      dirac->tmp1 = NULL;
    }
    
    
    int getStencilSteps() const
    {
      return 2*dirac->getStencilSteps(); // 2 for M and M dagger
    }
  };


  class DiracMMdag : public DiracMatrix {

  public:
    DiracMMdag(const Dirac &d) : DiracMatrix(d), shift(0.0) { }
    DiracMMdag(const Dirac *d) : DiracMatrix(d), shift(0.0) { }

    //! Shift term added onto operator (M^dag M + shift)
    double shift;

    void operator()(ColorSpinorField &out, const ColorSpinorField &in) const
    {
      dirac->MMdag(out, in);
      if (shift != 0.0) blas::axpy(shift, const_cast<ColorSpinorField&>(in), out);
    }

    void operator()(ColorSpinorField &out, const ColorSpinorField &in, ColorSpinorField &tmp) const
    {
      dirac->tmp1 = &tmp;
      dirac->MMdag(out, in);
      if (shift != 0.0) blas::axpy(shift, const_cast<ColorSpinorField&>(in), out);
      dirac->tmp1 = NULL;
    }

    void operator()(ColorSpinorField &out, const ColorSpinorField &in, 
		    ColorSpinorField &Tmp1, ColorSpinorField &Tmp2) const
    {
      dirac->tmp1 = &Tmp1;
      dirac->tmp2 = &Tmp2;
      dirac->MMdag(out, in);
      if (shift != 0.0) blas::axpy(shift, const_cast<ColorSpinorField&>(in), out);
      dirac->tmp2 = NULL;
      dirac->tmp1 = NULL;
    }
    
    
    int getStencilSteps() const
    {
      return 2*dirac->getStencilSteps(); // 2 for M and M dagger
    }
  };

  class DiracMdag : public DiracMatrix {

  public:
  DiracMdag(const Dirac &d) : DiracMatrix(d) { }
  DiracMdag(const Dirac *d) : DiracMatrix(d) { }

    void operator()(ColorSpinorField &out, const ColorSpinorField &in) const
    {
      dirac->Mdag(out, in);
    }

    void operator()(ColorSpinorField &out, const ColorSpinorField &in, ColorSpinorField &tmp) const
    {
      dirac->tmp1 = &tmp;
      dirac->Mdag(out, in);
      dirac->tmp1 = NULL;
    }

    void operator()(ColorSpinorField &out, const ColorSpinorField &in, 
		    ColorSpinorField &Tmp1, ColorSpinorField &Tmp2) const
    {
      dirac->tmp1 = &Tmp1;
      dirac->tmp2 = &Tmp2;
      dirac->Mdag(out, in);
      dirac->tmp2 = NULL;
      dirac->tmp1 = NULL;
    }
    
    int getStencilSteps() const
    {
      return dirac->getStencilSteps(); 
    }
  };

} // namespace quda

#endif // _DIRAC_QUDA_H<|MERGE_RESOLUTION|>--- conflicted
+++ resolved
@@ -156,11 +156,8 @@
 
 
     QudaMatPCType getMatPCType() const { return matpcType; }
-<<<<<<< HEAD
     QudaDagType getDagger() const { return dagger; }
-=======
     int getStencilSteps() const;
->>>>>>> 6dc607bb
     void Dagger(QudaDagType dag) { dagger = dag; }
 
     /**
@@ -920,12 +917,8 @@
 
 
     QudaMatPCType getMatPCType() const { return dirac->getMatPCType(); }
-<<<<<<< HEAD
 //    QudaDagType getMatDagger() const { return dirac->getDagger(); }//was needed to debug staggered MG
-=======
-    
     virtual int getStencilSteps() const = 0; 
->>>>>>> 6dc607bb
 
     std::string Type() const { return typeid(*dirac).name(); }
     
