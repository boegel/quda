#pragma once
#include <quda_arch.h>
#include <quda_internal.h>
#include <timer.h>
#include <color_spinor_field.h>
#include <gauge_field.h>
#include <clover_field.h>
#include <blas_quda.h>

#include <typeinfo>

namespace quda {

  // Forward declare: MG Transfer Class
  class Transfer;

  // Forward declare: Dirac Op Base Class
  class Dirac;

  // Params for Dirac operator
  class DiracParam {

  public:
    QudaDiracType type;
    double kappa;
    double mass;
    double m5; // used by domain wall only
    int Ls;    // used by domain wall and twisted mass
    Complex b_5[QUDA_MAX_DWF_LS]; // used by mobius domain wall only
    Complex c_5[QUDA_MAX_DWF_LS]; // used by mobius domain wall only

    // The EOFA parameters. See the description in InvertParam
    double eofa_shift;
    int eofa_pm;
    double mq1;
    double mq2;
    double mq3;

    QudaMatPCType matpcType;
    QudaDagType dagger;
    cudaGaugeField *gauge;
    cudaGaugeField *fatGauge;  // used by staggered only
    cudaGaugeField *longGauge; // used by staggered only
    int laplace3D;
    cudaCloverField *clover;
    cudaGaugeField *xInvKD; // used for the Kahler-Dirac operator only

    double mu; // used by twisted mass only
    double mu_factor; // used by multigrid only
    double epsilon; //2nd tm parameter (used by twisted mass only)

    ColorSpinorField *tmp1;
    ColorSpinorField *tmp2; // used by Wilson-like kernels only

    int commDim[QUDA_MAX_DIM]; // whether to do comms or not

    QudaPrecision halo_precision; // only does something for DiracCoarse at present

    // for multigrid only
    Transfer *transfer; 
    Dirac *dirac;
    bool need_bidirectional; // whether or not we need to force a bi-directional build
    bool use_mma;            // whether to use tensor cores where applicable

    bool use_mobius_fused_kernel; // Whether or not use fused kernels for Mobius

    // Default constructor
    DiracParam() :
      type(QUDA_INVALID_DIRAC),
      kappa(0.0),
      m5(0.0),
      matpcType(QUDA_MATPC_INVALID),
      dagger(QUDA_DAG_INVALID),
      gauge(0),
      clover(0),
      mu(0.0),
      mu_factor(0.0),
      epsilon(0.0),
      tmp1(0),
      tmp2(0),
      halo_precision(QUDA_INVALID_PRECISION),
      need_bidirectional(false),
#ifdef QUDA_MMA_AVAILABLE
<<<<<<< HEAD
      use_mma(true)
=======
      use_mma(true),
#else
      use_mma(false),
#endif
#ifdef NVSHMEM_COMMS
      use_mobius_fused_kernel(false)
>>>>>>> fe31ca4d
#else
      use_mobius_fused_kernel(true)
#endif
    {
      for (int i=0; i<QUDA_MAX_DIM; i++) commDim[i] = 1;
    }

    // Pretty print the args struct
    void print() {
      printfQuda("Printing DslashParam\n");
      printfQuda("type = %d\n", type);
      printfQuda("kappa = %g\n", kappa);
      printfQuda("mass = %g\n", mass);
      printfQuda("laplace3D = %d\n", laplace3D);
      printfQuda("m5 = %g\n", m5);
      printfQuda("Ls = %d\n", Ls);
      printfQuda("matpcType = %d\n", matpcType);
      printfQuda("dagger = %d\n", dagger);
      printfQuda("mu = %g\n", mu);
      printfQuda("epsilon = %g\n", epsilon);
      printfQuda("halo_precision = %d\n", halo_precision);
      for (int i=0; i<QUDA_MAX_DIM; i++) printfQuda("commDim[%d] = %d\n", i, commDim[i]);
      for (int i = 0; i < Ls; i++)
        printfQuda(
            "b_5[%d] = %e %e \t c_5[%d] = %e %e\n", i, b_5[i].real(), b_5[i].imag(), i, c_5[i].real(), c_5[i].imag());
      printfQuda("use_mma = %d\n", use_mma);
      printfQuda("use_mobius_fused_kernel = %s\n", use_mobius_fused_kernel ? "true" : "false");
    }
  };

  // This is a free function:
  // Dirac params structure
  // inv_param structure
  // pc -> preconditioned.
  void setDiracParam(DiracParam &diracParam, QudaInvertParam *inv_param, bool pc);

  // This is a free function.
  void setDiracSloppyParam(DiracParam &diracParam, QudaInvertParam *inv_param, bool pc);

  // forward declarations
  class DiracMatrix; // What are the differences in these classes?
  class DiracM;
  class DiracMdagM;
  class DiracMdagMLocal;
  class DiracMMdag;
  class DiracMdag;
  class DiracG5M;
  //Forward declaration of multigrid Transfer class
  class Transfer;

  // Abstract base class
  class Dirac : public Object {

    friend class DiracMatrix;
    friend class DiracM;
    friend class DiracMdagM;
    friend class DiracMdagMLocal;
    friend class DiracMMdag;
    friend class DiracMdag;
    friend class DiracG5M;

  protected:
    cudaGaugeField *gauge;
    double kappa;
    double mass;
    int laplace3D;
    QudaMatPCType matpcType;
    mutable QudaDagType dagger; // mutable to simplify implementation of Mdag
    mutable unsigned long long flops;
    mutable ColorSpinorField *tmp1; // temporary hack
    mutable ColorSpinorField *tmp2; // temporary hack
    QudaDiracType type; 
    mutable QudaPrecision halo_precision; // only does something for DiracCoarse at present

    bool newTmp(ColorSpinorField **, const ColorSpinorField &) const;
    void deleteTmp(ColorSpinorField **, const bool &reset) const;

    mutable int commDim[QUDA_MAX_DIM]; // whether do comms or not

    bool use_mobius_fused_kernel; // Whether or not use fused kernels for Mobius

    mutable TimeProfile profile;

  public:
    Dirac(const DiracParam &param);       // construct from params
    Dirac(const Dirac &dirac);            // Copy construct
    virtual ~Dirac();                     // virtual destructor as this is a base classe
    Dirac &operator=(const Dirac &dirac); // assignment

    /**
       @brief Enable / disable communications for the Dirac operator
       @param[in] commDim_ Array of booleans which determines whether
       communications are enabled
     */
    void setCommDim(const int commDim_[QUDA_MAX_DIM]) const {
      for (int i=0; i<QUDA_MAX_DIM; i++) { commDim[i] = commDim_[i]; }
    }

    /**
      @brief Whether the Dirac object is the DiracCoarse.
    */
    virtual bool isCoarse() const { return false; }

    /**
        @brief Check parity spinors are usable (check geometry ?)
    */
    virtual void checkParitySpinor(const ColorSpinorField &, const ColorSpinorField &) const;

    /**
        @brief check full spinors are compatible (check geometry ?)
    */
    virtual void checkFullSpinor(const ColorSpinorField &, const ColorSpinorField &) const;

    /**
        @brief check spinors do not alias
    */
    void checkSpinorAlias(const ColorSpinorField &, const ColorSpinorField &) const;

    /**
       @brief Whether or not the operator has a single-parity Dslash
    */
    virtual bool hasDslash() const { return true; }

    /**
        @brief apply 'dslash' operator for the DiracOp. This may be e.g. AD
    */
    virtual void Dslash(ColorSpinorField &out, const ColorSpinorField &in, 
			const QudaParity parity) const = 0;

    /**
       @brief Xpay version of Dslash
    */
    virtual void DslashXpay(ColorSpinorField &out, const ColorSpinorField &in, 
			    const QudaParity parity, const ColorSpinorField &x,
			    const double &k) const = 0;

    /**
       @brief Apply M for the dirac op. E.g. the Schur Complement operator
    */
    virtual void M(ColorSpinorField &out, const ColorSpinorField &in) const = 0;

    /**
       @brief Apply MdagM operator which may be optimized
    */
    virtual void MdagM(ColorSpinorField &out, const ColorSpinorField &in) const = 0;

    /**
       @brief Apply the local MdagM operator: equivalent to applying zero Dirichlet
              boundary condition to MdagM on each rank. Depending on the number of
              stencil steps of the fermion type, this may require additional effort
              to include the terms that hop out of the boundary and then hop back.
    */
    virtual void MdagMLocal(ColorSpinorField &, const ColorSpinorField &) const { errorQuda("Not implemented!\n"); }

    /**
       @brief Apply the local MdagM operator: equivalent to applying zero Dirichlet
              boundary condition to MdagM on each rank. Depending on the number of
              stencil steps of the fermion type, this may require additional effort
              to include the terms that hop out of the boundary and then hop back.
    */
    virtual void Dslash4(ColorSpinorField &, const ColorSpinorField &, const QudaParity) const
    {
      errorQuda("Not implemented!\n");
    }

    /**
        @brief Apply Mdag (daggered operator of M
    */
    void Mdag(ColorSpinorField &out, const ColorSpinorField &in) const;

    /**
       @brief Apply Normal Operator
    */
    void MMdag(ColorSpinorField &out, const ColorSpinorField &in) const;

    // required methods to use e-o preconditioning for solving full system
    virtual void prepare(ColorSpinorField *&src, ColorSpinorField *&sol, ColorSpinorField &x, ColorSpinorField &b,
                         const QudaSolutionType solType) const = 0;
    virtual void reconstruct(ColorSpinorField &x, const ColorSpinorField &b, const QudaSolutionType solType) const = 0;

    // special prepare/recon methods that go into PreconditionedSolve in MG
    virtual void prepareSpecialMG(ColorSpinorField *&src, ColorSpinorField *&sol, ColorSpinorField &x,
                                  ColorSpinorField &b, const QudaSolutionType solType) const
    {
      prepare(src, sol, x, b, solType);
    }
    virtual void reconstructSpecialMG(ColorSpinorField &x, const ColorSpinorField &b, const QudaSolutionType solType) const
    {
      reconstruct(x, b, solType);
    }

    /**
       @brief specifies whether or not there's a specialized prepare/reconstruct
              used before/after transfering to/from the coarse level in MG

       @return whether or not a specialized routine should be used
    */
    virtual bool hasSpecialMG() const { return false; }

    void setMass(double mass){ this->mass = mass;}

    // Dirac operator factory
    /**
       @brief Creates a subclass from parameters
    */
    static Dirac* create(const DiracParam &param);

    /**
       @brief accessor for Kappa (mass parameter)
    */
    double Kappa() const { return kappa; }

    /**
       @brief accessor for Mass (in case of a factor of 2 for staggered)
    */
    virtual double Mass() const { return mass; } // in case of factor of 2 convention for staggered

    /**
       @brief accessor for twist parameter -- overrride can return better value
    */
    virtual double Mu() const { return 0.; }

    /**
       @brief accessor for mu factoo for MG/ -- override can return a better value
    */
    virtual double MuFactor() const { return 0.; }

    /**
       @brief  returns and then zeroes flopcount
    */
    unsigned long long Flops() const
    {
      unsigned long long rtn = flops;
      flops = 0;
      return rtn;
    }

    /**
       @brief returns preconditioning type
    */
    QudaMatPCType getMatPCType() const { return matpcType; }

    /**
       @brief  I have no idea what this does
    */
    int getStencilSteps() const;

    /**
       @brief sets whether operator is daggered or not
    */
    void Dagger(QudaDagType dag) const { dagger = dag; }

    /**
       @brief Flips value of daggered
    */
    void flipDagger() const { dagger = (dagger == QUDA_DAG_YES) ? QUDA_DAG_NO : QUDA_DAG_YES; }

    /**
       @brief is operator hermitian
    */
    virtual bool hermitian() const { return false; }

    /** @brief returns the Dirac type

        @return Dirac type
     */
    virtual QudaDiracType getDiracType() const = 0;

    /**
     *  @brief Update the internal gauge, fat gauge, long gauge, clover field pointer as appropriate.
     *  These are pointers as opposed to references to support passing in `nullptr`.
     *
     *  @param gauge_in Updated gauge field
     *  @param fat_gauge_in Updated fat links
     *  @param long_gauge_in Updated long links
     *  @param clover_in Updated clover field
     */
    virtual void updateFields(cudaGaugeField *gauge_in, cudaGaugeField *, cudaGaugeField *, cudaCloverField *)
    {
      gauge = gauge_in;
    }

    /**
     * @brief Create the coarse operator (virtual parent)
     *
     * @param Y[out] Coarse link field
     * @param X[out] Coarse clover field
     * @param T[in] Transfer operator defining the coarse grid
     * @param kappa Kappa parameter for the coarse operator
     * @param mass Mass parameter for the coarse operator (gets explicitly built into clover, hard coded to zero for non-staggered ops)
     * @param mu TM mu parameter for the coarse operator
     * @param mu_factor multiplicative factor for the mu parameter
     */
    virtual void createCoarseOp(GaugeField &, GaugeField &, const Transfer &, double, double, double, double) const
    {errorQuda("Not implemented");}

    QudaPrecision HaloPrecision() const { return halo_precision; }
    void setHaloPrecision(QudaPrecision halo_precision_) const { halo_precision = halo_precision_; }

    /**
      @brief If managed memory and prefetch is enabled, prefetch
      the gauge field and temporary spinors to the CPU or GPU
      as requested. Overloads may also grab a clover term
      @param[in] mem_space Memory space we are prefetching to
      @param[in] stream Which stream to run the prefetch in (default 0)
    */
    virtual void prefetch(QudaFieldLocation mem_space, qudaStream_t stream = device::get_default_stream()) const;
  };

  // Full Wilson
  class DiracWilson : public Dirac {

  protected:
    void initConstants();

  public:
    DiracWilson(const DiracParam &param);
    DiracWilson(const DiracWilson &dirac);
    DiracWilson(const DiracParam &param, const int nDims);//to correctly adjust face for DW and non-deg twisted mass   
  
    virtual ~DiracWilson();
    DiracWilson& operator=(const DiracWilson &dirac);

    virtual void Dslash(ColorSpinorField &out, const ColorSpinorField &in, 
			const QudaParity parity) const;
    virtual void DslashXpay(ColorSpinorField &out, const ColorSpinorField &in, 
			    const QudaParity parity, const ColorSpinorField &x, const double &k) const;
    virtual void M(ColorSpinorField &out, const ColorSpinorField &in) const;
    virtual void MdagM(ColorSpinorField &out, const ColorSpinorField &in) const;

    virtual void prepare(ColorSpinorField* &src, ColorSpinorField* &sol,
			 ColorSpinorField &x, ColorSpinorField &b,
			 const QudaSolutionType) const;
    virtual void reconstruct(ColorSpinorField &x, const ColorSpinorField &b,
			     const QudaSolutionType) const;

    virtual QudaDiracType getDiracType() const { return QUDA_WILSON_DIRAC; }

    /**
     * @brief Create the coarse Wilson operator.
     *
     * @details Takes the multigrid transfer class, which knows
     *          about the coarse grid blocking, as well as
     *          having prolongate and restrict member functions,
     *          and returns color matrices Y[0..2*dim-1] corresponding
     *          to the coarse grid hopping terms and X corresponding to
     *          the coarse grid "clover" term.
     *
     * @param Y[out] Coarse link field
     * @param X[out] Coarse clover field
     * @param T[in] Transfer operator defining the coarse grid
     * @param mass Mass parameter for the coarse operator (hard coded to 0 when CoarseOp is called)
     * @param kappa Kappa parameter for the coarse operator
     */
    virtual void createCoarseOp(GaugeField &Y, GaugeField &X, const Transfer &T,
				double kappa, double mass=0.,double mu=0., double mu_factor=0.) const;
  };

  // Even-odd preconditioned Wilson
  class DiracWilsonPC : public DiracWilson {

  private:

  public:
    DiracWilsonPC(const DiracParam &param);
    DiracWilsonPC(const DiracWilsonPC &dirac);
    virtual ~DiracWilsonPC();
    DiracWilsonPC& operator=(const DiracWilsonPC &dirac);

    void M(ColorSpinorField &out, const ColorSpinorField &in) const;
    void MdagM(ColorSpinorField &out, const ColorSpinorField &in) const;

    void prepare(ColorSpinorField* &src, ColorSpinorField* &sol,
		 ColorSpinorField &x, ColorSpinorField &b,
		 const QudaSolutionType) const;
    void reconstruct(ColorSpinorField &x, const ColorSpinorField &b,
		     const QudaSolutionType) const;

    virtual QudaDiracType getDiracType() const { return QUDA_WILSONPC_DIRAC; }
  };

  // Full clover
  class DiracClover : public DiracWilson {

  protected:
    cudaCloverField *clover;
    void checkParitySpinor(const ColorSpinorField &, const ColorSpinorField &) const;
    void initConstants();

  public:
    DiracClover(const DiracParam &param);
    DiracClover(const DiracClover &dirac);
    virtual ~DiracClover();
    DiracClover& operator=(const DiracClover &dirac);

    // APply clover
    void Clover(ColorSpinorField &out, const ColorSpinorField &in, const QudaParity parity) const;

    virtual void DslashXpay(ColorSpinorField &out, const ColorSpinorField &in, const QudaParity parity,
			    const ColorSpinorField &x, const double &k) const;

    virtual void M(ColorSpinorField &out, const ColorSpinorField &in) const;
    virtual void MdagM(ColorSpinorField &out, const ColorSpinorField &in) const;

    virtual void prepare(ColorSpinorField* &src, ColorSpinorField* &sol,
			 ColorSpinorField &x, ColorSpinorField &b,
			 const QudaSolutionType) const;
    virtual void reconstruct(ColorSpinorField &x, const ColorSpinorField &b,
			     const QudaSolutionType) const;

    virtual QudaDiracType getDiracType() const { return QUDA_CLOVER_DIRAC; }

    /**
     *  @brief Update the internal gauge, fat gauge, long gauge, clover field pointer as appropriate.
     *  These are pointers as opposed to references to support passing in `nullptr`.
     *
     *  @param gauge_in Updated gauge field
     *  @param fat_gauge_in Updated fat links
     *  @param long_gauge_in Updated long links
     *  @param clover_in Updated clover field
     */
    virtual void updateFields(cudaGaugeField *gauge_in, cudaGaugeField *, cudaGaugeField *, cudaCloverField *clover_in)
    {
      DiracWilson::updateFields(gauge_in, nullptr, nullptr, nullptr);
      clover = clover_in;
    }

    /**
     * @brief Create the coarse clover operator
     *
     * @details Takes the multigrid transfer class, which knows
     *          about the coarse grid blocking, as well as
     *          having prolongate and restrict member functions,
     *          and returns color matrices Y[0..2*dim-1] corresponding
     *          to the coarse grid hopping terms and X corresponding to
     *          the coarse grid "clover" term.
     *
     * @param T[in] Transfer operator defining the coarse grid
     * @param Y[out] Coarse link field
     * @param X[out] Coarse clover field
     * @param kappa Kappa parameter for the coarse operator
     * @param mass Mass parameter for the coarse operator (hard coded to 0 when CoarseOp is called)
     */
    void createCoarseOp(GaugeField &Y, GaugeField &X, const Transfer &T,
			double kappa, double mass=0., double mu=0., double mu_factor=0.) const;

    /**
      @brief If managed memory and prefetch is enabled, prefetch
      all relevant memory fields (gauge, clover, temporary spinors)
      to the CPU or GPU as requested
      @param[in] mem_space Memory space we are prefetching to
      @param[in] stream Which stream to run the prefetch in (default 0)
    */
    virtual void prefetch(QudaFieldLocation mem_space, qudaStream_t stream = device::get_default_stream()) const;
  };

  // Even-odd preconditioned clover
  class DiracCloverPC : public DiracClover {

  public:
    DiracCloverPC(const DiracParam &param);
    DiracCloverPC(const DiracCloverPC &dirac);
    virtual ~DiracCloverPC();
    DiracCloverPC& operator=(const DiracCloverPC &dirac);

    // Clover is inherited from parent

    // Clover Inv is new
    void CloverInv(ColorSpinorField &out, const ColorSpinorField &in, const QudaParity parity) const;

    // Dslash is redefined as A_pp^{-1} D_p\bar{p}
    void Dslash(ColorSpinorField &out, const ColorSpinorField &in, 
		const QudaParity parity) const;

    // out = x + k A_pp^{-1} D_p\bar{p}
    void DslashXpay(ColorSpinorField &out, const ColorSpinorField &in, 
		    const QudaParity parity, const ColorSpinorField &x, const double &k) const;

    // Can implement: M as e.g. :  i) tmp_e = A^{-1}_ee D_eo in_o  (Dslash)
    //                            ii) out_o = in_o + A_oo^{-1} D_oe tmp_e (AXPY)
    void M(ColorSpinorField &out, const ColorSpinorField &in) const;

    // squared op
    void MdagM(ColorSpinorField &out, const ColorSpinorField &in) const;

    void prepare(ColorSpinorField* &src, ColorSpinorField* &sol,
		 ColorSpinorField &x, ColorSpinorField &b,
		 const QudaSolutionType) const;
    void reconstruct(ColorSpinorField &x, const ColorSpinorField &b,
		     const QudaSolutionType) const;

    virtual QudaDiracType getDiracType() const { return QUDA_CLOVERPC_DIRAC; }

    /**
     * @brief Create the coarse even-odd preconditioned clover
     * operator.  Unlike the Wilson operator, the coarsening of the
     * preconditioned clover operator differs from that of the
     * unpreconditioned clover operator, so we need to specialize it.
     *
     * @param T[in] Transfer operator defining the coarse grid
     * @param Y[out] Coarse link field
     * @param X[out] Coarse clover field
     * @param kappa Kappa parameter for the coarse operator
     * @param mass Mass parameter for the coarse operator (set to zero)
     */
    void createCoarseOp(GaugeField &Y, GaugeField &X, const Transfer &T,
			double kappa, double mass=0., double mu=0., double mu_factor=0.) const;

    /**
      @brief If managed memory and prefetch is enabled, prefetch
      all relevant memory fields (gauge, clover, temporary spinors).
      Will only grab the inverse clover unless the clover field
      is needed for asymmetric preconditioning
      to the CPU or GPU as requested
      @param[in] mem_space Memory space we are prefetching to
      @param[in] stream Which stream to run the prefetch in (default 0)
    */
    virtual void prefetch(QudaFieldLocation mem_space, qudaStream_t stream = device::get_default_stream()) const;
  };

  // Full clover with Hasenbusch Twist
  //
  //    [ A_ee                      -k D_eo ]
  //    [ -k D_oe    A_oo + i mu g_5 A_oo^2 ]
  //
  //    A_oo + i mu g_5 A_oo^2 = A_oo( 1 + i mu g_5 A_oo)

  class DiracCloverHasenbuschTwist : public DiracClover
  {

    // Inherit these so I will comment them out
    /*
  protected:
    cudaCloverField *clover;
    void checkParitySpinor(const ColorSpinorField &, const ColorSpinorField &) const;
    void initConstants();
    */
  protected:
    double mu;

  public:
    DiracCloverHasenbuschTwist(const DiracParam &param);
    DiracCloverHasenbuschTwist(const DiracCloverHasenbuschTwist &dirac);
    virtual ~DiracCloverHasenbuschTwist();
    DiracCloverHasenbuschTwist &operator=(const DiracCloverHasenbuschTwist &dirac);

    virtual void M(ColorSpinorField &out, const ColorSpinorField &in) const;
    virtual void MdagM(ColorSpinorField &out, const ColorSpinorField &in) const;

    virtual QudaDiracType getDiracType() const { return QUDA_CLOVER_HASENBUSCH_TWIST_DIRAC; }

    /**
     * @brief Create the coarse clover operator
     *
     * @param T[in] Transfer operator defining the coarse grid
     * @param Y[out] Coarse link field
     * @param X[out] Coarse clover field
     * @param kappa Kappa parameter for the coarse operator
     * @param mass Mass parameter for the coarse operator (hard coded to 0 when CoarseOp is called)
     */
    void createCoarseOp(GaugeField &Y, GaugeField &X, const Transfer &T, double kappa, double mass = 0., double mu = 0.,
                        double mu_factor = 0.) const;
  };

  // Even-odd preconditioned clover
  class DiracCloverHasenbuschTwistPC : public DiracCloverPC
  {
  protected:
    double mu;

  public:
    DiracCloverHasenbuschTwistPC(const DiracParam &param);
    DiracCloverHasenbuschTwistPC(const DiracCloverHasenbuschTwistPC &dirac);
    virtual ~DiracCloverHasenbuschTwistPC();
    DiracCloverHasenbuschTwistPC &operator=(const DiracCloverHasenbuschTwistPC &dirac);

    // Clover is inherited from parent

    // Clover Inv is inherited from parent

    // Dslash is defined as A_pp^{-1} D_p\bar{p} and is inherited

    // DslashXPay is inherited (for reconstructs and such)

    // out = (1 +/- ig5 mu A)x  + k A^{-1} D in
    void DslashXpayTwistClovInv(ColorSpinorField &out, const ColorSpinorField &in, const QudaParity parity,
                                const ColorSpinorField &x, const double &k, const double &b) const;

    // out = ( 1+/- i g5 mu A) x - D in
    void DslashXpayTwistNoClovInv(ColorSpinorField &out, const ColorSpinorField &in, const QudaParity parity,
                                  const ColorSpinorField &x, const double &k, const double &b) const;

    // Can implement: M as e.g. :  i) tmp_e = A^{-1}_ee D_eo in_o  (Dslash)
    //                            ii) out_o = in_o + A_oo^{-1} D_oe tmp_e (AXPY)
    void M(ColorSpinorField &out, const ColorSpinorField &in) const;

    // squared op
    void MdagM(ColorSpinorField &out, const ColorSpinorField &in) const;

    virtual QudaDiracType getDiracType() const { return QUDA_CLOVER_HASENBUSCH_TWISTPC_DIRAC; }

    /**
     * @brief Create the coarse even-odd preconditioned clover
     * operator.  Unlike the Wilson operator, the coarsening of the
     * preconditioned clover operator differs from that of the
     * unpreconditioned clover operator, so we need to specialize it.
     *
     * @param T[in] Transfer operator defining the coarse grid
     * @param Y[out] Coarse link field
     * @param X[out] Coarse clover field
     * @param kappa Kappa parameter for the coarse operator
     * @param mass Mass parameter for the coarse operator (set to zero)
     */
    void createCoarseOp(GaugeField &Y, GaugeField &X, const Transfer &T, double kappa, double mass = 0., double mu = 0.,
                        double mu_factor = 0.) const;
  };

  // Full domain wall
  class DiracDomainWall : public DiracWilson {

  protected:
    double m5;
    double kappa5;
    int Ls; // length of the fifth dimension
    void checkDWF(const ColorSpinorField &out, const ColorSpinorField &in) const;

public:
    DiracDomainWall(const DiracParam &param);
    DiracDomainWall(const DiracDomainWall &dirac);
    virtual ~DiracDomainWall();
    DiracDomainWall& operator=(const DiracDomainWall &dirac);

    void Dslash(ColorSpinorField &out, const ColorSpinorField &in, 
		const QudaParity parity) const;
    void DslashXpay(ColorSpinorField &out, const ColorSpinorField &in, 
		    const QudaParity parity, const ColorSpinorField &x, const double &k) const;

    virtual void M(ColorSpinorField &out, const ColorSpinorField &in) const;
    virtual void MdagM(ColorSpinorField &out, const ColorSpinorField &in) const;

    virtual void prepare(ColorSpinorField* &src, ColorSpinorField* &sol,
			 ColorSpinorField &x, ColorSpinorField &b,
			 const QudaSolutionType) const;
    virtual void reconstruct(ColorSpinorField &x, const ColorSpinorField &b,
			     const QudaSolutionType) const;

    virtual QudaDiracType getDiracType() const { return QUDA_DOMAIN_WALL_DIRAC; }
  };

  // 5d Even-odd preconditioned domain wall
  class DiracDomainWallPC : public DiracDomainWall {

  private:

  public:
    DiracDomainWallPC(const DiracParam &param);
    DiracDomainWallPC(const DiracDomainWallPC &dirac);
    virtual ~DiracDomainWallPC();
    DiracDomainWallPC& operator=(const DiracDomainWallPC &dirac);

    void M(ColorSpinorField &out, const ColorSpinorField &in) const;
    void MdagM(ColorSpinorField &out, const ColorSpinorField &in) const;

    void prepare(ColorSpinorField* &src, ColorSpinorField* &sol,
		 ColorSpinorField &x, ColorSpinorField &b,
		 const QudaSolutionType) const;
    void reconstruct(ColorSpinorField &x, const ColorSpinorField &b,
		     const QudaSolutionType) const;

    virtual QudaDiracType getDiracType() const { return QUDA_DOMAIN_WALLPC_DIRAC; }
  };

  // Full domain wall, but with 4-d parity ordered fields
  class DiracDomainWall4D : public DiracDomainWall
  {

  public:
    DiracDomainWall4D(const DiracParam &param);
    DiracDomainWall4D(const DiracDomainWall4D &dirac);
    virtual ~DiracDomainWall4D();
    DiracDomainWall4D &operator=(const DiracDomainWall4D &dirac);

    void Dslash4(ColorSpinorField &out, const ColorSpinorField &in, const QudaParity parity) const;
    void Dslash5(ColorSpinorField &out, const ColorSpinorField &in) const;
    void Dslash4Xpay(ColorSpinorField &out, const ColorSpinorField &in,
		     const QudaParity parity, const ColorSpinorField &x, const double &k) const;
    void Dslash5Xpay(ColorSpinorField &out, const ColorSpinorField &in, const ColorSpinorField &x, const double &k) const;

    void M(ColorSpinorField &out, const ColorSpinorField &in) const;
    void MdagM(ColorSpinorField &out, const ColorSpinorField &in) const;

    void prepare(ColorSpinorField *&src, ColorSpinorField *&sol, ColorSpinorField &x, ColorSpinorField &b,
        const QudaSolutionType) const;
    void reconstruct(ColorSpinorField &x, const ColorSpinorField &b, const QudaSolutionType) const;

    virtual QudaDiracType getDiracType() const { return QUDA_DOMAIN_WALL_4D_DIRAC; }
  };

  // 4d Even-odd preconditioned domain wall
  class DiracDomainWall4DPC : public DiracDomainWall4D
  {

  public:
    DiracDomainWall4DPC(const DiracParam &param);
    DiracDomainWall4DPC(const DiracDomainWall4DPC &dirac);
    virtual ~DiracDomainWall4DPC();
    DiracDomainWall4DPC &operator=(const DiracDomainWall4DPC &dirac);

    void M5inv(ColorSpinorField &out, const ColorSpinorField &in) const;
    void M5invXpay(ColorSpinorField &out, const ColorSpinorField &in, const ColorSpinorField &x, const double &k) const;

    void M(ColorSpinorField &out, const ColorSpinorField &in) const;
    void MdagM(ColorSpinorField &out, const ColorSpinorField &in) const;

    void prepare(ColorSpinorField *&src, ColorSpinorField *&sol, ColorSpinorField &x, ColorSpinorField &b,
                 const QudaSolutionType) const;
    void reconstruct(ColorSpinorField &x, const ColorSpinorField &b,
		     const QudaSolutionType) const;

    virtual QudaDiracType getDiracType() const { return QUDA_DOMAIN_WALL_4DPC_DIRAC; }
  };

  // Full Mobius
  class DiracMobius : public DiracDomainWall {

  protected:
    //Mobius coefficients
      Complex b_5[QUDA_MAX_DWF_LS];
      Complex c_5[QUDA_MAX_DWF_LS];

      /**
         Whether we are using classical Mobius with constant real-valued
         b and c coefficients, or zMobius with complex-valued variable
         coefficients
      */
      bool zMobius;

      double mobius_kappa_b;
      double mobius_kappa_c;
      double mobius_kappa;

    public:
      DiracMobius(const DiracParam &param);
      // DiracMobius(const DiracMobius &dirac);
      // virtual ~DiracMobius();
      // DiracMobius& operator=(const DiracMobius &dirac);

      void Dslash4(ColorSpinorField &out, const ColorSpinorField &in, const QudaParity parity) const;
      void Dslash4pre(ColorSpinorField &out, const ColorSpinorField &in) const;
      void Dslash5(ColorSpinorField &out, const ColorSpinorField &in) const;

      void Dslash4Xpay(ColorSpinorField &out, const ColorSpinorField &in, const QudaParity parity,
                       const ColorSpinorField &x, const double &k) const;
      void Dslash4preXpay(ColorSpinorField &out, const ColorSpinorField &in, const ColorSpinorField &x,
                          const double &k) const;
      void Dslash5Xpay(ColorSpinorField &out, const ColorSpinorField &in, const ColorSpinorField &x,
                       const double &k) const;

      virtual void M(ColorSpinorField &out, const ColorSpinorField &in) const;
      virtual void MdagM(ColorSpinorField &out, const ColorSpinorField &in) const;

      virtual void prepare(ColorSpinorField *&src, ColorSpinorField *&sol, ColorSpinorField &x, ColorSpinorField &b,
                           const QudaSolutionType) const;
      virtual void reconstruct(ColorSpinorField &x, const ColorSpinorField &b, const QudaSolutionType) const;

      virtual QudaDiracType getDiracType() const { return QUDA_MOBIUS_DOMAIN_WALL_DIRAC; }
  };

  // 4d even-odd preconditioned Mobius domain wall
  class DiracMobiusPC : public DiracMobius {

  protected:
    mutable cudaGaugeField *extended_gauge;

  private:
  public:
    DiracMobiusPC(const DiracParam &param);
    DiracMobiusPC(const DiracMobiusPC &dirac);
    virtual ~DiracMobiusPC();
    DiracMobiusPC& operator=(const DiracMobiusPC &dirac);

    void M5inv(ColorSpinorField &out, const ColorSpinorField &in) const;
    void M5invXpay(ColorSpinorField &out, const ColorSpinorField &in, const ColorSpinorField &x, const double &k) const;

    void Dslash4M5invM5pre(ColorSpinorField &out, const ColorSpinorField &in, const QudaParity parity) const;
    void Dslash4M5preM5inv(ColorSpinorField &out, const ColorSpinorField &in, const QudaParity parity) const;
    void Dslash4M5invXpay(ColorSpinorField &out, const ColorSpinorField &in, const QudaParity parity,
                          const ColorSpinorField &x, const double &a) const;
    void Dslash4M5preXpay(ColorSpinorField &out, const ColorSpinorField &in, const QudaParity parity,
                          const ColorSpinorField &x, const double &a) const;
    void Dslash4XpayM5mob(ColorSpinorField &out, const ColorSpinorField &in, const QudaParity parity,
                          const ColorSpinorField &x, const double &a) const;
    void Dslash4M5preXpayM5mob(ColorSpinorField &out, const ColorSpinorField &in, const QudaParity parity,
                               const ColorSpinorField &x, const double &a) const;
    void Dslash4M5invXpayM5inv(ColorSpinorField &out, const ColorSpinorField &in, const QudaParity parity,
                               const ColorSpinorField &x, const double &a, ColorSpinorField &y) const;

    void MdagMLocal(ColorSpinorField &out, const ColorSpinorField &in) const;

    void M(ColorSpinorField &out, const ColorSpinorField &in) const;
    void MdagM(ColorSpinorField &out, const ColorSpinorField &in) const;
    void prepare(ColorSpinorField* &src, ColorSpinorField* &sol, ColorSpinorField &x, 
		 ColorSpinorField &b, const QudaSolutionType) const;
    void reconstruct(ColorSpinorField &x, const ColorSpinorField &b, const QudaSolutionType) const;

    virtual QudaDiracType getDiracType() const { return QUDA_MOBIUS_DOMAIN_WALLPC_DIRAC; }
  };

  // Full Mobius EOFA
  class DiracMobiusEofa : public DiracMobius
  {

  protected:
    // The EOFA parameters
    double m5inv_fac = 0.;
    double sherman_morrison_fac = 0.;
    double eofa_shift;
    int eofa_pm;
    double mq1;
    double mq2;
    double mq3;
    double eofa_u[QUDA_MAX_DWF_LS];
    double eofa_x[QUDA_MAX_DWF_LS];
    double eofa_y[QUDA_MAX_DWF_LS];

  public:
    DiracMobiusEofa(const DiracParam &param);

    void m5_eofa(ColorSpinorField &out, const ColorSpinorField &in) const;
    void m5_eofa_xpay(ColorSpinorField &out, const ColorSpinorField &in, const ColorSpinorField &x, double a = -1.) const;

    virtual void M(ColorSpinorField &out, const ColorSpinorField &in) const;
    virtual void MdagM(ColorSpinorField &out, const ColorSpinorField &in) const;

    virtual void prepare(ColorSpinorField *&src, ColorSpinorField *&sol, ColorSpinorField &x, ColorSpinorField &b,
                         const QudaSolutionType) const;
    virtual void reconstruct(ColorSpinorField &x, const ColorSpinorField &b, const QudaSolutionType) const;

    virtual QudaDiracType getDiracType() const { return QUDA_MOBIUS_DOMAIN_WALL_EOFA_DIRAC; }
  };

  // 4d Even-odd preconditioned Mobius domain wall with EOFA
  class DiracMobiusEofaPC : public DiracMobiusEofa
  {

  public:
    DiracMobiusEofaPC(const DiracParam &param);

    void m5inv_eofa(ColorSpinorField &out, const ColorSpinorField &in) const;
    void m5inv_eofa_xpay(ColorSpinorField &out, const ColorSpinorField &in, const ColorSpinorField &x,
                         double a = -1.) const;

    void M(ColorSpinorField &out, const ColorSpinorField &in) const;
    void MdagM(ColorSpinorField &out, const ColorSpinorField &in) const;

    void full_dslash(ColorSpinorField &out,
                     const ColorSpinorField &in) const; // ye = Mee * xe + Meo * xo, yo = Moo * xo + Moe * xe

    void prepare(ColorSpinorField *&src, ColorSpinorField *&sol, ColorSpinorField &x, ColorSpinorField &b,
                 const QudaSolutionType) const;
    void reconstruct(ColorSpinorField &x, const ColorSpinorField &b, const QudaSolutionType) const;

    virtual QudaDiracType getDiracType() const { return QUDA_MOBIUS_DOMAIN_WALLPC_EOFA_DIRAC; }
  };

  void gamma5(ColorSpinorField &out, const ColorSpinorField &in);

  // Full twisted mass
  class DiracTwistedMass : public DiracWilson {

  protected:
      mutable double mu;
      mutable double epsilon;
      void twistedApply(ColorSpinorField &out, const ColorSpinorField &in, const QudaTwistGamma5Type twistType) const;
      virtual void Dslash(ColorSpinorField &out, const ColorSpinorField &in, QudaParity parity) const;
      virtual void DslashXpay(ColorSpinorField &out, const ColorSpinorField &in, QudaParity parity,
          const ColorSpinorField &x, const double &k) const;

  public:
    DiracTwistedMass(const DiracTwistedMass &dirac);
    DiracTwistedMass(const DiracParam &param, const int nDim);
    virtual ~DiracTwistedMass();
    DiracTwistedMass& operator=(const DiracTwistedMass &dirac);

    void Twist(ColorSpinorField &out, const ColorSpinorField &in) const;

    virtual void M(ColorSpinorField &out, const ColorSpinorField &in) const;
    virtual void MdagM(ColorSpinorField &out, const ColorSpinorField &in) const;

    virtual void prepare(ColorSpinorField* &src, ColorSpinorField* &sol,
			 ColorSpinorField &x, ColorSpinorField &b,
			 const QudaSolutionType) const;
    virtual void reconstruct(ColorSpinorField &x, const ColorSpinorField &b,
			     const QudaSolutionType) const;

    virtual QudaDiracType getDiracType() const { return QUDA_TWISTED_MASS_DIRAC; }

    double Mu() const { return mu; }

    /**
     * @brief Create the coarse twisted-mass operator
     *
     * @details Takes the multigrid transfer class, which knows
     *          about the coarse grid blocking, as well as
     *          having prolongate and restrict member functions,
     *          and returns color matrices Y[0..2*dim-1] corresponding
     *          to the coarse grid hopping terms and X corresponding to
     *          the coarse grid "clover" term.
     *
     * @param T[in] Transfer operator defining the coarse grid
     * @param Y[out] Coarse link field
     * @param X[out] Coarse clover field
     * @param kappa Kappa parameter for the coarse operator
     * @param mass Mass parameter for the coarse operator (gets explicitly built into clover, hard coded to zero for
     * non-staggered ops)
     * @param mu TM mu parameter for the coarse operator
     * @param mu_factor multiplicative factor for the mu parameter
     */
    void createCoarseOp(GaugeField &Y, GaugeField &X, const Transfer &T,
			double kappa, double mass, double mu, double mu_factor=0.) const;
  };

  // Even-odd preconditioned twisted mass
  class DiracTwistedMassPC : public DiracTwistedMass {

  public:
    DiracTwistedMassPC(const DiracTwistedMassPC &dirac);
    DiracTwistedMassPC(const DiracParam &param, const int nDim);

    virtual ~DiracTwistedMassPC();
    DiracTwistedMassPC& operator=(const DiracTwistedMassPC &dirac);

    void TwistInv(ColorSpinorField &out, const ColorSpinorField &in) const;

    virtual void Dslash(ColorSpinorField &out, const ColorSpinorField &in, 
			const QudaParity parity) const;
    virtual void DslashXpay(ColorSpinorField &out, const ColorSpinorField &in, 
			    const QudaParity parity, const ColorSpinorField &x, const double &k) const;
    void M(ColorSpinorField &out, const ColorSpinorField &in) const;
    void MdagM(ColorSpinorField &out, const ColorSpinorField &in) const;

    void prepare(ColorSpinorField* &src, ColorSpinorField* &sol,
		 ColorSpinorField &x, ColorSpinorField &b,
		 const QudaSolutionType) const;
    void reconstruct(ColorSpinorField &x, const ColorSpinorField &b,
		     const QudaSolutionType) const;

    virtual QudaDiracType getDiracType() const { return QUDA_TWISTED_MASSPC_DIRAC; }

    /**
     * @brief Create the coarse even-odd preconditioned twisted-mass
     *        operator
     * @param T[in] Transfer operator defining the coarse grid
     * @param Y[out] Coarse link field
     * @param X[out] Coarse clover field
     * @param kappa Kappa parameter for the coarse operator
     * @param mass Mass parameter for the coarse operator (gets explicitly built into clover, hard coded to zero for
     * non-staggered ops)
     * @param mu TM mu parameter for the coarse operator
     * @param mu_factor multiplicative factor for the mu parameter
     */
    void createCoarseOp(GaugeField &Y, GaugeField &X, const Transfer &T,
			double kappa, double mass, double mu, double mu_factor=0.) const;
  };

  // Full twisted mass with a clover term
  class DiracTwistedClover : public DiracWilson {

  protected:
    double mu;
    double epsilon;
    cudaCloverField *clover;
    void checkParitySpinor(const ColorSpinorField &, const ColorSpinorField &) const;
    void twistedCloverApply(ColorSpinorField &out, const ColorSpinorField &in, 
          const QudaTwistGamma5Type twistType, const int parity) const;

  public:
    DiracTwistedClover(const DiracTwistedClover &dirac);
    DiracTwistedClover(const DiracParam &param, const int nDim);
    virtual ~DiracTwistedClover();
    DiracTwistedClover& operator=(const DiracTwistedClover &dirac);

    void TwistClover(ColorSpinorField &out, const ColorSpinorField &in, const int parity) const;

    virtual void Dslash(ColorSpinorField &out, const ColorSpinorField &in, const QudaParity parity) const;
    virtual void DslashXpay(ColorSpinorField &out, const ColorSpinorField &in, const QudaParity parity,
        const ColorSpinorField &x, const double &k) const;

    virtual void M(ColorSpinorField &out, const ColorSpinorField &in) const;
    virtual void MdagM(ColorSpinorField &out, const ColorSpinorField &in) const;

    virtual void prepare(ColorSpinorField* &src, ColorSpinorField* &sol,
       ColorSpinorField &x, ColorSpinorField &b,
       const QudaSolutionType) const;
    virtual void reconstruct(ColorSpinorField &x, const ColorSpinorField &b,
           const QudaSolutionType) const;

    virtual QudaDiracType getDiracType() const { return QUDA_TWISTED_CLOVER_DIRAC; }

    double Mu() const { return mu; }

    /**
     *  @brief Update the internal gauge, fat gauge, long gauge, clover field pointer as appropriate.
     *  These are pointers as opposed to references to support passing in `nullptr`.
     *
     *  @param gauge_in Updated gauge field
     *  @param fat_gauge_in Updated fat links
     *  @param long_gauge_in Updated long links
     *  @param clover_in Updated clover field
     */
    virtual void updateFields(cudaGaugeField *gauge_in, cudaGaugeField *, cudaGaugeField *, cudaCloverField *clover_in)
    {
      DiracWilson::updateFields(gauge_in, nullptr, nullptr, nullptr);
      clover = clover_in;
    }

    /**
     * @brief Create the coarse twisted-clover operator
     *
     * @details Takes the multigrid transfer class, which knows
     *          about the coarse grid blocking, as well as
     *          having prolongate and restrict member functions,
     *          and returns color matrices Y[0..2*dim-1] corresponding
     *          to the coarse grid hopping terms and X corresponding to
     *          the coarse grid "clover" term.
     *
     * @param T[in] Transfer operator defining the coarse grid
     * @param Y[out] Coarse link field
     * @param X[out] Coarse clover field
     * @param kappa Kappa parameter for the coarse operator
     * @param mass Mass parameter for the coarse operator (gets explicitly built into clover, hard coded to zero for
     * non-staggered ops)
     * @param mu TM mu parameter for the coarse operator
     * @param mu_factor multiplicative factor for the mu parameter
     */
    void createCoarseOp(GaugeField &Y, GaugeField &X, const Transfer &T,
			double kappa, double mass, double mu, double mu_factor=0.) const;

    /**
      @brief If managed memory and prefetch is enabled, prefetch
      all relevant memory fields (gauge, clover, temporary spinors)
      to the CPU or GPU as requested
      @param[in] mem_space Memory space we are prefetching to
      @param[in] stream Which stream to run the prefetch in (default 0)
    */
    virtual void prefetch(QudaFieldLocation mem_space, qudaStream_t stream = device::get_default_stream()) const;
  };

  // Even-odd preconditioned twisted mass with a clover term
  class DiracTwistedCloverPC : public DiracTwistedClover {

    mutable bool reverse; /** swap the order of the derivative D and the diagonal inverse A^{-1} */

public:
    DiracTwistedCloverPC(const DiracTwistedCloverPC &dirac);
    DiracTwistedCloverPC(const DiracParam &param, const int nDim);

    virtual ~DiracTwistedCloverPC();
    DiracTwistedCloverPC& operator=(const DiracTwistedCloverPC &dirac);

    void TwistCloverInv(ColorSpinorField &out, const ColorSpinorField &in, const int parity) const;

    virtual void Dslash(ColorSpinorField &out, const ColorSpinorField &in, const QudaParity parity) const;
    virtual void DslashXpay(ColorSpinorField &out, const ColorSpinorField &in, const QudaParity parity,
        const ColorSpinorField &x, const double &k) const;
    void M(ColorSpinorField &out, const ColorSpinorField &in) const;
    void MdagM(ColorSpinorField &out, const ColorSpinorField &in) const;

    void prepare(ColorSpinorField* &src, ColorSpinorField* &sol,
     ColorSpinorField &x, ColorSpinorField &b,
     const QudaSolutionType) const;
    void reconstruct(ColorSpinorField &x, const ColorSpinorField &b,
         const QudaSolutionType) const;

    virtual QudaDiracType getDiracType() const { return QUDA_TWISTED_CLOVERPC_DIRAC; }

    /**
     * @brief Create the coarse even-odd preconditioned twisted-clover
     * operator.  Unlike the Wilson operator, the coarsening of the
     * preconditioned clover operator differs from that of the
     * unpreconditioned clover operator, so we need to specialize it.
     *
     * @param T[in] Transfer operator defining the coarse grid
     * @param Y[out] Coarse link field
     * @param X[out] Coarse clover field
     * @param kappa Kappa parameter for the coarse operator
     * @param mass Mass parameter for the coarse operator (gets explicitly built into clover, hard coded to zero for non-staggered ops)
     * @param mu TM mu parameter for the coarse operator
     * @param mu_factor multiplicative factor for the mu parameter
     */
    void createCoarseOp(GaugeField &Y, GaugeField &X, const Transfer &T,
			double kappa, double mass, double mu, double mu_factor=0.) const;

    /**
      @brief If managed memory and prefetch is enabled, prefetch
      all relevant memory fields (gauge, clover, temporary spinors).
      Will only grab the inverse clover unless the clover field
      is needed for asymmetric preconditioning
      to the CPU or GPU as requested
      @param[in] mem_space Memory space we are prefetching to
      @param[in] stream Which stream to run the prefetch in (default 0)
    */
    virtual void prefetch(QudaFieldLocation mem_space, qudaStream_t stream = device::get_default_stream()) const;
  };

  // Full staggered
  class DiracStaggered : public Dirac {

  protected:

  public:
    DiracStaggered(const DiracParam &param);
    DiracStaggered(const DiracStaggered &dirac);
    virtual ~DiracStaggered();
    DiracStaggered& operator=(const DiracStaggered &dirac);

    virtual void checkParitySpinor(const ColorSpinorField &, const ColorSpinorField &) const;
  
    virtual void Dslash(ColorSpinorField &out, const ColorSpinorField &in, 
			const QudaParity parity) const;
    virtual void DslashXpay(ColorSpinorField &out, const ColorSpinorField &in, 
			    const QudaParity parity, const ColorSpinorField &x, const double &k) const;
    virtual void M(ColorSpinorField &out, const ColorSpinorField &in) const;
    virtual void MdagM(ColorSpinorField &out, const ColorSpinorField &in) const;

    virtual void prepare(ColorSpinorField* &src, ColorSpinorField* &sol,
			 ColorSpinorField &x, ColorSpinorField &b,
			 const QudaSolutionType) const;
    virtual void reconstruct(ColorSpinorField &x, const ColorSpinorField &b,
			     const QudaSolutionType) const;

    virtual QudaDiracType getDiracType() const { return QUDA_STAGGERED_DIRAC; }

    /**
     * @brief Get the fine gauge field for MG setup.
     *
     * @return gauge field
     */
    virtual const cudaGaugeField *getGaugeField() const { return gauge; }

    /**
     * @brief Create the coarse staggered operator.
     *
     * @details Takes the multigrid transfer class, which knows
     *          about the coarse grid blocking, as well as
     *          having prolongate and restrict member functions,
     *          and returns color matrices Y[0..2*dim-1] corresponding
     *          to the coarse grid hopping terms and X corresponding to
     *          the coarse grid "clover" term. Unike the Wilson operator,
     *          we assume a mass normalization, not a kappa normalization.
     *          Ultimately this routine just performs the Kahler-Dirac rotation.
     *
     * @param T[in] Transfer operator defining the coarse grid
     * @param Y[out] Coarse link field
     * @param X[out] Coarse clover field
     * @param kappa Kappa parameter for the coarse operator (ignored, set to 1.0)
     * @param mass Mass parameter for the coarse operator (gets explicitly built into clover)
     * @param mu Mu parameter for the coarse operator (ignored for staggered)
     * @param mu_factor Mu scaling factor for the coarse operator (ignored for staggered)
     */
    void createCoarseOp(GaugeField &Y, GaugeField &X, const Transfer &T,
      double kappa, double mass, double mu=0., double mu_factor=0.) const;
  };

  // Even-odd preconditioned staggered
  class DiracStaggeredPC : public DiracStaggered {

  protected:

  public:
    DiracStaggeredPC(const DiracParam &param);
    DiracStaggeredPC(const DiracStaggeredPC &dirac);
    virtual ~DiracStaggeredPC();
    DiracStaggeredPC& operator=(const DiracStaggeredPC &dirac);

    virtual void M(ColorSpinorField &out, const ColorSpinorField &in) const;
    virtual void MdagM(ColorSpinorField &out, const ColorSpinorField &in) const;

    virtual void prepare(ColorSpinorField* &src, ColorSpinorField* &sol,
			 ColorSpinorField &x, ColorSpinorField &b,
			 const QudaSolutionType) const;
    virtual void reconstruct(ColorSpinorField &x, const ColorSpinorField &b,
			     const QudaSolutionType) const;

    virtual QudaDiracType getDiracType() const { return QUDA_STAGGEREDPC_DIRAC; }

    virtual bool hermitian() const { return true; }
  };

  // Kahler-Dirac preconditioned staggered
  class DiracStaggeredKD : public DiracStaggered
  {

  protected:
    mutable cudaGaugeField *Xinv; /** inverse Kahler-Dirac matrix */

  public:
    DiracStaggeredKD(const DiracParam &param);
    DiracStaggeredKD(const DiracStaggeredKD &dirac);

    virtual ~DiracStaggeredKD();
    DiracStaggeredKD &operator=(const DiracStaggeredKD &dirac);

    virtual void checkParitySpinor(const ColorSpinorField &, const ColorSpinorField &) const;

    virtual bool hasDslash() const { return false; }

    virtual void Dslash(ColorSpinorField &out, const ColorSpinorField &in, const QudaParity parity) const;
    virtual void DslashXpay(ColorSpinorField &out, const ColorSpinorField &in, const QudaParity parity,
                            const ColorSpinorField &x, const double &k) const;
    virtual void M(ColorSpinorField &out, const ColorSpinorField &in) const;
    virtual void MdagM(ColorSpinorField &out, const ColorSpinorField &in) const;

    void KahlerDiracInv(ColorSpinorField &out, const ColorSpinorField &in) const;

    virtual void prepare(ColorSpinorField *&src, ColorSpinorField *&sol, ColorSpinorField &x, ColorSpinorField &b,
                         const QudaSolutionType) const;
    virtual void reconstruct(ColorSpinorField &x, const ColorSpinorField &b, const QudaSolutionType) const;

    virtual void prepareSpecialMG(ColorSpinorField *&src, ColorSpinorField *&sol, ColorSpinorField &x,
                                  ColorSpinorField &b, const QudaSolutionType solType) const;
    virtual void reconstructSpecialMG(ColorSpinorField &x, const ColorSpinorField &b,
                                      const QudaSolutionType solType) const;

    virtual bool hasSpecialMG() const { return true; }

    virtual QudaDiracType getDiracType() const { return QUDA_STAGGEREDKD_DIRAC; }

    /**
     *  @brief Update the internal gauge, fat gauge, long gauge, clover field pointer as appropriate.
     *  These are pointers as opposed to references to support passing in `nullptr`.
     *
     *  @param gauge_in Updated gauge field
     *  @param fat_gauge_in Updated fat links
     *  @param long_gauge_in Updated long links
     *  @param clover_in Updated clover field
     */
    virtual void updateFields(cudaGaugeField *gauge_in, cudaGaugeField *fat_gauge_in, cudaGaugeField *long_gauge_in,
                              cudaCloverField *clover_in);

    /**
     * @brief Create the coarse staggered KD operator.
     *
     * @details Takes the multigrid transfer class, which knows
     *          about the coarse grid blocking, as well as
     *          having prolongate and restrict member functions,
     *          and returns color matrices Y[0..2*dim-1] corresponding
     *          to the coarse grid hopping terms and X corresponding to
     *          the coarse grid "clover" term.
     *
     * @param T[in] Transfer operator defining the coarse grid
     * @param Y[out] Coarse link field
     * @param X[out] Coarse clover field
     * @param kappa Kappa parameter for the coarse operator (ignored, set to 1.0)
     * @param mass Mass parameter for the coarse operator (gets explicitly built into clover)
     * @param mu Mu parameter for the coarse operator (ignored for staggered)
     * @param mu_factor Mu scaling factor for the coarse operator (ignored for staggered)
     */
    void createCoarseOp(GaugeField &Y, GaugeField &X, const Transfer &T, double kappa, double mass, double mu = 0.,
                        double mu_factor = 0.) const;

    /**
      @brief If managed memory and prefetch is enabled, prefetch
      all relevant memory fields (gauge, clover, temporary spinors).
      Will only grab the inverse clover unless the clover field
      is needed for asymmetric preconditioning
      to the CPU or GPU as requested
      @param[in] mem_space Memory space we are prefetching to
      @param[in] stream Which stream to run the prefetch in (default 0)
    */
    virtual void prefetch(QudaFieldLocation mem_space, qudaStream_t stream = device::get_default_stream()) const;
  };

  // Full staggered
  class DiracImprovedStaggered : public Dirac {

  protected:
    cudaGaugeField *fatGauge;
    cudaGaugeField *longGauge;

  public:
    DiracImprovedStaggered(const DiracParam &param);
    DiracImprovedStaggered(const DiracImprovedStaggered &dirac);
    virtual ~DiracImprovedStaggered();
    DiracImprovedStaggered& operator=(const DiracImprovedStaggered &dirac);

    virtual void checkParitySpinor(const ColorSpinorField &, const ColorSpinorField &) const;
  
    virtual void Dslash(ColorSpinorField &out, const ColorSpinorField &in, 
			const QudaParity parity) const;
    virtual void DslashXpay(ColorSpinorField &out, const ColorSpinorField &in, 
			    const QudaParity parity, const ColorSpinorField &x, const double &k) const;
    virtual void M(ColorSpinorField &out, const ColorSpinorField &in) const;
    virtual void MdagM(ColorSpinorField &out, const ColorSpinorField &in) const;

    virtual void prepare(ColorSpinorField* &src, ColorSpinorField* &sol,
			 ColorSpinorField &x, ColorSpinorField &b,
			 const QudaSolutionType) const;
    virtual void reconstruct(ColorSpinorField &x, const ColorSpinorField &b,
			     const QudaSolutionType) const;

    virtual QudaDiracType getDiracType() const { return QUDA_ASQTAD_DIRAC; }

    /**
     * @brief Get the fat link field for MG setup.
     *
     * @return fat link field
     */
    virtual const cudaGaugeField *getFatLinkField() const { return fatGauge; }

    /**
     * @brief Get the long link field for MG setup.
     *
     * @return long link field
     */
    virtual const cudaGaugeField *getLongLinkField() const { return longGauge; }

    /**
     *  @brief Update the internal gauge, fat gauge, long gauge, clover field pointer as appropriate.
     *  These are pointers as opposed to references to support passing in `nullptr`.
     *
     *  @param gauge_in Updated gauge field
     *  @param fat_gauge_in Updated fat links
     *  @param long_gauge_in Updated long links
     *  @param clover_in Updated clover field
     */
    virtual void updateFields(cudaGaugeField *, cudaGaugeField *fat_gauge_in, cudaGaugeField *long_gauge_in,
                              cudaCloverField *)
    {
      Dirac::updateFields(fat_gauge_in, nullptr, nullptr, nullptr);
      fatGauge = fat_gauge_in;
      longGauge = long_gauge_in;
    }

    /**
     * @brief Create the coarse staggered operator.
     *
     * @details Takes the multigrid transfer class, which knows
     *          about the coarse grid blocking, as well as
     *          having prolongate and restrict member functions,
     *          and returns color matrices Y[0..2*dim-1] corresponding
     *          to the coarse grid hopping terms and X corresponding to
     *          the coarse grid "clover" term. Unike the Wilson operator,
     *          we assume a mass normalization, not a kappa normalization.
     *          Ultimately this routine just performs the Kahler-Dirac rotation,
     *          dropping the long links.
     *
     * @param T[in] Transfer operator defining the coarse grid
     * @param Y[out] Coarse link field
     * @param X[out] Coarse clover field
     * @param kappa Kappa parameter for the coarse operator (ignored, set to 1.0)
     * @param mass Mass parameter for the coarse operator (gets explicitly built into clover)
     * @param mu Mu parameter for the coarse operator (ignored for staggered)
     * @param mu_factor Mu scaling factor for the coarse operator (ignored for staggered)
     */
    void createCoarseOp(GaugeField &Y, GaugeField &X, const Transfer &T, double kappa, double mass, double mu = 0.,
                        double mu_factor = 0.) const;

    /**
      @brief If managed memory and prefetch is enabled, prefetch
      all relevant memory fields (fat+long links, temporary spinors)
      to the CPU or GPU as requested
      @param[in] mem_space Memory space we are prefetching to
      @param[in] stream Which stream to run the prefetch in (default 0)
    */
    virtual void prefetch(QudaFieldLocation mem_space, qudaStream_t stream = device::get_default_stream()) const;
  };

  // Even-odd preconditioned staggered
  class DiracImprovedStaggeredPC : public DiracImprovedStaggered {

  protected:

  public:
    DiracImprovedStaggeredPC(const DiracParam &param);
    DiracImprovedStaggeredPC(const DiracImprovedStaggeredPC &dirac);
    virtual ~DiracImprovedStaggeredPC();
    DiracImprovedStaggeredPC& operator=(const DiracImprovedStaggeredPC &dirac);

    virtual void M(ColorSpinorField &out, const ColorSpinorField &in) const;
    virtual void MdagM(ColorSpinorField &out, const ColorSpinorField &in) const;

    virtual void prepare(ColorSpinorField* &src, ColorSpinorField* &sol,
			 ColorSpinorField &x, ColorSpinorField &b,
			 const QudaSolutionType) const;
    virtual void reconstruct(ColorSpinorField &x, const ColorSpinorField &b,
			     const QudaSolutionType) const;

    virtual QudaDiracType getDiracType() const { return QUDA_ASQTADPC_DIRAC; }

    virtual bool hermitian() const { return true; }
  };

  // Kahler-Dirac preconditioned staggered
  class DiracImprovedStaggeredKD : public DiracImprovedStaggered
  {

  protected:
    mutable cudaGaugeField *Xinv; /** inverse Kahler-Dirac matrix */

  public:
    DiracImprovedStaggeredKD(const DiracParam &param);
    DiracImprovedStaggeredKD(const DiracImprovedStaggeredKD &dirac);
    virtual ~DiracImprovedStaggeredKD();
    DiracImprovedStaggeredKD &operator=(const DiracImprovedStaggeredKD &dirac);

    virtual void checkParitySpinor(const ColorSpinorField &, const ColorSpinorField &) const;

    virtual bool hasDslash() const { return false; }

    virtual void Dslash(ColorSpinorField &out, const ColorSpinorField &in, const QudaParity parity) const;
    virtual void DslashXpay(ColorSpinorField &out, const ColorSpinorField &in, const QudaParity parity,
                            const ColorSpinorField &x, const double &k) const;
    virtual void M(ColorSpinorField &out, const ColorSpinorField &in) const;
    virtual void MdagM(ColorSpinorField &out, const ColorSpinorField &in) const;

    void KahlerDiracInv(ColorSpinorField &out, const ColorSpinorField &in) const;

    virtual void prepare(ColorSpinorField *&src, ColorSpinorField *&sol, ColorSpinorField &x, ColorSpinorField &b,
                         const QudaSolutionType) const;
    virtual void reconstruct(ColorSpinorField &x, const ColorSpinorField &b, const QudaSolutionType) const;

    virtual void prepareSpecialMG(ColorSpinorField *&src, ColorSpinorField *&sol, ColorSpinorField &x,
                                  ColorSpinorField &b, const QudaSolutionType solType) const;
    virtual void reconstructSpecialMG(ColorSpinorField &x, const ColorSpinorField &b,
                                      const QudaSolutionType solType) const;

    virtual bool hasSpecialMG() const { return true; }

    virtual QudaDiracType getDiracType() const { return QUDA_ASQTADKD_DIRAC; }

    /**
     *  @brief Update the internal gauge, fat gauge, long gauge, clover field pointer as appropriate.
     *  These are pointers as opposed to references to support passing in `nullptr`.
     *
     *  @param gauge_in Updated gauge field
     *  @param fat_gauge_in Updated fat links
     *  @param long_gauge_in Updated long links
     *  @param clover_in Updated clover field
     */
    virtual void updateFields(cudaGaugeField *gauge_in, cudaGaugeField *fat_gauge_in, cudaGaugeField *long_gauge_in,
                              cudaCloverField *clover_in);

    /**
     * @brief Create the coarse improved staggered KD operator.
     *
     * @details Takes the multigrid transfer class, which knows
     *          about the coarse grid blocking, as well as
     *          having prolongate and restrict member functions,
     *          and returns color matrices Y[0..2*dim-1] corresponding
     *          to the coarse grid hopping terms and X corresponding to
     *          the coarse grid "clover" term.
     *
     * @param T[in] Transfer operator defining the coarse grid
     * @param Y[out] Coarse link field
     * @param X[out] Coarse clover field
     * @param kappa Kappa parameter for the coarse operator (ignored, set to 1.0)
     * @param mass Mass parameter for the coarse operator (gets explicitly built into clover)
     * @param mu Mu parameter for the coarse operator (ignored for staggered)
     * @param mu_factor Mu scaling factor for the coarse operator (ignored for staggered)
     */
    void createCoarseOp(GaugeField &Y, GaugeField &X, const Transfer &T, double kappa, double mass, double mu = 0.,
                        double mu_factor = 0.) const;

    /**
      @brief If managed memory and prefetch is enabled, prefetch
      all relevant memory fields (gauge, clover, temporary spinors).
      Will only grab the inverse clover unless the clover field
      is needed for asymmetric preconditioning
      to the CPU or GPU as requested
      @param[in] mem_space Memory space we are prefetching to
      @param[in] stream Which stream to run the prefetch in (default 0)
    */
    virtual void prefetch(QudaFieldLocation mem_space, qudaStream_t stream = device::get_default_stream()) const;
  };

  /**
     This class serves as a front-end to the coarse Dslash operator,
     similar to the other dslash operators.
   */
  class DiracCoarse : public Dirac {

  protected:
    double mass;
    double mu;
    double mu_factor;
    const Transfer *transfer; /** restrictor / prolongator defined here */
    const Dirac *dirac; /** Parent Dirac operator */
    const bool need_bidirectional; /** Whether or not to force a bi-directional build */
    const bool use_mma;            /** Whether to use tensor cores or not */

    mutable cpuGaugeField *Y_h; /** CPU copy of the coarse link field */
    mutable cpuGaugeField *X_h; /** CPU copy of the coarse clover term */
    mutable cpuGaugeField *Xinv_h; /** CPU copy of the inverse coarse clover term */
    mutable cpuGaugeField *Yhat_h; /** CPU copy of the preconditioned coarse link field */

    mutable cudaGaugeField *Y_d; /** GPU copy of the coarse link field */
    mutable cudaGaugeField *X_d; /** GPU copy of the coarse clover term */
    mutable cudaGaugeField *Xinv_d; /** GPU copy of inverse coarse clover term */
    mutable cudaGaugeField *Yhat_d; /** GPU copy of the preconditioned coarse link field */

    /**
       @brief Initialize the coarse gauge fields.  Location is
       determined by gpu_setup variable.
    */
    void initializeCoarse();

    /**
       @brief Create the CPU or GPU coarse gauge fields on demand
       (requires that the fields have been created in the other memory
       space)
    */
    void initializeLazy(QudaFieldLocation location) const;

    mutable bool enable_gpu; /** Whether the GPU links have been constructed */
    mutable bool enable_cpu; /** Whether the CPU links have been constructed */
    const bool gpu_setup; /** Where to do the coarse-operator construction*/
    mutable bool init_gpu; /** Whether this instance did the GPU allocation or not */
    mutable bool init_cpu; /** Whether this instance did the CPU allocation or not */
    const bool mapped; /** Whether we allocate Y and X GPU fields in mapped memory or not */

    /**
       @brief Allocate the Y and X fields
       @param[in] gpu Whether to allocate on gpu (true) or cpu (false)
       @param[in] mapped whether to put gpu allocations into mapped memory
     */
    void createY(bool gpu = true, bool mapped = false) const;

    /**
       @brief Allocate the Yhat and Xinv fields
       @param[in] gpu Whether to allocate on gpu (true) or cpu (false)
     */
    void createYhat(bool gpu = true) const;

  public:
    double Mass() const { return mass; }
    double Mu() const { return mu; }
    double MuFactor() const { return mu_factor; }

    /**
       @param[in] param Parameters defining this operator
       @param[in] gpu_setup Whether to do the setup on GPU or CPU
       @param[in] mapped Set to true to put Y and X fields in mapped memory
     */
    DiracCoarse(const DiracParam &param, bool gpu_setup=true, bool mapped=false);

    /**
       @param[in] param Parameters defining this operator
       @param[in] Y_h CPU coarse link field
       @param[in] X_h CPU coarse clover field
       @param[in] Xinv_h CPU coarse inverse clover field
       @param[in] Yhat_h CPU coarse preconditioned link field
       @param[in] Y_d GPU coarse link field
       @param[in] X_d GPU coarse clover field
       @param[in] Xinv_d GPU coarse inverse clover field
       @param[in] Yhat_d GPU coarse preconditioned link field
     */
    DiracCoarse(const DiracParam &param,
		cpuGaugeField *Y_h, cpuGaugeField *X_h, cpuGaugeField *Xinv_h, cpuGaugeField *Yhat_h,
		cudaGaugeField *Y_d=0, cudaGaugeField *X_d=0, cudaGaugeField *Xinv_d=0, cudaGaugeField *Yhat_d=0);

    /**
       @param[in] dirac Another operator instance to clone from (shallow copy)
       @param[in] param Parameters defining this operator
     */
    DiracCoarse(const DiracCoarse &dirac, const DiracParam &param);
    virtual ~DiracCoarse();

    virtual bool isCoarse() const { return true; }

    /**
       @brief Apply the coarse clover operator
       @param[out] out Output field
       @param[in] in Input field
       @param[paraity] parity Parity which we are applying the operator to
     */
    void Clover(ColorSpinorField &out, const ColorSpinorField &in, const QudaParity parity) const;

    /**
       @brief Apply the inverse coarse clover operator
       @param[out] out Output field
       @param[in] in Input field
       @param[paraity] parity Parity which we are applying the operator to
     */
    void CloverInv(ColorSpinorField &out, const ColorSpinorField &in, const QudaParity parity) const;

    /**
       @brief Apply DslashXpay out = (D * in)
       @param[out] out Output field
       @param[in] in Input field
       @param[paraity] parity Parity which we are applying the operator to
     */
    virtual void Dslash(ColorSpinorField &out, const ColorSpinorField &in,
			const QudaParity parity) const;

    /**
       @brief Apply DslashXpay out = (D * in + A * x)
       @param[out] out Output field
       @param[in] in Input field
       @param[paraity] parity Parity which we are applying the operator to
     */
    virtual void DslashXpay(ColorSpinorField &out, const ColorSpinorField &in, const QudaParity parity,
			    const ColorSpinorField &x, const double &k) const;

    /**
       @brief Apply the full operator
       @param[out] out output vector, out = M * in
       @param[in] in input vector
     */
    virtual void M(ColorSpinorField &out, const ColorSpinorField &in) const;

    virtual void MdagM(ColorSpinorField &out, const ColorSpinorField &in) const;

    virtual void prepare(ColorSpinorField* &src, ColorSpinorField* &sol, ColorSpinorField &x, ColorSpinorField &b,
			 const QudaSolutionType) const;

    virtual void reconstruct(ColorSpinorField &x, const ColorSpinorField &b, const QudaSolutionType) const;

    virtual QudaDiracType getDiracType() const { return QUDA_COARSE_DIRAC; }

    virtual void updateFields(cudaGaugeField *gauge_in, cudaGaugeField *, cudaGaugeField *, cudaCloverField *)
    {
      Dirac::updateFields(gauge_in, nullptr, nullptr, nullptr);
      warningQuda("Coarse gauge links cannot be trivially updated for DiracCoarse(PC). Perform an MG update instead.");
    }

    /**
     * @brief Create the coarse operator from this coarse operator
     *
     * @param T[in] Transfer operator defining the coarse grid
     * @param Y[out] Coarse link field
     * @param X[out] Coarse clover field
     * @param kappa Kappa parameter for the coarse operator
     * @param mass Mass parameter (assumed to be zero, staggered mass gets built into clover)
     * @param mu TM mu parameter for the coarse operator
     * @param mu_factor multiplicative factor for the mu parameter
     */
    void createCoarseOp(GaugeField &Y, GaugeField &X, const Transfer &T,
			double kappa, double mass, double mu, double mu_factor=0.) const;


    /**
     * @brief Create the precondtioned coarse operator
     *
     * @param Yhat[out] Preconditioned coarse link field
     * @param Xinv[out] Coarse clover inversefield
     * @param Y[in] Coarse link field
     * @param X[in] Coarse clover inverse field
     */
    void createPreconditionedCoarseOp(GaugeField &Yhat, GaugeField &Xinv, const GaugeField &Y, const GaugeField &X);

    /**
      @brief If managed memory and prefetch is enabled, prefetch
      all relevant memory fields (X, Y)
      to the CPU or GPU as requested
      @param[in] mem_space Memory space we are prefetching to
      @param[in] stream Which stream to run the prefetch in (default 0)
    */
    virtual void prefetch(QudaFieldLocation mem_space, qudaStream_t stream = device::get_default_stream()) const;
  };

  /**
     Even-odd preconditioned variant of coarse Dslash operator
  */
  class DiracCoarsePC : public DiracCoarse {

  public:
    /**
       @param[in] param Parameters defining this operator
       @param[in] gpu_setup Whether to do the setup on GPU or CPU
     */
    DiracCoarsePC(const DiracParam &param, bool gpu_setup=true);

    /**
       @param[in] dirac Another operator instance to clone from (shallow copy)
       @param[in] param Parameters defining this operator
     */
    DiracCoarsePC(const DiracCoarse &dirac, const DiracParam &param);

    virtual ~DiracCoarsePC();

    void Dslash(ColorSpinorField &out, const ColorSpinorField &in, const QudaParity parity) const;
    void DslashXpay(ColorSpinorField &out, const ColorSpinorField &in, const QudaParity parity,
		    const ColorSpinorField &x, const double &k) const;
    void M(ColorSpinorField &out, const ColorSpinorField &in) const;
    void MdagM(ColorSpinorField &out, const ColorSpinorField &in) const;
    void prepare(ColorSpinorField* &src, ColorSpinorField* &sol, ColorSpinorField &x, ColorSpinorField &b,
		 const QudaSolutionType) const;
    void reconstruct(ColorSpinorField &x, const ColorSpinorField &b, const QudaSolutionType) const;

    virtual QudaDiracType getDiracType() const { return QUDA_COARSEPC_DIRAC; }

    /**
     * @brief Create the coarse even-odd preconditioned coarse
     * operator.  Unlike the Wilson operator, the coarsening of the
     * preconditioned coarse operator differs from that of the
     * unpreconditioned coarse operator, so we need to specialize it.
     *
     * @param T[in] Transfer operator defining the coarse grid
     * @param Y[out] Coarse link field
     * @param X[out] Coarse clover field
     * @param kappa Kappa parameter for the coarse operator
     * @param mass Mass parameter for the coarse operator, assumed to be zero
     * @param mu TM mu parameter for the coarse operator
     * @param mu_factor multiplicative factor for the mu parameter
     */
    void createCoarseOp(GaugeField &Y, GaugeField &X, const Transfer &T,
			double kappa, double mass, double mu, double mu_factor=0.) const;

    /**
      @brief If managed memory and prefetch is enabled, prefetch
      all relevant memory fields (Xhat, Y)
      to the CPU or GPU as requested
      @param[in] mem_space Memory space we are prefetching to
      @param[in] stream Which stream to run the prefetch in (default 0)
    */
    virtual void prefetch(QudaFieldLocation mem_space, qudaStream_t stream = device::get_default_stream()) const;
  };


  /**
     @brief Full Gauge Laplace operator.  Although not a Dirac
     operator per se, it's a linear operator so it's conventient to
     put in the Dirac operator abstraction.
  */
  class GaugeLaplace : public Dirac {

  public:
    GaugeLaplace(const DiracParam &param);
    GaugeLaplace(const GaugeLaplace &laplace);

    virtual ~GaugeLaplace();
    GaugeLaplace& operator=(const GaugeLaplace &laplace);

    virtual void Dslash(ColorSpinorField &out, const ColorSpinorField &in, const QudaParity parity) const;
    virtual void DslashXpay(ColorSpinorField &out, const ColorSpinorField &in,
			    const QudaParity parity, const ColorSpinorField &x, const double &k) const;
    virtual void M(ColorSpinorField &out, const ColorSpinorField &in) const;
    virtual void MdagM(ColorSpinorField &out, const ColorSpinorField &in) const;

    virtual void prepare(ColorSpinorField* &src, ColorSpinorField* &sol,
			 ColorSpinorField &x, ColorSpinorField &b,
			 const QudaSolutionType) const;
    virtual void reconstruct(ColorSpinorField &x, const ColorSpinorField &b,
			     const QudaSolutionType) const;
    virtual bool hermitian() const { return true; }

    virtual QudaDiracType getDiracType() const { return QUDA_GAUGE_LAPLACE_DIRAC; }
  };

  /**
     @brief Even-odd preconditioned Gauge Laplace operator
  */
  class GaugeLaplacePC : public GaugeLaplace {

  public:
    GaugeLaplacePC(const DiracParam &param);
    GaugeLaplacePC(const GaugeLaplacePC &laplace);
    virtual ~GaugeLaplacePC();
    GaugeLaplacePC& operator=(const GaugeLaplacePC &laplace);

    void M(ColorSpinorField &out, const ColorSpinorField &in) const;
    void MdagM(ColorSpinorField &out, const ColorSpinorField &in) const;

    void prepare(ColorSpinorField* &src, ColorSpinorField* &sol,
		 ColorSpinorField &x, ColorSpinorField &b,
		 const QudaSolutionType) const;
    void reconstruct(ColorSpinorField &x, const ColorSpinorField &b, const QudaSolutionType) const;
    virtual bool hermitian() const { return true; }

    virtual QudaDiracType getDiracType() const { return QUDA_GAUGE_LAPLACEPC_DIRAC; }
  };

  /**
     @brief Full Covariant Derivative operator.  Although not a Dirac
     operator per se, it's a linear operator so it's conventient to
     put in the Dirac operator abstraction.
  */
  class GaugeCovDev : public Dirac {

  public:
    GaugeCovDev(const DiracParam &param);
    GaugeCovDev(const GaugeCovDev &covDev);

    virtual ~GaugeCovDev();
    GaugeCovDev& operator=(const GaugeCovDev &covDev);

    virtual void DslashCD(ColorSpinorField &out, const ColorSpinorField &in, const QudaParity parity, const int mu) const;
    virtual void MCD(ColorSpinorField &out, const ColorSpinorField &in, const int mu) const;
    virtual void MdagMCD(ColorSpinorField &out, const ColorSpinorField &in, const int mu) const;


    virtual void Dslash(ColorSpinorField &out, const ColorSpinorField &in, const QudaParity parity) const;
    virtual void DslashXpay(ColorSpinorField &out, const ColorSpinorField &in,
			    const QudaParity parity, const ColorSpinorField &x, const double &k) const;
    virtual void M(ColorSpinorField &out, const ColorSpinorField &in) const;
    virtual void MdagM(ColorSpinorField &out, const ColorSpinorField &in) const;

    virtual void prepare(ColorSpinorField* &src, ColorSpinorField* &sol,
			 ColorSpinorField &x, ColorSpinorField &b,
			 const QudaSolutionType) const;
    virtual void reconstruct(ColorSpinorField &x, const ColorSpinorField &b,
			     const QudaSolutionType) const;

    virtual QudaDiracType getDiracType() const { return QUDA_GAUGE_COVDEV_DIRAC; }
  };

  // Functor base class for applying a given Dirac matrix (M, MdagM, etc.)
  // This basically wraps around a Dirac op
  // and provides for several operator() operations to apply it, perhaps to apply
  // AXPYs etc. Once we have this, further classes diracM diracMdag etc
  // can implement the operator()-s as needed to apply the operator, MdagM etc etc.
  class DiracMatrix {

  protected:
    const Dirac *dirac;

  public:
    DiracMatrix(const Dirac &d) : dirac(&d), shift(0.0) { }
    DiracMatrix(const Dirac *d) : dirac(d), shift(0.0) { }
    DiracMatrix(const DiracMatrix &mat) : dirac(mat.dirac), shift(mat.shift) { }
    DiracMatrix(const DiracMatrix *mat) : dirac(mat->dirac), shift(mat->shift) { }
    virtual ~DiracMatrix() { }

    virtual void operator()(ColorSpinorField &out, const ColorSpinorField &in) const = 0;
    virtual void operator()(ColorSpinorField &out, const ColorSpinorField &in, ColorSpinorField &tmp) const = 0;
    virtual void operator()(ColorSpinorField &out, const ColorSpinorField &in, ColorSpinorField &Tmp1,
                            ColorSpinorField &Tmp2) const = 0;

    unsigned long long flops() const { return dirac->Flops(); }

    QudaMatPCType getMatPCType() const { return dirac->getMatPCType(); }

    virtual int getStencilSteps() const = 0;

    std::string Type() const { return typeid(*dirac).name(); }

    /**
       @brief return if the operator is a Wilson-type 4-d operator
    */
    bool isWilsonType() const
    {
      return (Type() == typeid(DiracWilson).name() || Type() == typeid(DiracWilsonPC).name()
              || Type() == typeid(DiracClover).name() || Type() == typeid(DiracCloverPC).name()
              || Type() == typeid(DiracCloverHasenbuschTwist).name()
              || Type() == typeid(DiracCloverHasenbuschTwistPC).name() || Type() == typeid(DiracTwistedMass).name()
              || Type() == typeid(DiracTwistedMassPC).name() || Type() == typeid(DiracTwistedClover).name()
              || Type() == typeid(DiracTwistedCloverPC).name()) ?
        true :
        false;
    }

    /**
       @brief return if the operator is a staggered operator
    */
    bool isStaggered() const
    {
      return (Type() == typeid(DiracStaggeredPC).name() || Type() == typeid(DiracStaggered).name()
              || Type() == typeid(DiracImprovedStaggeredPC).name() || Type() == typeid(DiracImprovedStaggered).name()
              || Type() == typeid(DiracStaggeredKD).name() || Type() == typeid(DiracImprovedStaggeredKD).name()) ?
        true :
        false;
    }

    /**
       @brief return if the operator is a domain wall operator, that is, 5-dimensional
    */
    bool isDwf() const
    {
      return (Type() == typeid(DiracDomainWall).name() || Type() == typeid(DiracDomainWallPC).name()
              || Type() == typeid(DiracDomainWall4D).name() || Type() == typeid(DiracDomainWall4DPC).name()
              || Type() == typeid(DiracMobius).name() || Type() == typeid(DiracMobiusPC).name()
              || Type() == typeid(DiracMobiusEofa).name() || Type() == typeid(DiracMobiusEofaPC).name()) ?
        true :
        false;
    }

    /**
       @brief return if the operator is a coarse operator
    */
    bool isCoarse() const { return dirac->isCoarse(); }

    virtual bool hermitian() const { return dirac->hermitian(); }

    const Dirac *Expose() const { return dirac; }

    //! Shift term added onto operator (M/M^dag M/M M^dag + shift)
    double shift;
  };

  class DiracM : public DiracMatrix
  {

  public:
    DiracM(const Dirac &d) : DiracMatrix(d) { }
    DiracM(const Dirac *d) : DiracMatrix(d) { }

    /**
       @brief apply operator and potentially a shift
    */
    void operator()(ColorSpinorField &out, const ColorSpinorField &in) const
    {
      dirac->M(out, in);
      if (shift != 0.0) blas::axpy(shift, const_cast<ColorSpinorField &>(in), out);
    }

    /**
        If the Dirac Operator's tmp1 member is not set, this provides
        a tmp. The tmp is set as the DiracOperator's tmp before the matrix apply
        and after the matrix apply it is unset and the tmp1 is set to null.

        If the operator has a tmp1 member set it will be used and the passed
        tmp will be untouched
    */

    void operator()(ColorSpinorField &out, const ColorSpinorField &in, ColorSpinorField &tmp) const
    {
      bool reset1 = false;
      if (!dirac->tmp1) { dirac->tmp1 = &tmp; reset1 = true; }
      dirac->M(out, in);
      if (shift != 0.0) blas::axpy(shift, const_cast<ColorSpinorField&>(in), out);
      if (reset1) { dirac->tmp1 = NULL; reset1 = false; }
    }

    /* Provides two tmps, in case the dirac op doesn't have them */
    void operator()(ColorSpinorField &out, const ColorSpinorField &in, 
			   ColorSpinorField &Tmp1, ColorSpinorField &Tmp2) const
    {
      bool reset1 = false;
      bool reset2 = false;
      if (!dirac->tmp1) { dirac->tmp1 = &Tmp1; reset1 = true; }
      if (!dirac->tmp2) { dirac->tmp2 = &Tmp2; reset2 = true; }
      dirac->M(out, in);
      if (shift != 0.0) blas::axpy(shift, const_cast<ColorSpinorField&>(in), out);
      if (reset2) { dirac->tmp2 = NULL; reset2 = false; }
      if (reset1) { dirac->tmp1 = NULL; reset1 = false; }
    }

    int getStencilSteps() const
    {
      return dirac->getStencilSteps(); 
    }
  };

  /* Gloms onto a DiracOp and provides an operator() which applies its MdagM */
  class DiracMdagM : public DiracMatrix {

  public:
    DiracMdagM(const Dirac &d) : DiracMatrix(d) { }
    DiracMdagM(const Dirac *d) : DiracMatrix(d) { }

    void operator()(ColorSpinorField &out, const ColorSpinorField &in) const
    {
      dirac->MdagM(out, in);
      if (shift != 0.0) blas::axpy(shift, const_cast<ColorSpinorField&>(in), out);
    }

    void operator()(ColorSpinorField &out, const ColorSpinorField &in, ColorSpinorField &tmp) const
    {
      bool reset1 = false;
      if (!dirac->tmp1) {
        dirac->tmp1 = &tmp;
        reset1 = true;
      }
      dirac->MdagM(out, in);
      if (shift != 0.0) blas::axpy(shift, const_cast<ColorSpinorField&>(in), out);
      if (reset1) {
        dirac->tmp1 = NULL;
        reset1 = false;
      }
    }

    void operator()(ColorSpinorField &out, const ColorSpinorField &in, 
			   ColorSpinorField &Tmp1, ColorSpinorField &Tmp2) const
    {
      bool reset1 = false;
      bool reset2 = false;
      if (!dirac->tmp1) {
        dirac->tmp1 = &Tmp1;
        reset1 = true;
      }
      if (!dirac->tmp2) {
        dirac->tmp2 = &Tmp2;
        reset2 = true;
      }
      dirac->MdagM(out, in);
      if (shift != 0.0) blas::axpy(shift, const_cast<ColorSpinorField&>(in), out);
      if (reset2) {
        dirac->tmp2 = NULL;
        reset2 = false;
      }
      if (reset1) {
        dirac->tmp1 = NULL;
        reset1 = false;
      }
    }
 
    int getStencilSteps() const
    {
      return 2*dirac->getStencilSteps(); // 2 for M and M dagger
    }

    virtual bool hermitian() const { return true; } // normal op is always Hermitian
  };

  /* Gloms onto a DiracOp and provides an operator() which applies its MdagMLocal */
  class DiracMdagMLocal : public DiracMatrix
  {

  public:
    DiracMdagMLocal(const Dirac &d) : DiracMatrix(d) { }
    DiracMdagMLocal(const Dirac *d) : DiracMatrix(d) { }

    void operator()(ColorSpinorField &out, const ColorSpinorField &in) const { dirac->MdagMLocal(out, in); }

    void operator()(ColorSpinorField &out, const ColorSpinorField &in, ColorSpinorField &tmp) const
    {
      bool reset1 = false;
      if (!dirac->tmp1) {
        dirac->tmp1 = &tmp;
        reset1 = true;
      }
      dirac->MdagMLocal(out, in);
      if (shift != 0.0) blas::axpy(shift, const_cast<ColorSpinorField &>(in), out);
      if (reset1) {
        dirac->tmp1 = NULL;
        reset1 = false;
      }
    }

    void operator()(ColorSpinorField &out, const ColorSpinorField &in, ColorSpinorField &Tmp1, ColorSpinorField &Tmp2) const
    {
      bool reset1 = false;
      bool reset2 = false;
      if (!dirac->tmp1) {
        dirac->tmp1 = &Tmp1;
        reset1 = true;
      }
      if (!dirac->tmp2) {
        dirac->tmp2 = &Tmp2;
        reset2 = true;
      }
      dirac->MdagMLocal(out, in);
      if (shift != 0.0) blas::axpy(shift, const_cast<ColorSpinorField &>(in), out);
      if (reset2) {
        dirac->tmp2 = NULL;
        reset2 = false;
      }
      if (reset1) {
        dirac->tmp1 = NULL;
        reset1 = false;
      }
    }

    int getStencilSteps() const
    {
      return 2 * dirac->getStencilSteps(); // 2 for M and M dagger
    }
  };

  /* Gloms onto a DiracMatrix and provides an operator() forward to its MMdag method */
  class DiracMMdag : public DiracMatrix
  {

  public:
    DiracMMdag(const Dirac &d) : DiracMatrix(d) { }
    DiracMMdag(const Dirac *d) : DiracMatrix(d) { }

    void operator()(ColorSpinorField &out, const ColorSpinorField &in) const
    {
      dirac->MMdag(out, in);
      if (shift != 0.0) blas::axpy(shift, const_cast<ColorSpinorField&>(in), out);
    }

    void operator()(ColorSpinorField &out, const ColorSpinorField &in, ColorSpinorField &tmp) const
    {
      bool reset1 = false;
      if (!dirac->tmp1) {
        dirac->tmp1 = &tmp;
        reset1 = true;
      }
      dirac->MMdag(out, in);
      if (shift != 0.0) blas::axpy(shift, const_cast<ColorSpinorField&>(in), out);
      if (reset1) {
        dirac->tmp1 = NULL;
        reset1 = false;
      }
    }

    void operator()(ColorSpinorField &out, const ColorSpinorField &in, 
			   ColorSpinorField &Tmp1, ColorSpinorField &Tmp2) const
    {
      bool reset1 = false;
      bool reset2 = false;
      if (!dirac->tmp1) {
        dirac->tmp1 = &Tmp1;
        reset1 = true;
      }
      if (!dirac->tmp2) {
        dirac->tmp2 = &Tmp2;
        reset2 = true;
      }
      dirac->MMdag(out, in);
      if (shift != 0.0) blas::axpy(shift, const_cast<ColorSpinorField&>(in), out);
      if (reset2) {
        dirac->tmp2 = NULL;
        reset2 = false;
      }
      if (reset1) {
        dirac->tmp1 = NULL;
        reset1 = false;
      }
    }

    int getStencilSteps() const
    {
      return 2*dirac->getStencilSteps(); // 2 for M and M dagger
    }

    virtual bool hermitian() const { return true; } // normal op is always Hermitian
  };

  /* Gloms onto a DiracMatrix and provides an  operator() for its Mdag method */
  class DiracMdag : public DiracMatrix {

  public:
  DiracMdag(const Dirac &d) : DiracMatrix(d) { }
  DiracMdag(const Dirac *d) : DiracMatrix(d) { }

    void operator()(ColorSpinorField &out, const ColorSpinorField &in) const
    {
      dirac->Mdag(out, in);
      if (shift != 0.0) blas::axpy(shift, const_cast<ColorSpinorField&>(in), out);
    }

    void operator()(ColorSpinorField &out, const ColorSpinorField &in, ColorSpinorField &tmp) const
    {
      bool reset1 = false;
      if (!dirac->tmp1) {
        dirac->tmp1 = &tmp;
        reset1 = true;
      }
      dirac->Mdag(out, in);
      if (shift != 0.0) blas::axpy(shift, const_cast<ColorSpinorField&>(in), out);
      if (reset1) {
        dirac->tmp1 = NULL;
        reset1 = false;
      }
    }

    void operator()(ColorSpinorField &out, const ColorSpinorField &in, 
		    ColorSpinorField &Tmp1, ColorSpinorField &Tmp2) const
    {
      bool reset1 = false;
      bool reset2 = false;
      if (!dirac->tmp1) {
        dirac->tmp1 = &Tmp1;
        reset1 = true;
      }
      if (!dirac->tmp2) {
        dirac->tmp2 = &Tmp2;
        reset2 = true;
      }
      dirac->Mdag(out, in);
      if (shift != 0.0) blas::axpy(shift, const_cast<ColorSpinorField&>(in), out);
      if (reset2) {
        dirac->tmp2 = NULL;
        reset2 = false;
      }
      if (reset1) {
        dirac->tmp1 = NULL;
        reset1 = false;
      }
    }

    int getStencilSteps() const
    {
      return dirac->getStencilSteps(); 
    }
  };

  /* Gloms onto a dirac matrix and gives back the dagger of whatever that was originally.
     (flips dagger before applying and restores afterwards */
  class DiracDagger : public DiracMatrix {

  protected:
    const DiracMatrix &mat;

  public:
  DiracDagger(const DiracMatrix &mat) : DiracMatrix(mat), mat(mat) { }
  DiracDagger(const DiracMatrix *mat) : DiracMatrix(mat), mat(*mat) { }

    void operator()(ColorSpinorField &out, const ColorSpinorField &in) const
    {
      dirac->flipDagger();
      mat(out, in);
      dirac->flipDagger();
    }

    void operator()(ColorSpinorField &out, const ColorSpinorField &in, ColorSpinorField &tmp) const
    {
      dirac->flipDagger();
      mat(out, in, tmp);
      dirac->flipDagger();
    }

    void operator()(ColorSpinorField &out, const ColorSpinorField &in, 
                    ColorSpinorField &Tmp1, ColorSpinorField &Tmp2) const
    {
      dirac->flipDagger();
      mat(out, in, Tmp1, Tmp2);
      dirac->flipDagger();
    }

    int getStencilSteps() const
    {
      return mat.getStencilSteps(); 
    }
  };

  /**
     Gloms onto a DiracMatrix and provides an operator() for its G5M method
  */
  class DiracG5M : public DiracMatrix
  {

  public:
    DiracG5M(const Dirac &d) : DiracMatrix(d) { }
    DiracG5M(const Dirac *d) : DiracMatrix(d) { }

    /**
      @brief Left-apply gamma5 as appropriate for the operator

      @param vec[in,out] vector to which gamma5 is applied in place
    */
    void applyGamma5(ColorSpinorField &vec) const
    {
      auto dirac_type = dirac->getDiracType();
      auto pc_type = dirac->getMatPCType();
      switch (dirac_type) {
      case QUDA_WILSON_DIRAC:
      case QUDA_CLOVER_DIRAC:
      case QUDA_CLOVER_HASENBUSCH_TWIST_DIRAC:
      case QUDA_TWISTED_MASS_DIRAC:
      case QUDA_TWISTED_CLOVER_DIRAC:
        // while the twisted ops don't have a Hermitian indefinite spectrum, they
        // do have a spectrum of the form (real) + i mu
        gamma5(vec, vec);
        break;
      case QUDA_WILSONPC_DIRAC:
      case QUDA_CLOVERPC_DIRAC:
      case QUDA_CLOVER_HASENBUSCH_TWISTPC_DIRAC:
      case QUDA_TWISTED_MASSPC_DIRAC:
      case QUDA_TWISTED_CLOVERPC_DIRAC:
        if (pc_type == QUDA_MATPC_EVEN_EVEN_ASYMMETRIC || pc_type == QUDA_MATPC_ODD_ODD_ASYMMETRIC) {
          gamma5(vec, vec);
        } else {
          errorQuda("Invalid matpc type for Hermitian gamma5 version of %d", dirac_type);
        }
        break;
      case QUDA_DOMAIN_WALL_DIRAC:
      case QUDA_DOMAIN_WALLPC_DIRAC:
      case QUDA_DOMAIN_WALL_4D_DIRAC:
      case QUDA_DOMAIN_WALL_4DPC_DIRAC:
      case QUDA_MOBIUS_DOMAIN_WALL_DIRAC:
      case QUDA_MOBIUS_DOMAIN_WALLPC_DIRAC:
      case QUDA_MOBIUS_DOMAIN_WALL_EOFA_DIRAC:
      case QUDA_MOBIUS_DOMAIN_WALLPC_EOFA_DIRAC:
        // needs 5th dimension reversal, Mobius needs that inversion...
        errorQuda("Support for Hermitian DWF operator %d does not exist yet", dirac_type);
        break;
      case QUDA_STAGGERED_DIRAC:
      case QUDA_ASQTAD_DIRAC:
        // Gamma5 is (-1)^(x+y+z+t)
        blas::ax(-1.0, vec.Odd());
        break;
      case QUDA_STAGGEREDPC_DIRAC:
      case QUDA_ASQTADPC_DIRAC:
        // even is unchanged
        if (pc_type == QUDA_MATPC_ODD_ODD || pc_type == QUDA_MATPC_ODD_ODD_ASYMMETRIC) {
          blas::ax(-1.0, vec); // technically correct
        } else if (pc_type == QUDA_MATPC_INVALID) {
          errorQuda("Invalid pc_type %d for operator %d", pc_type, dirac_type);
        }
        break;
      case QUDA_STAGGEREDKD_DIRAC:
      case QUDA_ASQTADKD_DIRAC:
        errorQuda("Kahler-Dirac preconditioned type %d does not have a Hermitian g5 operator", dirac_type);
        break;
      case QUDA_COARSE_DIRAC:
      case QUDA_COARSEPC_DIRAC:
        // more complicated, need to see if it's a repeated coarsening
        // of the coarse op
        errorQuda("Support for Hermitian coarse operator %d does not exist yet", dirac_type);
        break;
      case QUDA_GAUGE_LAPLACE_DIRAC:
      case QUDA_GAUGE_LAPLACEPC_DIRAC:
      case QUDA_GAUGE_COVDEV_DIRAC:
        // do nothing, technically correct, there is no gamma5
        break;
      default: errorQuda("Invalid Dirac type %d", dirac_type);
      }
    }

    void operator()(ColorSpinorField &out, const ColorSpinorField &in) const
    {
      dirac->M(out, in);
      if (shift != 0.0) blas::axpy(shift, const_cast<ColorSpinorField &>(in), out);
      applyGamma5(out);
    }

    void operator()(ColorSpinorField &out, const ColorSpinorField &in, ColorSpinorField &tmp) const
    {
      bool reset1 = false;
      if (!dirac->tmp1) {
        dirac->tmp1 = &tmp;
        reset1 = true;
      }
      dirac->M(out, in);
      if (shift != 0.0) blas::axpy(shift, const_cast<ColorSpinorField &>(in), out);
      applyGamma5(out);
      if (reset1) {
        dirac->tmp1 = NULL;
        reset1 = false;
      }
    }

    void operator()(ColorSpinorField &out, const ColorSpinorField &in, ColorSpinorField &Tmp1, ColorSpinorField &Tmp2) const
    {
      bool reset1 = false;
      bool reset2 = false;
      if (!dirac->tmp1) {
        dirac->tmp1 = &Tmp1;
        reset1 = true;
      }
      if (!dirac->tmp2) {
        dirac->tmp2 = &Tmp2;
        reset2 = true;
      }
      dirac->M(out, in);
      if (shift != 0.0) blas::axpy(shift, const_cast<ColorSpinorField &>(in), out);
      applyGamma5(out);
      if (reset2) {
        dirac->tmp2 = NULL;
        reset2 = false;
      }
      if (reset1) {
        dirac->tmp1 = NULL;
        reset1 = false;
      }
    }

    int getStencilSteps() const { return dirac->getStencilSteps(); }

    /**
       @brief return if the operator is HPD
    */
    virtual bool hermitian() const
    {
      auto dirac_type = dirac->getDiracType();
      auto pc_type = dirac->getMatPCType();

      if (dirac_type == QUDA_GAUGE_LAPLACE_DIRAC || dirac_type == QUDA_GAUGE_LAPLACEPC_DIRAC
          || dirac_type == QUDA_GAUGE_COVDEV_DIRAC)
        return true;

      // subtle: odd operator gets a minus sign
      if ((dirac_type == QUDA_STAGGEREDPC_DIRAC || dirac_type == QUDA_ASQTADPC_DIRAC)
          && (pc_type == QUDA_MATPC_EVEN_EVEN || pc_type == QUDA_MATPC_EVEN_EVEN_ASYMMETRIC))
        return true;

      return false;
    }
  };

  /**
   * Create the Dirac operator. By default, we also create operators with possibly different
   * precisions: Sloppy, and Preconditioner.
   * @param[in/out] d        User prec
   * @param[in/out] dSloppy  Sloppy prec
   * @param[in/out] dPre     Preconditioner prec
   * @param[in] param        Invert param container
   * @param[in] pc_solve     Whether or not to perform an even/odd preconditioned solve
   */
  void createDirac(Dirac *&d, Dirac *&dSloppy, Dirac *&dPre, QudaInvertParam &param, const bool pc_solve);

  /**
   * Create the Dirac operator. By default, we also create operators with possibly different
   * precisions: Sloppy, and Preconditioner. This function also creates a dirac operator for
   * refinement, dRef, used in invertMultiShiftQuda().
   * @param[in/out] d        User prec
   * @param[in/out] dSloppy  Sloppy prec
   * @param[in/out] dPre     Preconditioner prec
   * @param[in/out] dRef     Refine prec (EigCG and deflation)
   * @param[in] param        Invert param container
   * @param[in] pc_solve     Whether or not to perform an even/odd preconditioned solve
   */
  void createDiracWithRefine(Dirac *&d, Dirac *&dSloppy, Dirac *&dPre, Dirac *&dRef, QudaInvertParam &param,
                             const bool pc_solve);

  /**
   * Create the Dirac operator. By default, we also create operators with possibly different
   * precisions: Sloppy, and Preconditioner. This function also creates a dirac operator for
   * an eigensolver that creates a deflation space, dEig. We may not use dPrecon for this
   * as, for example, the MSPCG solver uses dPrecon for a different purpose.
   * @param[in/out] d        User prec
   * @param[in/out] dSloppy  Sloppy prec
   * @param[in/out] dPre     Preconditioner prec
   * @param[in/out] dEig     Eigensolver prec
   * @param[in] param        Invert param container
   * @param[in] pc_solve     Whether or not to perform an even/odd preconditioned solve
   */
  void createDiracWithEig(Dirac *&d, Dirac *&dSloppy, Dirac *&dPre, Dirac *&dRef, QudaInvertParam &param,
                          const bool pc_solve);

} // namespace quda
<|MERGE_RESOLUTION|>--- conflicted
+++ resolved
@@ -81,16 +81,12 @@
       halo_precision(QUDA_INVALID_PRECISION),
       need_bidirectional(false),
 #ifdef QUDA_MMA_AVAILABLE
-<<<<<<< HEAD
-      use_mma(true)
-=======
       use_mma(true),
 #else
       use_mma(false),
 #endif
 #ifdef NVSHMEM_COMMS
       use_mobius_fused_kernel(false)
->>>>>>> fe31ca4d
 #else
       use_mobius_fused_kernel(true)
 #endif
