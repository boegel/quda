--- conflicted
+++ resolved
@@ -22,14 +22,9 @@
     double kappa;
     double mass;
     double m5; // used by domain wall only
-<<<<<<< HEAD
     int Ls;    //!NEW: used by domain wall and twisted mass
     double *b_5;    //!NEW: used by mobius domain wall only  
     double *c_5;    //!NEW: used by mobius domain wall only
-
-=======
-    int Ls;    //!NEW: used by domain wall only and twisted mass  
->>>>>>> 1584726e
     MatPCType matpcType;
     DagType dagger;
     cudaGaugeField *gauge;
@@ -48,13 +43,8 @@
 
   DiracParam() 
     : type(QUDA_INVALID_DIRAC), kappa(0.0), m5(0.0), matpcType(QUDA_MATPC_INVALID),
-<<<<<<< HEAD
-      dagger(QUDA_DAG_INVALID), gauge(0), clover(0), mu(0.0), epsilon(0.0),
-      tmp1(0), tmp2(0), verbose(QUDA_SILENT)
-=======
       dagger(QUDA_DAG_INVALID), gauge(0), clover(0), cloverInv(0), mu(0.0), epsilon(0.0),
       tmp1(0), tmp2(0)
->>>>>>> 1584726e
     {
 
     }
