--- conflicted
+++ resolved
@@ -108,71 +108,41 @@
     } else if (kernel_type != EXTERIOR_KERNEL_ALL) {
 
       // compute face index and then compute coords
-<<<<<<< HEAD
-      const int face_num = idx >= nface_*arg.dc.ghostFaceCB[kernel_type];
-      idx -= face_num*nface_*arg.dc.ghostFaceCB[kernel_type]; //MW: maybe this be FaceVolumeCB
-      coordsFromFaceIndex<nDim,pc_type,kernel_type,nface_>(X, x_cb, coord, idx, face_num, parity, arg);
-=======
-      const int face_size = arg.dc.ghostFaceCB[kernel_type] * Ls;
+      const int face_size = nface_ * arg.dc.ghostFaceCB[kernel_type] * Ls;
       const int face_num = idx >= face_size;
       idx -= face_num*face_size;
-      coordsFromFaceIndex<nDim,pc_type,kernel_type,1>(X, x_cb, coord, idx, face_num, parity, arg);
->>>>>>> 62f6e037
+      coordsFromFaceIndex<nDim,pc_type,kernel_type,nface_>(X, x_cb, coord, idx, face_num, parity, arg);
 
     } else { // fused kernel
 
       // work out which dimension this thread corresponds to, then compute coords
       if (idx < arg.threadDimMapUpper[0]*Ls) { // x face
         dim = 0;
-<<<<<<< HEAD
-        const int face_num = idx >= nface_*arg.dc.ghostFaceCB[0];
-        idx -= nface_*face_num*arg.dc.ghostFaceCB[0];
+        const int face_size = nface_ * arg.dc.ghostFaceCB[dim] * Ls;
+        const int face_num = idx >= face_size;
+        idx -= face_num*face_size;
         coordsFromFaceIndex<nDim,pc_type,0,nface_>(X, x_cb, coord, idx, face_num, parity, arg);
-      } else if (idx < arg.threadDimMapUpper[1]) { // y face
+      } else if (idx < arg.threadDimMapUpper[1]*Ls) { // y face
         dim = 1;
-        idx -= arg.threadDimMapLower[1];
-        const int face_num = idx >= nface_*arg.dc.ghostFaceCB[1];
-        idx -= nface_*face_num*arg.dc.ghostFaceCB[1];
+        idx -= arg.threadDimMapLower[1] * Ls;
+        const int face_size = nface_ * arg.dc.ghostFaceCB[dim] * Ls;
+        const int face_num = idx >= face_size;
+        idx -= face_num*face_size;
         coordsFromFaceIndex<nDim,pc_type,1,nface_>(X, x_cb, coord, idx, face_num, parity, arg);
-      } else if (idx < arg.threadDimMapUpper[2]){ // z face
+      } else if (idx < arg.threadDimMapUpper[2]*Ls){ // z face
         dim = 2;
-        idx -= arg.threadDimMapLower[2];
-        const int face_num = idx >= nface_*arg.dc.ghostFaceCB[2];
-        idx -= nface_*face_num*arg.dc.ghostFaceCB[2];
+        idx -= arg.threadDimMapLower[2] * Ls;
+        const int face_size = nface_ * arg.dc.ghostFaceCB[dim] * Ls;
+        const int face_num = idx >= face_size;
+        idx -= face_num*face_size;
         coordsFromFaceIndex<nDim,pc_type,2,nface_>(X, x_cb, coord, idx, face_num, parity, arg);
       } else { // t face
         dim = 3;
-        idx -= arg.threadDimMapLower[3];
-        const int face_num = idx >= nface_*arg.dc.ghostFaceCB[3];
-        idx -= nface_*face_num*arg.dc.ghostFaceCB[3];
-        coordsFromFaceIndex<nDim,pc_type,3,nface_>(X, x_cb, coord, idx, face_num, parity, arg);
-=======
-        const int face_size = arg.dc.ghostFaceCB[dim] * Ls;
+        idx -= arg.threadDimMapLower[3] * Ls;
+        const int face_size = nface_ * arg.dc.ghostFaceCB[dim] * Ls;
         const int face_num = idx >= face_size;
         idx -= face_num*face_size;
-        coordsFromFaceIndex<nDim,pc_type,0,1>(X, x_cb, coord, idx, face_num, parity, arg);
-      } else if (idx < arg.threadDimMapUpper[1]*Ls) { // y face
-        dim = 1;
-        idx -= arg.threadDimMapLower[1] * Ls;
-        const int face_size = arg.dc.ghostFaceCB[dim] * Ls;
-        const int face_num = idx >= face_size;
-        idx -= face_num*face_size;
-        coordsFromFaceIndex<nDim,pc_type,1,1>(X, x_cb, coord, idx, face_num, parity, arg);
-      } else if (idx < arg.threadDimMapUpper[2]*Ls){ // z face
-        dim = 2;
-        idx -= arg.threadDimMapLower[2] * Ls;
-        const int face_size = arg.dc.ghostFaceCB[dim] * Ls;
-        const int face_num = idx >= face_size;
-        idx -= face_num*face_size;
-        coordsFromFaceIndex<nDim,pc_type,2,1>(X, x_cb, coord, idx, face_num, parity, arg);
-      } else { // t face
-        dim = 3;
-        idx -= arg.threadDimMapLower[3] * Ls;
-        const int face_size = arg.dc.ghostFaceCB[dim] * Ls;
-        const int face_num = idx >= face_size;
-        idx -= face_num*face_size;
-        coordsFromFaceIndex<nDim,pc_type,3,1>(X, x_cb, coord, idx, face_num, parity, arg);
->>>>>>> 62f6e037
+        coordsFromFaceIndex<nDim,pc_type,3,nface_>(X, x_cb, coord, idx, face_num, parity, arg);
       }
 
     }
@@ -299,20 +269,12 @@
     real twist_b; // chiral twist
     real twist_c; // flavor twist
 
-<<<<<<< HEAD
-
-// constructor needed for staggered to set xpay from derived class
-   DslashArg(const ColorSpinorField &in, const GaugeField &U, double kappa, int parity, bool dagger, bool xpay, int nFace, const int *comm_override)
+    // constructor needed for staggered to set xpay from derived class
+    DslashArg(const ColorSpinorField &in, const GaugeField &U, double kappa, int parity, bool dagger, bool xpay, int nFace, const int *comm_override)
       : parity(parity), nParity(in.SiteSubset()), nFace(nFace), reconstruct(U.Reconstruct()),
-        X0h(nParity == 2 ? in.X(0)/2 : in.X(0)), dim{ (3-nParity) * in.X(0), in.X(1), in.X(2), in.X(3), 1 },
-        volumeCB(in.VolumeCB()), kappa(kappa), dagger(dagger), xpay(xpay),
-=======
-    DslashArg(const ColorSpinorField &in, const GaugeField &U, double kappa, int parity, bool dagger, const int *comm_override)
-      : parity(parity), nParity(in.SiteSubset()), nFace(1), reconstruct(U.Reconstruct()),
         X0h(nParity == 2 ? in.X(0)/2 : in.X(0)),
         dim{ (3-nParity) * in.X(0), in.X(1), in.X(2), in.X(3), in.Ndim() == 5 ? in.X(4) : 1 },
-        volumeCB(in.VolumeCB()), kappa(kappa), dagger(dagger), xpay(kappa == 0.0 ? false : true),
->>>>>>> 62f6e037
+        volumeCB(in.VolumeCB()), kappa(kappa), dagger(dagger), xpay(xpay),
         kernel_type(INTERIOR_KERNEL), threads(in.VolumeCB()), threadDimMapLower{ }, threadDimMapUpper{ },
         twist_a(0.0), twist_b(0.0), twist_c(0.0)
     {
