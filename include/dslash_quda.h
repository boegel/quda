--- conflicted
+++ resolved
@@ -697,11 +697,7 @@
      @param[in] stream Which stream are we executing in
   */
   void PackGhost(void *ghost[2 * QUDA_MAX_DIM], const ColorSpinorField &field, MemoryLocation location, int nFace,
-<<<<<<< HEAD
-                 bool dagger, int parity, bool spin_project, double a, double b, double c, const hipStream_t &stream);
-=======
                  bool dagger, int parity, bool spin_project, double a, double b, double c, const qudaStream_t &stream);
->>>>>>> 4f390279
 
   /**
      @brief Applies a gamma5 matrix to a spinor (wrapper to ApplyGamma)
