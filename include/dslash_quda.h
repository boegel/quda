#ifndef _DSLASH_QUDA_H
#define _DSLASH_QUDA_H

#include <quda_internal.h>
#include <tune_quda.h>
#include <color_spinor_field.h>
#include <gauge_field.h>
#include <clover_field.h>
#include <worker.h>

namespace quda {

  /**
    @param pack Sets whether to use a kernel to pack the T dimension
    */
  void setKernelPackT(bool pack);

  /**
    @return Whether the T dimension is kernel packed or not
    */
  bool getKernelPackT();

  void pushKernelPackT(bool pack);
  void popKernelPackT();

  /**
     @brief Helper function that sets which dimensions the packing
     kernel should be packing for.
     @param[in] dim_pack Array that specifies which dimenstions need
     to be packed.
  */
  void setPackComms(const int *dim_pack);

  bool getDslashLaunch();

  void createDslashEvents();
  void destroyDslashEvents();

  /**
     @brief Driver for applying the Wilson stencil

     out = D * in

     where D is the gauged Wilson linear operator.

     If kappa is non-zero, the operation is given by out = x + kappa * D in.
     This operator can be applied to both single parity
     (checker-boarded) fields, or to full fields.

     @param[out] out The output result field
     @param[in] in The input field
     @param[in] U The gauge field used for the operator
     @param[in] kappa Scale factor applied
     @param[in] x Vector field we accumulate onto to
     @param[in] parity Destination parity
     @param[in] dagger Whether this is for the dagger operator
     @param[in] comm_override Override for which dimensions are partitioned
     @param[in] profile The TimeProfile used for profiling the dslash
  */
  void ApplyWilson(ColorSpinorField &out, const ColorSpinorField &in, const GaugeField &U, double kappa,
                   const ColorSpinorField &x, int parity, bool dagger, const int *comm_override, TimeProfile &profile);

  /**
     @brief Driver for applying the Wilson-clover stencil

     out = A * x + kappa * D * in

     where D is the gauged Wilson linear operator.

     This operator can be applied to both single parity
     (checker-boarded) fields, or to full fields.

     @param[out] out The output result field
     @param[in] in Input field that D is applied to
     @param[in] x Input field that A is applied to
     @param[in] U The gauge field used for the operator
     @param[in] A The clover field used for the operator
     @param[in] kappa Scale factor applied
     @param[in] x Vector field we accumulate onto to
     @param[in] parity Destination parity
     @param[in] dagger Whether this is for the dagger operator
     @param[in] comm_override Override for which dimensions are partitioned
     @param[in] profile The TimeProfile used for profiling the dslash
  */
  void ApplyWilsonClover(ColorSpinorField &out, const ColorSpinorField &in, const GaugeField &U, const CloverField &A,
      double kappa, const ColorSpinorField &x, int parity, bool dagger, const int *comm_override, TimeProfile &profile);


  /**
      @brief Driver for applying the Wilson-clover stencil

      out = (A - ig5 b) * x + kappa * D * in

      where D is the gauged Wilson linear operator.

      This operator can be applied to both single parity
      (checker-boarded) fields, or to full fields.

      @param[out] out The output result field
      @param[in] in Input field that D is applied to
      @param[in] x Input field that A is applied to
      @param[in] U The gauge field used for the operator
      @param[in] A The clover field used for the operator
      @param[in] kappa Scale factor applied
      @param[in] b Twist factor applied
      @param[in] x Vector field we accumulate onto to
      @param[in] parity Destination parity
      @param[in] dagger Whether this is for the dagger operator
      @param[in] comm_override Override for which dimensions are partitioned
      @param[in] profile The TimeProfile used for profiling the dslash
   */
   void ApplyWilsonClover(ColorSpinorField &out, const ColorSpinorField &in,
                          const GaugeField &U, const CloverField &A,
                          double kappa, double b, const ColorSpinorField &x, int parity, bool dagger,
                          const int *comm_override, TimeProfile &profile);

  /**
       @brief Driver for applying the Wilson-clover stencil

       out = A * x + kappa * D * in

       where D is the gauged Wilson linear operator.

       This operator can be applied to both single parity
       (checker-boarded) fields, or to full fields.

       @param[out] out The output result field
       @param[in] in Input field that D is applied to
       @param[in] x Input field that A is applied to
       @param[in] U The gauge field used for the operator
       @param[in] A The clover field used for the operator
       @param[in] kappa Scale factor applied
       @param[in] mu Twist factor
       @param[in] x Vector field we accumulate onto to
       @param[in] parity Destination parity
       @param[in] dagger Whether this is for the dagger operator
       @param[in] comm_override Override for which dimensions are partitioned
       @param[in] profile The TimeProfile used for profiling the dslash
    */
  void ApplyWilsonCloverHasenbuschTwist(ColorSpinorField &out, const ColorSpinorField &in,
		  	  const GaugeField &U, const CloverField &A,
			  double kappa, double mu, const ColorSpinorField &x, int parity, bool dagger,
  			 const int *comm_override, TimeProfile &profile);

  /**
       @brief Driver for applying the Wilson-clover stencil

       out = A * x + kappa * D * in

       where D is the gauged Wilson linear operator.

       This operator can be applied to both single parity
       (checker-boarded) fields, or to full fields.

       @param[out] out The output result field
       @param[in] in Input field that D is applied to
       @param[in] x Input field that A is applied to
       @param[in] U The gauge field used for the operator
       @param[in] A The clover field used for the operator
       @param[in] kappa Scale factor applied
       @param[in] mu Twist factor
       @param[in] x Vector field we accumulate onto to
       @param[in] parity Destination parity
       @param[in] dagger Whether this is for the dagger operator
       @param[in] comm_override Override for which dimensions are partitioned
       @param[in] profile The TimeProfile used for profiling the dslash
    */
  void ApplyWilsonCloverHasenbuschTwist(ColorSpinorField &out, const ColorSpinorField &in, const GaugeField &U,
                                        const CloverField &A, double kappa, double mu, const ColorSpinorField &x,
                                        int parity, bool dagger, const int *comm_override, TimeProfile &profile);

  /**
     @brief Driver for applying the preconditioned Wilson-clover stencil

     out = A^{-1} * D * in + x

     where D is the gauged Wilson linear operator and A is the clover
     field.  This operator can (at present) be applied to only single
     parity (checker-boarded) fields.  When the dagger operator is
     requested, we do not transpose the order of operations, e.g.

     out = A^{-\dagger} D^\dagger  (no xpay term)

     Although not a conjugate transpose of the regular operator, this
     variant is used to enable kernel fusion between the application
     of D and the subsequent application of A, e.g., in the symmetric
     dagger operator we need to apply

     M = (1 - kappa^2 D^{\dagger} A^{-1} D{^\dagger} A^{-1} )

     and since cannot fuse D{^\dagger} A^{-\dagger}, we instead fused
     A^{-\dagger} D{^\dagger}.

     If kappa is non-zero, the operation is given by out = x + kappa * A^{-1} D in.
     This operator can (at present) be applied to only single parity
     (checker-boarded) fields.

     @param[out] out The output result field
     @param[in] in The input field
     @param[in] U The gauge field used for the operator
     @param[in] A The clover field used for the operator
     @param[in] kappa Scale factor applied
     @param[in] x Vector field we accumulate onto to
     @param[in] parity Destination parity
     @param[in] dagger Whether this is for the dagger operator
     @param[in] comm_override Override for which dimensions are partitioned
     @param[in] profile The TimeProfile used for profiling the dslash
  */
  void ApplyWilsonCloverPreconditioned(ColorSpinorField &out, const ColorSpinorField &in, const GaugeField &U,
      const CloverField &A, double kappa, const ColorSpinorField &x, int parity, bool dagger, const int *comm_override,
      TimeProfile &profile);

  /**
     @brief Driver for applying the twisted-mass stencil

     out = a * D * in + (1 + i*b*gamma_5) * x

     where D is the gauged Wilson linear operator.

     This operator can be applied to both single parity
     (checker-boarded) fields, or to full fields.

     @param[out] out The output result field
     @param[in] in The input field
     @param[in] U The gauge field used for the operator
     @param[in] a Scale factor applied to Wilson term (typically -kappa)
     @param[in] b Twist factor applied (typically 2*mu*kappa)
     @param[in] x Vector field we accumulate onto to
     @param[in] parity Destination parity
     @param[in] dagger Whether this is for the dagger operator
     @param[in] comm_override Override for which dimensions are partitioned
     @param[in] profile The TimeProfile used for profiling the dslash
  */

<<<<<<< HEAD

=======
>>>>>>> d0391548
  /**
        @brief Driver for applying the Wilson-clover with twist for Hasenbusch

        out = (1 +/- ig5 b A) * x + kappa * A^{-1}D * in

        where D is the gauged Wilson linear operator.

        This operator can be applied to both single parity
        (checker-boarded) fields, or to full fields.

        @param[out] out The output result field
        @param[in] in Input field that D is applied to
        @param[in] x Input field that A is applied to
        @param[in] U The gauge field used for the operator
        @param[in] A The clover field used for the operator
        @param[in] kappa Scale factor applied
        @param[in] b Twist factor applied
        @param[in] x Vector field we accumulate onto to
        @param[in] parity Destination parity
        @param[in] dagger Whether this is for the dagger operator
        @param[in] comm_override Override for which dimensions are partitioned
        @param[in] profile The TimeProfile used for profiling the dslash
     */
  void ApplyWilsonCloverHasenbuschTwistPCClovInv(ColorSpinorField &out, const ColorSpinorField &in, const GaugeField &U,
<<<<<<< HEAD
					const CloverField &A, double kappa, double mu, const ColorSpinorField &x, int parity, bool dagger,
			 const int *comm_override, TimeProfile &profile);
=======
                                                 const CloverField &A, double kappa, double mu,
                                                 const ColorSpinorField &x, int parity, bool dagger,
                                                 const int *comm_override, TimeProfile &profile);
>>>>>>> d0391548

  /**
        @brief Driver for applying the Wilson-clover stencil with thist for Hasenbusch

        out = (1 +/- ig5 b A) * x + kappa * D * in

        where D is the gauged Wilson linear operator.

        This operator can be applied to both single parity
        (checker-boarded) fields, or to full fields.

        @param[out] out The output result field
        @param[in] in Input field that D is applied to
        @param[in] x Input field that A is applied to
        @param[in] U The gauge field used for the operator
        @param[in] A The clover field used for the operator
        @param[in] kappa Scale factor applied
        @param[in] b Twist factor applied
        @param[in] x Vector field we accumulate onto to
        @param[in] parity Destination parity
        @param[in] dagger Whether this is for the dagger operator
        @param[in] comm_override Override for which dimensions are partitioned
        @param[in] profile The TimeProfile used for profiling the dslash
     */
<<<<<<< HEAD
  void ApplyWilsonCloverHasenbuschTwistPCNoClovInv(ColorSpinorField &out, const ColorSpinorField &in, const GaugeField &U,
					const CloverField &A, double kappa, double mu, const ColorSpinorField &x, int parity, bool dagger,
			 const int *comm_override, TimeProfile &profile);



  // old
  void ApplyTwistedMass(ColorSpinorField &out, const ColorSpinorField &in, const GaugeField &U,
                        double a, double b, const ColorSpinorField &x, int parity, bool dagger,
                        const int *comm_override, TimeProfile &profile);

=======
  void ApplyWilsonCloverHasenbuschTwistPCNoClovInv(ColorSpinorField &out, const ColorSpinorField &in,
                                                   const GaugeField &U, const CloverField &A, double kappa, double mu,
                                                   const ColorSpinorField &x, int parity, bool dagger,
                                                   const int *comm_override, TimeProfile &profile);

  // old
  void ApplyTwistedMass(ColorSpinorField &out, const ColorSpinorField &in, const GaugeField &U, double a, double b,
                        const ColorSpinorField &x, int parity, bool dagger, const int *comm_override,
                        TimeProfile &profile);
>>>>>>> d0391548

  /**
     @brief Driver for applying the preconditioned twisted-mass stencil

     out = a*(1 + i*b*gamma_5) * D * in + x

     where D is the gauged Wilson linear operator.  This operator can
     (at present) be applied to only single parity (checker-boarded)
     fields.  For the dagger operator, we generally apply the
     conjugate transpose operator

     out = x + D^\dagger A^{-\dagger}

     with the additional asymmetric special case, where we apply do not
     transpose the order of operations

     out = A^{-\dagger} D^\dagger  (no xpay term)

     This variant is required when have the asymmetric preconditioned
     operator and require the preconditioned twist term to remain in
     between the applications of D.  This would be combined with a
     subsequent non-preconditioned dagger operator, A*x - kappa^2 D, to
     form the full operator.

     @param[out] out The output result field
     @param[in] in The input field
     @param[in] U The gauge field used for the operator
     @param[in] a Scale factor applied to Wilson term ( typically kappa^2 / (1 + b*b) )
     @param[in] b Twist factor applied (typically -2*kappa*mu)
     @param[in] xpay Whether to do xpay or not
     @param[in] x Vector field we accumulate onto to when xpay is true
     @param[in] parity Destination parity
     @param[in] dagger Whether this is for the dagger operator
     @param[in] asymmetric Whether this is for the asymmetric preconditioned dagger operator (a*(1 - i*b*gamma_5) * D^dagger * in)
     @param[in] comm_override Override for which dimensions are partitioned
     @param[in] profile The TimeProfile used for profiling the dslash
  */
  void ApplyTwistedMassPreconditioned(ColorSpinorField &out, const ColorSpinorField &in, const GaugeField &U, double a,
      double b, bool xpay, const ColorSpinorField &x, int parity, bool dagger, bool asymmetric,
      const int *comm_override, TimeProfile &profile);

  /**
     @brief Driver for applying the non-degenerate twisted-mass
     stencil

     out = a * D * in + (1 + i*b*gamma_5*tau_3 + c*tau_1) * x

     where D is the gauged Wilson linear operator.  The quark fields
     out, in and x are five dimensional, with the fifth dimension
     corresponding to the flavor dimension.  The convention is that
     the first 4-d slice (s=0) corresponds to the positive twist and
     the second slice (s=1) corresponds to the negative twist.

     This operator can be applied to both single parity
     (4d checker-boarded) fields, or to full fields.

     @param[out] out The output result field
     @param[in] in The input field
     @param[in] U The gauge field used for the operator
     @param[in] a Scale factor applied to Wilson term (typically -kappa)
     @param[in] b Chiral twist factor applied (typically 2*mu*kappa)
     @param[in] c Flavor twist factor applied (typically -2*epsilon*kappa)
     @param[in] x Vector field we accumulate onto to
     @param[in] parity Destination parity
     @param[in] dagger Whether this is for the dagger operator
     @param[in] comm_override Override for which dimensions are partitioned
     @param[in] profile The TimeProfile used for profiling the dslash
  */
  void ApplyNdegTwistedMass(ColorSpinorField &out, const ColorSpinorField &in, const GaugeField &U, double a, double b,
      double c, const ColorSpinorField &x, int parity, bool dagger, const int *comm_override, TimeProfile &profile);

  /**
     @brief Driver for applying the preconditioned non-degenerate
     twisted-mass stencil

     out = a * (1 + i*b*gamma_5*tau_3 + c*tau_1) * D * in + x

     where D is the gauged Wilson linear operator.  The quark fields
     out, in and x are five dimensional, with the fifth dimension
     corresponding to the flavor dimension.  The convention is that
     the first 4-d slice (s=0) corresponds to the positive twist and
     the second slice (s=1) corresponds to the negative twist.

     This operator can (at present) be applied to only single parity
     (checker-boarded) fields.

     For the dagger operator, we generally apply the
     conjugate transpose operator

     out = x + D^\dagger A^{-\dagger}

     with the additional asymmetric special case, where we apply do not
     transpose the order of operations

     out = A^{-\dagger} D^\dagger  (no xpay term)

     This variant is required when have the asymmetric preconditioned
     operator and require the preconditioned twist term to remain in
     between the applications of D.  This would be combined with a
     subsequent non-preconditioned dagger operator, A*x - kappa^2 D, to
     form the full operator.

     @param[out] out The output result field
     @param[in] in The input field
     @param[in] U The gauge field used for the operator
     @param[in] a Scale factor applied to Wilson term (typically -kappa^2/(1 + b*b -c*c) )
     @param[in] b Chiral twist factor applied (typically -2*mu*kappa)
     @param[in] c Flavor twist factor applied (typically 2*epsilon*kappa)
     @param[in] xpay Whether to do xpay or not
     @param[in] x Vector field we accumulate onto to
     @param[in] parity Destination parity
     @param[in] dagger Whether this is for the dagger operator
     @param[in] asymmetric Whether this is for the asymmetric preconditioned dagger operator (a*(1 - i*b*gamma_5) * D^dagger * in)
     @param[in] comm_override Override for which dimensions are partitioned
     @param[in] profile The TimeProfile used for profiling the dslash
  */
  void ApplyNdegTwistedMassPreconditioned(ColorSpinorField &out, const ColorSpinorField &in, const GaugeField &U,
      double a, double b, double c, bool xpay, const ColorSpinorField &x, int parity, bool dagger, bool asymmetric,
      const int *comm_override, TimeProfile &profile);

  /**
       @brief Driver for applying the twisted-clover stencil

       out = a * D * in + (C + i*b*gamma_5) * x

       where D is the gauged Wilson linear operator, and C is the clover
       field.

       This operator can be applied to both single parity
       (4d checker-boarded) fields, or to full fields.

       @param[out] out The output result field
       @param[in] in The input field
       @param[in] U The gauge field used for the operator
       @param[in] C The clover field used for the operator
       @param[in] a Scale factor applied to Wilson term (typically -kappa)
       @param[in] b Chiral twist factor applied (typically 2*mu*kappa)
       @param[in] x Vector field we accumulate onto to
       @param[in] parity Destination parity
       @param[in] dagger Whether this is for the dagger operator
       @param[in] comm_override Override for which dimensions are partitioned
       @param[in] profile The TimeProfile used for profiling the dslash
    */
  void ApplyTwistedClover(ColorSpinorField &out, const ColorSpinorField &in, const GaugeField &U, const CloverField &C,
      double a, double b, const ColorSpinorField &x, int parity, bool dagger, const int *comm_override,
      TimeProfile &profile);

  /**
     @brief Driver for applying the preconditioned twisted-clover stencil

     out = a * (C + i*b*gamma_5)^{-1} * D * in + x
         = a * C^{-2} (C - i*b*gamma_5) * D * in + x
         = A^{-1} * D * in + x

     where D is the gauged Wilson linear operator and C is the clover
     field.  This operator can (at present) be applied to only single
     parity (checker-boarded) fields.  When the dagger operator is
     requested, we do not transpose the order of operations, e.g.

     out = A^{-\dagger} D^\dagger  (no xpay term)

     Although not a conjugate transpose of the regular operator, this
     variant is used to enable kernel fusion between the application
     of D and the subsequent application of A, e.g., in the symmetric
     dagger operator we need to apply

     M = (1 - kappa^2 D^{\dagger} A^{-\dagger} D{^\dagger} A^{-\dagger} )

     and since cannot fuse D{^\dagger} A^{-\dagger}, we instead fused
     A^{-\dagger} D{^\dagger}.

     @param[out] out The output result field
     @param[in] in The input field
     @param[in] U The gauge field used for the operator
     @param[in] C The clover field used for the operator
     @param[in] a Scale factor applied to Wilson term ( typically 1 / (1 + b*b) or kappa^2 / (1 + b*b) )
     @param[in] b Twist factor applied (typically -2*kappa*mu)
     @param[in] xpay Whether to do xpay or not
     @param[in] x Vector field we accumulate onto to when xpay is true
     @param[in] parity Destination parity
     @param[in] dagger Whether this is for the dagger operator
     @param[in] comm_override Override for which dimensions are partitioned
     @param[in] profile The TimeProfile used for profiling the dslash
  */
  void ApplyTwistedCloverPreconditioned(ColorSpinorField &out, const ColorSpinorField &in, const GaugeField &U,
      const CloverField &C, double a, double b, bool xpay, const ColorSpinorField &x, int parity, bool dagger,
      const int *comm_override, TimeProfile &profile);

  /**
     @brief Driver for applying the Domain-wall 5-d stencil to a
     5-d vector with 5-d preconditioned data order

     out = D_5 * in

     where D_5 is the 5-d wilson linear operator with fifth dimension
     boundary condition set by the fermion mass.

     If a is non-zero, the operation is given by out = x + a * D_5 in.
     This operator can be applied to both single parity
     (checker-boarded) fields, or to full fields.

     @param[out] out The output result field
     @param[in] in The input field
     @param[in] U The gauge field used for the operator
     @param[in] a Scale factor applied (typically -kappa_5)
     @param[in] m_f Fermion mass parameter
     @param[in] x Vector field we accumulate onto to
     @param[in] parity Destination parity
     @param[in] dagger Whether this is for the dagger operator
     @param[in] comm_override Override for which dimensions are partitioned
     @param[in] profile The TimeProfile used for profiling the dslash
  */
  void ApplyDomainWall5D(ColorSpinorField &out, const ColorSpinorField &in, const GaugeField &U, double a, double m_f,
      const ColorSpinorField &x, int parity, bool dagger, const int *comm_override, TimeProfile &profile);

  /**
     @brief Driver for applying the batched Wilson 4-d stencil to a
     5-d vector with 4-d preconditioned data order

     out = D * in

     where D is the gauged Wilson linear operator.

     If a is non-zero, the operation is given by out = x + a * D in.
     This operator can be applied to both single parity
     (checker-boarded) fields, or to full fields.

     @param[out] out The output result field
     @param[in] in The input field
     @param[in] U The gauge field used for the operator
     @param[in] a Scale factor applied
     @param[in] m_5 Wilson mass shift
     @param[in] b_5 Mobius coefficient array (length Ls)
     @param[in] c_5 Mobius coefficient array (length Ls)
     @param[in] x Vector field we accumulate onto to
     @param[in] parity Destination parity
     @param[in] dagger Whether this is for the dagger operator
     @param[in] comm_override Override for which dimensions are partitioned
     @param[in] profile The TimeProfile used for profiling the dslash
  */
  void ApplyDomainWall4D(ColorSpinorField &out, const ColorSpinorField &in, const GaugeField &U, double a, double m_5,
                         const Complex *b_5, const Complex *c_5, const ColorSpinorField &x, int parity, bool dagger,
                         const int *comm_override, TimeProfile &profile);

  enum Dslash5Type { DSLASH5_DWF, DSLASH5_MOBIUS_PRE, DSLASH5_MOBIUS, M5_INV_DWF, M5_INV_MOBIUS, M5_INV_ZMOBIUS };

  /**
     @brief Apply either the domain-wall / mobius Dslash5 operator or
     the M5 inverse operator.  In the current implementation, it is
     expected that the color-spinor fields are 4-d preconditioned.
     @param[out] out Result color-spinor field
     @param[in] in Input color-spinor field
     @param[in] x Auxilary input color-spinor field
     @param[in] m_f Fermion mass parameter
     @param[in] m_5 Wilson mass shift
     @param[in] b_5 Mobius coefficient array (length Ls)
     @param[in] c_5 Mobius coefficient array (length Ls)
     @param[in] a Scale factor use in xpay operator
     @param[in] dagger Whether this is for the dagger operator
     @param[in] type Type of dslash we are applying
  */
  void ApplyDslash5(ColorSpinorField &out, const ColorSpinorField &in, const ColorSpinorField &x, double m_f,
      double m_5, const Complex *b_5, const Complex *c_5, double a, bool dagger, Dslash5Type type);

  /**
     @brief Driver for applying the Laplace stencil

     out = - kappa * A * in

     where A is the gauge laplace linear operator.

     If x is defined, the operation is given by out = x - kappa * A in.
     This operator can be applied to both single parity
     (checker-boarded) fields, or to full fields.

     @param[out] out The output result field
     @param[in] in The input field
     @param[in] U The gauge field used for the gauge Laplace
     @param[in] dir Direction of the derivative 0,1,2,3 to omit (-1 is full 4D)
     @param[in] kappa Scale factor applied
     @param[in] x Vector field we accumulate onto to
  */
  void ApplyLaplace(ColorSpinorField &out, const ColorSpinorField &in, const GaugeField &U, int dir, double kappa,
                    const ColorSpinorField &x, int parity, bool dagger, const int *comm_override, TimeProfile &profile);

  /**
     @brief Driver for applying the covariant derivative

     out = U * in

     where U is the gauge field in a particular direction.

     This operator can be applied to both single parity
     (checker-boarded) fields, or to full fields.

     @param[out] out The output result field
     @param[in] in The input field
     @param[in] U The gauge field used for the covariant derivative
     @param[in] mu Direction of the derivative. For mu > 3 it goes backwards
     @param[in] parity Destination parity
     @param[in] dagger Whether this is for the dagger operator
     @param[in] comm_override Override for which dimensions are partitioned
     @param[in] profile The TimeProfile used for profiling the dslash
  */
  void ApplyCovDev(ColorSpinorField &out, const ColorSpinorField &in, const GaugeField &U, int mu, int parity,
                   bool dagger, const int *comm_override, TimeProfile &profile);

  /**
     @brief Apply clover-matrix field to a color-spinor field
     @param[out] out Result color-spinor field
     @param[in] in Input color-spinor field
     @param[in] clover Clover-matrix field
     @param[in] inverse Whether we are applying the inverse or not
     @param[in] Field parity (if color-spinor field is single parity)
  */
  void ApplyClover(
      ColorSpinorField &out, const ColorSpinorField &in, const CloverField &clover, bool inverse, int parity);

  /**
     @brief Apply the staggered dslash operator to a color-spinor field.
     @param[out] out Result color-spinor field
     @param[in] in Input color-spinor field
     @param[in] U Gauge-Link (1-link or fat-link)
     @param[in] a xpay parameter (set to 0.0 for non-xpay version)
     @param[in] x Vector field we accumulate onto to
     @param[in] parity parity parameter
     @param[in] dagger Whether we are applying the dagger or not
     @param[in] improved whether to apply the standard-staggered (false) or asqtad (true) operator
  */
  void ApplyStaggered(ColorSpinorField &out, const ColorSpinorField &in, const GaugeField &U, double a,
                      const ColorSpinorField &x, int parity, bool dagger, const int *comm_override, TimeProfile &profile);

  /**
     @brief Apply the improved staggered dslash operator to a color-spinor field.
     @param[out] out Result color-spinor field
     @param[in] in Input color-spinor field
     @param[in] U Gauge-Link (1-link or fat-link)
     @param[in] L Long-Links for asqtad
     @param[in] a xpay parameter (set to 0.0 for non-xpay version)
     @param[in] x Vector field we accumulate onto to
     @param[in] parity parity parameter
     @param[in] dagger Whether we are applying the dagger or not
     @param[in] improved whether to apply the standard-staggered (false) or asqtad (true) operator
  */
  void ApplyImprovedStaggered(ColorSpinorField &out, const ColorSpinorField &in, const GaugeField &U,
                              const GaugeField &L, double a, const ColorSpinorField &x, int parity, bool dagger,
                              const int *comm_override, TimeProfile &profile);

  /**
     @brief Apply the twisted-mass gamma operator to a color-spinor field.
     @param[out] out Result color-spinor field
     @param[in] in Input color-spinor field
     @param[in] d Which gamma matrix we are applying (C counting, so gamma_5 has d=4)
     @param[in] kappa kappa parameter
     @param[in] mu mu parameter
     @param[in] epsilon epsilon parameter
     @param[in] dagger Whether we are applying the dagger or not
     @param[in] twist The type of kernel we are doing
  */
  void ApplyTwistGamma(ColorSpinorField &out, const ColorSpinorField &in, int d, double kappa, double mu,
		       double epsilon, int dagger, QudaTwistGamma5Type type);

  /**
     @brief Apply twisted clover-matrix field to a color-spinor field
     @param[out] out Result color-spinor field
     @param[in] in Input color-spinor field
     @param[in] clover Clover-matrix field
     @param[in] kappa kappa parameter
     @param[in] mu mu parameter
     @param[in] epsilon epsilon parameter
     @param[in] Field parity (if color-spinor field is single parity)
     @param[in] dagger Whether we are applying the dagger or not
     @param[in] twist The type of kernel we are doing
       if (twist == QUDA_TWIST_GAMMA5_DIRECT) apply (Clover + i*a*gamma_5) to the input spinor
       else if (twist == QUDA_TWIST_GAMMA5_INVERSE) apply (Clover + i*a*gamma_5)/(Clover^2 + a^2) to the input spinor
  */
  void ApplyTwistClover(ColorSpinorField &out, const ColorSpinorField &in, const CloverField &clover,
			double kappa, double mu, double epsilon, int parity, int dagger, QudaTwistGamma5Type twist);

  /**
     @brief Dslash face packing routine
     @param[out] ghost_buf Array of packed halos, order is [2*dim+dir]
     @param[in] field ColorSpinorField to be packed
     @param[in] location Locations where the packed fields are (Device, Host and/or Remote)
     @param[in] nFace Depth of halo
     @param[in] dagger Whether this is for the dagger operator
     @param[in] parity Field parity
     @param[in] spin_project Whether to spin_project when packing
     @param[in] a Twisted mass scale factor (for preconditioned twisted-mass dagger operator)
     @param[in] b Twisted mass chiral twist factor (for preconditioned twisted-mass dagger operator)
     @param[in] c Twisted mass flavor twist factor (for preconditioned non degenerate twisted-mass dagger operator)
     @param[in] stream Which stream are we executing in
  */
  void PackGhost(void *ghost[2 * QUDA_MAX_DIM], const ColorSpinorField &field, MemoryLocation location, int nFace,
                 bool dagger, int parity, bool spin_project, double a, double b, double c, const cudaStream_t &stream);

  /**
     @brief Applies a gamma5 matrix to a spinor (wrapper to ApplyGamma)
     @param[out] out Output field
     @param[in] in Input field
  */
  void gamma5(ColorSpinorField &out, const ColorSpinorField &in);

}

#endif // _DSLASH_QUDA_H<|MERGE_RESOLUTION|>--- conflicted
+++ resolved
@@ -84,63 +84,6 @@
   */
   void ApplyWilsonClover(ColorSpinorField &out, const ColorSpinorField &in, const GaugeField &U, const CloverField &A,
       double kappa, const ColorSpinorField &x, int parity, bool dagger, const int *comm_override, TimeProfile &profile);
-
-
-  /**
-      @brief Driver for applying the Wilson-clover stencil
-
-      out = (A - ig5 b) * x + kappa * D * in
-
-      where D is the gauged Wilson linear operator.
-
-      This operator can be applied to both single parity
-      (checker-boarded) fields, or to full fields.
-
-      @param[out] out The output result field
-      @param[in] in Input field that D is applied to
-      @param[in] x Input field that A is applied to
-      @param[in] U The gauge field used for the operator
-      @param[in] A The clover field used for the operator
-      @param[in] kappa Scale factor applied
-      @param[in] b Twist factor applied
-      @param[in] x Vector field we accumulate onto to
-      @param[in] parity Destination parity
-      @param[in] dagger Whether this is for the dagger operator
-      @param[in] comm_override Override for which dimensions are partitioned
-      @param[in] profile The TimeProfile used for profiling the dslash
-   */
-   void ApplyWilsonClover(ColorSpinorField &out, const ColorSpinorField &in,
-                          const GaugeField &U, const CloverField &A,
-                          double kappa, double b, const ColorSpinorField &x, int parity, bool dagger,
-                          const int *comm_override, TimeProfile &profile);
-
-  /**
-       @brief Driver for applying the Wilson-clover stencil
-
-       out = A * x + kappa * D * in
-
-       where D is the gauged Wilson linear operator.
-
-       This operator can be applied to both single parity
-       (checker-boarded) fields, or to full fields.
-
-       @param[out] out The output result field
-       @param[in] in Input field that D is applied to
-       @param[in] x Input field that A is applied to
-       @param[in] U The gauge field used for the operator
-       @param[in] A The clover field used for the operator
-       @param[in] kappa Scale factor applied
-       @param[in] mu Twist factor
-       @param[in] x Vector field we accumulate onto to
-       @param[in] parity Destination parity
-       @param[in] dagger Whether this is for the dagger operator
-       @param[in] comm_override Override for which dimensions are partitioned
-       @param[in] profile The TimeProfile used for profiling the dslash
-    */
-  void ApplyWilsonCloverHasenbuschTwist(ColorSpinorField &out, const ColorSpinorField &in,
-		  	  const GaugeField &U, const CloverField &A,
-			  double kappa, double mu, const ColorSpinorField &x, int parity, bool dagger,
-  			 const int *comm_override, TimeProfile &profile);
 
   /**
        @brief Driver for applying the Wilson-clover stencil
@@ -232,10 +175,6 @@
      @param[in] profile The TimeProfile used for profiling the dslash
   */
 
-<<<<<<< HEAD
-
-=======
->>>>>>> d0391548
   /**
         @brief Driver for applying the Wilson-clover with twist for Hasenbusch
 
@@ -260,14 +199,9 @@
         @param[in] profile The TimeProfile used for profiling the dslash
      */
   void ApplyWilsonCloverHasenbuschTwistPCClovInv(ColorSpinorField &out, const ColorSpinorField &in, const GaugeField &U,
-<<<<<<< HEAD
-					const CloverField &A, double kappa, double mu, const ColorSpinorField &x, int parity, bool dagger,
-			 const int *comm_override, TimeProfile &profile);
-=======
                                                  const CloverField &A, double kappa, double mu,
                                                  const ColorSpinorField &x, int parity, bool dagger,
                                                  const int *comm_override, TimeProfile &profile);
->>>>>>> d0391548
 
   /**
         @brief Driver for applying the Wilson-clover stencil with thist for Hasenbusch
@@ -292,19 +226,6 @@
         @param[in] comm_override Override for which dimensions are partitioned
         @param[in] profile The TimeProfile used for profiling the dslash
      */
-<<<<<<< HEAD
-  void ApplyWilsonCloverHasenbuschTwistPCNoClovInv(ColorSpinorField &out, const ColorSpinorField &in, const GaugeField &U,
-					const CloverField &A, double kappa, double mu, const ColorSpinorField &x, int parity, bool dagger,
-			 const int *comm_override, TimeProfile &profile);
-
-
-
-  // old
-  void ApplyTwistedMass(ColorSpinorField &out, const ColorSpinorField &in, const GaugeField &U,
-                        double a, double b, const ColorSpinorField &x, int parity, bool dagger,
-                        const int *comm_override, TimeProfile &profile);
-
-=======
   void ApplyWilsonCloverHasenbuschTwistPCNoClovInv(ColorSpinorField &out, const ColorSpinorField &in,
                                                    const GaugeField &U, const CloverField &A, double kappa, double mu,
                                                    const ColorSpinorField &x, int parity, bool dagger,
@@ -314,7 +235,6 @@
   void ApplyTwistedMass(ColorSpinorField &out, const ColorSpinorField &in, const GaugeField &U, double a, double b,
                         const ColorSpinorField &x, int parity, bool dagger, const int *comm_override,
                         TimeProfile &profile);
->>>>>>> d0391548
 
   /**
      @brief Driver for applying the preconditioned twisted-mass stencil
