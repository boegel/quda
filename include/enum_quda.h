--- conflicted
+++ resolved
@@ -8,471 +8,6 @@
 extern "C" {
 #endif
 
-<<<<<<< HEAD
-  typedef enum qudaError_t {
-    QUDA_SUCCESS = 0,
-    QUDA_ERROR   = 1,
-    QUDA_ERROR_UNINITIALIZED = 2
-  } qudaError_t;
-
-  typedef enum QudaMemoryType_s {
-    QUDA_MEMORY_DEVICE,
-    QUDA_MEMORY_PINNED,
-    QUDA_MEMORY_MAPPED,
-    QUDA_MEMORY_INVALID = QUDA_INVALID_ENUM
-  } QudaMemoryType;
-
-  //
-  // Types used in QudaGaugeParam
-  //
-
-  typedef enum QudaLinkType_s {
-    QUDA_SU3_LINKS,
-    QUDA_GENERAL_LINKS,
-    QUDA_THREE_LINKS,
-    QUDA_MOMENTUM_LINKS,
-    QUDA_COARSE_LINKS, // used for coarse-gauge field with multigrid
-    QUDA_SMEARED_LINKS, // used for loading and saving gaugeSmeared in the interface
-    QUDA_WILSON_LINKS = QUDA_SU3_LINKS, // used by wilson, clover, twisted mass, and domain wall
-    QUDA_ASQTAD_FAT_LINKS = QUDA_GENERAL_LINKS,
-    QUDA_ASQTAD_LONG_LINKS = QUDA_THREE_LINKS,
-    QUDA_ASQTAD_MOM_LINKS  = QUDA_MOMENTUM_LINKS,
-    QUDA_ASQTAD_GENERAL_LINKS = QUDA_GENERAL_LINKS,
-    QUDA_INVALID_LINKS = QUDA_INVALID_ENUM
-  } QudaLinkType;
-
-  typedef enum QudaGaugeFieldOrder_s {
-    QUDA_FLOAT_GAUGE_ORDER = 1,
-    QUDA_FLOAT2_GAUGE_ORDER = 2,  // no reconstruct and double precision
-    QUDA_FLOAT4_GAUGE_ORDER = 4,  // 8 reconstruct single, and 12 reconstruct single, half, quarter
-    QUDA_FLOAT8_GAUGE_ORDER = 8,  // 8 reconstruct half and quarter
-    QUDA_NATIVE_GAUGE_ORDER,      // used to denote one of the above types in a trait, not used directly
-    QUDA_QDP_GAUGE_ORDER,         // expect *gauge[mu], even-odd, spacetime, row-column color
-    QUDA_QDPJIT_GAUGE_ORDER,      // expect *gauge[mu], even-odd, complex-column-row-spacetime
-    QUDA_CPS_WILSON_GAUGE_ORDER,  // expect *gauge, even-odd, mu, spacetime, column-row color
-    QUDA_MILC_GAUGE_ORDER,        // expect *gauge, even-odd, mu, spacetime, row-column order
-    QUDA_MILC_SITE_GAUGE_ORDER,   // packed into MILC site AoS [even-odd][spacetime] array, and [dir][row][col] inside
-    QUDA_BQCD_GAUGE_ORDER,        // expect *gauge, mu, even-odd, spacetime+halos, column-row order
-    QUDA_TIFR_GAUGE_ORDER,        // expect *gauge, mu, even-odd, spacetime, column-row order
-    QUDA_TIFR_PADDED_GAUGE_ORDER, // expect *gauge, mu, parity, t, z+halo, y, x/2, column-row order
-    QUDA_INVALID_GAUGE_ORDER = QUDA_INVALID_ENUM
-  } QudaGaugeFieldOrder;
-
-  typedef enum QudaTboundary_s {
-    QUDA_ANTI_PERIODIC_T = -1,
-    QUDA_PERIODIC_T = 1,
-    QUDA_INVALID_T_BOUNDARY = QUDA_INVALID_ENUM
-  } QudaTboundary;
-
-  typedef enum QudaPrecision_s {
-    QUDA_QUARTER_PRECISION = 1,
-    QUDA_HALF_PRECISION = 2,
-    QUDA_SINGLE_PRECISION = 4,
-    QUDA_DOUBLE_PRECISION = 8,
-    QUDA_INVALID_PRECISION = QUDA_INVALID_ENUM
-  } QudaPrecision;
-
-  typedef enum QudaReconstructType_s {
-    QUDA_RECONSTRUCT_NO = 18, // store all 18 real numbers explicitly
-    QUDA_RECONSTRUCT_12 = 12, // reconstruct from 12 real numbers
-    QUDA_RECONSTRUCT_8 = 8,  // reconstruct from 8 real numbers
-    QUDA_RECONSTRUCT_9 = 9,   // used for storing HISQ long-link variables
-    QUDA_RECONSTRUCT_13 = 13, // used for storing HISQ long-link variables
-    QUDA_RECONSTRUCT_10 = 10, // 10-number parameterization used for storing the momentum field
-    QUDA_RECONSTRUCT_INVALID = QUDA_INVALID_ENUM
-  } QudaReconstructType;
-
-  typedef enum QudaGaugeFixed_s {
-    QUDA_GAUGE_FIXED_NO,  // no gauge fixing
-    QUDA_GAUGE_FIXED_YES, // gauge field stored in temporal gauge
-    QUDA_GAUGE_FIXED_INVALID = QUDA_INVALID_ENUM
-  } QudaGaugeFixed;
-
-  //
-  // Types used in QudaInvertParam
-  //
-
-  typedef enum QudaDslashType_s {
-    QUDA_WILSON_DSLASH,
-    QUDA_CLOVER_WILSON_DSLASH,
-    QUDA_CLOVER_HASENBUSCH_TWIST_DSLASH,
-    QUDA_DOMAIN_WALL_DSLASH,
-    QUDA_DOMAIN_WALL_4D_DSLASH,
-    QUDA_MOBIUS_DWF_DSLASH,
-    QUDA_MOBIUS_DWF_EOFA_DSLASH,
-    QUDA_STAGGERED_DSLASH,
-    QUDA_ASQTAD_DSLASH,
-    QUDA_TWISTED_MASS_DSLASH,
-    QUDA_TWISTED_CLOVER_DSLASH,
-    QUDA_LAPLACE_DSLASH,
-    QUDA_COVDEV_DSLASH,
-    QUDA_INVALID_DSLASH = QUDA_INVALID_ENUM
-  } QudaDslashType;
-
-  typedef enum QudaInverterType_s {
-    QUDA_CG_INVERTER,
-    QUDA_BICGSTAB_INVERTER,
-    QUDA_GCR_INVERTER,
-    QUDA_MR_INVERTER,
-    QUDA_MPBICGSTAB_INVERTER,
-    QUDA_SD_INVERTER,
-    QUDA_XSD_INVERTER,
-    QUDA_PCG_INVERTER,
-    QUDA_MPCG_INVERTER,
-    QUDA_EIGCG_INVERTER,
-    QUDA_INC_EIGCG_INVERTER,
-    QUDA_GMRESDR_INVERTER,
-    QUDA_GCRODR_INVERTER,
-    QUDA_FGMRESDR_INVERTER,
-    QUDA_FGCRODR_INVERTER,
-    QUDA_MG_INVERTER,
-    QUDA_BICGSTABL_INVERTER,
-    QUDA_CGNE_INVERTER,
-    QUDA_CGNR_INVERTER,
-    QUDA_CG3_INVERTER,
-    QUDA_CG3NE_INVERTER,
-    QUDA_CG3NR_INVERTER,
-    QUDA_CA_CG_INVERTER,
-    QUDA_CA_CGNE_INVERTER,
-    QUDA_CA_CGNR_INVERTER,
-    QUDA_CA_GCR_INVERTER,
-    QUDA_INVALID_INVERTER = QUDA_INVALID_ENUM
-  } QudaInverterType;
-
-  typedef enum QudaEigType_s {
-    QUDA_EIG_TR_LANCZOS,     // Thick restarted lanczos solver
-    QUDA_EIG_BLK_TR_LANCZOS, // Block Thick restarted lanczos solver
-    QUDA_EIG_IR_LANCZOS,     // Implicitly Restarted Lanczos solver (not implemented)
-    QUDA_EIG_IR_ARNOLDI,     // Implicitly Restarted Arnoldi solver (not implemented)
-    QUDA_EIG_INVALID = QUDA_INVALID_ENUM
-  } QudaEigType;
-
-  /** S=smallest L=largest
-      R=real M=modulus I=imaniary **/
-  typedef enum QudaEigSpectrumType_s {
-    QUDA_SPECTRUM_SR_EIG,
-    QUDA_SPECTRUM_LR_EIG,
-    QUDA_SPECTRUM_SM_EIG,
-    QUDA_SPECTRUM_LM_EIG,
-    QUDA_SPECTRUM_SI_EIG,
-    QUDA_SPECTRUM_LI_EIG,
-    QUDA_SPECTRUM_INVALID = QUDA_INVALID_ENUM
-  } QudaEigSpectrumType;
-
-  typedef enum QudaSolutionType_s {
-    QUDA_MAT_SOLUTION,
-    QUDA_MATDAG_MAT_SOLUTION,
-    QUDA_MATPC_SOLUTION,
-    QUDA_MATPC_DAG_SOLUTION,
-    QUDA_MATPCDAG_MATPC_SOLUTION,
-    QUDA_MATPCDAG_MATPC_SHIFT_SOLUTION,
-    QUDA_INVALID_SOLUTION = QUDA_INVALID_ENUM
-  } QudaSolutionType;
-
-  typedef enum QudaSolveType_s {
-    QUDA_DIRECT_SOLVE,
-    QUDA_NORMOP_SOLVE,
-    QUDA_DIRECT_PC_SOLVE,
-    QUDA_NORMOP_PC_SOLVE,
-    QUDA_NORMERR_SOLVE,
-    QUDA_NORMERR_PC_SOLVE,
-    QUDA_NORMEQ_SOLVE = QUDA_NORMOP_SOLVE, // deprecated
-    QUDA_NORMEQ_PC_SOLVE = QUDA_NORMOP_PC_SOLVE, // deprecated
-    QUDA_INVALID_SOLVE = QUDA_INVALID_ENUM
-  } QudaSolveType;
-
-  typedef enum QudaMultigridCycleType_s {
-    QUDA_MG_CYCLE_VCYCLE,
-    QUDA_MG_CYCLE_FCYCLE,
-    QUDA_MG_CYCLE_WCYCLE,
-    QUDA_MG_CYCLE_RECURSIVE,
-    QUDA_MG_CYCLE_INVALID = QUDA_INVALID_ENUM
-  } QudaMultigridCycleType;
-
-  typedef enum QudaSchwarzType_s {
-    QUDA_ADDITIVE_SCHWARZ,
-    QUDA_MULTIPLICATIVE_SCHWARZ,
-    QUDA_INVALID_SCHWARZ = QUDA_INVALID_ENUM
-  } QudaSchwarzType;
-
-  typedef enum QudaResidualType_s {
-    QUDA_L2_RELATIVE_RESIDUAL = 1, // L2 relative residual (default)
-    QUDA_L2_ABSOLUTE_RESIDUAL = 2, // L2 absolute residual
-    QUDA_HEAVY_QUARK_RESIDUAL = 4, // Fermilab heavy quark residual
-    QUDA_INVALID_RESIDUAL = QUDA_INVALID_ENUM
-  } QudaResidualType;
-
-  // Which basis to use for CA algorithms
-  typedef enum QudaCABasis_s {
-    QUDA_POWER_BASIS,
-    QUDA_CHEBYSHEV_BASIS,
-    QUDA_INVALID_BASIS = QUDA_INVALID_ENUM
-  } QudaCABasis;
-
-  // Whether the preconditioned matrix is (1-k^2 Deo Doe) or (1-k^2 Doe Deo)
-  //
-  // For the clover-improved Wilson Dirac operator, QUDA_MATPC_EVEN_EVEN
-  // defaults to the "symmetric" form, (1 - k^2 A_ee^-1 D_eo A_oo^-1 D_oe),
-  // and likewise for QUDA_MATPC_ODD_ODD.
-  //
-  // For the "asymmetric" form, (A_ee - k^2 D_eo A_oo^-1 D_oe), select
-  // QUDA_MATPC_EVEN_EVEN_ASYMMETRIC.
-  //
-  typedef enum QudaMatPCType_s {
-    QUDA_MATPC_EVEN_EVEN,
-    QUDA_MATPC_ODD_ODD,
-    QUDA_MATPC_EVEN_EVEN_ASYMMETRIC,
-    QUDA_MATPC_ODD_ODD_ASYMMETRIC,
-    QUDA_MATPC_INVALID = QUDA_INVALID_ENUM
-  } QudaMatPCType;
-
-  typedef enum QudaDagType_s {
-    QUDA_DAG_NO,
-    QUDA_DAG_YES,
-    QUDA_DAG_INVALID = QUDA_INVALID_ENUM
-  } QudaDagType;
-
-  typedef enum QudaMassNormalization_s {
-    QUDA_KAPPA_NORMALIZATION,
-    QUDA_MASS_NORMALIZATION,
-    QUDA_ASYMMETRIC_MASS_NORMALIZATION,
-    QUDA_INVALID_NORMALIZATION = QUDA_INVALID_ENUM
-  } QudaMassNormalization;
-
-  typedef enum QudaSolverNormalization_s {
-    QUDA_DEFAULT_NORMALIZATION, // leave source and solution untouched
-    QUDA_SOURCE_NORMALIZATION  // normalize such that || src || = 1
-  } QudaSolverNormalization;
-
-  typedef enum QudaPreserveSource_s {
-    QUDA_PRESERVE_SOURCE_NO,  // use the source for the residual
-    QUDA_PRESERVE_SOURCE_YES, // keep the source intact
-    QUDA_PRESERVE_SOURCE_INVALID = QUDA_INVALID_ENUM
-  } QudaPreserveSource;
-
-  typedef enum QudaDiracFieldOrder_s {
-    QUDA_INTERNAL_DIRAC_ORDER,    // internal dirac order used, varies on precision and dslash type
-    QUDA_DIRAC_ORDER,             // even-odd, color inside spin
-    QUDA_QDP_DIRAC_ORDER,         // even-odd, spin inside color
-    QUDA_QDPJIT_DIRAC_ORDER,      // even-odd, complex-color-spin-spacetime
-    QUDA_CPS_WILSON_DIRAC_ORDER,  // odd-even, color inside spin
-    QUDA_LEX_DIRAC_ORDER,         // lexicographical order, color inside spin
-    QUDA_TIFR_PADDED_DIRAC_ORDER, // padded z dimension for TIFR RHMC code
-    QUDA_INVALID_DIRAC_ORDER = QUDA_INVALID_ENUM
-  } QudaDiracFieldOrder;
-
-  typedef enum QudaCloverFieldOrder_s {
-    QUDA_FLOAT_CLOVER_ORDER = 1,  // even-odd float ordering
-    QUDA_FLOAT2_CLOVER_ORDER = 2, // even-odd float2 ordering
-    QUDA_FLOAT4_CLOVER_ORDER = 4, // even-odd float4 ordering
-    QUDA_PACKED_CLOVER_ORDER,     // even-odd, QDP packed
-    QUDA_QDPJIT_CLOVER_ORDER,     // (diagonal / off-diagonal)-chirality-spacetime
-    QUDA_BQCD_CLOVER_ORDER,       // even-odd, super-diagonal packed and reordered
-    QUDA_INVALID_CLOVER_ORDER = QUDA_INVALID_ENUM
-  } QudaCloverFieldOrder;
-
-  typedef enum QudaVerbosity_s {
-    QUDA_SILENT,
-    QUDA_SUMMARIZE,
-    QUDA_VERBOSE,
-    QUDA_DEBUG_VERBOSE,
-    QUDA_INVALID_VERBOSITY = QUDA_INVALID_ENUM
-  } QudaVerbosity;
-
-  typedef enum QudaTune_s {
-    QUDA_TUNE_NO,
-    QUDA_TUNE_YES,
-    QUDA_TUNE_INVALID = QUDA_INVALID_ENUM
-  } QudaTune;
-
-  typedef enum QudaPreserveDirac_s {
-    QUDA_PRESERVE_DIRAC_NO,
-    QUDA_PRESERVE_DIRAC_YES,
-    QUDA_PRESERVE_DIRAC_INVALID = QUDA_INVALID_ENUM
-  } QudaPreserveDirac;
-
-  //
-  // Type used for "parity" argument to dslashQuda()
-  //
-
-  typedef enum QudaParity_s {
-    QUDA_EVEN_PARITY = 0,
-    QUDA_ODD_PARITY,
-    QUDA_INVALID_PARITY = QUDA_INVALID_ENUM
-  } QudaParity;
-
-  //
-  // Types used only internally
-  //
-
-  typedef enum QudaDiracType_s {
-    QUDA_WILSON_DIRAC,
-    QUDA_WILSONPC_DIRAC,
-    QUDA_CLOVER_DIRAC,
-    QUDA_CLOVER_HASENBUSCH_TWIST_DIRAC,
-    QUDA_CLOVER_HASENBUSCH_TWISTPC_DIRAC,
-    QUDA_CLOVERPC_DIRAC,
-    QUDA_DOMAIN_WALL_DIRAC,
-    QUDA_DOMAIN_WALLPC_DIRAC,
-    QUDA_DOMAIN_WALL_4D_DIRAC,
-    QUDA_DOMAIN_WALL_4DPC_DIRAC,
-    QUDA_MOBIUS_DOMAIN_WALL_DIRAC,
-    QUDA_MOBIUS_DOMAIN_WALLPC_DIRAC,
-    QUDA_MOBIUS_DOMAIN_WALL_EOFA_DIRAC,
-    QUDA_MOBIUS_DOMAIN_WALLPC_EOFA_DIRAC,
-    QUDA_STAGGERED_DIRAC,
-    QUDA_STAGGEREDPC_DIRAC,
-    QUDA_ASQTAD_DIRAC,
-    QUDA_ASQTADPC_DIRAC,
-    QUDA_TWISTED_MASS_DIRAC,
-    QUDA_TWISTED_MASSPC_DIRAC,
-    QUDA_TWISTED_CLOVER_DIRAC,
-    QUDA_TWISTED_CLOVERPC_DIRAC,
-    QUDA_COARSE_DIRAC,
-    QUDA_COARSEPC_DIRAC,
-    QUDA_GAUGE_LAPLACE_DIRAC,
-    QUDA_GAUGE_LAPLACEPC_DIRAC,
-    QUDA_GAUGE_COVDEV_DIRAC,
-    QUDA_INVALID_DIRAC = QUDA_INVALID_ENUM
-  } QudaDiracType;
-
-  // Where the field is stored
-  typedef enum QudaFieldLocation_s {
-    QUDA_CPU_FIELD_LOCATION = 1,
-    QUDA_CUDA_FIELD_LOCATION = 2,
-    QUDA_INVALID_FIELD_LOCATION = QUDA_INVALID_ENUM
-  } QudaFieldLocation;
-
-  // Which sites are included
-  typedef enum QudaSiteSubset_s {
-    QUDA_PARITY_SITE_SUBSET = 1,
-    QUDA_FULL_SITE_SUBSET = 2,
-    QUDA_INVALID_SITE_SUBSET = QUDA_INVALID_ENUM
-  } QudaSiteSubset;
-
-  // Site ordering (always t-z-y-x, with rightmost varying fastest)
-  typedef enum QudaSiteOrder_s {
-    QUDA_LEXICOGRAPHIC_SITE_ORDER, // lexicographic ordering
-    QUDA_EVEN_ODD_SITE_ORDER, // QUDA and QDP use this
-    QUDA_ODD_EVEN_SITE_ORDER, // CPS uses this
-    QUDA_INVALID_SITE_ORDER = QUDA_INVALID_ENUM
-  } QudaSiteOrder;
-
-  // Degree of freedom ordering
-  typedef enum QudaFieldOrder_s {
-    QUDA_FLOAT_FIELD_ORDER = 1,               // spin-color-complex-space
-    QUDA_FLOAT2_FIELD_ORDER = 2,              // (spin-color-complex)/2-space-(spin-color-complex)%2
-    QUDA_FLOAT4_FIELD_ORDER = 4,              // (spin-color-complex)/4-space-(spin-color-complex)%4
-    QUDA_FLOAT8_FIELD_ORDER = 8,              // (spin-color-complex)/8-space-(spin-color-complex)%8
-    QUDA_SPACE_SPIN_COLOR_FIELD_ORDER,        // CPS/QDP++ ordering
-    QUDA_SPACE_COLOR_SPIN_FIELD_ORDER,        // QLA ordering (spin inside color)
-    QUDA_QDPJIT_FIELD_ORDER,                  // QDP field ordering (complex-color-spin-spacetime)
-    QUDA_QOP_DOMAIN_WALL_FIELD_ORDER,         // QOP domain-wall ordering
-    QUDA_PADDED_SPACE_SPIN_COLOR_FIELD_ORDER, // TIFR RHMC ordering
-    QUDA_INVALID_FIELD_ORDER = QUDA_INVALID_ENUM
-  } QudaFieldOrder;
-
-  typedef enum QudaFieldCreate_s {
-    QUDA_NULL_FIELD_CREATE, // create new field
-    QUDA_ZERO_FIELD_CREATE, // create new field and zero it
-    QUDA_COPY_FIELD_CREATE, // create copy to field
-    QUDA_REFERENCE_FIELD_CREATE, // create reference to field
-    QUDA_INVALID_FIELD_CREATE = QUDA_INVALID_ENUM
-  } QudaFieldCreate;
-
-  typedef enum QudaGammaBasis_s {
-    QUDA_DEGRAND_ROSSI_GAMMA_BASIS,
-    QUDA_UKQCD_GAMMA_BASIS,
-    QUDA_CHIRAL_GAMMA_BASIS,
-    QUDA_INVALID_GAMMA_BASIS = QUDA_INVALID_ENUM
-  } QudaGammaBasis;
-
-  typedef enum QudaSourceType_s {
-    QUDA_POINT_SOURCE,
-    QUDA_RANDOM_SOURCE,
-    QUDA_CONSTANT_SOURCE,
-    QUDA_SINUSOIDAL_SOURCE,
-    QUDA_CORNER_SOURCE,
-    QUDA_INVALID_SOURCE = QUDA_INVALID_ENUM
-  } QudaSourceType;
-
-  typedef enum QudaNoiseType_s {
-    QUDA_NOISE_GAUSS,
-    QUDA_NOISE_UNIFORM,
-    QUDA_NOISE_INVALID = QUDA_INVALID_ENUM
-  } QudaNoiseType;
-
-  // used to select projection method for deflated solvers
-  typedef enum QudaProjectionType_s {
-      QUDA_MINRES_PROJECTION,
-      QUDA_GALERKIN_PROJECTION,
-      QUDA_INVALID_PROJECTION = QUDA_INVALID_ENUM
-  } QudaProjectionType;
-
-  // used to select checkerboard preconditioning method
-  typedef enum QudaPCType_s { QUDA_4D_PC = 4, QUDA_5D_PC = 5, QUDA_PC_INVALID = QUDA_INVALID_ENUM } QudaPCType;
-
-  typedef enum QudaTwistFlavorType_s {
-    QUDA_TWIST_SINGLET = 1,
-    QUDA_TWIST_NONDEG_DOUBLET = +2,
-    QUDA_TWIST_DEG_DOUBLET = -2,
-    QUDA_TWIST_NO = 0,
-    QUDA_TWIST_INVALID = QUDA_INVALID_ENUM
-  } QudaTwistFlavorType;
-
-  typedef enum QudaTwistDslashType_s {
-    QUDA_DEG_TWIST_INV_DSLASH,
-    QUDA_DEG_DSLASH_TWIST_INV,
-    QUDA_DEG_DSLASH_TWIST_XPAY,
-    QUDA_NONDEG_DSLASH,
-    QUDA_DSLASH_INVALID = QUDA_INVALID_ENUM
-  } QudaTwistDslashType;
-
-  typedef enum QudaTwistCloverDslashType_s {
-    QUDA_DEG_CLOVER_TWIST_INV_DSLASH,
-    QUDA_DEG_DSLASH_CLOVER_TWIST_INV,
-    QUDA_DEG_DSLASH_CLOVER_TWIST_XPAY,
-    QUDA_TC_DSLASH_INVALID = QUDA_INVALID_ENUM
-  } QudaTwistCloverDslashType;
-
-  typedef enum QudaTwistGamma5Type_s {
-    QUDA_TWIST_GAMMA5_DIRECT,
-    QUDA_TWIST_GAMMA5_INVERSE,
-    QUDA_TWIST_GAMMA5_INVALID = QUDA_INVALID_ENUM
-  } QudaTwistGamma5Type;
-
-  typedef enum QudaUseInitGuess_s {
-    QUDA_USE_INIT_GUESS_NO,
-    QUDA_USE_INIT_GUESS_YES,
-    QUDA_USE_INIT_GUESS_INVALID = QUDA_INVALID_ENUM
-  } QudaUseInitGuess;
-
-  typedef enum QudaDeflatedGuess_s {
-    QUDA_DEFLATED_GUESS_NO,
-    QUDA_DEFLATED_GUESS_YES,
-    QUDA_DEFLATED_GUESS_INVALID = QUDA_INVALID_ENUM
-  } QudaDeflatedGuess;
-
-  typedef enum QudaComputeNullVector_s {
-    QUDA_COMPUTE_NULL_VECTOR_NO,
-    QUDA_COMPUTE_NULL_VECTOR_YES,
-    QUDA_COMPUTE_NULL_VECTOR_INVALID = QUDA_INVALID_ENUM
-  } QudaComputeNullVector;
-
-  typedef enum QudaSetupType_s {
-    QUDA_NULL_VECTOR_SETUP,
-    QUDA_TEST_VECTOR_SETUP,
-    QUDA_INVALID_SETUP_TYPE = QUDA_INVALID_ENUM
-  } QudaSetupType;
-
-  typedef enum QudaBoolean_s {
-    QUDA_BOOLEAN_FALSE = 0,
-    QUDA_BOOLEAN_TRUE = 1,
-    QUDA_BOOLEAN_INVALID = QUDA_INVALID_ENUM
-  } QudaBoolean;
-
-  // define these for backwards compatibility
-=======
 typedef enum qudaError_t { QUDA_SUCCESS = 0, QUDA_ERROR = 1, QUDA_ERROR_UNINITIALIZED = 2 } qudaError_t;
 
 typedef enum QudaMemoryType_s {
@@ -920,7 +455,6 @@
 } QudaBoolean;
 
 // define these for backwards compatibility
->>>>>>> e32f9cd5
 #define QUDA_BOOLEAN_NO QUDA_BOOLEAN_FALSE
 #define QUDA_BOOLEAN_YES QUDA_BOOLEAN_TRUE
 
