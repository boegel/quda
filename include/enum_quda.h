#ifndef _ENUM_QUDA_H
#define _ENUM_QUDA_H

#include <limits.h>
#define QUDA_INVALID_ENUM INT_MIN

#ifdef __cplusplus
extern "C" {
#endif

  typedef enum QudaMemoryType_s {
    QUDA_MEMORY_DEVICE,
    QUDA_MEMORY_PINNED,
    QUDA_MEMORY_MAPPED,
    QUDA_MEMORY_INVALID = QUDA_INVALID_ENUM
  } QudaMemoryType;

  //
  // Types used in QudaGaugeParam
  //

  typedef enum QudaLinkType_s {
    QUDA_SU3_LINKS,
    QUDA_GENERAL_LINKS,
    QUDA_THREE_LINKS,
    QUDA_MOMENTUM,
    QUDA_COARSE_LINKS, // used for coarse-gauge field with multigrid
    QUDA_SMEARED_LINKS, // used for loading and saving gaugeSmeared in the interface
    QUDA_WILSON_LINKS = QUDA_SU3_LINKS, // used by wilson, clover, twisted mass, and domain wall
    QUDA_ASQTAD_FAT_LINKS = QUDA_GENERAL_LINKS,
    QUDA_ASQTAD_LONG_LINKS = QUDA_THREE_LINKS,
    QUDA_ASQTAD_MOM_LINKS  = QUDA_MOMENTUM,
    QUDA_ASQTAD_GENERAL_LINKS = QUDA_GENERAL_LINKS,
    QUDA_INVALID_LINKS = QUDA_INVALID_ENUM
  } QudaLinkType;

  typedef enum QudaGaugeFieldOrder_s {
    QUDA_FLOAT_GAUGE_ORDER = 1,
    QUDA_FLOAT2_GAUGE_ORDER = 2, // no reconstruct and double precision
    QUDA_FLOAT4_GAUGE_ORDER = 4, // 8 and 12 reconstruct half and single
    QUDA_QDP_GAUGE_ORDER, // expect *gauge[mu], even-odd, spacetime, row-column color
    QUDA_QDPJIT_GAUGE_ORDER, // expect *gauge[mu], even-odd, complex-column-row-spacetime
    QUDA_CPS_WILSON_GAUGE_ORDER, // expect *gauge, even-odd, mu, spacetime, column-row color
    QUDA_MILC_GAUGE_ORDER, // expect *gauge, even-odd, mu, spacetime, row-column order
    QUDA_BQCD_GAUGE_ORDER, // expect *gauge, mu, even-odd, spacetime+halos, column-row order
    QUDA_TIFR_GAUGE_ORDER, // expect *gauge, mu, even-odd, spacetime, column-row order
    QUDA_TIFR_PADDED_GAUGE_ORDER, // expect *gauge, mu, parity, t, z+halo, y, x/2, column-row order
    QUDA_INVALID_GAUGE_ORDER = QUDA_INVALID_ENUM
  } QudaGaugeFieldOrder;

  typedef enum QudaTboundary_s {
    QUDA_ANTI_PERIODIC_T = -1,
    QUDA_PERIODIC_T = 1,
    QUDA_INVALID_T_BOUNDARY = QUDA_INVALID_ENUM
  } QudaTboundary;

  typedef enum QudaPrecision_s {
    QUDA_HALF_PRECISION = 2,
    QUDA_SINGLE_PRECISION = 4,
    QUDA_DOUBLE_PRECISION = 8,
    QUDA_INVALID_PRECISION = QUDA_INVALID_ENUM
  } QudaPrecision;

  typedef enum QudaReconstructType_s {
    QUDA_RECONSTRUCT_NO = 18, // store all 18 real numbers explicitly
    QUDA_RECONSTRUCT_12 = 12, // reconstruct from 12 real numbers
    QUDA_RECONSTRUCT_8 = 8,  // reconstruct from 8 real numbers
    QUDA_RECONSTRUCT_9 = 9,   // used for storing HISQ long-link variables
    QUDA_RECONSTRUCT_13 = 13, // used for storing HISQ long-link variables
    QUDA_RECONSTRUCT_10 = 10, // 10-number parameterization used for storing the momentum field
    QUDA_RECONSTRUCT_INVALID = QUDA_INVALID_ENUM
  } QudaReconstructType;

  typedef enum QudaGaugeFixed_s {
    QUDA_GAUGE_FIXED_NO,  // no gauge fixing
    QUDA_GAUGE_FIXED_YES, // gauge field stored in temporal gauge
    QUDA_GAUGE_FIXED_INVALID = QUDA_INVALID_ENUM
  } QudaGaugeFixed;

  //
  // Types used in QudaInvertParam
  //

  typedef enum QudaDslashType_s {
    QUDA_WILSON_DSLASH,
    QUDA_CLOVER_WILSON_DSLASH,
    QUDA_DOMAIN_WALL_DSLASH,
    QUDA_DOMAIN_WALL_4D_DSLASH,
    QUDA_MOBIUS_DWF_DSLASH,
    QUDA_STAGGERED_DSLASH,
    QUDA_ASQTAD_DSLASH,
    QUDA_TWISTED_MASS_DSLASH,
    QUDA_TWISTED_CLOVER_DSLASH,
    QUDA_INVALID_DSLASH = QUDA_INVALID_ENUM
  } QudaDslashType;

  typedef enum QudaDslashPolicy_s {
    QUDA_DSLASH,
    QUDA_FUSED_DSLASH,
    QUDA_GPU_COMMS_DSLASH,
    QUDA_FUSED_GPU_COMMS_DSLASH,
    QUDA_ZERO_COPY_DSLASH_PACK,
    QUDA_FUSED_ZERO_COPY_DSLASH_PACK,
    QUDA_ZERO_COPY_DSLASH,
    QUDA_FUSED_ZERO_COPY_DSLASH,
    QUDA_DSLASH_ASYNC,
    QUDA_FUSED_DSLASH_ASYNC,
    QUDA_PTHREADS_DSLASH,
    QUDA_DSLASH_NC
  } QudaDslashPolicy;

  typedef enum QudaInverterType_s {
    QUDA_CG_INVERTER,
    QUDA_BICGSTAB_INVERTER,
    QUDA_GCR_INVERTER,
    QUDA_MR_INVERTER,
    QUDA_MPBICGSTAB_INVERTER,
    QUDA_SD_INVERTER,
    QUDA_XSD_INVERTER,
    QUDA_PCG_INVERTER,
    QUDA_MPCG_INVERTER,
    QUDA_EIGCG_INVERTER,
    QUDA_INC_EIGCG_INVERTER,
    QUDA_GMRESDR_INVERTER,
    QUDA_GMRESDR_PROJ_INVERTER,
    QUDA_GMRESDR_SH_INVERTER,
    QUDA_FGMRESDR_INVERTER,
    QUDA_MG_INVERTER,
    QUDA_BICGSTABL_INVERTER,
    QUDA_CGNE_INVERTER,
    QUDA_CGNR_INVERTER,
<<<<<<< HEAD
    QUDA_CG3_INVERTER,
    QUDA_CG3NE_INVERTER,
    QUDA_CG3NR_INVERTER,
=======
>>>>>>> 0543c593
    QUDA_INVALID_INVERTER = QUDA_INVALID_ENUM
  } QudaInverterType;

  typedef enum QudaEigType_s {
    QUDA_LANCZOS, //Normal Lanczos eigen solver
    QUDA_IMP_RST_LANCZOS, //implicit restarted lanczos solver
    QUDA_INVALID_TYPE = QUDA_INVALID_ENUM
  } QudaEigType;

  typedef enum QudaSolutionType_s {
    QUDA_MAT_SOLUTION,
    QUDA_MATDAG_MAT_SOLUTION,
    QUDA_MATPC_SOLUTION,
    QUDA_MATPC_DAG_SOLUTION,
    QUDA_MATPCDAG_MATPC_SOLUTION,
    QUDA_MATPCDAG_MATPC_SHIFT_SOLUTION,
    QUDA_INVALID_SOLUTION = QUDA_INVALID_ENUM
  } QudaSolutionType;

  typedef enum QudaSolveType_s {
    QUDA_DIRECT_SOLVE,
    QUDA_NORMOP_SOLVE,
    QUDA_DIRECT_PC_SOLVE,
    QUDA_NORMOP_PC_SOLVE,
    QUDA_NORMERR_SOLVE,
    QUDA_NORMERR_PC_SOLVE,
    QUDA_NORMEQ_SOLVE = QUDA_NORMOP_SOLVE, // deprecated
    QUDA_NORMEQ_PC_SOLVE = QUDA_NORMOP_PC_SOLVE, // deprecated
    QUDA_INVALID_SOLVE = QUDA_INVALID_ENUM
  } QudaSolveType;

  typedef enum QudaMultigridCycleType_s {
    QUDA_MG_CYCLE_VCYCLE,
    QUDA_MG_CYCLE_FCYCLE,
    QUDA_MG_CYCLE_WCYCLE,
    QUDA_MG_CYCLE_RECURSIVE,
    QUDA_MG_CYCLE_INVALID = QUDA_INVALID_ENUM
  } QudaMultigridCycleType;

  typedef enum QudaSchwarzType_s {
    QUDA_ADDITIVE_SCHWARZ,
    QUDA_MULTIPLICATIVE_SCHWARZ,
    QUDA_INVALID_SCHWARZ = QUDA_INVALID_ENUM
  } QudaSchwarzType;

  typedef enum QudaResidualType_s {
    QUDA_L2_RELATIVE_RESIDUAL = 1, // L2 relative residual (default)
    QUDA_L2_ABSOLUTE_RESIDUAL = 2, // L2 absolute residual
    QUDA_HEAVY_QUARK_RESIDUAL = 4, // Fermilab heavy quark residual
    QUDA_INVALID_RESIDUAL = QUDA_INVALID_ENUM
  } QudaResidualType;

  // Whether the preconditioned matrix is (1-k^2 Deo Doe) or (1-k^2 Doe Deo)
  //
  // For the clover-improved Wilson Dirac operator, QUDA_MATPC_EVEN_EVEN
  // defaults to the "symmetric" form, (1 - k^2 A_ee^-1 D_eo A_oo^-1 D_oe),
  // and likewise for QUDA_MATPC_ODD_ODD.
  //
  // For the "asymmetric" form, (A_ee - k^2 D_eo A_oo^-1 D_oe), select
  // QUDA_MATPC_EVEN_EVEN_ASYMMETRIC.
  //
  typedef enum QudaMatPCType_s {
    QUDA_MATPC_EVEN_EVEN,
    QUDA_MATPC_ODD_ODD,
    QUDA_MATPC_EVEN_EVEN_ASYMMETRIC,
    QUDA_MATPC_ODD_ODD_ASYMMETRIC,
    QUDA_MATPC_INVALID = QUDA_INVALID_ENUM
  } QudaMatPCType;

  typedef enum QudaDagType_s {
    QUDA_DAG_NO,
    QUDA_DAG_YES,
    QUDA_DAG_INVALID = QUDA_INVALID_ENUM
  } QudaDagType;
  
  typedef enum QudaMassNormalization_s {
    QUDA_KAPPA_NORMALIZATION,
    QUDA_MASS_NORMALIZATION,
    QUDA_ASYMMETRIC_MASS_NORMALIZATION,
    QUDA_INVALID_NORMALIZATION = QUDA_INVALID_ENUM
  } QudaMassNormalization;

  typedef enum QudaSolverNormalization_s {
    QUDA_DEFAULT_NORMALIZATION, // leave source and solution untouched
    QUDA_SOURCE_NORMALIZATION  // normalize such that || src || = 1
  } QudaSolverNormalization;

  typedef enum QudaPreserveSource_s {
    QUDA_PRESERVE_SOURCE_NO,  // use the source for the residual
    QUDA_PRESERVE_SOURCE_YES, // keep the source intact
    QUDA_PRESERVE_SOURCE_INVALID = QUDA_INVALID_ENUM
  } QudaPreserveSource;

  typedef enum QudaDiracFieldOrder_s {
    QUDA_INTERNAL_DIRAC_ORDER,   // internal dirac order used, varies on precision and dslash type
    QUDA_DIRAC_ORDER,            // even-odd, color inside spin
    QUDA_QDP_DIRAC_ORDER,        // even-odd, spin inside color
    QUDA_QDPJIT_DIRAC_ORDER,     // even-odd, complex-color-spin-spacetime
    QUDA_CPS_WILSON_DIRAC_ORDER, // odd-even, color inside spin
    QUDA_LEX_DIRAC_ORDER,        // lexicographical order, color inside spin
    QUDA_TIFR_PADDED_DIRAC_ORDER, // padded z dimension for TIFR RHMC code
    QUDA_INVALID_DIRAC_ORDER = QUDA_INVALID_ENUM
  } QudaDiracFieldOrder;  

  typedef enum QudaCloverFieldOrder_s {
    QUDA_FLOAT_CLOVER_ORDER = 1,  // even-odd float ordering
    QUDA_FLOAT2_CLOVER_ORDER = 2, // even-odd float2 ordering
    QUDA_FLOAT4_CLOVER_ORDER = 4, // even-odd float4 ordering
    QUDA_PACKED_CLOVER_ORDER,     // even-odd, QDP packed
    QUDA_QDPJIT_CLOVER_ORDER,     // (diagonal / off-diagonal)-chirality-spacetime
    QUDA_BQCD_CLOVER_ORDER,       // even-odd, super-diagonal packed and reordered
    QUDA_INVALID_CLOVER_ORDER = QUDA_INVALID_ENUM
  } QudaCloverFieldOrder;

  typedef enum QudaVerbosity_s {
    QUDA_SILENT,
    QUDA_SUMMARIZE,
    QUDA_VERBOSE,
    QUDA_DEBUG_VERBOSE,
    QUDA_INVALID_VERBOSITY = QUDA_INVALID_ENUM
  } QudaVerbosity;

  typedef enum QudaTune_s {
    QUDA_TUNE_NO,
    QUDA_TUNE_YES,
    QUDA_TUNE_INVALID = QUDA_INVALID_ENUM
  } QudaTune;

  typedef enum QudaPreserveDirac_s {
    QUDA_PRESERVE_DIRAC_NO,
    QUDA_PRESERVE_DIRAC_YES,
    QUDA_PRESERVE_DIRAC_INVALID = QUDA_INVALID_ENUM
  } QudaPreserveDirac;

  //
  // Type used for "parity" argument to dslashQuda()
  //

  typedef enum QudaParity_s {
    QUDA_EVEN_PARITY = 0,
    QUDA_ODD_PARITY,
    QUDA_INVALID_PARITY = QUDA_INVALID_ENUM
  } QudaParity;

  //  
  // Types used only internally
  //

  typedef enum QudaDiracType_s {
    QUDA_WILSON_DIRAC,
    QUDA_WILSONPC_DIRAC,
    QUDA_CLOVER_DIRAC,
    QUDA_CLOVERPC_DIRAC,
    QUDA_DOMAIN_WALL_DIRAC,
    QUDA_DOMAIN_WALLPC_DIRAC,
    QUDA_DOMAIN_WALL_4DPC_DIRAC,
    QUDA_MOBIUS_DOMAIN_WALL_DIRAC,
    QUDA_MOBIUS_DOMAIN_WALLPC_DIRAC,
    QUDA_STAGGERED_DIRAC,
    QUDA_STAGGEREDPC_DIRAC,
    QUDA_ASQTAD_DIRAC,
    QUDA_ASQTADPC_DIRAC,
    QUDA_TWISTED_MASS_DIRAC,
    QUDA_TWISTED_MASSPC_DIRAC,
    QUDA_TWISTED_CLOVER_DIRAC,
    QUDA_TWISTED_CLOVERPC_DIRAC,
    QUDA_COARSE_DIRAC,
    QUDA_COARSEPC_DIRAC,
    QUDA_INVALID_DIRAC = QUDA_INVALID_ENUM
  } QudaDiracType;

  // Where the field is stored
  typedef enum QudaFieldLocation_s {
    QUDA_CPU_FIELD_LOCATION = 1,
    QUDA_CUDA_FIELD_LOCATION = 2,
    QUDA_INVALID_FIELD_LOCATION = QUDA_INVALID_ENUM
  } QudaFieldLocation;
  
  // Which sites are included
  typedef enum QudaSiteSubset_s {
    QUDA_PARITY_SITE_SUBSET = 1,
    QUDA_FULL_SITE_SUBSET = 2,
    QUDA_INVALID_SITE_SUBSET = QUDA_INVALID_ENUM
  } QudaSiteSubset;
  
  // Site ordering (always t-z-y-x, with rightmost varying fastest)
  typedef enum QudaSiteOrder_s {
    QUDA_LEXICOGRAPHIC_SITE_ORDER, // lexicographic ordering
    QUDA_EVEN_ODD_SITE_ORDER, // QUDA and QDP use this
    QUDA_ODD_EVEN_SITE_ORDER, // CPS uses this
    QUDA_INVALID_SITE_ORDER = QUDA_INVALID_ENUM
  } QudaSiteOrder;
  
  // Degree of freedom ordering
  typedef enum QudaFieldOrder_s {
    QUDA_FLOAT_FIELD_ORDER = 1, // spin-color-complex-space
    QUDA_FLOAT2_FIELD_ORDER = 2, // (spin-color-complex)/2-space-(spin-color-complex)%2
    QUDA_FLOAT4_FIELD_ORDER = 4, // (spin-color-complex)/4-space-(spin-color-complex)%4
    QUDA_SPACE_SPIN_COLOR_FIELD_ORDER, // CPS/QDP++ ordering
    QUDA_SPACE_COLOR_SPIN_FIELD_ORDER, // QLA ordering (spin inside color)
    QUDA_QDPJIT_FIELD_ORDER, // QDP field ordering (complex-color-spin-spacetime)
    QUDA_QOP_DOMAIN_WALL_FIELD_ORDER, // QOP domain-wall ordering
    QUDA_PADDED_SPACE_SPIN_COLOR_FIELD_ORDER, // TIFR RHMC ordering
    QUDA_INVALID_FIELD_ORDER = QUDA_INVALID_ENUM
  } QudaFieldOrder;
  
  typedef enum QudaFieldCreate_s {
    QUDA_NULL_FIELD_CREATE, // create new field
    QUDA_ZERO_FIELD_CREATE, // create new field and zero it
    QUDA_COPY_FIELD_CREATE, // create copy to field
    QUDA_REFERENCE_FIELD_CREATE, // create reference to field
    QUDA_INVALID_FIELD_CREATE = QUDA_INVALID_ENUM
  } QudaFieldCreate;

  typedef enum QudaGammaBasis_s {
    QUDA_DEGRAND_ROSSI_GAMMA_BASIS,
    QUDA_UKQCD_GAMMA_BASIS,
    QUDA_CHIRAL_GAMMA_BASIS,
    QUDA_INVALID_GAMMA_BASIS = QUDA_INVALID_ENUM
  } QudaGammaBasis;

  typedef enum QudaSourceType_s {
    QUDA_POINT_SOURCE,
    QUDA_RANDOM_SOURCE,
    QUDA_CONSTANT_SOURCE,
    QUDA_SINUSOIDAL_SOURCE,
    QUDA_INVALID_SOURCE = QUDA_INVALID_ENUM
  } QudaSourceType;
  
  // used to select projection method for deflated solvers
  typedef enum QudaProjectionType_s {
      QUDA_MINRES_PROJECTION,
      QUDA_GALERKIN_PROJECTION,
      QUDA_INVALID_PROJECTION = QUDA_INVALID_ENUM
  } QudaProjectionType;

  // used to select preconditioning method in domain-wall fermion
  typedef enum QudaDWFPCType_s {
    QUDA_5D_PC,
    QUDA_4D_PC,
    QUDA_PC_INVALID = QUDA_INVALID_ENUM
  } QudaDWFPCType; 

  typedef enum QudaTwistFlavorType_s {
    QUDA_TWIST_SINGLET = 1,
    QUDA_TWIST_NONDEG_DOUBLET = +2,
    QUDA_TWIST_DEG_DOUBLET = -2,    
    QUDA_TWIST_NO  = 0,
    QUDA_TWIST_INVALID = QUDA_INVALID_ENUM
  } QudaTwistFlavorType; 

  typedef enum QudaTwistDslashType_s {
    QUDA_DEG_TWIST_INV_DSLASH,
    QUDA_DEG_DSLASH_TWIST_INV,
    QUDA_DEG_DSLASH_TWIST_XPAY,
    QUDA_NONDEG_DSLASH,
    QUDA_DSLASH_INVALID = QUDA_INVALID_ENUM
  } QudaTwistDslashType;

  typedef enum QudaTwistCloverDslashType_s {
    QUDA_DEG_CLOVER_TWIST_INV_DSLASH,
    QUDA_DEG_DSLASH_CLOVER_TWIST_INV,
    QUDA_DEG_DSLASH_CLOVER_TWIST_XPAY,
    QUDA_TC_DSLASH_INVALID = QUDA_INVALID_ENUM
  } QudaTwistCloverDslashType;

  typedef enum QudaTwistGamma5Type_s {
    QUDA_TWIST_GAMMA5_DIRECT,
    QUDA_TWIST_GAMMA5_INVERSE,
    QUDA_TWIST_GAMMA5_INVALID = QUDA_INVALID_ENUM
  } QudaTwistGamma5Type;

  typedef enum QudaUseInitGuess_s {
    QUDA_USE_INIT_GUESS_NO,    
    QUDA_USE_INIT_GUESS_YES,
    QUDA_USE_INIT_GUESS_INVALID = QUDA_INVALID_ENUM
  } QudaUseInitGuess;

  typedef enum QudaComputeNullVector_s {
    QUDA_COMPUTE_NULL_VECTOR_NO,    
    QUDA_COMPUTE_NULL_VECTOR_YES,
    QUDA_COMPUTE_NULL_VECTOR_INVALID = QUDA_INVALID_ENUM
  } QudaComputeNullVector;

  typedef enum QudaSetupType_s {
    QUDA_NULL_VECTOR_SETUP,
    QUDA_TEST_VECTOR_SETUP,
    QUDA_INVALID_SETUP_TYPE = QUDA_INVALID_ENUM
  } QudaSetupType;

  typedef enum QudaBoolean_s {
    QUDA_BOOLEAN_NO = 0,
    QUDA_BOOLEAN_YES = 1,
    QUDA_BOOLEAN_INVALID = QUDA_INVALID_ENUM
  } QudaBoolean;

  typedef enum QudaDirection_s {
    QUDA_BACKWARDS = -1,
    QUDA_FORWARDS = +1,
    QUDA_BOTH_DIRS = 2
  } QudaDirection;

  typedef enum QudaLinkDirection_s {
    QUDA_LINK_BACKWARDS,
    QUDA_LINK_FORWARDS,
    QUDA_LINK_BIDIRECTIONAL
  } QudaLinkDirection;

  typedef enum QudaFieldGeometry_s {
    QUDA_SCALAR_GEOMETRY = 1,
    QUDA_VECTOR_GEOMETRY = 4,
    QUDA_TENSOR_GEOMETRY = 6,
    QUDA_COARSE_GEOMETRY = 8,
    QUDA_INVALID_GEOMETRY = QUDA_INVALID_ENUM
  } QudaFieldGeometry;

  typedef enum QudaGhostExchange_s {
    QUDA_GHOST_EXCHANGE_NO,
    QUDA_GHOST_EXCHANGE_PAD,
    QUDA_GHOST_EXCHANGE_EXTENDED,
    QUDA_GHOST_EXCHANGE_INVALID = QUDA_INVALID_ENUM
  } QudaGhostExchange;

  typedef enum QudaStaggeredPhase_s {
    QUDA_STAGGERED_PHASE_NO = 0,
    QUDA_STAGGERED_PHASE_MILC = 1,
    QUDA_STAGGERED_PHASE_CPS = 2,
    QUDA_STAGGERED_PHASE_TIFR = 3,
    QUDA_STAGGERED_PHASE_INVALID = QUDA_INVALID_ENUM
  } QudaStaggeredPhase;

  typedef enum QudaContractType_s {
    QUDA_CONTRACT,
    QUDA_CONTRACT_PLUS,
    QUDA_CONTRACT_MINUS,
    QUDA_CONTRACT_GAMMA5,
    QUDA_CONTRACT_GAMMA5_PLUS,
    QUDA_CONTRACT_GAMMA5_MINUS,
    QUDA_CONTRACT_TSLICE,
    QUDA_CONTRACT_TSLICE_PLUS,
    QUDA_CONTRACT_TSLICE_MINUS,
    QUDA_CONTRACT_INVALID = QUDA_INVALID_ENUM
  } QudaContractType;

#ifdef __cplusplus
}
#endif

#endif // _ENUM_QUDA_H<|MERGE_RESOLUTION|>--- conflicted
+++ resolved
@@ -129,12 +129,9 @@
     QUDA_BICGSTABL_INVERTER,
     QUDA_CGNE_INVERTER,
     QUDA_CGNR_INVERTER,
-<<<<<<< HEAD
     QUDA_CG3_INVERTER,
     QUDA_CG3NE_INVERTER,
     QUDA_CG3NR_INVERTER,
-=======
->>>>>>> 0543c593
     QUDA_INVALID_INVERTER = QUDA_INVALID_ENUM
   } QudaInverterType;
 
