#pragma once

#include <limits.h>
#define QUDA_INVALID_ENUM INT_MIN

#ifdef __cplusplus
extern "C" {
#endif

typedef enum qudaError_t { QUDA_SUCCESS = 0, QUDA_ERROR = 1, QUDA_ERROR_UNINITIALIZED = 2 } qudaError_t;

typedef enum QudaMemoryType_s {
  QUDA_MEMORY_DEVICE,
  QUDA_MEMORY_PINNED,
  QUDA_MEMORY_MAPPED,
  QUDA_MEMORY_INVALID = QUDA_INVALID_ENUM
} QudaMemoryType;

//
// Types used in QudaGaugeParam
//

typedef enum QudaLinkType_s {
  QUDA_SU3_LINKS,
  QUDA_GENERAL_LINKS,
  QUDA_THREE_LINKS,
  QUDA_MOMENTUM_LINKS,
  QUDA_COARSE_LINKS,                  // used for coarse-gauge field with multigrid
  QUDA_SMEARED_LINKS,                 // used for loading and saving gaugeSmeared in the interface
  QUDA_WILSON_LINKS = QUDA_SU3_LINKS, // used by wilson, clover, twisted mass, and domain wall
  QUDA_ASQTAD_FAT_LINKS = QUDA_GENERAL_LINKS,
  QUDA_ASQTAD_LONG_LINKS = QUDA_THREE_LINKS,
  QUDA_ASQTAD_MOM_LINKS = QUDA_MOMENTUM_LINKS,
  QUDA_ASQTAD_GENERAL_LINKS = QUDA_GENERAL_LINKS,
  QUDA_INVALID_LINKS = QUDA_INVALID_ENUM
} QudaLinkType;

typedef enum QudaGaugeFieldOrder_s {
  QUDA_FLOAT_GAUGE_ORDER = 1,
  QUDA_FLOAT2_GAUGE_ORDER = 2,  // no reconstruct and double precision
  QUDA_FLOAT4_GAUGE_ORDER = 4,  // 8 reconstruct single, and 12 reconstruct single, half, quarter
  QUDA_FLOAT8_GAUGE_ORDER = 8,  // 8 reconstruct half and quarter
  QUDA_NATIVE_GAUGE_ORDER,      // used to denote one of the above types in a trait, not used directly
  QUDA_QDP_GAUGE_ORDER,         // expect *gauge[mu], even-odd, spacetime, row-column color
  QUDA_QDPJIT_GAUGE_ORDER,      // expect *gauge[mu], even-odd, complex-column-row-spacetime
  QUDA_CPS_WILSON_GAUGE_ORDER,  // expect *gauge, even-odd, mu, spacetime, column-row color
  QUDA_MILC_GAUGE_ORDER,        // expect *gauge, even-odd, mu, spacetime, row-column order
  QUDA_MILC_SITE_GAUGE_ORDER,   // packed into MILC site AoS [even-odd][spacetime] array, and [dir][row][col] inside
  QUDA_BQCD_GAUGE_ORDER,        // expect *gauge, mu, even-odd, spacetime+halos, column-row order
  QUDA_TIFR_GAUGE_ORDER,        // expect *gauge, mu, even-odd, spacetime, column-row order
  QUDA_TIFR_PADDED_GAUGE_ORDER, // expect *gauge, mu, parity, t, z+halo, y, x/2, column-row order
  QUDA_INVALID_GAUGE_ORDER = QUDA_INVALID_ENUM
} QudaGaugeFieldOrder;

typedef enum QudaTboundary_s {
  QUDA_ANTI_PERIODIC_T = -1,
  QUDA_PERIODIC_T = 1,
  QUDA_INVALID_T_BOUNDARY = QUDA_INVALID_ENUM
} QudaTboundary;

typedef enum QudaPrecision_s {
  QUDA_QUARTER_PRECISION = 1,
  QUDA_HALF_PRECISION = 2,
  QUDA_SINGLE_PRECISION = 4,
  QUDA_DOUBLE_PRECISION = 8,
  QUDA_INVALID_PRECISION = QUDA_INVALID_ENUM
} QudaPrecision;

typedef enum QudaReconstructType_s {
  QUDA_RECONSTRUCT_NO = 18, // store all 18 real numbers explicitly
  QUDA_RECONSTRUCT_12 = 12, // reconstruct from 12 real numbers
  QUDA_RECONSTRUCT_8 = 8,   // reconstruct from 8 real numbers
  QUDA_RECONSTRUCT_9 = 9,   // used for storing HISQ long-link variables
  QUDA_RECONSTRUCT_13 = 13, // used for storing HISQ long-link variables
  QUDA_RECONSTRUCT_10 = 10, // 10-number parameterization used for storing the momentum field
  QUDA_RECONSTRUCT_INVALID = QUDA_INVALID_ENUM
} QudaReconstructType;

typedef enum QudaGaugeFixed_s {
  QUDA_GAUGE_FIXED_NO,  // no gauge fixing
  QUDA_GAUGE_FIXED_YES, // gauge field stored in temporal gauge
  QUDA_GAUGE_FIXED_INVALID = QUDA_INVALID_ENUM
} QudaGaugeFixed;

//
// Types used in QudaInvertParam
//

typedef enum QudaDslashType_s {
  QUDA_WILSON_DSLASH,
  QUDA_CLOVER_WILSON_DSLASH,
  QUDA_CLOVER_HASENBUSCH_TWIST_DSLASH,
  QUDA_DOMAIN_WALL_DSLASH,
  QUDA_DOMAIN_WALL_4D_DSLASH,
  QUDA_MOBIUS_DWF_DSLASH,
  QUDA_MOBIUS_DWF_EOFA_DSLASH,
  QUDA_STAGGERED_DSLASH,
  QUDA_ASQTAD_DSLASH,
  QUDA_TWISTED_MASS_DSLASH,
  QUDA_TWISTED_CLOVER_DSLASH,
  QUDA_LAPLACE_DSLASH,
  QUDA_COVDEV_DSLASH,
  QUDA_INVALID_DSLASH = QUDA_INVALID_ENUM
} QudaDslashType;

typedef enum QudaInverterType_s {
  QUDA_CG_INVERTER,
  QUDA_BICGSTAB_INVERTER,
  QUDA_GCR_INVERTER,
  QUDA_MR_INVERTER,
  QUDA_MPBICGSTAB_INVERTER,
  QUDA_SD_INVERTER,
<<<<<<< HEAD
  QUDA_XSD_INVERTER,
=======
>>>>>>> 2ef770bc
  QUDA_PCG_INVERTER,
  QUDA_MPCG_INVERTER,
  QUDA_EIGCG_INVERTER,
  QUDA_INC_EIGCG_INVERTER,
  QUDA_GMRESDR_INVERTER,
  QUDA_GMRESDR_PROJ_INVERTER,
  QUDA_GMRESDR_SH_INVERTER,
  QUDA_FGMRESDR_INVERTER,
  QUDA_MG_INVERTER,
  QUDA_BICGSTABL_INVERTER,
  QUDA_CGNE_INVERTER,
  QUDA_CGNR_INVERTER,
  QUDA_CG3_INVERTER,
  QUDA_CG3NE_INVERTER,
  QUDA_CG3NR_INVERTER,
  QUDA_CA_CG_INVERTER,
  QUDA_CA_CGNE_INVERTER,
  QUDA_CA_CGNR_INVERTER,
  QUDA_CA_GCR_INVERTER,
  QUDA_INVALID_INVERTER = QUDA_INVALID_ENUM
} QudaInverterType;

typedef enum QudaEigType_s {
  QUDA_EIG_TR_LANCZOS,     // Thick restarted lanczos solver
  QUDA_EIG_BLK_TR_LANCZOS, // Block Thick restarted lanczos solver
<<<<<<< HEAD
  QUDA_EIG_IR_LANCZOS,     // Implicitly Restarted Lanczos solver (not implemented)
  QUDA_EIG_IR_ARNOLDI,     // Implicitly Restarted Arnoldi solver (not implemented)
=======
  QUDA_EIG_IR_ARNOLDI,     // Implicitly Restarted Arnoldi solver
  QUDA_EIG_BLK_IR_ARNOLDI, // Block Implicitly Restarted Arnoldi solver
>>>>>>> 2ef770bc
  QUDA_EIG_INVALID = QUDA_INVALID_ENUM
} QudaEigType;

/** S=smallest L=largest
    R=real M=modulus I=imaniary **/
typedef enum QudaEigSpectrumType_s {
<<<<<<< HEAD
  QUDA_SPECTRUM_SR_EIG,
  QUDA_SPECTRUM_LR_EIG,
  QUDA_SPECTRUM_SM_EIG,
  QUDA_SPECTRUM_LM_EIG,
  QUDA_SPECTRUM_SI_EIG,
  QUDA_SPECTRUM_LI_EIG,
=======
  QUDA_SPECTRUM_LM_EIG = 0,
  QUDA_SPECTRUM_SM_EIG = 1,
  QUDA_SPECTRUM_LR_EIG = 2,
  QUDA_SPECTRUM_SR_EIG = 3,
  QUDA_SPECTRUM_LI_EIG = 4,
  QUDA_SPECTRUM_SI_EIG = 5,
>>>>>>> 2ef770bc
  QUDA_SPECTRUM_INVALID = QUDA_INVALID_ENUM
} QudaEigSpectrumType;

typedef enum QudaSolutionType_s {
  QUDA_MAT_SOLUTION,
  QUDA_MATDAG_MAT_SOLUTION,
  QUDA_MATPC_SOLUTION,
  QUDA_MATPC_DAG_SOLUTION,
  QUDA_MATPCDAG_MATPC_SOLUTION,
  QUDA_MATPCDAG_MATPC_SHIFT_SOLUTION,
  QUDA_INVALID_SOLUTION = QUDA_INVALID_ENUM
} QudaSolutionType;

typedef enum QudaSolveType_s {
  QUDA_DIRECT_SOLVE,
  QUDA_NORMOP_SOLVE,
  QUDA_DIRECT_PC_SOLVE,
  QUDA_NORMOP_PC_SOLVE,
  QUDA_NORMERR_SOLVE,
  QUDA_NORMERR_PC_SOLVE,
  QUDA_NORMEQ_SOLVE = QUDA_NORMOP_SOLVE,       // deprecated
  QUDA_NORMEQ_PC_SOLVE = QUDA_NORMOP_PC_SOLVE, // deprecated
  QUDA_INVALID_SOLVE = QUDA_INVALID_ENUM
} QudaSolveType;

typedef enum QudaMultigridCycleType_s {
  QUDA_MG_CYCLE_VCYCLE,
  QUDA_MG_CYCLE_FCYCLE,
  QUDA_MG_CYCLE_WCYCLE,
  QUDA_MG_CYCLE_RECURSIVE,
  QUDA_MG_CYCLE_INVALID = QUDA_INVALID_ENUM
} QudaMultigridCycleType;

typedef enum QudaSchwarzType_s {
  QUDA_ADDITIVE_SCHWARZ,
  QUDA_MULTIPLICATIVE_SCHWARZ,
  QUDA_INVALID_SCHWARZ = QUDA_INVALID_ENUM
} QudaSchwarzType;

typedef enum QudaResidualType_s {
  QUDA_L2_RELATIVE_RESIDUAL = 1, // L2 relative residual (default)
  QUDA_L2_ABSOLUTE_RESIDUAL = 2, // L2 absolute residual
  QUDA_HEAVY_QUARK_RESIDUAL = 4, // Fermilab heavy quark residual
  QUDA_INVALID_RESIDUAL = QUDA_INVALID_ENUM
} QudaResidualType;

// Which basis to use for CA algorithms
typedef enum QudaCABasis_s {
  QUDA_POWER_BASIS,
  QUDA_CHEBYSHEV_BASIS,
  QUDA_INVALID_BASIS = QUDA_INVALID_ENUM
} QudaCABasis;

// Whether the preconditioned matrix is (1-k^2 Deo Doe) or (1-k^2 Doe Deo)
//
// For the clover-improved Wilson Dirac operator, QUDA_MATPC_EVEN_EVEN
// defaults to the "symmetric" form, (1 - k^2 A_ee^-1 D_eo A_oo^-1 D_oe),
// and likewise for QUDA_MATPC_ODD_ODD.
//
// For the "asymmetric" form, (A_ee - k^2 D_eo A_oo^-1 D_oe), select
// QUDA_MATPC_EVEN_EVEN_ASYMMETRIC.
//
typedef enum QudaMatPCType_s {
  QUDA_MATPC_EVEN_EVEN,
  QUDA_MATPC_ODD_ODD,
  QUDA_MATPC_EVEN_EVEN_ASYMMETRIC,
  QUDA_MATPC_ODD_ODD_ASYMMETRIC,
  QUDA_MATPC_INVALID = QUDA_INVALID_ENUM
} QudaMatPCType;

typedef enum QudaDagType_s { QUDA_DAG_NO, QUDA_DAG_YES, QUDA_DAG_INVALID = QUDA_INVALID_ENUM } QudaDagType;

typedef enum QudaMassNormalization_s {
  QUDA_KAPPA_NORMALIZATION,
  QUDA_MASS_NORMALIZATION,
  QUDA_ASYMMETRIC_MASS_NORMALIZATION,
  QUDA_INVALID_NORMALIZATION = QUDA_INVALID_ENUM
} QudaMassNormalization;

typedef enum QudaSolverNormalization_s {
  QUDA_DEFAULT_NORMALIZATION, // leave source and solution untouched
  QUDA_SOURCE_NORMALIZATION   // normalize such that || src || = 1
} QudaSolverNormalization;

typedef enum QudaPreserveSource_s {
  QUDA_PRESERVE_SOURCE_NO,  // use the source for the residual
  QUDA_PRESERVE_SOURCE_YES, // keep the source intact
  QUDA_PRESERVE_SOURCE_INVALID = QUDA_INVALID_ENUM
} QudaPreserveSource;

typedef enum QudaDiracFieldOrder_s {
  QUDA_INTERNAL_DIRAC_ORDER,    // internal dirac order used, varies on precision and dslash type
  QUDA_DIRAC_ORDER,             // even-odd, color inside spin
  QUDA_QDP_DIRAC_ORDER,         // even-odd, spin inside color
  QUDA_QDPJIT_DIRAC_ORDER,      // even-odd, complex-color-spin-spacetime
  QUDA_CPS_WILSON_DIRAC_ORDER,  // odd-even, color inside spin
  QUDA_LEX_DIRAC_ORDER,         // lexicographical order, color inside spin
  QUDA_TIFR_PADDED_DIRAC_ORDER, // padded z dimension for TIFR RHMC code
  QUDA_INVALID_DIRAC_ORDER = QUDA_INVALID_ENUM
} QudaDiracFieldOrder;

typedef enum QudaCloverFieldOrder_s {
  QUDA_FLOAT_CLOVER_ORDER = 1,  // even-odd float ordering
  QUDA_FLOAT2_CLOVER_ORDER = 2, // even-odd float2 ordering
  QUDA_FLOAT4_CLOVER_ORDER = 4, // even-odd float4 ordering
  QUDA_PACKED_CLOVER_ORDER,     // even-odd, QDP packed
  QUDA_QDPJIT_CLOVER_ORDER,     // (diagonal / off-diagonal)-chirality-spacetime
  QUDA_BQCD_CLOVER_ORDER,       // even-odd, super-diagonal packed and reordered
  QUDA_INVALID_CLOVER_ORDER = QUDA_INVALID_ENUM
} QudaCloverFieldOrder;

typedef enum QudaVerbosity_s {
  QUDA_SILENT,
  QUDA_SUMMARIZE,
  QUDA_VERBOSE,
  QUDA_DEBUG_VERBOSE,
  QUDA_INVALID_VERBOSITY = QUDA_INVALID_ENUM
} QudaVerbosity;

typedef enum QudaTune_s { QUDA_TUNE_NO, QUDA_TUNE_YES, QUDA_TUNE_INVALID = QUDA_INVALID_ENUM } QudaTune;

typedef enum QudaPreserveDirac_s {
  QUDA_PRESERVE_DIRAC_NO,
  QUDA_PRESERVE_DIRAC_YES,
  QUDA_PRESERVE_DIRAC_INVALID = QUDA_INVALID_ENUM
} QudaPreserveDirac;

//
// Type used for "parity" argument to dslashQuda()
//

typedef enum QudaParity_s { QUDA_EVEN_PARITY = 0, QUDA_ODD_PARITY, QUDA_INVALID_PARITY = QUDA_INVALID_ENUM } QudaParity;

//
// Types used only internally
//

typedef enum QudaDiracType_s {
  QUDA_WILSON_DIRAC,
  QUDA_WILSONPC_DIRAC,
  QUDA_CLOVER_DIRAC,
  QUDA_CLOVER_HASENBUSCH_TWIST_DIRAC,
  QUDA_CLOVER_HASENBUSCH_TWISTPC_DIRAC,
  QUDA_CLOVERPC_DIRAC,
  QUDA_DOMAIN_WALL_DIRAC,
  QUDA_DOMAIN_WALLPC_DIRAC,
  QUDA_DOMAIN_WALL_4D_DIRAC,
  QUDA_DOMAIN_WALL_4DPC_DIRAC,
  QUDA_MOBIUS_DOMAIN_WALL_DIRAC,
  QUDA_MOBIUS_DOMAIN_WALLPC_DIRAC,
  QUDA_MOBIUS_DOMAIN_WALL_EOFA_DIRAC,
  QUDA_MOBIUS_DOMAIN_WALLPC_EOFA_DIRAC,
  QUDA_STAGGERED_DIRAC,
  QUDA_STAGGEREDPC_DIRAC,
<<<<<<< HEAD
  QUDA_ASQTAD_DIRAC,
  QUDA_ASQTADPC_DIRAC,
=======
  QUDA_STAGGEREDKD_DIRAC,
  QUDA_ASQTAD_DIRAC,
  QUDA_ASQTADPC_DIRAC,
  QUDA_ASQTADKD_DIRAC,
>>>>>>> 2ef770bc
  QUDA_TWISTED_MASS_DIRAC,
  QUDA_TWISTED_MASSPC_DIRAC,
  QUDA_TWISTED_CLOVER_DIRAC,
  QUDA_TWISTED_CLOVERPC_DIRAC,
  QUDA_COARSE_DIRAC,
  QUDA_COARSEPC_DIRAC,
  QUDA_GAUGE_LAPLACE_DIRAC,
  QUDA_GAUGE_LAPLACEPC_DIRAC,
  QUDA_GAUGE_COVDEV_DIRAC,
  QUDA_INVALID_DIRAC = QUDA_INVALID_ENUM
} QudaDiracType;

// Where the field is stored
typedef enum QudaFieldLocation_s {
  QUDA_CPU_FIELD_LOCATION = 1,
  QUDA_CUDA_FIELD_LOCATION = 2,
  QUDA_INVALID_FIELD_LOCATION = QUDA_INVALID_ENUM
} QudaFieldLocation;

// Which sites are included
typedef enum QudaSiteSubset_s {
  QUDA_PARITY_SITE_SUBSET = 1,
  QUDA_FULL_SITE_SUBSET = 2,
  QUDA_INVALID_SITE_SUBSET = QUDA_INVALID_ENUM
} QudaSiteSubset;

// Site ordering (always t-z-y-x, with rightmost varying fastest)
typedef enum QudaSiteOrder_s {
  QUDA_LEXICOGRAPHIC_SITE_ORDER, // lexicographic ordering
  QUDA_EVEN_ODD_SITE_ORDER,      // QUDA and QDP use this
  QUDA_ODD_EVEN_SITE_ORDER,      // CPS uses this
  QUDA_INVALID_SITE_ORDER = QUDA_INVALID_ENUM
} QudaSiteOrder;

// Degree of freedom ordering
typedef enum QudaFieldOrder_s {
  QUDA_FLOAT_FIELD_ORDER = 1,               // spin-color-complex-space
  QUDA_FLOAT2_FIELD_ORDER = 2,              // (spin-color-complex)/2-space-(spin-color-complex)%2
  QUDA_FLOAT4_FIELD_ORDER = 4,              // (spin-color-complex)/4-space-(spin-color-complex)%4
  QUDA_FLOAT8_FIELD_ORDER = 8,              // (spin-color-complex)/8-space-(spin-color-complex)%8
  QUDA_SPACE_SPIN_COLOR_FIELD_ORDER,        // CPS/QDP++ ordering
  QUDA_SPACE_COLOR_SPIN_FIELD_ORDER,        // QLA ordering (spin inside color)
  QUDA_QDPJIT_FIELD_ORDER,                  // QDP field ordering (complex-color-spin-spacetime)
  QUDA_QOP_DOMAIN_WALL_FIELD_ORDER,         // QOP domain-wall ordering
  QUDA_PADDED_SPACE_SPIN_COLOR_FIELD_ORDER, // TIFR RHMC ordering
  QUDA_INVALID_FIELD_ORDER = QUDA_INVALID_ENUM
} QudaFieldOrder;

typedef enum QudaFieldCreate_s {
  QUDA_NULL_FIELD_CREATE,      // create new field
  QUDA_ZERO_FIELD_CREATE,      // create new field and zero it
  QUDA_COPY_FIELD_CREATE,      // create copy to field
  QUDA_REFERENCE_FIELD_CREATE, // create reference to field
  QUDA_INVALID_FIELD_CREATE = QUDA_INVALID_ENUM
} QudaFieldCreate;

typedef enum QudaGammaBasis_s {
  QUDA_DEGRAND_ROSSI_GAMMA_BASIS,
  QUDA_UKQCD_GAMMA_BASIS,
  QUDA_CHIRAL_GAMMA_BASIS,
  QUDA_INVALID_GAMMA_BASIS = QUDA_INVALID_ENUM
} QudaGammaBasis;

typedef enum QudaSourceType_s {
  QUDA_POINT_SOURCE,
  QUDA_RANDOM_SOURCE,
  QUDA_CONSTANT_SOURCE,
  QUDA_SINUSOIDAL_SOURCE,
  QUDA_CORNER_SOURCE,
  QUDA_INVALID_SOURCE = QUDA_INVALID_ENUM
} QudaSourceType;

typedef enum QudaNoiseType_s {
  QUDA_NOISE_GAUSS,
  QUDA_NOISE_UNIFORM,
  QUDA_NOISE_INVALID = QUDA_INVALID_ENUM
} QudaNoiseType;

// used to select projection method for deflated solvers
typedef enum QudaProjectionType_s {
  QUDA_MINRES_PROJECTION,
  QUDA_GALERKIN_PROJECTION,
  QUDA_INVALID_PROJECTION = QUDA_INVALID_ENUM
} QudaProjectionType;

// used to select checkerboard preconditioning method
typedef enum QudaPCType_s { QUDA_4D_PC = 4, QUDA_5D_PC = 5, QUDA_PC_INVALID = QUDA_INVALID_ENUM } QudaPCType;

typedef enum QudaTwistFlavorType_s {
  QUDA_TWIST_SINGLET = 1,
  QUDA_TWIST_NONDEG_DOUBLET = +2,
  QUDA_TWIST_DEG_DOUBLET = -2,
  QUDA_TWIST_NO = 0,
  QUDA_TWIST_INVALID = QUDA_INVALID_ENUM
} QudaTwistFlavorType;

typedef enum QudaTwistDslashType_s {
  QUDA_DEG_TWIST_INV_DSLASH,
  QUDA_DEG_DSLASH_TWIST_INV,
  QUDA_DEG_DSLASH_TWIST_XPAY,
  QUDA_NONDEG_DSLASH,
  QUDA_DSLASH_INVALID = QUDA_INVALID_ENUM
} QudaTwistDslashType;

typedef enum QudaTwistCloverDslashType_s {
  QUDA_DEG_CLOVER_TWIST_INV_DSLASH,
  QUDA_DEG_DSLASH_CLOVER_TWIST_INV,
  QUDA_DEG_DSLASH_CLOVER_TWIST_XPAY,
  QUDA_TC_DSLASH_INVALID = QUDA_INVALID_ENUM
} QudaTwistCloverDslashType;

typedef enum QudaTwistGamma5Type_s {
  QUDA_TWIST_GAMMA5_DIRECT,
  QUDA_TWIST_GAMMA5_INVERSE,
  QUDA_TWIST_GAMMA5_INVALID = QUDA_INVALID_ENUM
} QudaTwistGamma5Type;

typedef enum QudaUseInitGuess_s {
  QUDA_USE_INIT_GUESS_NO,
  QUDA_USE_INIT_GUESS_YES,
  QUDA_USE_INIT_GUESS_INVALID = QUDA_INVALID_ENUM
} QudaUseInitGuess;

typedef enum QudaDeflatedGuess_s {
  QUDA_DEFLATED_GUESS_NO,
  QUDA_DEFLATED_GUESS_YES,
  QUDA_DEFLATED_GUESS_INVALID = QUDA_INVALID_ENUM
} QudaDeflatedGuess;

typedef enum QudaComputeNullVector_s {
  QUDA_COMPUTE_NULL_VECTOR_NO,
  QUDA_COMPUTE_NULL_VECTOR_YES,
  QUDA_COMPUTE_NULL_VECTOR_INVALID = QUDA_INVALID_ENUM
} QudaComputeNullVector;

typedef enum QudaSetupType_s {
  QUDA_NULL_VECTOR_SETUP,
  QUDA_TEST_VECTOR_SETUP,
  QUDA_INVALID_SETUP_TYPE = QUDA_INVALID_ENUM
} QudaSetupType;

<<<<<<< HEAD
=======
typedef enum QudaTransferType_s {
  QUDA_TRANSFER_AGGREGATE,
  QUDA_TRANSFER_COARSE_KD,
  QUDA_TRANSFER_OPTIMIZED_KD,
  QUDA_TRANSFER_INVALID = QUDA_INVALID_ENUM
} QudaTransferType;

>>>>>>> 2ef770bc
typedef enum QudaBoolean_s {
  QUDA_BOOLEAN_FALSE = 0,
  QUDA_BOOLEAN_TRUE = 1,
  QUDA_BOOLEAN_INVALID = QUDA_INVALID_ENUM
} QudaBoolean;

// define these for backwards compatibility
#define QUDA_BOOLEAN_NO QUDA_BOOLEAN_FALSE
#define QUDA_BOOLEAN_YES QUDA_BOOLEAN_TRUE

<<<<<<< HEAD
  typedef enum QudaDirection_s {
    QUDA_BACKWARDS = -1,
    QUDA_FORWARDS = +1,
    QUDA_BOTH_DIRS = 2
  } QudaDirection;

  typedef enum QudaLinkDirection_s {
    QUDA_LINK_BACKWARDS,
    QUDA_LINK_FORWARDS,
    QUDA_LINK_BIDIRECTIONAL
  } QudaLinkDirection;

  typedef enum QudaFieldGeometry_s {
    QUDA_SCALAR_GEOMETRY = 1,
    QUDA_VECTOR_GEOMETRY = 4,
    QUDA_TENSOR_GEOMETRY = 6,
    QUDA_COARSE_GEOMETRY = 8,
    QUDA_INVALID_GEOMETRY = QUDA_INVALID_ENUM
  } QudaFieldGeometry;

  typedef enum QudaGhostExchange_s {
    QUDA_GHOST_EXCHANGE_NO,
    QUDA_GHOST_EXCHANGE_PAD,
    QUDA_GHOST_EXCHANGE_EXTENDED,
    QUDA_GHOST_EXCHANGE_INVALID = QUDA_INVALID_ENUM
  } QudaGhostExchange;

  typedef enum QudaStaggeredPhase_s {
    QUDA_STAGGERED_PHASE_NO = 0,
    QUDA_STAGGERED_PHASE_MILC = 1,
    QUDA_STAGGERED_PHASE_CPS = 2,
    QUDA_STAGGERED_PHASE_TIFR = 3,
    QUDA_STAGGERED_PHASE_INVALID = QUDA_INVALID_ENUM
  } QudaStaggeredPhase;

  typedef enum QudaContractType_s {
    QUDA_CONTRACT_TYPE_OPEN,       // Open spin elementals, no summation
    QUDA_CONTRACT_TYPE_OPEN_SUM_T, // Open spin elementals, spatially summed over tdim
    QUDA_CONTRACT_TYPE_OPEN_SUM_Z, // Open spin elementals, spatially summed over zdim
    QUDA_CONTRACT_TYPE_OPEN_FT_T,  // Open spin elementals, FT in tdim
    QUDA_CONTRACT_TYPE_OPEN_FT_Z,  // Open spin elementals, FT in zdim
    QUDA_CONTRACT_TYPE_DR,         // DegrandRossi insertion, no summation
    QUDA_CONTRACT_TYPE_DR_FT_T,   // DegrandRossi insertion, FT in tdim
    QUDA_CONTRACT_TYPE_DR_FT_Z,   // DegrandRossi insertion, FT in zdim
    QUDA_CONTRACT_TYPE_INVALID = QUDA_INVALID_ENUM
  } QudaContractType;

  typedef enum QudaContractGamma_s {
    QUDA_CONTRACT_GAMMA_G1 = 0,
    QUDA_CONTRACT_GAMMA_G2 = 1,
    QUDA_CONTRACT_GAMMA_G3 = 2,
    QUDA_CONTRACT_GAMMA_G4 = 3,
    QUDA_CONTRACT_GAMMA_G5G1 = 4,
    QUDA_CONTRACT_GAMMA_G5G2 = 5,
    QUDA_CONTRACT_GAMMA_G5G3 = 6,
    QUDA_CONTRACT_GAMMA_G5G4 = 7,
    QUDA_CONTRACT_GAMMA_I = 8,
    QUDA_CONTRACT_GAMMA_G5 = 9,
    QUDA_CONTRACT_GAMMA_S12 = 10,
    QUDA_CONTRACT_GAMMA_S13 = 11,
    QUDA_CONTRACT_GAMMA_S14 = 12,
    QUDA_CONTRACT_GAMMA_S21 = 13,
    QUDA_CONTRACT_GAMMA_S23 = 14,
    QUDA_CONTRACT_GAMMA_S34 = 15,
    QUDA_CONTRACT_GAMMA_INVALID = QUDA_INVALID_ENUM
  } QudaContractGamma;

  typedef enum QudaCorrelatorFlavors_s {
    QUDA_CORRELATOR_QQ,
    QUDA_CORRELATOR_QS,
    QUDA_CORRELATOR_QL,
    QUDA_CORRELATOR_INVALID = QUDA_INVALID_ENUM
  } QudaCorrelatorFlavors;

  typedef enum QudaWFlowType_s {
    QUDA_WFLOW_TYPE_WILSON,
    QUDA_WFLOW_TYPE_SYMANZIK,
    QUDA_WFLOW_TYPE_INVALID = QUDA_INVALID_ENUM
  } QudaWFlowType;

  typedef enum QudaGaugeSmearType_s {
    QUDA_GAUGE_SMEAR_TYPE_APE,
    QUDA_GAUGE_SMEAR_TYPE_STOUT,
    QUDA_GAUGE_SMEAR_TYPE_OVR_IMP_STOUT,
    QUDA_GAUGE_SMEAR_TYPE_INVALID = QUDA_INVALID_ENUM
  } QudaGaugeSmearType;

  typedef enum QudaFermionSmearType_s {
    QUDA_FERMION_SMEAR_TYPE_GAUSSIAN,
    QUDA_FERMION_SMEAR_TYPE_WUPPERTAL,
    QUDA_FERMION_SMEAR_TYPE_INVALID = QUDA_INVALID_ENUM
  } QudaFermionSmearType;

  // Allows to choose an appropriate external library
  typedef enum QudaExtLibType_s {
    QUDA_CUSOLVE_EXTLIB,
    QUDA_EIGEN_EXTLIB,
    QUDA_MAGMA_EXTLIB,
    QUDA_EXTLIB_INVALID = QUDA_INVALID_ENUM
  } QudaExtLibType;
=======
typedef enum QudaBLASOperation_s {
  QUDA_BLAS_OP_N = 0, // No transpose
  QUDA_BLAS_OP_T = 1, // Transpose only
  QUDA_BLAS_OP_C = 2, // Conjugate transpose
  QUDA_BLAS_OP_INVALID = QUDA_INVALID_ENUM
} QudaBLASOperation;

typedef enum QudaBLASDataType_s {
  QUDA_BLAS_DATATYPE_S = 0, // Single
  QUDA_BLAS_DATATYPE_D = 1, // Double
  QUDA_BLAS_DATATYPE_C = 2, // Complex(single)
  QUDA_BLAS_DATATYPE_Z = 3, // Complex(double)
  QUDA_BLAS_DATATYPE_INVALID = QUDA_INVALID_ENUM
} QudaBLASDataType;

typedef enum QudaBLASDataOrder_s {
  QUDA_BLAS_DATAORDER_ROW = 0,
  QUDA_BLAS_DATAORDER_COL = 1,
  QUDA_BLAS_DATAORDER_INVALID = QUDA_INVALID_ENUM
} QudaBLASDataOrder;

typedef enum QudaDirection_s {
  QUDA_BACKWARDS = -1,
  QUDA_IN_PLACE = 0,
  QUDA_FORWARDS = +1,
  QUDA_BOTH_DIRS = 2
} QudaDirection;

typedef enum QudaLinkDirection_s { QUDA_LINK_BACKWARDS, QUDA_LINK_FORWARDS, QUDA_LINK_BIDIRECTIONAL } QudaLinkDirection;

typedef enum QudaFieldGeometry_s {
  QUDA_SCALAR_GEOMETRY = 1,
  QUDA_VECTOR_GEOMETRY = 4,
  QUDA_TENSOR_GEOMETRY = 6,
  QUDA_COARSE_GEOMETRY = 8,
  QUDA_INVALID_GEOMETRY = QUDA_INVALID_ENUM
} QudaFieldGeometry;

typedef enum QudaGhostExchange_s {
  QUDA_GHOST_EXCHANGE_NO,
  QUDA_GHOST_EXCHANGE_PAD,
  QUDA_GHOST_EXCHANGE_EXTENDED,
  QUDA_GHOST_EXCHANGE_INVALID = QUDA_INVALID_ENUM
} QudaGhostExchange;

typedef enum QudaStaggeredPhase_s {
  QUDA_STAGGERED_PHASE_NO = 0,
  QUDA_STAGGERED_PHASE_MILC = 1,
  QUDA_STAGGERED_PHASE_CPS = 2,
  QUDA_STAGGERED_PHASE_TIFR = 3,
  QUDA_STAGGERED_PHASE_INVALID = QUDA_INVALID_ENUM
} QudaStaggeredPhase;

typedef enum QudaContractType_s {
  QUDA_CONTRACT_TYPE_OPEN, // Open spin elementals
  QUDA_CONTRACT_TYPE_DR,   // DegrandRossi
  QUDA_CONTRACT_TYPE_INVALID = QUDA_INVALID_ENUM
} QudaContractType;

typedef enum QudaContractGamma_s {
  QUDA_CONTRACT_GAMMA_I = 0,
  QUDA_CONTRACT_GAMMA_G1 = 1,
  QUDA_CONTRACT_GAMMA_G2 = 2,
  QUDA_CONTRACT_GAMMA_G3 = 3,
  QUDA_CONTRACT_GAMMA_G4 = 4,
  QUDA_CONTRACT_GAMMA_G5 = 5,
  QUDA_CONTRACT_GAMMA_G1G5 = 6,
  QUDA_CONTRACT_GAMMA_G2G5 = 7,
  QUDA_CONTRACT_GAMMA_G3G5 = 8,
  QUDA_CONTRACT_GAMMA_G4G5 = 9,
  QUDA_CONTRACT_GAMMA_S12 = 10,
  QUDA_CONTRACT_GAMMA_S13 = 11,
  QUDA_CONTRACT_GAMMA_S14 = 12,
  QUDA_CONTRACT_GAMMA_S21 = 13,
  QUDA_CONTRACT_GAMMA_S23 = 14,
  QUDA_CONTRACT_GAMMA_S34 = 15,
  QUDA_CONTRACT_GAMMA_INVALID = QUDA_INVALID_ENUM
} QudaContractGamma;

typedef enum QudaWFlowType_s {
  QUDA_WFLOW_TYPE_WILSON,
  QUDA_WFLOW_TYPE_SYMANZIK,
  QUDA_WFLOW_TYPE_INVALID = QUDA_INVALID_ENUM
} QudaWFlowType;

// Allows to choose an appropriate external library
typedef enum QudaExtLibType_s {
  QUDA_CUSOLVE_EXTLIB,
  QUDA_EIGEN_EXTLIB,
  QUDA_MAGMA_EXTLIB,
  QUDA_EXTLIB_INVALID = QUDA_INVALID_ENUM
} QudaExtLibType;
>>>>>>> 2ef770bc

#ifdef __cplusplus
}
#endif
<|MERGE_RESOLUTION|>--- conflicted
+++ resolved
@@ -110,10 +110,6 @@
   QUDA_MR_INVERTER,
   QUDA_MPBICGSTAB_INVERTER,
   QUDA_SD_INVERTER,
-<<<<<<< HEAD
-  QUDA_XSD_INVERTER,
-=======
->>>>>>> 2ef770bc
   QUDA_PCG_INVERTER,
   QUDA_MPCG_INVERTER,
   QUDA_EIGCG_INVERTER,
@@ -139,34 +135,20 @@
 typedef enum QudaEigType_s {
   QUDA_EIG_TR_LANCZOS,     // Thick restarted lanczos solver
   QUDA_EIG_BLK_TR_LANCZOS, // Block Thick restarted lanczos solver
-<<<<<<< HEAD
-  QUDA_EIG_IR_LANCZOS,     // Implicitly Restarted Lanczos solver (not implemented)
-  QUDA_EIG_IR_ARNOLDI,     // Implicitly Restarted Arnoldi solver (not implemented)
-=======
   QUDA_EIG_IR_ARNOLDI,     // Implicitly Restarted Arnoldi solver
   QUDA_EIG_BLK_IR_ARNOLDI, // Block Implicitly Restarted Arnoldi solver
->>>>>>> 2ef770bc
   QUDA_EIG_INVALID = QUDA_INVALID_ENUM
 } QudaEigType;
 
 /** S=smallest L=largest
     R=real M=modulus I=imaniary **/
 typedef enum QudaEigSpectrumType_s {
-<<<<<<< HEAD
-  QUDA_SPECTRUM_SR_EIG,
-  QUDA_SPECTRUM_LR_EIG,
-  QUDA_SPECTRUM_SM_EIG,
-  QUDA_SPECTRUM_LM_EIG,
-  QUDA_SPECTRUM_SI_EIG,
-  QUDA_SPECTRUM_LI_EIG,
-=======
   QUDA_SPECTRUM_LM_EIG = 0,
   QUDA_SPECTRUM_SM_EIG = 1,
   QUDA_SPECTRUM_LR_EIG = 2,
   QUDA_SPECTRUM_SR_EIG = 3,
   QUDA_SPECTRUM_LI_EIG = 4,
   QUDA_SPECTRUM_SI_EIG = 5,
->>>>>>> 2ef770bc
   QUDA_SPECTRUM_INVALID = QUDA_INVALID_ENUM
 } QudaEigSpectrumType;
 
@@ -321,15 +303,10 @@
   QUDA_MOBIUS_DOMAIN_WALLPC_EOFA_DIRAC,
   QUDA_STAGGERED_DIRAC,
   QUDA_STAGGEREDPC_DIRAC,
-<<<<<<< HEAD
-  QUDA_ASQTAD_DIRAC,
-  QUDA_ASQTADPC_DIRAC,
-=======
   QUDA_STAGGEREDKD_DIRAC,
   QUDA_ASQTAD_DIRAC,
   QUDA_ASQTADPC_DIRAC,
   QUDA_ASQTADKD_DIRAC,
->>>>>>> 2ef770bc
   QUDA_TWISTED_MASS_DIRAC,
   QUDA_TWISTED_MASSPC_DIRAC,
   QUDA_TWISTED_CLOVER_DIRAC,
@@ -471,8 +448,6 @@
   QUDA_INVALID_SETUP_TYPE = QUDA_INVALID_ENUM
 } QudaSetupType;
 
-<<<<<<< HEAD
-=======
 typedef enum QudaTransferType_s {
   QUDA_TRANSFER_AGGREGATE,
   QUDA_TRANSFER_COARSE_KD,
@@ -480,7 +455,6 @@
   QUDA_TRANSFER_INVALID = QUDA_INVALID_ENUM
 } QudaTransferType;
 
->>>>>>> 2ef770bc
 typedef enum QudaBoolean_s {
   QUDA_BOOLEAN_FALSE = 0,
   QUDA_BOOLEAN_TRUE = 1,
@@ -491,108 +465,6 @@
 #define QUDA_BOOLEAN_NO QUDA_BOOLEAN_FALSE
 #define QUDA_BOOLEAN_YES QUDA_BOOLEAN_TRUE
 
-<<<<<<< HEAD
-  typedef enum QudaDirection_s {
-    QUDA_BACKWARDS = -1,
-    QUDA_FORWARDS = +1,
-    QUDA_BOTH_DIRS = 2
-  } QudaDirection;
-
-  typedef enum QudaLinkDirection_s {
-    QUDA_LINK_BACKWARDS,
-    QUDA_LINK_FORWARDS,
-    QUDA_LINK_BIDIRECTIONAL
-  } QudaLinkDirection;
-
-  typedef enum QudaFieldGeometry_s {
-    QUDA_SCALAR_GEOMETRY = 1,
-    QUDA_VECTOR_GEOMETRY = 4,
-    QUDA_TENSOR_GEOMETRY = 6,
-    QUDA_COARSE_GEOMETRY = 8,
-    QUDA_INVALID_GEOMETRY = QUDA_INVALID_ENUM
-  } QudaFieldGeometry;
-
-  typedef enum QudaGhostExchange_s {
-    QUDA_GHOST_EXCHANGE_NO,
-    QUDA_GHOST_EXCHANGE_PAD,
-    QUDA_GHOST_EXCHANGE_EXTENDED,
-    QUDA_GHOST_EXCHANGE_INVALID = QUDA_INVALID_ENUM
-  } QudaGhostExchange;
-
-  typedef enum QudaStaggeredPhase_s {
-    QUDA_STAGGERED_PHASE_NO = 0,
-    QUDA_STAGGERED_PHASE_MILC = 1,
-    QUDA_STAGGERED_PHASE_CPS = 2,
-    QUDA_STAGGERED_PHASE_TIFR = 3,
-    QUDA_STAGGERED_PHASE_INVALID = QUDA_INVALID_ENUM
-  } QudaStaggeredPhase;
-
-  typedef enum QudaContractType_s {
-    QUDA_CONTRACT_TYPE_OPEN,       // Open spin elementals, no summation
-    QUDA_CONTRACT_TYPE_OPEN_SUM_T, // Open spin elementals, spatially summed over tdim
-    QUDA_CONTRACT_TYPE_OPEN_SUM_Z, // Open spin elementals, spatially summed over zdim
-    QUDA_CONTRACT_TYPE_OPEN_FT_T,  // Open spin elementals, FT in tdim
-    QUDA_CONTRACT_TYPE_OPEN_FT_Z,  // Open spin elementals, FT in zdim
-    QUDA_CONTRACT_TYPE_DR,         // DegrandRossi insertion, no summation
-    QUDA_CONTRACT_TYPE_DR_FT_T,   // DegrandRossi insertion, FT in tdim
-    QUDA_CONTRACT_TYPE_DR_FT_Z,   // DegrandRossi insertion, FT in zdim
-    QUDA_CONTRACT_TYPE_INVALID = QUDA_INVALID_ENUM
-  } QudaContractType;
-
-  typedef enum QudaContractGamma_s {
-    QUDA_CONTRACT_GAMMA_G1 = 0,
-    QUDA_CONTRACT_GAMMA_G2 = 1,
-    QUDA_CONTRACT_GAMMA_G3 = 2,
-    QUDA_CONTRACT_GAMMA_G4 = 3,
-    QUDA_CONTRACT_GAMMA_G5G1 = 4,
-    QUDA_CONTRACT_GAMMA_G5G2 = 5,
-    QUDA_CONTRACT_GAMMA_G5G3 = 6,
-    QUDA_CONTRACT_GAMMA_G5G4 = 7,
-    QUDA_CONTRACT_GAMMA_I = 8,
-    QUDA_CONTRACT_GAMMA_G5 = 9,
-    QUDA_CONTRACT_GAMMA_S12 = 10,
-    QUDA_CONTRACT_GAMMA_S13 = 11,
-    QUDA_CONTRACT_GAMMA_S14 = 12,
-    QUDA_CONTRACT_GAMMA_S21 = 13,
-    QUDA_CONTRACT_GAMMA_S23 = 14,
-    QUDA_CONTRACT_GAMMA_S34 = 15,
-    QUDA_CONTRACT_GAMMA_INVALID = QUDA_INVALID_ENUM
-  } QudaContractGamma;
-
-  typedef enum QudaCorrelatorFlavors_s {
-    QUDA_CORRELATOR_QQ,
-    QUDA_CORRELATOR_QS,
-    QUDA_CORRELATOR_QL,
-    QUDA_CORRELATOR_INVALID = QUDA_INVALID_ENUM
-  } QudaCorrelatorFlavors;
-
-  typedef enum QudaWFlowType_s {
-    QUDA_WFLOW_TYPE_WILSON,
-    QUDA_WFLOW_TYPE_SYMANZIK,
-    QUDA_WFLOW_TYPE_INVALID = QUDA_INVALID_ENUM
-  } QudaWFlowType;
-
-  typedef enum QudaGaugeSmearType_s {
-    QUDA_GAUGE_SMEAR_TYPE_APE,
-    QUDA_GAUGE_SMEAR_TYPE_STOUT,
-    QUDA_GAUGE_SMEAR_TYPE_OVR_IMP_STOUT,
-    QUDA_GAUGE_SMEAR_TYPE_INVALID = QUDA_INVALID_ENUM
-  } QudaGaugeSmearType;
-
-  typedef enum QudaFermionSmearType_s {
-    QUDA_FERMION_SMEAR_TYPE_GAUSSIAN,
-    QUDA_FERMION_SMEAR_TYPE_WUPPERTAL,
-    QUDA_FERMION_SMEAR_TYPE_INVALID = QUDA_INVALID_ENUM
-  } QudaFermionSmearType;
-
-  // Allows to choose an appropriate external library
-  typedef enum QudaExtLibType_s {
-    QUDA_CUSOLVE_EXTLIB,
-    QUDA_EIGEN_EXTLIB,
-    QUDA_MAGMA_EXTLIB,
-    QUDA_EXTLIB_INVALID = QUDA_INVALID_ENUM
-  } QudaExtLibType;
-=======
 typedef enum QudaBLASOperation_s {
   QUDA_BLAS_OP_N = 0, // No transpose
   QUDA_BLAS_OP_T = 1, // Transpose only
@@ -647,22 +519,28 @@
 } QudaStaggeredPhase;
 
 typedef enum QudaContractType_s {
-  QUDA_CONTRACT_TYPE_OPEN, // Open spin elementals
-  QUDA_CONTRACT_TYPE_DR,   // DegrandRossi
+  QUDA_CONTRACT_TYPE_OPEN,       // Open spin elementals, no summation
+  QUDA_CONTRACT_TYPE_OPEN_SUM_T, // Open spin elementals, spatially summed over tdim
+  QUDA_CONTRACT_TYPE_OPEN_SUM_Z, // Open spin elementals, spatially summed over zdim
+  QUDA_CONTRACT_TYPE_OPEN_FT_T,  // Open spin elementals, FT in tdim
+  QUDA_CONTRACT_TYPE_OPEN_FT_Z,  // Open spin elementals, FT in zdim
+  QUDA_CONTRACT_TYPE_DR,         // DegrandRossi insertion, no summation
+  QUDA_CONTRACT_TYPE_DR_FT_T,   // DegrandRossi insertion, FT in tdim
+  QUDA_CONTRACT_TYPE_DR_FT_Z,   // DegrandRossi insertion, FT in zdim
   QUDA_CONTRACT_TYPE_INVALID = QUDA_INVALID_ENUM
 } QudaContractType;
 
 typedef enum QudaContractGamma_s {
-  QUDA_CONTRACT_GAMMA_I = 0,
-  QUDA_CONTRACT_GAMMA_G1 = 1,
-  QUDA_CONTRACT_GAMMA_G2 = 2,
-  QUDA_CONTRACT_GAMMA_G3 = 3,
-  QUDA_CONTRACT_GAMMA_G4 = 4,
-  QUDA_CONTRACT_GAMMA_G5 = 5,
-  QUDA_CONTRACT_GAMMA_G1G5 = 6,
-  QUDA_CONTRACT_GAMMA_G2G5 = 7,
-  QUDA_CONTRACT_GAMMA_G3G5 = 8,
-  QUDA_CONTRACT_GAMMA_G4G5 = 9,
+  QUDA_CONTRACT_GAMMA_G1 = 0,
+  QUDA_CONTRACT_GAMMA_G2 = 1,
+  QUDA_CONTRACT_GAMMA_G3 = 2,
+  QUDA_CONTRACT_GAMMA_G4 = 3,
+  QUDA_CONTRACT_GAMMA_G5G1 = 4,
+  QUDA_CONTRACT_GAMMA_G5G2 = 5,
+  QUDA_CONTRACT_GAMMA_G5G3 = 6,
+  QUDA_CONTRACT_GAMMA_G5G4 = 7,
+  QUDA_CONTRACT_GAMMA_I = 8,
+  QUDA_CONTRACT_GAMMA_G5 = 9,
   QUDA_CONTRACT_GAMMA_S12 = 10,
   QUDA_CONTRACT_GAMMA_S13 = 11,
   QUDA_CONTRACT_GAMMA_S14 = 12,
@@ -671,6 +549,26 @@
   QUDA_CONTRACT_GAMMA_S34 = 15,
   QUDA_CONTRACT_GAMMA_INVALID = QUDA_INVALID_ENUM
 } QudaContractGamma;
+  
+typedef enum QudaCorrelatorFlavors_s {
+  QUDA_CORRELATOR_QQ,
+  QUDA_CORRELATOR_QS,
+  QUDA_CORRELATOR_QL,
+  QUDA_CORRELATOR_INVALID = QUDA_INVALID_ENUM
+} QudaCorrelatorFlavors;
+  
+typedef enum QudaGaugeSmearType_s {
+  QUDA_GAUGE_SMEAR_TYPE_APE,
+  QUDA_GAUGE_SMEAR_TYPE_STOUT,
+  QUDA_GAUGE_SMEAR_TYPE_OVR_IMP_STOUT,
+  QUDA_GAUGE_SMEAR_TYPE_INVALID = QUDA_INVALID_ENUM
+} QudaGaugeSmearType;
+
+typedef enum QudaFermionSmearType_s {
+  QUDA_FERMION_SMEAR_TYPE_GAUSSIAN,
+  QUDA_FERMION_SMEAR_TYPE_WUPPERTAL,
+  QUDA_FERMION_SMEAR_TYPE_INVALID = QUDA_INVALID_ENUM
+} QudaFermionSmearType;
 
 typedef enum QudaWFlowType_s {
   QUDA_WFLOW_TYPE_WILSON,
@@ -685,7 +583,6 @@
   QUDA_MAGMA_EXTLIB,
   QUDA_EXTLIB_INVALID = QUDA_INVALID_ENUM
 } QudaExtLibType;
->>>>>>> 2ef770bc
 
 #ifdef __cplusplus
 }
