#pragma once

/**
   @file float_vector.h

   @section DESCRIPTION
   Inline device functions for elementary operations on short vectors, e.g., float4, etc.
*/

#include <complex_quda.h>
#include <register_traits.h>
#include <array.h>

namespace quda {

  __host__ __device__ inline double2 operator+(const double2 &x, const double2 &y)
  {
    return make_double2(x.x + y.x, x.y + y.y);
  }

  __host__ __device__ inline double3 operator+(const double3 &x, const double3 &y)
  {
    return make_double3(x.x + y.x, x.y + y.y, x.z + y.z);
  }

  __host__ __device__ inline double4 operator+(const double4 &x, const double4 &y)
  {
    return make_double4(x.x + y.x, x.y + y.y, x.z + y.z, x.w + y.w);
  }

  __host__ __device__ inline float2 operator+(const float2 &x, const float2 &y)
  {
    return make_float2(x.x + y.x, x.y + y.y);
  }

  template <typename T, int n>
  __device__ __host__ inline array<T, n> operator+(const array<T, n> &a, const array<T, n> &b)
  {
    array<T, n> c;
#pragma unroll
    for (int i = 0; i < n; i++) c[i] = a[i] + b[i];
    return c;
  }

  template <typename T> constexpr T zero() { return static_cast<T>(0); }
  template <> constexpr double2 zero() { return double2 {0.0, 0.0}; }
  template <> constexpr double3 zero() { return double3 {0.0, 0.0, 0.0}; }
  template <> constexpr double4 zero() { return double4 {0.0, 0.0, 0.0, 0.0}; }

  template <> constexpr float2 zero() { return float2 {0.0f, 0.0f}; }
  template <> constexpr float3 zero() { return float3 {0.0f, 0.0f, 0.0f}; }
  template <> constexpr float4 zero() { return float4 {0.0f, 0.0f, 0.0f, 0.0f}; }

#ifdef QUAD_SUM
  template <> __device__ __host__ inline doubledouble zero() { return doubledouble(); }
  template <> __device__ __host__ inline doubledouble2 zero() { return doubledouble2(); }
  template <> __device__ __host__ inline doubledouble3 zero() { return doubledouble3(); }
#endif

  template <typename T, int n> __device__ __host__ inline array<T, n> zero()
  {
    array<T, n> v;
#pragma unroll
    for (int i = 0; i < n; i++) v[i] = zero<T>();
    return v;
  }

  template <typename T> struct RealType {
  };
  template <> struct RealType<double> {
    typedef double type;
  };
  template <> struct RealType<double2> {
    typedef double type;
  };
  template <> struct RealType<complex<double>> {
    typedef double type;
  };
  template <> struct RealType<float> {
    typedef float type;
  };
  template <> struct RealType<float2> {
    typedef float type;
  };
  template <> struct RealType<complex<float>> {
    typedef float type;
  };
  template <> struct RealType<float4> {
    typedef float type;
  };
  template <> struct RealType<short> {
    typedef short type;
  };
  template <> struct RealType<short2> {
    typedef short type;
  };
  template <> struct RealType<complex<short>> {
    typedef short type;
  };
  template <> struct RealType<short4> {
    typedef short type;
  };
  template <> struct RealType<int8_t> {
    typedef int8_t type;
  };
  template <> struct RealType<char2> {
    typedef int8_t type;
  };
  template <> struct RealType<complex<int8_t>> {
    typedef int8_t type;
  };
  template <> struct RealType<char4> {
    typedef int8_t type;
  };

#ifndef __CUDACC_RTC__
  inline std::ostream &operator<<(std::ostream &output, const double2 &a)
  {
    output << "(" << a.x << ", " << a.y << ")";
    return output;
  }

  inline std::ostream &operator<<(std::ostream &output, const double3 &a)
  {
    output << "(" << a.x << ", " << a.y << "," << a.z << ")";
    return output;
  }

  inline std::ostream &operator<<(std::ostream &output, const double4 &a)
  {
    output << "(" << a.x << ", " << a.y << ", " << a.z << ", " << a.w << ")";
    return output;
  }
#endif
<<<<<<< HEAD
 
  template <typename T> __device__ __host__ inline T zero() { return static_cast<T>(0); }
  template <> __device__ __host__ inline double2 zero() { return make_double2(0.0, 0.0); }
  template <> __device__ __host__ inline double3 zero() { return make_double3(0.0, 0.0, 0.0); }
  template <> __device__ __host__ inline double4 zero() { return make_double4(0.0, 0.0, 0.0, 0.0); }

  template <> __device__ __host__ inline float2 zero() { return make_float2(0.0, 0.0); }
  template <> __device__ __host__ inline float3 zero() { return make_float3(0.0, 0.0, 0.0); }
  template <> __device__ __host__ inline float4 zero() { return make_float4(0.0, 0.0, 0.0, 0.0); }

#ifdef QUAD_SUM
  template <> __device__ __host__ inline doubledouble zero() { return doubledouble(); }
  template <> __device__ __host__ inline doubledouble2 zero() { return doubledouble2(); }
  template <> __device__ __host__ inline doubledouble3 zero() { return doubledouble3(); }
#endif

  /**
     struct which acts as a wrapper to a vector of data.
   */
  template <typename scalar_, int n> struct vector_type {
    using scalar = scalar_;
    scalar data[n];
    __device__ __host__ inline scalar &operator[](int i) { return data[i]; }
    __device__ __host__ inline const scalar &operator[](int i) const { return data[i]; }
    constexpr int size() const { return n; }
    __device__ __host__ inline void operator+=(const vector_type &a)
    {
#pragma unroll
      for (int i = 0; i < n; i++) data[i] += a[i];
    }
    __device__ __host__ vector_type()
    {
#pragma unroll
      for (int i = 0; i < n; i++) data[i] = zero<scalar>();
    }

    vector_type(const vector_type<scalar, n> &) = default;
    vector_type(vector_type<scalar, n> &&) = default;

    template <typename... T> constexpr vector_type(scalar first, const T... data) : data {first, data...} { }

    template <typename... T> constexpr vector_type(const scalar &a)
    {
      for (auto &e : data) e = a;
    }

    vector_type<scalar, n> &operator=(const vector_type<scalar, n> &) = default;
    vector_type<scalar, n> &operator=(vector_type<scalar, n> &&) = default;
  };

  template <typename T, int n> std::ostream &operator<<(std::ostream &output, const vector_type<T, n> &a)
  {
    output << "{ ";
    for (int i = 0; i < n - 1; i++) output << a[i] << ", ";
    output << a[n - 1] << " }";
    return output;
  }

  template <typename scalar, int n> __device__ __host__ inline vector_type<scalar, n> zero()
  {
    vector_type<scalar, n> v;
#pragma unroll
    for (int i = 0; i < n; i++) v.data[i] = zero<scalar>();
    return v;
  }

  template <typename scalar, int n>
  __device__ __host__ inline vector_type<scalar, n> operator+(const vector_type<scalar, n> &a,
                                                              const vector_type<scalar, n> &b)
  {
    vector_type<scalar, n> c;
#pragma unroll
    for (int i = 0; i < n; i++) c[i] = a[i] + b[i];
    return c;
  }
=======

>>>>>>> fe31ca4d
}<|MERGE_RESOLUTION|>--- conflicted
+++ resolved
@@ -132,83 +132,4 @@
     return output;
   }
 #endif
-<<<<<<< HEAD
- 
-  template <typename T> __device__ __host__ inline T zero() { return static_cast<T>(0); }
-  template <> __device__ __host__ inline double2 zero() { return make_double2(0.0, 0.0); }
-  template <> __device__ __host__ inline double3 zero() { return make_double3(0.0, 0.0, 0.0); }
-  template <> __device__ __host__ inline double4 zero() { return make_double4(0.0, 0.0, 0.0, 0.0); }
-
-  template <> __device__ __host__ inline float2 zero() { return make_float2(0.0, 0.0); }
-  template <> __device__ __host__ inline float3 zero() { return make_float3(0.0, 0.0, 0.0); }
-  template <> __device__ __host__ inline float4 zero() { return make_float4(0.0, 0.0, 0.0, 0.0); }
-
-#ifdef QUAD_SUM
-  template <> __device__ __host__ inline doubledouble zero() { return doubledouble(); }
-  template <> __device__ __host__ inline doubledouble2 zero() { return doubledouble2(); }
-  template <> __device__ __host__ inline doubledouble3 zero() { return doubledouble3(); }
-#endif
-
-  /**
-     struct which acts as a wrapper to a vector of data.
-   */
-  template <typename scalar_, int n> struct vector_type {
-    using scalar = scalar_;
-    scalar data[n];
-    __device__ __host__ inline scalar &operator[](int i) { return data[i]; }
-    __device__ __host__ inline const scalar &operator[](int i) const { return data[i]; }
-    constexpr int size() const { return n; }
-    __device__ __host__ inline void operator+=(const vector_type &a)
-    {
-#pragma unroll
-      for (int i = 0; i < n; i++) data[i] += a[i];
-    }
-    __device__ __host__ vector_type()
-    {
-#pragma unroll
-      for (int i = 0; i < n; i++) data[i] = zero<scalar>();
-    }
-
-    vector_type(const vector_type<scalar, n> &) = default;
-    vector_type(vector_type<scalar, n> &&) = default;
-
-    template <typename... T> constexpr vector_type(scalar first, const T... data) : data {first, data...} { }
-
-    template <typename... T> constexpr vector_type(const scalar &a)
-    {
-      for (auto &e : data) e = a;
-    }
-
-    vector_type<scalar, n> &operator=(const vector_type<scalar, n> &) = default;
-    vector_type<scalar, n> &operator=(vector_type<scalar, n> &&) = default;
-  };
-
-  template <typename T, int n> std::ostream &operator<<(std::ostream &output, const vector_type<T, n> &a)
-  {
-    output << "{ ";
-    for (int i = 0; i < n - 1; i++) output << a[i] << ", ";
-    output << a[n - 1] << " }";
-    return output;
-  }
-
-  template <typename scalar, int n> __device__ __host__ inline vector_type<scalar, n> zero()
-  {
-    vector_type<scalar, n> v;
-#pragma unroll
-    for (int i = 0; i < n; i++) v.data[i] = zero<scalar>();
-    return v;
-  }
-
-  template <typename scalar, int n>
-  __device__ __host__ inline vector_type<scalar, n> operator+(const vector_type<scalar, n> &a,
-                                                              const vector_type<scalar, n> &b)
-  {
-    vector_type<scalar, n> c;
-#pragma unroll
-    for (int i = 0; i < n; i++) c[i] = a[i] + b[i];
-    return c;
-  }
-=======
-
->>>>>>> fe31ca4d
 }