#pragma once

/**
   @file float_vector.h

   @section DESCRIPTION
   Inline device functions for elementary operations on short vectors, e.g., float4, etc.
*/

#include <complex_quda.h>
#include <register_traits.h>

namespace quda {

  __host__ __device__ inline double2 operator+(const double2 &x, const double2 &y) {
    return make_double2(x.x + y.x, x.y + y.y);
  }

  __host__ __device__ inline double3 operator+(const double3 &x, const double3 &y) {
    return make_double3(x.x + y.x, x.y + y.y, x.z + y.z);
  }

  __host__ __device__ inline double4 operator+(const double4 &x, const double4 &y) {
    return make_double4(x.x + y.x, x.y + y.y, x.z + y.z, x.w + y.w);
  }

<<<<<<< HEAD
  __host__ __device__ inline float4 operator*(const float &a, const float4 &x)
  {
    float4 y;
    y.x = a*x.x;
    y.y = a*x.y;
    y.z = a*x.z;
    y.w = a*x.w;
    return y;
  }

  __host__ __device__ inline float2 operator*(const float &a, const float2 &x)
  {
    float2 y;
    y.x = a*x.x;
    y.y = a*x.y;
    return y;
  }

  __host__ __device__ inline double2 operator*(const double &a, const double2 &x)
  {
    double2 y;
    y.x = a*x.x;
    y.y = a*x.y;
    return y;
  }

  __host__ __device__ inline double4 operator*(const double &a, const double4 &x)
  {
    double4 y;
    y.x = a*x.x;
    y.y = a*x.y;
    y.z = a*x.z;
    y.w = a*x.w;
    return y;
  }

  __host__ __device__ inline float8 operator*(const float &a, const float8 &x)
  {
    float8 y;
    y.x = a * x.x;
    y.y = a * x.y;
    return y;
  }

  __host__ __device__ inline float2 operator+(const float2 &x, const float2 &y)
  {
    float2 z;
    z.x = x.x + y.x;
    z.y = x.y + y.y;
    return z;
  }

  __host__ __device__ inline float4 operator+(const float4 &x, const float4 &y)
  {
    float4 z;
    z.x = x.x + y.x;
    z.y = x.y + y.y;
    z.z = x.z + y.z;
    z.w = x.w + y.w;
    return z;
  }

  __host__ __device__ inline float8 operator+(const float8 &x, const float8 &y)
  {
    float8 z;
    z.x = x.x + y.x;
    z.y = x.y + y.y;
    return z;
  }

  __host__ __device__ inline float4 operator+=(float4 &x, const float4 &y)
  {
    x.x += y.x;
    x.y += y.y;
    x.z += y.z;
    x.w += y.w;
    return x;
  }

  __host__ __device__ inline float2 operator+=(float2 &x, const float2 &y)
  {
    x.x += y.x;
    x.y += y.y;
    return x;
  }

  __host__ __device__ inline float8 operator+=(float8 &x, const float8 &y)
  {
#if defined(QUDA_TARGET_HIP)
    static_cast<float4>(x.x) += static_cast<const float4>(y.x);
    static_cast<float4>(x.y) += static_cast<const float4>(y.y);
#else
    x.x += y.x;
    x.y += y.y;
#endif
    return x;
  }

  __host__ __device__ inline double2 operator+=(double2 &x, const double2 &y)
  {
    x.x += y.x;
    x.y += y.y;
    return x;
  }

  __host__ __device__ inline double3 operator+=(double3 &x, const double3 &y)
  {
    x.x += y.x;
    x.y += y.y;
    x.z += y.z;
    return x;
  }

  __host__ __device__ inline double4 operator+=(double4 &x, const double4 &y)
  {
    x.x += y.x;
    x.y += y.y;
    x.z += y.z;
    x.w += y.w;
    return x;
  }

  __host__ __device__ inline float4 operator-=(float4 &x, const float4 &y)
  {
    x.x -= y.x;
    x.y -= y.y;
    x.z -= y.z;
    x.w -= y.w;
    return x;
  }

  __host__ __device__ inline float2 operator-=(float2 &x, const float2 &y)
  {
    x.x -= y.x;
    x.y -= y.y;
    return x;
  }

  __host__ __device__ inline float8 operator-=(float8 &x, const float8 &y)
  {
#if defined(QUDA_TARGET_HIP)
    static_cast<float4>(x.x) -= static_cast<const float4>(y.x);
    static_cast<float4>(x.y) -= static_cast<const float4>(y.y);
#else
    x.x -= y.x;
    x.y -= y.y;
#endif
    return x;
  }

  __host__ __device__ inline double2 operator-=(double2 &x, const double2 &y)
  {
    x.x -= y.x;
    x.y -= y.y;
    return x;
  }

  __host__ __device__ inline float2 operator*=(float2 &x, const float &a)
  {
    x.x *= a;
    x.y *= a;
    return x;
  }

  __host__ __device__ inline double2 operator*=(double2 &x, const float &a)
  {
    x.x *= a;
    x.y *= a;
    return x;
  }

  __host__ __device__ inline float4 operator*=(float4 &a, const float &b) {
    a.x *= b;
    a.y *= b;
    a.z *= b;
    a.w *= b;
    return a;
  }

  __host__ __device__ inline float8 operator*=(float8 &a, const float &b)
  {
    a.x *= b;
    a.y *= b;
    return a;
  }

  __host__ __device__ inline double2 operator*=(double2 &a, const double &b) {
    a.x *= b;
    a.y *= b;
    return a;
  }

  __host__ __device__ inline double4 operator*=(double4 &a, const double &b) {
    a.x *= b;
    a.y *= b;
    a.z *= b;
    a.w *= b;
    return a;
  }

  __host__ __device__ inline float2 operator-(const float2 &x) {
    return make_float2(-x.x, -x.y);
  }

  __host__ __device__ inline double2 operator-(const double2 &x) {
    return make_double2(-x.x, -x.y);
=======
  __host__ __device__ inline float2 operator+(const float2 &x, const float2 &y) {
    return make_float2(x.x + y.x, x.y + y.y);
>>>>>>> dba76eee
  }

  template<typename T> struct RealType {};
  template<> struct RealType<double> { typedef double type; };
  template<> struct RealType<double2> { typedef double type; };
  template<> struct RealType<complex<double> > { typedef double type; };
  template<> struct RealType<float> { typedef float type; };
  template<> struct RealType<float2> { typedef float type; };
  template<> struct RealType<complex<float> > { typedef float type; };
  template<> struct RealType<float4> { typedef float type; };
  template<> struct RealType<short> { typedef short type; };
  template<> struct RealType<short2> { typedef short type; };
  template<> struct RealType<complex<short> > { typedef short type; };
  template<> struct RealType<short4> { typedef short type; };
  template <> struct RealType<int8_t> {
    typedef int8_t type;
  };
  template <> struct RealType<char2> {
    typedef int8_t type;
  };
  template <> struct RealType<complex<int8_t>> {
    typedef int8_t type;
  };
  template <> struct RealType<char4> {
    typedef int8_t type;
  };

#ifndef __CUDACC_RTC__
  inline std::ostream &operator<<(std::ostream &output, const double2 &a)
  {
    output << "(" << a.x << ", " << a.y << ")";
    return output;
  }

  inline std::ostream &operator<<(std::ostream &output, const double3 &a)
  {
    output << "(" << a.x << ", " << a.y << "," << a.z << ")";
    return output;
  }

  inline std::ostream &operator<<(std::ostream &output, const double4 &a)
  {
    output << "(" << a.x << ", " << a.y << ", " << a.z << ", " << a.w << ")";
    return output;
  }
#endif
 
  template <typename T> __device__ __host__ inline T zero() { return static_cast<T>(0); }
  template<> __device__ __host__ inline double2 zero() { return make_double2(0.0, 0.0); }
  template<> __device__ __host__ inline double3 zero() { return make_double3(0.0, 0.0, 0.0); }
  template<> __device__ __host__ inline double4 zero() { return make_double4(0.0, 0.0, 0.0, 0.0); }

  template<> __device__ __host__ inline float2 zero() { return make_float2(0.0, 0.0); }
  template<> __device__ __host__ inline float3 zero() { return make_float3(0.0, 0.0, 0.0); }
  template<> __device__ __host__ inline float4 zero() { return make_float4(0.0, 0.0, 0.0, 0.0); }

#ifdef QUAD_SUM
  template<> __device__ __host__ inline doubledouble zero() { return doubledouble(); }
  template<> __device__ __host__ inline doubledouble zero() { return doubledouble2(); }
  template<> __device__ __host__ inline doubledouble zero() { return doubledouble3(); }
#endif

  /**
     struct which acts as a wrapper to a vector of data.
   */
  template <typename scalar_, int n> struct vector_type {
    using scalar = scalar_;
    scalar data[n];
    __device__ __host__ inline scalar &operator[](int i) { return data[i]; }
    __device__ __host__ inline const scalar &operator[](int i) const { return data[i]; }
    __device__ __host__ inline static constexpr int size() { return n; }
    __device__ __host__ inline void operator+=(const vector_type &a)
    {
#pragma unroll
      for (int i = 0; i < n; i++) data[i] += a[i];
    }
    __device__ __host__ vector_type()
    {
#pragma unroll
      for (int i = 0; i < n; i++) data[i] = zero<scalar>();
    }

    vector_type(const vector_type<scalar, n> &) = default;
    vector_type(vector_type<scalar, n> &&) = default;

    // Initialize from a single
    // E.g. static_cast< vector_type<scalar,n> >(0)
    // as on line 300.
    constexpr vector_type<scalar,n>(scalar single) { 
      for( scalar e : data ) e = single; // Is this constexpr? 
    }

    // This should only be attempted if we have the exact number of
    // arguments. I am changing this to a head-tail pattern to 
    // allow the dediction of the first argument 
    template <typename... T>
<<<<<<< HEAD
    constexpr vector_type<scalar,n>(scalar first,T... data) : data{first,data...} { 
     static_assert( sizeof...(T) == n-1,
		    "This function oughtn't be called without n arguments");
    }
=======
    constexpr vector_type(scalar first, const T... data) : data{first, data...} {}

    template <typename... T>
    constexpr vector_type(const scalar &a) { for (auto &e : data) e = a; }
>>>>>>> dba76eee

    vector_type<scalar, n>& operator=(const vector_type<scalar, n> &) = default;
    vector_type<scalar, n>& operator=(vector_type<scalar, n> &&) = default;
  };

  // the following four specializations are WARs required while we
  // have retain Kepler support to avoid.  Without these, the default
  // Kepler path will try to wrap these in __ldg which will fail to
  // compile.  When we either remove Kepler support or do another pass
  // at cleaning up vector_type, we can delete these
  template <> __device__ __host__ inline vector_type<double,24> vector_load(const void *ptr, int idx)
  {
    return reinterpret_cast< const vector_type<double,24>* >(ptr)[idx];
  }

  template <> __device__ __host__ inline vector_type<float,24> vector_load(const void *ptr, int idx)
  {
    return reinterpret_cast< const vector_type<float,24>* >(ptr)[idx];
  }

  template <> __device__ __host__ inline vector_type<double,6> vector_load(const void *ptr, int idx)
  {
    return reinterpret_cast< const vector_type<double,6>* >(ptr)[idx];
  }

  template <> __device__ __host__ inline vector_type<float,6> vector_load(const void *ptr, int idx)
  {
    return reinterpret_cast< const vector_type<float,6>* >(ptr)[idx];
  }

  template <typename T, int n> std::ostream &operator<<(std::ostream &output, const vector_type<T, n> &a)
  {
    output << "{ ";
    for (int i = 0; i < n - 1; i++) output << a[i] << ", ";
    output << a[n - 1] << " }";
    return output;
  }

  template <typename scalar, int n> __device__ __host__ inline vector_type<scalar, n> zero()
  {
    vector_type<scalar, n> v;
#pragma unroll
    for (int i = 0; i < n; i++) v.data[i] = zero<scalar>();
    return v;
  }

  template <typename scalar, int n>
  __device__ __host__ inline vector_type<scalar, n> operator+(const vector_type<scalar, n> &a,
                                                              const vector_type<scalar, n> &b)
  {
    vector_type<scalar, n> c;
#pragma unroll
    for (int i = 0; i < n; i++) c[i] = a[i] + b[i];
    return c;
  }
}<|MERGE_RESOLUTION|>--- conflicted
+++ resolved
@@ -24,217 +24,8 @@
     return make_double4(x.x + y.x, x.y + y.y, x.z + y.z, x.w + y.w);
   }
 
-<<<<<<< HEAD
-  __host__ __device__ inline float4 operator*(const float &a, const float4 &x)
-  {
-    float4 y;
-    y.x = a*x.x;
-    y.y = a*x.y;
-    y.z = a*x.z;
-    y.w = a*x.w;
-    return y;
-  }
-
-  __host__ __device__ inline float2 operator*(const float &a, const float2 &x)
-  {
-    float2 y;
-    y.x = a*x.x;
-    y.y = a*x.y;
-    return y;
-  }
-
-  __host__ __device__ inline double2 operator*(const double &a, const double2 &x)
-  {
-    double2 y;
-    y.x = a*x.x;
-    y.y = a*x.y;
-    return y;
-  }
-
-  __host__ __device__ inline double4 operator*(const double &a, const double4 &x)
-  {
-    double4 y;
-    y.x = a*x.x;
-    y.y = a*x.y;
-    y.z = a*x.z;
-    y.w = a*x.w;
-    return y;
-  }
-
-  __host__ __device__ inline float8 operator*(const float &a, const float8 &x)
-  {
-    float8 y;
-    y.x = a * x.x;
-    y.y = a * x.y;
-    return y;
-  }
-
-  __host__ __device__ inline float2 operator+(const float2 &x, const float2 &y)
-  {
-    float2 z;
-    z.x = x.x + y.x;
-    z.y = x.y + y.y;
-    return z;
-  }
-
-  __host__ __device__ inline float4 operator+(const float4 &x, const float4 &y)
-  {
-    float4 z;
-    z.x = x.x + y.x;
-    z.y = x.y + y.y;
-    z.z = x.z + y.z;
-    z.w = x.w + y.w;
-    return z;
-  }
-
-  __host__ __device__ inline float8 operator+(const float8 &x, const float8 &y)
-  {
-    float8 z;
-    z.x = x.x + y.x;
-    z.y = x.y + y.y;
-    return z;
-  }
-
-  __host__ __device__ inline float4 operator+=(float4 &x, const float4 &y)
-  {
-    x.x += y.x;
-    x.y += y.y;
-    x.z += y.z;
-    x.w += y.w;
-    return x;
-  }
-
-  __host__ __device__ inline float2 operator+=(float2 &x, const float2 &y)
-  {
-    x.x += y.x;
-    x.y += y.y;
-    return x;
-  }
-
-  __host__ __device__ inline float8 operator+=(float8 &x, const float8 &y)
-  {
-#if defined(QUDA_TARGET_HIP)
-    static_cast<float4>(x.x) += static_cast<const float4>(y.x);
-    static_cast<float4>(x.y) += static_cast<const float4>(y.y);
-#else
-    x.x += y.x;
-    x.y += y.y;
-#endif
-    return x;
-  }
-
-  __host__ __device__ inline double2 operator+=(double2 &x, const double2 &y)
-  {
-    x.x += y.x;
-    x.y += y.y;
-    return x;
-  }
-
-  __host__ __device__ inline double3 operator+=(double3 &x, const double3 &y)
-  {
-    x.x += y.x;
-    x.y += y.y;
-    x.z += y.z;
-    return x;
-  }
-
-  __host__ __device__ inline double4 operator+=(double4 &x, const double4 &y)
-  {
-    x.x += y.x;
-    x.y += y.y;
-    x.z += y.z;
-    x.w += y.w;
-    return x;
-  }
-
-  __host__ __device__ inline float4 operator-=(float4 &x, const float4 &y)
-  {
-    x.x -= y.x;
-    x.y -= y.y;
-    x.z -= y.z;
-    x.w -= y.w;
-    return x;
-  }
-
-  __host__ __device__ inline float2 operator-=(float2 &x, const float2 &y)
-  {
-    x.x -= y.x;
-    x.y -= y.y;
-    return x;
-  }
-
-  __host__ __device__ inline float8 operator-=(float8 &x, const float8 &y)
-  {
-#if defined(QUDA_TARGET_HIP)
-    static_cast<float4>(x.x) -= static_cast<const float4>(y.x);
-    static_cast<float4>(x.y) -= static_cast<const float4>(y.y);
-#else
-    x.x -= y.x;
-    x.y -= y.y;
-#endif
-    return x;
-  }
-
-  __host__ __device__ inline double2 operator-=(double2 &x, const double2 &y)
-  {
-    x.x -= y.x;
-    x.y -= y.y;
-    return x;
-  }
-
-  __host__ __device__ inline float2 operator*=(float2 &x, const float &a)
-  {
-    x.x *= a;
-    x.y *= a;
-    return x;
-  }
-
-  __host__ __device__ inline double2 operator*=(double2 &x, const float &a)
-  {
-    x.x *= a;
-    x.y *= a;
-    return x;
-  }
-
-  __host__ __device__ inline float4 operator*=(float4 &a, const float &b) {
-    a.x *= b;
-    a.y *= b;
-    a.z *= b;
-    a.w *= b;
-    return a;
-  }
-
-  __host__ __device__ inline float8 operator*=(float8 &a, const float &b)
-  {
-    a.x *= b;
-    a.y *= b;
-    return a;
-  }
-
-  __host__ __device__ inline double2 operator*=(double2 &a, const double &b) {
-    a.x *= b;
-    a.y *= b;
-    return a;
-  }
-
-  __host__ __device__ inline double4 operator*=(double4 &a, const double &b) {
-    a.x *= b;
-    a.y *= b;
-    a.z *= b;
-    a.w *= b;
-    return a;
-  }
-
-  __host__ __device__ inline float2 operator-(const float2 &x) {
-    return make_float2(-x.x, -x.y);
-  }
-
-  __host__ __device__ inline double2 operator-(const double2 &x) {
-    return make_double2(-x.x, -x.y);
-=======
   __host__ __device__ inline float2 operator+(const float2 &x, const float2 &y) {
     return make_float2(x.x + y.x, x.y + y.y);
->>>>>>> dba76eee
   }
 
   template<typename T> struct RealType {};
@@ -320,28 +111,14 @@
     vector_type(const vector_type<scalar, n> &) = default;
     vector_type(vector_type<scalar, n> &&) = default;
 
-    // Initialize from a single
-    // E.g. static_cast< vector_type<scalar,n> >(0)
-    // as on line 300.
-    constexpr vector_type<scalar,n>(scalar single) { 
-      for( scalar e : data ) e = single; // Is this constexpr? 
-    }
-
     // This should only be attempted if we have the exact number of
     // arguments. I am changing this to a head-tail pattern to 
     // allow the dediction of the first argument 
     template <typename... T>
-<<<<<<< HEAD
-    constexpr vector_type<scalar,n>(scalar first,T... data) : data{first,data...} { 
-     static_assert( sizeof...(T) == n-1,
-		    "This function oughtn't be called without n arguments");
-    }
-=======
     constexpr vector_type(scalar first, const T... data) : data{first, data...} {}
 
     template <typename... T>
     constexpr vector_type(const scalar &a) { for (auto &e : data) e = a; }
->>>>>>> dba76eee
 
     vector_type<scalar, n>& operator=(const vector_type<scalar, n> &) = default;
     vector_type<scalar, n>& operator=(vector_type<scalar, n> &&) = default;
