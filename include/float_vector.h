#include <complex_quda.h>

/**
   @file float_vector.h

   @section DESCRIPTION
   Inline device functions for elementary operations on short vectors, e.g., float4, etc.
*/

#pragma once

namespace quda {

  __host__ __device__ inline double2 operator+(const double2 &x, const double2 &y) {
    return make_double2(x.x + y.x, x.y + y.y);
  }

  __host__ __device__ inline double2 operator-(const double2 &x, const double2 &y) {
    return make_double2(x.x - y.x, x.y - y.y);
  }

  __host__ __device__ inline float2 operator-(const float2 &x, const float2 &y) {
    return make_float2(x.x - y.x, x.y - y.y);
  }

  __host__ __device__ inline float4 operator-(const float4 &x, const float4 &y) {
    return make_float4(x.x - y.x, x.y - y.y, x.z - y.z, x.w - y.w);
  }

  __host__ __device__ inline float8 operator-(const float8 &x, const float8 &y)
  {
    float8 z;
    z.x = x.x - y.x;
    z.y = x.y - y.y;
    return z;
  }

  __host__ __device__ inline double3 operator+(const double3 &x, const double3 &y) {
    return make_double3(x.x + y.x, x.y + y.y, x.z + y.z);
  }

  __host__ __device__ inline double4 operator+(const double4 &x, const double4 &y) {
    return make_double4(x.x + y.x, x.y + y.y, x.z + y.z, x.w + y.w);
  }

  __host__ __device__ inline float4 operator*(const float &a, const float4 &x)
  {
    float4 y;
    y.x = a*x.x;
    y.y = a*x.y;
    y.z = a*x.z;
    y.w = a*x.w;
    return y;
  }

  __host__ __device__ inline float2 operator*(const float &a, const float2 &x)
  {
    float2 y;
    y.x = a*x.x;
    y.y = a*x.y;
    return y;
  }

  __host__ __device__ inline double2 operator*(const double &a, const double2 &x)
  {
    double2 y;
    y.x = a*x.x;
    y.y = a*x.y;
    return y;
  }

  __host__ __device__ inline double4 operator*(const double &a, const double4 &x)
  {
    double4 y;
    y.x = a*x.x;
    y.y = a*x.y;
    y.z = a*x.z;
    y.w = a*x.w;
    return y;
  }

  __host__ __device__ inline float8 operator*(const float &a, const float8 &x)
  {
    float8 y;
    y.x = a * x.x;
    y.y = a * x.y;
    return y;
  }

  __host__ __device__ inline float2 operator+(const float2 &x, const float2 &y)
  {
    float2 z;
    z.x = x.x + y.x;
    z.y = x.y + y.y;
    return z;
  }

  __host__ __device__ inline float4 operator+(const float4 &x, const float4 &y)
  {
    float4 z;
    z.x = x.x + y.x;
    z.y = x.y + y.y;
    z.z = x.z + y.z;
    z.w = x.w + y.w;
    return z;
  }

<<<<<<< HEAD
#if defined(__NVCC__)
  __host__ __device__ inline float4 operator+=(float4 &x, const float4 y) {
=======
  __host__ __device__ inline float8 operator+(const float8 &x, const float8 &y)
  {
    float8 z;
    z.x = x.x + y.x;
    z.y = x.y + y.y;
    return z;
  }

  __host__ __device__ inline float4 operator+=(float4 &x, const float4 &y)
  {
>>>>>>> 4f390279
    x.x += y.x;
    x.y += y.y;
    x.z += y.z;
    x.w += y.w;
    return x;
  }

  __host__ __device__ inline float2 operator+=(float2 &x, const float2 &y)
  {
    x.x += y.x;
    x.y += y.y;
    return x;
  }

  __host__ __device__ inline float8 operator+=(float8 &x, const float8 &y)
  {
    x.x += y.x;
    x.y += y.y;
    return x;
  }

  __host__ __device__ inline double2 operator+=(double2 &x, const double2 &y)
  {
    x.x += y.x;
    x.y += y.y;
    return x;
  }
<<<<<<< HEAD
#endif
  __host__ __device__ inline double3 operator+=(double3 &x, const double3 y) {
=======

  __host__ __device__ inline double3 operator+=(double3 &x, const double3 &y)
  {
>>>>>>> 4f390279
    x.x += y.x;
    x.y += y.y;
    x.z += y.z;
    return x;
  }
<<<<<<< HEAD
#if defined(__NVCC__)
  __host__ __device__ inline double4 operator+=(double4 &x, const double4 y) {
=======

  __host__ __device__ inline double4 operator+=(double4 &x, const double4 &y)
  {
>>>>>>> 4f390279
    x.x += y.x;
    x.y += y.y;
    x.z += y.z;
    x.w += y.w;
    return x;
  }

  __host__ __device__ inline float4 operator-=(float4 &x, const float4 &y)
  {
    x.x -= y.x;
    x.y -= y.y;
    x.z -= y.z;
    x.w -= y.w;
    return x;
  }

  __host__ __device__ inline float2 operator-=(float2 &x, const float2 &y)
  {
    x.x -= y.x;
    x.y -= y.y;
    return x;
  }

  __host__ __device__ inline float8 operator-=(float8 &x, const float8 &y)
  {
    x.x -= y.x;
    x.y -= y.y;
    return x;
  }

  __host__ __device__ inline double2 operator-=(double2 &x, const double2 &y)
  {
    x.x -= y.x;
    x.y -= y.y;
    return x;
  }
<<<<<<< HEAD
#endif
  __host__ __device__ inline float2 operator*=(float2 &x, const float a) {
=======

  __host__ __device__ inline float2 operator*=(float2 &x, const float &a)
  {
>>>>>>> 4f390279
    x.x *= a;
    x.y *= a;
    return x;
  }

  __host__ __device__ inline double2 operator*=(double2 &x, const float &a)
  {
    x.x *= a;
    x.y *= a;
    return x;
  }

  __host__ __device__ inline float4 operator*=(float4 &a, const float &b) {
    a.x *= b;
    a.y *= b;
    a.z *= b;
    a.w *= b;
    return a;
  }

  __host__ __device__ inline float8 operator*=(float8 &a, const float &b)
  {
    a.x *= b;
    a.y *= b;
    return a;
  }

  __host__ __device__ inline double2 operator*=(double2 &a, const double &b) {
    a.x *= b;
    a.y *= b;
    return a;
  }

  __host__ __device__ inline double4 operator*=(double4 &a, const double &b) {
    a.x *= b;
    a.y *= b;
    a.z *= b;
    a.w *= b;
    return a;
  }

  __host__ __device__ inline float2 operator-(const float2 &x) {
    return make_float2(-x.x, -x.y);
  }

  __host__ __device__ inline double2 operator-(const double2 &x) {
    return make_double2(-x.x, -x.y);
  }

  template<typename T> struct RealType {};
  template<> struct RealType<double> { typedef double type; };
  template<> struct RealType<double2> { typedef double type; };
  template<> struct RealType<complex<double> > { typedef double type; };
  template<> struct RealType<float> { typedef float type; };
  template<> struct RealType<float2> { typedef float type; };
  template<> struct RealType<complex<float> > { typedef float type; };
  template<> struct RealType<float4> { typedef float type; };
  template<> struct RealType<short> { typedef short type; };
  template<> struct RealType<short2> { typedef short type; };
  template<> struct RealType<complex<short> > { typedef short type; };
  template<> struct RealType<short4> { typedef short type; };
  template<> struct RealType<char> { typedef char type; };
  template<> struct RealType<char2> { typedef char type; };
  template<> struct RealType<complex<char> > { typedef char type; };
  template<> struct RealType<char4> { typedef char type; };

<<<<<<< HEAD
#if defined(__HIP__)

  // The following added by Yujiang Bi
     template<typename T> __host__ __device__ inline T rsqrt(T a){
               return 1/sqrt(a);
     }

  __device__ __host__
  inline
  void sincos(float x, float* sptr, float* cptr)
  {
      float tmp;
      *sptr =
          __ocml_sincos_f32(x, (__attribute__((address_space(5))) float*) &tmp);
      *cptr = tmp;
  }
  __device__ __host__
  inline
  void sincos(float x, double * sptr, float* cptr)
  {
      float tmp;
      *sptr =
          __ocml_sincos_f32(x, (__attribute__((address_space(5))) float*) &tmp);
      *cptr = tmp;
  }
  __device__ __host__
  inline
  void sincos(float x, double * sptr, double * cptr)
  {
      float tmp;
      *sptr =
          __ocml_sincos_f32(x, (__attribute__((address_space(5))) float*) &tmp);
      *cptr = tmp;
  }

#endif
=======
#ifndef __CUDACC_RTC__
  inline std::ostream &operator<<(std::ostream &output, const double2 &a)
  {
    output << "(" << a.x << ", " << a.y << ")";
    return output;
  }

  inline std::ostream &operator<<(std::ostream &output, const double3 &a)
  {
    output << "(" << a.x << ", " << a.y << "," << a.z << ")";
    return output;
  }

  inline std::ostream &operator<<(std::ostream &output, const double4 &a)
  {
    output << "(" << a.x << ", " << a.y << ", " << a.z << ", " << a.w << ")";
    return output;
  }
#endif

  __device__ __host__ inline void zero(double &a) { a = 0.0; }
  __device__ __host__ inline void zero(double2 &a)
  {
    a.x = 0.0;
    a.y = 0.0;
  }
  __device__ __host__ inline void zero(double3 &a)
  {
    a.x = 0.0;
    a.y = 0.0;
    a.z = 0.0;
  }
  __device__ __host__ inline void zero(double4 &a)
  {
    a.x = 0.0;
    a.y = 0.0;
    a.z = 0.0;
    a.w = 0.0;
  }

  __device__ __host__ inline void zero(float &a) { a = 0.0; }
  __device__ __host__ inline void zero(float2 &a)
  {
    a.x = 0.0;
    a.y = 0.0;
  }
  __device__ __host__ inline void zero(float3 &a)
  {
    a.x = 0.0;
    a.y = 0.0;
    a.z = 0.0;
  }
  __device__ __host__ inline void zero(float4 &a)
  {
    a.x = 0.0;
    a.y = 0.0;
    a.z = 0.0;
    a.w = 0.0;
  }

  __device__ __host__ inline void zero(short &a) { a = 0; }
  __device__ __host__ inline void zero(char &a) { a = 0; }

#ifdef QUAD_SUM
  __device__ __host__ inline void zero(doubledouble &x)
  {
    x.a.x = 0.0;
    x.a.y = 0.0;
  }
  __device__ __host__ inline void zero(doubledouble2 &x)
  {
    zero(x.x);
    zero(x.y);
  }
  __device__ __host__ inline void zero(doubledouble3 &x)
  {
    zero(x.x);
    zero(x.y);
    zero(x.z);
  }
#endif

  /**
     struct which acts as a wrapper to a vector of data.
   */
  template <typename scalar, int n> struct vector_type {
    scalar data[n];
    __device__ __host__ inline scalar &operator[](int i) { return data[i]; }
    __device__ __host__ inline const scalar &operator[](int i) const { return data[i]; }
    __device__ __host__ inline static constexpr int size() { return n; }
    __device__ __host__ inline void operator+=(const vector_type &a)
    {
#pragma unroll
      for (int i = 0; i < n; i++) data[i] += a[i];
    }
    __device__ __host__ vector_type()
    {
#pragma unroll
      for (int i = 0; i < n; i++) zero(data[i]);
    }
  };

  template <typename T, int n> std::ostream &operator<<(std::ostream &output, const vector_type<T, n> &a)
  {
    output << "{ ";
    for (int i = 0; i < n - 1; i++) output << a[i] << ", ";
    output << a[n - 1] << " }";
    return output;
  }

  template <typename scalar, int n> __device__ __host__ inline void zero(vector_type<scalar, n> &v)
  {
#pragma unroll
    for (int i = 0; i < n; i++) zero(v.data[i]);
  }

  template <typename scalar, int n>
  __device__ __host__ inline vector_type<scalar, n> operator+(const vector_type<scalar, n> &a,
                                                              const vector_type<scalar, n> &b)
  {
    vector_type<scalar, n> c;
#pragma unroll
    for (int i = 0; i < n; i++) c[i] = a[i] + b[i];
    return c;
  }
>>>>>>> 4f390279
}<|MERGE_RESOLUTION|>--- conflicted
+++ resolved
@@ -105,10 +105,7 @@
     return z;
   }
 
-<<<<<<< HEAD
 #if defined(__NVCC__)
-  __host__ __device__ inline float4 operator+=(float4 &x, const float4 y) {
-=======
   __host__ __device__ inline float8 operator+(const float8 &x, const float8 &y)
   {
     float8 z;
@@ -119,7 +116,6 @@
 
   __host__ __device__ inline float4 operator+=(float4 &x, const float4 &y)
   {
->>>>>>> 4f390279
     x.x += y.x;
     x.y += y.y;
     x.z += y.z;
@@ -147,27 +143,20 @@
     x.y += y.y;
     return x;
   }
-<<<<<<< HEAD
 #endif
-  __host__ __device__ inline double3 operator+=(double3 &x, const double3 y) {
-=======
 
   __host__ __device__ inline double3 operator+=(double3 &x, const double3 &y)
   {
->>>>>>> 4f390279
     x.x += y.x;
     x.y += y.y;
     x.z += y.z;
     return x;
   }
-<<<<<<< HEAD
+
 #if defined(__NVCC__)
-  __host__ __device__ inline double4 operator+=(double4 &x, const double4 y) {
-=======
 
   __host__ __device__ inline double4 operator+=(double4 &x, const double4 &y)
   {
->>>>>>> 4f390279
     x.x += y.x;
     x.y += y.y;
     x.z += y.z;
@@ -204,14 +193,10 @@
     x.y -= y.y;
     return x;
   }
-<<<<<<< HEAD
 #endif
-  __host__ __device__ inline float2 operator*=(float2 &x, const float a) {
-=======
 
   __host__ __device__ inline float2 operator*=(float2 &x, const float &a)
   {
->>>>>>> 4f390279
     x.x *= a;
     x.y *= a;
     return x;
@@ -278,7 +263,6 @@
   template<> struct RealType<complex<char> > { typedef char type; };
   template<> struct RealType<char4> { typedef char type; };
 
-<<<<<<< HEAD
 #if defined(__HIP__)
 
   // The following added by Yujiang Bi
@@ -315,7 +299,7 @@
   }
 
 #endif
-=======
+
 #ifndef __CUDACC_RTC__
   inline std::ostream &operator<<(std::ostream &output, const double2 &a)
   {
@@ -441,5 +425,4 @@
     for (int i = 0; i < n; i++) c[i] = a[i] + b[i];
     return c;
   }
->>>>>>> 4f390279
 }