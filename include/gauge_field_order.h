--- conflicted
+++ resolved
@@ -451,22 +451,6 @@
       {
         if (dim >= geometry) errorQuda("Request dimension %d exceeds dimensionality of the field %d", dim, geometry);
         int lower = (dim == -1) ? 0 : dim;
-<<<<<<< HEAD
-        int upper = (dim == -1) ? geometry : dim+1;
-        double result = init;
-        if (location == QUDA_CUDA_FIELD_LOCATION) {
-          thrust_allocator alloc;
-          for (int d=lower; d<upper; d++) {
-            thrust::device_ptr<complex<storeFloat> > ptr(u[d]);
-            result = thrust::transform_reduce(thrust_par(alloc), ptr, ptr+2*volumeCB*nColor*nColor, h, result, r);
-          }
-        } else {
-          for (int d=lower; d<upper; d++) {
-            result = thrust::transform_reduce(thrust::seq, u[d], u[d]+2*volumeCB*nColor*nColor, h, result, r);
-          }
-        }
-        return result;
-=======
         int ndim = (dim == -1 ? geometry : 1);
         std::vector<double> result(ndim);
         std::vector<complex<storeFloat> *> v(ndim);
@@ -475,7 +459,6 @@
         double total = init;
         for (auto &res : result) total = r(total, res);
         return total;
->>>>>>> 4f390279
       }
     };
 
@@ -608,32 +591,6 @@
 #endif
       }
 
-<<<<<<< HEAD
-      template<typename helper, typename reducer>
-      __host__ double transform_reduce(QudaFieldLocation location, int dim, helper h, reducer r, double init) const {
-	if (dim >= geometry) errorQuda("Request dimension %d exceeds dimensionality of the field %d", dim, geometry);
-        int lower = (dim == -1) ? 0 : dim;
-        int upper = (dim == -1) ? geometry : dim+1;
-        double result = init;
-        if (location == QUDA_CUDA_FIELD_LOCATION) {
-          thrust_allocator alloc;
-          thrust::device_ptr<complex<storeFloat> > ptr(u);
-          result = thrust::transform_reduce(thrust_par(alloc),
-                                            ptr+(0*geometry+lower)*volumeCB*nColor*nColor,
-                                            ptr+(0*geometry+upper)*volumeCB*nColor*nColor, h, result, r);
-          result = thrust::transform_reduce(thrust_par(alloc),
-                                            ptr+(1*geometry+lower)*volumeCB*nColor*nColor,
-                                            ptr+(1*geometry+upper)*volumeCB*nColor*nColor, h, result, r);
-        } else {
-          result = thrust::transform_reduce(thrust::seq,
-                                            u+(0*geometry+lower)*volumeCB*nColor*nColor,
-                                            u+(0*geometry+upper)*volumeCB*nColor*nColor, h, result, r);
-          result  = thrust::transform_reduce(thrust::seq,
-                                             u+(1*geometry+lower)*volumeCB*nColor*nColor,
-                                             u+(1*geometry+upper)*volumeCB*nColor*nColor, h, result, r);
-        }
-        return result;
-=======
       template <typename helper, typename reducer>
       __host__ double transform_reduce(QudaFieldLocation location, int dim, helper h, double init, reducer r) const
       {
@@ -645,7 +602,6 @@
                                       u + (1 * geometry + start) * volumeCB * nColor * nColor};
         ::quda::transform_reduce(location, result, v, count, h, init, r);
         return r(result[0], result[1]);
->>>>>>> 4f390279
       }
     };
 
@@ -719,13 +675,6 @@
     struct Accessor<Float, nColor, QUDA_FLOAT2_GAUGE_ORDER, storeFloat> {
       complex<storeFloat> *u;
       const int offset_cb;
-<<<<<<< HEAD
-#ifdef USE_TEXTURE_OBJECTS
-      typedef typename TexVectorType<Float,2>::type TexVector;
-      hipTextureObject_t tex;
-#endif
-=======
->>>>>>> 4f390279
       const int volumeCB;
       const int stride;
       const int geometry;
@@ -765,26 +714,6 @@
 
       __device__ __host__ inline const complex<Float> operator()(int dim, int parity, int x_cb, int row, int col) const
       {
-<<<<<<< HEAD
-#if defined(USE_TEXTURE_OBJECTS) && defined(__HIP_DEVICE_COMPILE__)
-	if (use_tex) {
-	  TexVector vecTmp = tex1Dfetch_<TexVector>(tex, parity*offset_cb + dim*stride*nColor*nColor + (row*nColor+col)*stride + x_cb);
-	  if (fixed) {
-	    return max*complex<Float>(vecTmp.x, vecTmp.y);
-	  } else {
-	    return complex<Float>(vecTmp.x, vecTmp.y);
-	  }
-	} else
-#endif
-	{
-	  complex<storeFloat> tmp = u[parity*offset_cb + dim*stride*nColor*nColor + (row*nColor+col)*stride + x_cb];
-	  if (fixed) {
-	    return scale_inv*complex<Float>(static_cast<Float>(tmp.x), static_cast<Float>(tmp.y));
-	  } else {
-	    return complex<Float>(tmp.x, tmp.y);
-	  }
-	}
-=======
         complex<storeFloat> tmp
           = u[parity * offset_cb + dim * stride * nColor * nColor + (row * nColor + col) * stride + x_cb];
         if (fixed) {
@@ -792,7 +721,6 @@
         } else {
           return complex<Float>(tmp.x, tmp.y);
         }
->>>>>>> 4f390279
       }
 
       __device__ __host__ inline fieldorder_wrapper<Float,storeFloat> operator()(int dim, int parity, int x_cb, int row, int col)
@@ -828,32 +756,6 @@
 #endif
       }
 
-<<<<<<< HEAD
-      template<typename helper, typename reducer>
-        __host__ double transform_reduce(QudaFieldLocation location, int dim, helper h, reducer r, double init) const {
-	if (dim >= geometry) errorQuda("Request dimension %d exceeds dimensionality of the field %d", dim, geometry);
-        int lower = (dim == -1) ? 0 : dim;
-        int upper = (dim == -1) ? geometry : dim+1;
-        double result = init;
-        if (location == QUDA_CUDA_FIELD_LOCATION) {
-          thrust_allocator alloc;
-          thrust::device_ptr<complex<storeFloat> > ptr(u);
-          result = thrust::transform_reduce(thrust_par(alloc),
-                                            ptr+0*offset_cb+lower*stride*nColor*nColor,
-                                            ptr+0*offset_cb+upper*stride*nColor*nColor, h, result, r);
-          result = thrust::transform_reduce(thrust_par(alloc),
-                                            ptr+1*offset_cb+lower*stride*nColor*nColor,
-                                            ptr+1*offset_cb+upper*stride*nColor*nColor, h, result, r);
-        } else {
-          result = thrust::transform_reduce(thrust::seq,
-                                            u+0*offset_cb+lower*stride*nColor*nColor,
-                                            u+0*offset_cb+upper*stride*nColor*nColor, h, result, r);
-          result = thrust::transform_reduce(thrust::seq,
-                                            u+1*offset_cb+lower*stride*nColor*nColor,
-                                            u+1*offset_cb+upper*stride*nColor*nColor, h, result, r);
-        }
-        return result;
-=======
       template <typename helper, typename reducer>
       __host__ double transform_reduce(QudaFieldLocation location, int dim, helper h, double init, reducer r) const
       {
@@ -864,7 +766,6 @@
         std::vector<decltype(u)> v = {u + 0 * offset_cb + start * count, u + 1 * offset_cb + start * count};
         ::quda::transform_reduce(location, result, v, count, h, init, r);
         return r(result[0], result[1]);
->>>>>>> 4f390279
       }
     };
 
@@ -1764,53 +1665,6 @@
         static constexpr int hasPhase = (reconLen == 9 || reconLen == 13) ? 1 : 0;
         Float *gauge;
         const AllocInt offset;
-<<<<<<< HEAD
-#ifdef USE_TEXTURE_OBJECTS
-      typedef typename TexVectorType<real,N>::type TexVector;
-      hipTextureObject_t tex;
-      const int tex_offset;
-#endif
-      Float *ghost[4];
-      QudaGhostExchange ghostExchange;
-      int coords[QUDA_MAX_DIM];
-      int_fastdiv X[QUDA_MAX_DIM];
-      int R[QUDA_MAX_DIM];
-      const int volumeCB;
-      int faceVolumeCB[4];
-      const int stride;
-      const int geometry;
-      const AllocInt phaseOffset;
-      void *backup_h; //! host memory for backing up the field when tuning
-      size_t bytes;
-
-    FloatNOrder(const GaugeField &u, Float *gauge_=0, Float **ghost_=0, bool override=false)
-      : reconstruct(u), gauge(gauge_ ? gauge_ : (Float*)u.Gauge_p()),
-	offset(u.Bytes()/(2*sizeof(Float))),
-#ifdef USE_TEXTURE_OBJECTS
-	tex(0), tex_offset(offset/N),
-#endif
-	ghostExchange(u.GhostExchange()),
-	volumeCB(u.VolumeCB()), stride(u.Stride()), geometry(u.Geometry()),
-	phaseOffset(u.PhaseOffset()), backup_h(nullptr), bytes(u.Bytes())
-      {
-	if (geometry == QUDA_COARSE_GEOMETRY)
-	  errorQuda("This accessor does not support coarse-link fields (lacks support for bidirectional ghost zone");
-
-        // static_assert( !(stag_phase!=QUDA_STAGGERED_PHASE_NO && reconLenParam != 18 && reconLenParam != 12),
-        // 	       "staggered phase only presently supported for 18 and 12 reconstruct");
-        for (int i = 0; i < 4; i++) {
-          X[i] = u.X()[i];
-          R[i] = u.R()[i];
-	  ghost[i] = ghost_ ? ghost_[i] : 0;
-	  faceVolumeCB[i] = u.SurfaceCB(i)*u.Nface(); // face volume equals surface * depth
-        }
-#ifdef USE_TEXTURE_OBJECTS
-	if (u.Location() == QUDA_CUDA_FIELD_LOCATION) tex = static_cast<const cudaGaugeField&>(u).Tex();
-	if (!huge_alloc && this->gauge != u.Gauge_p() && !override) {
-	  errorQuda("Cannot use texture read since data pointer does not equal field pointer - use with huge_alloc=true instead");
-	}
-#endif
-=======
         Float *ghost[4];
         QudaGhostExchange ghostExchange;
         int coords[QUDA_MAX_DIM];
@@ -1847,7 +1701,6 @@
             ghost[i] = ghost_ ? ghost_[i] : 0;
             faceVolumeCB[i] = u.SurfaceCB(i) * u.Nface(); // face volume equals surface * depth
           }
->>>>>>> 4f390279
       }
 
       FloatNOrder(const FloatNOrder &order) :
@@ -1877,25 +1730,9 @@
 
 #pragma unroll
         for (int i=0; i<M; i++){
-<<<<<<< HEAD
-          // first do texture load from memory
-#if defined(USE_TEXTURE_OBJECTS) && defined(__HIP_DEVICE_COMPILE__)
-	  if (!huge_alloc) { // use textures unless we have a huge alloc
-            TexVector vecTmp = tex1Dfetch_<TexVector>(tex, parity * tex_offset + (dir * M + i) * stride + x);
-            // now insert into output array
-#pragma unroll
-            for (int j = 0; j < N; j++) copy(tmp[i * N + j], reinterpret_cast<real *>(&vecTmp)[j]);
-          } else
-#endif
-          {
-            // first load from memory
-            Vector vecTmp = vector_load<Vector>(gauge + parity * offset, (dir * M + i) * stride + x);
-            // second do copy converting into register type
-=======
           // first load from memory
           Vector vecTmp = vector_load<Vector>(gauge, parity * offset + (dir * M + i) * stride + x);
           // second do copy converting into register type
->>>>>>> 4f390279
 #pragma unroll
           for (int j = 0; j < N; j++) copy(tmp[i * N + j], reinterpret_cast<Float *>(&vecTmp)[j]);
         }
