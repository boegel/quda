--- conflicted
+++ resolved
@@ -1708,15 +1708,9 @@
         Float *gauge;
         const AllocInt offset;
 #ifdef USE_TEXTURE_OBJECTS
-<<<<<<< HEAD
-      typedef typename TexVectorType<RegType,N>::type TexVector;
+      typedef typename TexVectorType<real,N>::type TexVector;
       hipTextureObject_t tex;
       const int tex_offset;
-=======
-        typedef typename TexVectorType<real, N>::type TexVector;
-        cudaTextureObject_t tex;
-        const int tex_offset;
->>>>>>> 53e85c52
 #endif
       Float *ghost[4];
       QudaGhostExchange ghostExchange;
@@ -2089,39 +2083,21 @@
           }
         }
 
-<<<<<<< HEAD
-      __device__ __host__ inline void loadGhost(RegType v[length], int x, int dir, int parity) const {
-#if defined( __HIP_DEVICE_COMPILE__) && !defined(DISABLE_TROVE)
-	typedef S<Float,length> structure;
-	trove::coalesced_ptr<structure> ghost_((structure*)ghost[dir]);
-	structure v_ = ghost_[parity*faceVolumeCB[dir] + x];
-	for (int i=0; i<length; i++) v[i] = (RegType)v_.v[i];
-=======
         __device__ __host__ inline void loadGhost(complex v[length / 2], int x, int dir, int parity, real phase = 1.0) const
         {
-#if defined( __CUDA_ARCH__) && !defined(DISABLE_TROVE)
+#if defined( __HIP_DEVICE_COMPILE__) && !defined(DISABLE_TROVE)
           typedef S<Float, length> structure;
           trove::coalesced_ptr<structure> ghost_((structure *)ghost[dir]);
           structure v_ = ghost_[parity * faceVolumeCB[dir] + x];
->>>>>>> 53e85c52
 #else
           auto v_ = &ghost[dir][(parity * faceVolumeCB[dir] + x) * length];
 #endif
           for (int i = 0; i < length / 2; i++) v[i] = complex(v_[2 * i + 0], v_[2 * i + 1]);
         }
 
-<<<<<<< HEAD
-      __device__ __host__ inline void saveGhost(const RegType v[length], int x, int dir, int parity) {
-#if defined( __HIP_DEVICE_COMPILE__) && !defined(DISABLE_TROVE)
-	typedef S<Float,length> structure;
-	trove::coalesced_ptr<structure> ghost_((structure*)ghost[dir]);
-	structure v_;
-	for (int i=0; i<length; i++) v_.v[i] = (Float)v[i];
-	ghost_[parity*faceVolumeCB[dir] + x] = v_;
-=======
         __device__ __host__ inline void saveGhost(const complex v[length / 2], int x, int dir, int parity)
         {
-#if defined( __CUDA_ARCH__) && !defined(DISABLE_TROVE)
+#if defined( __HIP_DEVICE_COMPILE__) && !defined(DISABLE_TROVE)
           typedef S<Float, length> structure;
           trove::coalesced_ptr<structure> ghost_((structure *)ghost[dir]);
           structure v_;
@@ -2130,7 +2106,6 @@
             v_[2 * i + 1] = (Float)v[i].imag();
           }
           ghost_[parity * faceVolumeCB[dir] + x] = v_;
->>>>>>> 53e85c52
 #else
           auto v_ = &ghost[dir][(parity * faceVolumeCB[dir] + x) * length];
           for (int i = 0; i < length / 2; i++) {
@@ -2156,11 +2131,6 @@
           return gauge_ghost_wrapper<real, Accessor>(*this, dim, ghost_idx, parity, phase);
         }
 
-<<<<<<< HEAD
-      __device__ __host__ inline void loadGhostEx(RegType v[length], int x, int dummy, int dir,
-						  int dim, int g, int parity, const int R[]) const {
-#if defined( __HIP_DEVICE_COMPILE__) && !defined(DISABLE_TROVE)
-=======
         /**
            @brief This accessor routine returns a const gauge_ghost_wrapper to this object,
            allowing us to overload various operators for manipulating at
@@ -2180,8 +2150,7 @@
         __device__ __host__ inline void loadGhostEx(complex v[length / 2], int x, int dummy, int dir, int dim, int g,
                                                     int parity, const int R[]) const
         {
-#if defined( __CUDA_ARCH__) && !defined(DISABLE_TROVE)
->>>>>>> 53e85c52
+#if defined( __HIP_DEVICE_COMPILE__) && !defined(DISABLE_TROVE)
 	typedef S<Float,length> structure;
 	trove::coalesced_ptr<structure> ghost_((structure*)ghost[dim]);
 	structure v_ = ghost_[((dir*2+parity)*R[dim]*faceVolumeCB[dim] + x)*geometry+g];
@@ -2191,20 +2160,10 @@
         for (int i = 0; i < length / 2; i++) v[i] = complex(v_[2 * i + 0], v_[2 * i + 1]);
         }
 
-<<<<<<< HEAD
-      __device__ __host__ inline void saveGhostEx(const RegType v[length], int x, int dummy,
-						  int dir, int dim, int g, int parity, const int R[]) {
-#if defined( __HIP_DEVICE_COMPILE__) && !defined(DISABLE_TROVE)
-	typedef S<Float,length> structure;
-	trove::coalesced_ptr<structure> ghost_((structure*)ghost[dim]);
-	structure v_;
-	for (int i=0; i<length; i++) v_.v[i] = (Float)v[i];
-	ghost_[((dir*2+parity)*R[dim]*faceVolumeCB[dim] + x)*geometry+g] = v_;
-=======
         __device__ __host__ inline void saveGhostEx(const complex v[length / 2], int x, int dummy, int dir, int dim,
                                                     int g, int parity, const int R[])
         {
-#if defined( __CUDA_ARCH__) && !defined(DISABLE_TROVE)
+#if defined( __HIP_DEVICE_COMPILE__) && !defined(DISABLE_TROVE)
           typedef S<Float, length> structure;
           trove::coalesced_ptr<structure> ghost_((structure *)ghost[dim]);
           structure v_;
@@ -2213,7 +2172,6 @@
             v_[2 * i + 1] = (Float)v[i].imag();
           }
           ghost_[((dir * 2 + parity) * R[dim] * faceVolumeCB[dim] + x) * geometry + g] = v_;
->>>>>>> 53e85c52
 #else
           auto v_ = &ghost[dim][(((dir * 2 + parity) * R[dim] * faceVolumeCB[dim] + x) * geometry + g) * length];
           for (int i = 0; i < length / 2; i++) {
@@ -2253,14 +2211,9 @@
         for (int i = 0; i < length / 2; i++) v[i] = complex(v_[2 * i + 0], v_[2 * i + 1]);
       }
 
-<<<<<<< HEAD
-      __device__ __host__ inline void save(const RegType v[length], int x, int dir, int parity) {
+      __device__ __host__ inline void save(const complex v[length / 2], int x, int dir, int parity)
+      {
 #if defined( __HIP_DEVICE_COMPILE__) && !defined(DISABLE_TROVE)
-=======
-      __device__ __host__ inline void save(const complex v[length / 2], int x, int dir, int parity)
-      {
-#if defined( __CUDA_ARCH__) && !defined(DISABLE_TROVE)
->>>>>>> 53e85c52
 	typedef S<Float,length> structure;
 	trove::coalesced_ptr<structure> gauge_((structure*)gauge[dir]);
 	structure v_;
@@ -2395,15 +2348,9 @@
       gauge(order.gauge), volumeCB(order.volumeCB), geometry(order.geometry)
       { ; }
 
-<<<<<<< HEAD
-    __device__ __host__ inline void load(RegType v[length], int x, int dir, int parity, Float inphase = 1.0) const
-    {
+      __device__ __host__ inline void load(complex v[length / 2], int x, int dir, int parity, real inphase = 1.0) const
+      {
 #if defined( __HIP_DEVICE_COMPILE__) && !defined(DISABLE_TROVE)
-=======
-      __device__ __host__ inline void load(complex v[length / 2], int x, int dir, int parity, real inphase = 1.0) const
-      {
-#if defined( __CUDA_ARCH__) && !defined(DISABLE_TROVE)
->>>>>>> 53e85c52
       typedef S<Float,length> structure;
       trove::coalesced_ptr<structure> gauge_((structure*)gauge);
       structure v_ = gauge_[(parity*volumeCB+x)*geometry + dir];
@@ -2413,14 +2360,9 @@
       for (int i = 0; i < length / 2; i++) v[i] = complex(v_[2 * i + 0], v_[2 * i + 1]);
     }
 
-<<<<<<< HEAD
-    __device__ __host__ inline void save(const RegType v[length], int x, int dir, int parity) {
-#if defined( __HIP_DEVICE_COMPILE__) && !defined(DISABLE_TROVE)
-=======
     __device__ __host__ inline void save(const complex v[length / 2], int x, int dir, int parity)
     {
-#if defined( __CUDA_ARCH__) && !defined(DISABLE_TROVE)
->>>>>>> 53e85c52
+#if defined( __HIP_DEVICE_COMPILE__) && !defined(DISABLE_TROVE)
       typedef S<Float,length> structure;
       trove::coalesced_ptr<structure> gauge_((structure*)gauge);
       structure v_;
@@ -2639,14 +2581,9 @@
       }
     }
 
-<<<<<<< HEAD
-    __device__ __host__ inline void save(const RegType v[18], int x, int dir, int parity) {
-#if defined( __HIP_DEVICE_COMPILE__) && !defined(DISABLE_TROVE)
-=======
     __device__ __host__ inline void save(const complex v[9], int x, int dir, int parity)
     {
-#if defined( __CUDA_ARCH__) && !defined(DISABLE_TROVE)
->>>>>>> 53e85c52
+#if defined( __HIP_DEVICE_COMPILE__) && !defined(DISABLE_TROVE)
       typedef S<Float,length> structure;
       trove::coalesced_ptr<structure> gauge_((structure*)gauge);
       structure v_;
@@ -2737,21 +2674,10 @@
       // we need to transpose for BQCD ordering
       __device__ __host__ inline void load(complex v[9], int x, int dir, int parity, real inphase = 1.0) const
       {
-<<<<<<< HEAD
 #if defined( __HIP_DEVICE_COMPILE__) && !defined(DISABLE_TROVE)
-      typedef S<Float,length> structure;
-      trove::coalesced_ptr<structure> gauge_((structure*)gauge);
-      structure v_ = gauge_[(dir*2+parity)*exVolumeCB + x];
-      for (int i=0; i<Nc; i++)
-	for (int j=0; j<Nc; j++)
-	  for (int z=0; z<2; z++)
-	    v[(i*Nc+j)*2+z] = (RegType)v_.v[(j*Nc+i)*2+z];
-=======
-#if defined( __CUDA_ARCH__) && !defined(DISABLE_TROVE)
         typedef S<Float, length> structure;
         trove::coalesced_ptr<structure> gauge_((structure *)gauge);
         structure v_ = gauge_[(dir * 2 + parity) * exVolumeCB + x];
->>>>>>> 53e85c52
 #else
         auto v_ = &gauge[((dir * 2 + parity) * exVolumeCB + x) * length];
 #endif
@@ -2760,14 +2686,9 @@
         }
       }
 
-<<<<<<< HEAD
-      __device__ __host__ inline void save(const RegType v[18], int x, int dir, int parity) {
+      __device__ __host__ inline void save(const complex v[9], int x, int dir, int parity)
+      {
 #if defined( __HIP_DEVICE_COMPILE__) && !defined(DISABLE_TROVE)
-=======
-      __device__ __host__ inline void save(const complex v[9], int x, int dir, int parity)
-      {
-#if defined( __CUDA_ARCH__) && !defined(DISABLE_TROVE)
->>>>>>> 53e85c52
 	typedef S<Float,length> structure;
 	trove::coalesced_ptr<structure> gauge_((structure*)gauge);
 	structure v_;
@@ -2856,21 +2777,10 @@
       // we need to transpose for TIFR ordering
       __device__ __host__ inline void load(complex v[9], int x, int dir, int parity, real inphase = 1.0) const
       {
-<<<<<<< HEAD
 #if defined( __HIP_DEVICE_COMPILE__) && !defined(DISABLE_TROVE)
-      typedef S<Float,length> structure;
-      trove::coalesced_ptr<structure> gauge_((structure*)gauge);
-      structure v_ = gauge_[(dir*2+parity)*volumeCB + x];
-      for (int i=0; i<Nc; i++)
-	for (int j=0; j<Nc; j++)
-	  for (int z=0; z<2; z++)
-	    v[(i*Nc+j)*2+z] = (RegType)v_.v[(j*Nc+i)*2+z] / scale;
-=======
-#if defined( __CUDA_ARCH__) && !defined(DISABLE_TROVE)
         typedef S<Float, length> structure;
         trove::coalesced_ptr<structure> gauge_((structure *)gauge);
         structure v_ = gauge_[(dir * 2 + parity) * volumeCB + x];
->>>>>>> 53e85c52
 #else
         auto v_ = &gauge[((dir * 2 + parity) * volumeCB + x) * length];
 #endif
@@ -2881,14 +2791,9 @@
         }
       }
 
-<<<<<<< HEAD
-      __device__ __host__ inline void save(const RegType v[18], int x, int dir, int parity) {
+      __device__ __host__ inline void save(const complex v[9], int x, int dir, int parity)
+      {
 #if defined( __HIP_DEVICE_COMPILE__) && !defined(DISABLE_TROVE)
-=======
-      __device__ __host__ inline void save(const complex v[9], int x, int dir, int parity)
-      {
-#if defined( __CUDA_ARCH__) && !defined(DISABLE_TROVE)
->>>>>>> 53e85c52
 	typedef S<Float,length> structure;
 	trove::coalesced_ptr<structure> gauge_((structure*)gauge);
 	structure v_;
