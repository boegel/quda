#pragma once

/**
 * @file  gauge_field_order.h
 * @brief Main header file for host and device accessors to GaugeFields
 *
 */

#ifndef __CUDACC_RTC__
#include <assert.h>
#endif
#include <type_traits>

#include <register_traits.h>
#include <convert.h>
#include <complex_quda.h>
#include <quda_matrix.h>
#include <index_helper.cuh>
#include <fast_intdiv.h>
#include <type_traits>
#include <limits>
#include <atomic.cuh>
#include <gauge_field.h>
#include <index_helper.cuh>
#include <trove_helper.cuh>
#include <transform_reduce.h>

namespace quda {

  /**
     @brief gauge_wrapper is an internal class that is used to wrap
     instances of gauge accessors, currying in a specific location on
     the field.  The operator() accessors in gauge-field accessors
     return instances to this class, allowing us to then use operator
     overloading upon this class to interact with the Matrix class.
     As a result we can include gauge-field accessors directly in
     Matrix expressions in kernels without having to declare
     temporaries with explicit calls to the load/save methods in the
     gauge-field accessors.
   */
  template <typename Float, typename T>
    struct gauge_wrapper {
      const int dim;
      const int x_cb;
      const int parity;
      const Float phase;
      T &gauge;

      /**
	 @brief gauge_wrapper constructor
	 @param[in] gauge Gauge field accessor we are wrapping
	 @param[in] dim Dimension we are accessing
	 @param[in] x_cb Checkerboarded space-time index we are accessing
	 @param[in] parity Parity we are accessing
       */
      __device__ __host__ inline gauge_wrapper<Float, T>(T &gauge, int dim, int x_cb, int parity, Float phase = 1.0) :
          dim(dim),
          x_cb(x_cb),
          parity(parity),
          phase(phase),
<<<<<<< HEAD
	  gauge(gauge)
=======
          gauge(gauge)
>>>>>>> aa0da400
      {
      }

      /**
	 @brief Assignment operator with Matrix instance as input
	 @param[in] M Matrix we want to store in this accessor
       */
      template<typename M>
      __device__ __host__ inline void operator=(const M &a) {
        gauge.save(a.data, x_cb, dim, parity);
      }
    };

  /**
     @brief Copy constructor for the Matrix class with a gauge_wrapper input.
     @param[in] a Input gauge_wrapper that we use to fill in this matrix instance
   */
  template <typename T, int N>
    template <typename S>
    __device__ __host__ inline void Matrix<T,N>::operator=(const gauge_wrapper<typename RealType<T>::type,S> &a) {
    a.gauge.load(data, a.x_cb, a.dim, a.parity, a.phase);
  }

  /**
     @brief Assignment operator for the Matrix class with a gauge_wrapper input.
     @param[in] a Input gauge_wrapper that we use to fill in this matrix instance
   */
  template <typename T, int N>
    template <typename S>
    __device__ __host__ inline Matrix<T,N>::Matrix(const gauge_wrapper<typename RealType<T>::type,S> &a) {
    a.gauge.load(data, a.x_cb, a.dim, a.parity, a.phase);
  }

  /**
     @brief gauge_ghost_wrapper is an internal class that is used to
     wrap instances of gauge ghost accessors, currying in a specific
     location and dimension on the field.  The Ghost() accessors in
     gauge-field accessors return instances to this class, allowing us
     to then use operator overloading upon this class to interact with
     the Matrix class.  As a result we can include gauge-field ghost
     accessors directly in Matrix expressions in kernels without
     having to declare temporaries with explicit calls to the
     load/save methods in the gauge-field accessors.
   */
  template <typename Float, typename T>
    struct gauge_ghost_wrapper {
      const int dim;
      const int ghost_idx;
      const int parity;
      const Float phase;
      T &gauge;

      /**
	 @brief gauge_wrapper constructor
	 @param[in] gauge Gauge field accessor we are wrapping
	 @param[in] dim Dimension we are accessing
	 @param[in] ghost_idx Ghost index we are accessing
	 @param[in] parity Parity we are accessing
       */
      __device__ __host__ inline gauge_ghost_wrapper<Float, T>(
          T &gauge, int dim, int ghost_idx, int parity, Float phase = 1.0) :
          dim(dim),
          ghost_idx(ghost_idx),
          parity(parity),
          phase(phase),
<<<<<<< HEAD
	  gauge(gauge)
=======
          gauge(gauge)
>>>>>>> aa0da400
      {
      }

      /**
	 @brief Assignment operator with Matrix instance as input
	 @param[in] M Matrix we want to store in this accessot
       */
      template<typename M>
      __device__ __host__ inline void operator=(const M &a) {
        gauge.saveGhost(a.data, ghost_idx, dim, parity);
      }
    };

  /**
     @brief Copy constructor for the Matrix class with a gauge_ghost_wrapper input.
     @param[in] a Input gauge_wrapper that we use to fill in this matrix instance
   */
  template <typename T, int N>
    template <typename S>
    __device__ __host__ inline void Matrix<T,N>::operator=(const gauge_ghost_wrapper<typename RealType<T>::type,S> &a) {
    a.gauge.loadGhost(data, a.ghost_idx, a.dim, a.parity, a.phase);
  }

  /**
     @brief Assignment operator for the Matrix class with a gauge_ghost_wrapper input.
     @param[in] a Input gauge_wrapper that we use to fill in this matrix instance
   */
  template <typename T, int N>
    template <typename S>
    __device__ __host__ inline Matrix<T,N>::Matrix(const gauge_ghost_wrapper<typename RealType<T>::type,S> &a) {
    a.gauge.loadGhost(data, a.ghost_idx, a.dim, a.parity, a.phase);
  }

  namespace gauge {

    template<typename ReduceType, typename Float> struct square_ {
      square_(ReduceType) { }
      __host__ __device__ inline ReduceType operator()(const quda::complex<Float> &x)
      { return static_cast<ReduceType>(norm(x)); }
    };

    template <typename ReduceType> struct square_<ReduceType, int8_t> {
      const ReduceType scale;
      square_(const ReduceType scale) : scale(scale) { }
      __host__ __device__ inline ReduceType operator()(const quda::complex<int8_t> &x)
      { return norm(scale * complex<ReduceType>(x.real(), x.imag())); }
    };

    template<typename ReduceType> struct square_<ReduceType,short> {
      const ReduceType scale;
      square_(const ReduceType scale) : scale(scale) { }
      __host__ __device__ inline ReduceType operator()(const quda::complex<short> &x)
      { return norm(scale * complex<ReduceType>(x.real(), x.imag())); }
    };

    template<typename ReduceType> struct square_<ReduceType,int> {
      const ReduceType scale;
      square_(const ReduceType scale) : scale(scale) { }
      __host__ __device__ inline ReduceType operator()(const quda::complex<int> &x)
      { return norm(scale * complex<ReduceType>(x.real(), x.imag())); }
    };

    template<typename Float, typename storeFloat> struct abs_ {
      abs_(const Float) { }
      __host__ __device__ Float operator()(const quda::complex<storeFloat> &x) { return abs(x); }
    };

    template <typename Float> struct abs_<Float, int8_t> {
      Float scale;
      abs_(const Float scale) : scale(scale) { }
      __host__ __device__ Float operator()(const quda::complex<int8_t> &x)
      { return abs(scale * complex<Float>(x.real(), x.imag())); }
    };

    template<typename Float> struct abs_<Float,short> {
      Float scale;
      abs_(const Float scale) : scale(scale) { }
      __host__ __device__ Float operator()(const quda::complex<short> &x)
      { return abs(scale * complex<Float>(x.real(), x.imag())); }
    };

    template<typename Float> struct abs_<Float,int> {
      Float scale;
      abs_(const Float scale) : scale(scale) { }
      __host__ __device__ Float operator()(const quda::complex<int> &x)
      { return abs(scale * complex<Float>(x.real(), x.imag())); }
    };

    template <typename Float, typename storeFloat> __host__ __device__ inline constexpr bool fixed_point() { return false; }
    template <> __host__ __device__ inline constexpr bool fixed_point<float, int8_t>() { return true; }
    template<> __host__ __device__ inline constexpr bool fixed_point<float,short>() { return true; }
    template<> __host__ __device__ inline constexpr bool fixed_point<float,int>() { return true; }

    template <typename Float, typename storeFloat> __host__ __device__ inline constexpr bool match() { return false; }
    template<> __host__ __device__ inline constexpr bool match<int,int>() { return true; }
    template<> __host__ __device__ inline constexpr bool match<short,short>() { return true; }

    /**
       @brief fieldorder_wrapper is an internal class that is used to
       wrap instances of FieldOrder accessors, currying in the
       specific location on the field.  This is used as a helper class
       for fixed-point accessors providing the necessary conversion
       and scaling when writing to a fixed-point field.
    */
    template <typename Float, typename storeFloat>
      struct fieldorder_wrapper {
        using type = Float;
        using store_type = storeFloat;
        complex<storeFloat> *v;
        const int idx;
        const Float scale;
        const Float scale_inv;
        static constexpr bool fixed = fixed_point<Float, storeFloat>();

        /**
           @brief fieldorder_wrapper constructor
           @param idx Field index
        */
        __device__ __host__ inline fieldorder_wrapper(complex<storeFloat> *v, int idx, Float scale, Float scale_inv) :
          v(v), idx(idx), scale(scale), scale_inv(scale_inv) {}

        fieldorder_wrapper(const fieldorder_wrapper<Float, storeFloat> &a) = default;

        __device__ __host__ inline Float real() const
        {
          return fixed ? scale_inv * static_cast<Float>(v[idx].real()) : v[idx].real();
        }

        __device__ __host__ inline Float imag() const
        {
          return fixed ? scale_inv * static_cast<Float>(v[idx].imag()) : v[idx].imag();
        }

        /**
         * @brief returns the pointer of this wrapper object
         */
        __device__ __host__ inline auto data() const { return &v[idx]; }

        /**
           @brief negation operator
           @return negation of this complex number
        */
        __device__ __host__ inline complex<Float> operator-() const
        {
          return fixed ? -scale_inv * static_cast<complex<Float>>(v[idx]) : -static_cast<complex<Float>>(v[idx]);
        }

        /**
           @brief Assignment operator with fieldorder_wrapper instance as input
           @param a fieldorder_wrapper we are copying from
        */
        __device__ __host__ inline void operator=(const fieldorder_wrapper<Float, storeFloat> &a)
        {
          v[idx] = fixed ? complex<storeFloat>(round(scale * a.real()), round(scale * a.imag())) : a.v[a.idx];
        }

        /**
           @brief Assignment operator with complex number instance as input
           @param a Complex number we want to store in this accessor
        */
        template <typename theirFloat> __device__ __host__ inline void operator=(const complex<theirFloat> &a)
        {
          if (match<storeFloat, theirFloat>()) {
            v[idx] = complex<storeFloat>(a.x, a.y);
          } else {
            v[idx] = fixed ? complex<storeFloat>(round(scale * a.x), round(scale * a.y)) : complex<storeFloat>(a.x, a.y);
          }
        }

        /**
           @brief Operator+= with complex number instance as input
             @param a Complex number we want to add to this accessor
        */
        template <typename theirFloat> __device__ __host__ inline void operator+=(const complex<theirFloat> &a)
        {
          if (match<storeFloat, theirFloat>()) {
            v[idx] += complex<storeFloat>(a.x, a.y);
          } else {
            v[idx] += fixed ? complex<storeFloat>(round(scale * a.x), round(scale * a.y)) : complex<storeFloat>(a.x, a.y);
          }
        }

        /**
           @brief Operator-= with complex number instance as input
           @param a Complex number we want to subtract from this accessor
        */
        template <typename theirFloat> __device__ __host__ inline void operator-=(const complex<theirFloat> &a)
        {
          if (match<storeFloat, theirFloat>()) {
            v[idx] -= complex<storeFloat>(a.x, a.y);
          } else {
            v[idx] -= fixed ? complex<storeFloat>(round(scale * a.x), round(scale * a.y)) : complex<storeFloat>(a.x, a.y);
          }
        }
      };

    template<typename Float, typename storeFloat>
    __device__ __host__ inline complex<Float> operator*(const Float &a, const fieldorder_wrapper<Float,storeFloat> &b)
    {
      if (fixed_point<Float,storeFloat>()) return a*complex<Float>(b.real(), b.imag());
      else return a*complex<Float>(b.v[b.idx].real(),b.v[b.idx].imag());
    }

    template<typename Float, typename storeFloat>
    __device__ __host__ inline complex<Float> operator+(const fieldorder_wrapper<Float,storeFloat> &a, const complex<Float> &b) {
      if (fixed_point<Float,storeFloat>()) return complex<Float>(a.real(), a.imag()) + b;
      else return complex<Float>(a.v[a.idx].real(),a.v[a.idx].imag()) + b;
    }

    template<typename Float, typename storeFloat>
    __device__ __host__ inline complex<Float> operator+(const complex<Float> &a, const fieldorder_wrapper<Float,storeFloat> &b) {
      if (fixed_point<Float,storeFloat>()) return a + complex<Float>(b.real(), b.imag());
      else return a + complex<Float>(b.v[b.idx].real(),b.v[b.idx].imag());;
    }

    template <typename Float, int nColor, QudaGaugeFieldOrder order, typename storeFloat> struct Accessor {
      static constexpr bool is_mma_compatible = false;
      mutable complex<Float> dummy;
      Accessor(const GaugeField &, void * = nullptr, void ** = nullptr) {
	errorQuda("Not implemented for order=%d", order);
      }

      void resetScale(Float) { }

      __device__ __host__ complex<Float>& operator()(int, int, int, int, int) const {
	return dummy;
      }
    };

    template <typename Float, int nColor, QudaGaugeFieldOrder order, bool native_ghost, typename storeFloat>
    struct GhostAccessor {
      mutable complex<Float> dummy;
      GhostAccessor(const GaugeField &, void * = nullptr, void ** = nullptr) {
	errorQuda("Not implemented for order=%d", order);
      }

      void resetScale(Float) { }

      __device__ __host__ complex<Float>& operator()(int, int, int, int, int) const {
	return dummy;
      }
    };

    template <typename Float, int nColor, typename storeFloat>
    struct Accessor<Float, nColor, QUDA_QDP_GAUGE_ORDER, storeFloat> {
      static constexpr bool is_mma_compatible = false;
      complex <storeFloat> *u[QUDA_MAX_GEOMETRY];
      const int volumeCB;
      const int geometry;
      const int cb_offset;
      Float scale;
      Float scale_inv;
      static constexpr bool fixed = fixed_point<Float,storeFloat>();

      Accessor(const GaugeField &U, void *gauge_=0, void ** = 0)
	: volumeCB(U.VolumeCB()), geometry(U.Geometry()), cb_offset((U.Bytes()>>1) / (sizeof(complex<storeFloat>)*U.Geometry())),
	scale(static_cast<Float>(1.0)), scale_inv(static_cast<Float>(1.0))
      {
	for (int d=0; d<U.Geometry(); d++)
	  u[d] = gauge_ ? static_cast<complex<storeFloat>**>(gauge_)[d] :
	    static_cast<complex<storeFloat>**>(const_cast<void*>(U.Gauge_p()))[d];
	resetScale(U.Scale());
      }

      Accessor(const Accessor<Float, nColor, QUDA_QDP_GAUGE_ORDER, storeFloat> &a) :
        volumeCB(a.volumeCB),
        geometry(a.geometry),
        cb_offset(a.cb_offset),
        scale(a.scale),
        scale_inv(a.scale_inv)
      {
        for (int d=0; d<QUDA_MAX_GEOMETRY; d++)
	  u[d] = a.u[d];
      }

      void resetScale(Float max) {
	if (fixed) {
	  scale = static_cast<Float>(std::numeric_limits<storeFloat>::max()) / max;
	  scale_inv = max / static_cast<Float>(std::numeric_limits<storeFloat>::max());
	}
      }

      __device__ __host__ inline complex<Float> operator()(int d, int parity, int x, int row, int col) const
      {
	complex<storeFloat> tmp = u[d][ parity*cb_offset + (x*nColor + row)*nColor + col];

	if (fixed) {
	  return scale_inv*complex<Float>(static_cast<Float>(tmp.x), static_cast<Float>(tmp.y));
	} else {
	  return complex<Float>(tmp.x,tmp.y);
	}
      }

      __device__ __host__ inline fieldorder_wrapper<Float,storeFloat> operator()(int d, int parity, int x, int row, int col)
	{ return fieldorder_wrapper<Float,storeFloat>(u[d], parity*cb_offset + (x*nColor + row)*nColor + col,
						      scale, scale_inv); }

      template<typename theirFloat>
      __device__ __host__ inline void atomic_add(int dim, int parity, int x_cb, int row, int col,
                                                 const complex<theirFloat> &val) const {
#ifdef __CUDA_ARCH__
	typedef typename vector<storeFloat,2>::type vec2;
	vec2 *u2 = reinterpret_cast<vec2*>(u[dim] + parity*cb_offset + (x_cb*nColor + row)*nColor + col);
	if (fixed && !match<storeFloat,theirFloat>()) {
	  complex<storeFloat> val_(round(scale * val.real()), round(scale * val.imag()));
	  atomicAdd(u2, (vec2&)val_);
	} else {
	  atomicAdd(u2, (vec2&)val);
	}
#else
	if (fixed && !match<storeFloat,theirFloat>()) {
	  complex<storeFloat> val_(round(scale * val.real()), round(scale * val.imag()));
#pragma omp atomic update
	  u[dim][ parity*cb_offset + (x_cb*nColor + row)*nColor + col].x += val_.x;
#pragma omp atomic update
	  u[dim][ parity*cb_offset + (x_cb*nColor + row)*nColor + col].y += val_.y;
	} else {
#pragma omp atomic update
	  u[dim][ parity*cb_offset + (x_cb*nColor + row)*nColor + col].x += static_cast<storeFloat>(val.x);
#pragma omp atomic update
	  u[dim][ parity*cb_offset + (x_cb*nColor + row)*nColor + col].y += static_cast<storeFloat>(val.y);
	}
#endif
      }

      template <typename helper, typename reducer>
      __host__ double transform_reduce(QudaFieldLocation location, int dim, helper h, double init, reducer r) const
      {
        if (dim >= geometry) errorQuda("Request dimension %d exceeds dimensionality of the field %d", dim, geometry);
        int lower = (dim == -1) ? 0 : dim;
        int ndim = (dim == -1 ? geometry : 1);
        std::vector<double> result(ndim);
        std::vector<complex<storeFloat> *> v(ndim);
        for (int d = 0; d < ndim; d++) v[d] = u[d + lower];
        ::quda::transform_reduce(location, result, v, 2 * volumeCB * nColor * nColor, h, init, r);
        double total = init;
        for (auto &res : result) total = r(total, res);
        return total;
      }
    };

    template <typename Float, int nColor, bool native_ghost, typename storeFloat>
    struct GhostAccessor<Float, nColor, QUDA_QDP_GAUGE_ORDER, native_ghost, storeFloat> {
      complex<storeFloat> *ghost[8];
      int ghostOffset[8];
      Float scale;
      Float scale_inv;
      static constexpr bool fixed = fixed_point<Float,storeFloat>();

      GhostAccessor(const GaugeField &U, void* = nullptr, void **ghost_= nullptr)
	: scale(static_cast<Float>(1.0)), scale_inv(static_cast<Float>(1.0)) {
	for (int d=0; d<4; d++) {
	  ghost[d] = ghost_ ? static_cast<complex<storeFloat>*>(ghost_[d]) :
	    static_cast<complex<storeFloat>*>(const_cast<void*>(U.Ghost()[d]));
	  ghostOffset[d] = U.Nface()*U.SurfaceCB(d)*U.Ncolor()*U.Ncolor();

	  ghost[d+4] = (U.Geometry() != QUDA_COARSE_GEOMETRY) ? nullptr :
	    ghost_ ? static_cast<complex<storeFloat>*>(ghost_[d+4]) :
	    static_cast<complex<storeFloat>*>(const_cast<void*>(U.Ghost()[d+4]));
	  ghostOffset[d+4] = U.Nface()*U.SurfaceCB(d)*U.Ncolor()*U.Ncolor();
	}

	resetScale(U.Scale());
      }

      GhostAccessor(const GhostAccessor<Float, nColor, QUDA_QDP_GAUGE_ORDER, native_ghost, storeFloat> &a) :
        scale(a.scale),
        scale_inv(a.scale_inv)
      {
        for (int d=0; d<8; d++) {
	  ghost[d] = a.ghost[d];
	  ghostOffset[d] = a.ghostOffset[d];
	}
      }

      void resetScale(Float max) {
	if (fixed) {
	  scale = static_cast<Float>(std::numeric_limits<storeFloat>::max()) / max;
	  scale_inv = max / static_cast<Float>(std::numeric_limits<storeFloat>::max());
	}
      }

      __device__ __host__ inline complex<Float> operator()(int d, int parity, int x, int row, int col) const
      {
	complex<storeFloat> tmp = ghost[d][ parity*ghostOffset[d] + (x*nColor + row)*nColor + col];
	if (fixed) {
	  return scale_inv*complex<Float>(static_cast<Float>(tmp.x), static_cast<Float>(tmp.y));
	} else {
	  return complex<Float>(tmp.x,tmp.y);
	}
      }

      __device__ __host__ inline fieldorder_wrapper<Float,storeFloat> operator()(int d, int parity, int x, int row, int col)
	{ return fieldorder_wrapper<Float,storeFloat>(ghost[d], parity*ghostOffset[d] + (x*nColor + row)*nColor + col,
						      scale, scale_inv); }
    };

    template <typename Float, int nColor, typename storeFloat>
    struct Accessor<Float, nColor, QUDA_MILC_GAUGE_ORDER, storeFloat> {
      static constexpr bool is_mma_compatible = true;
      complex<storeFloat> *u;
      const int volumeCB;
      const int geometry;
      Float scale;
      Float scale_inv;
      static constexpr bool fixed = fixed_point<Float,storeFloat>();

      Accessor(const GaugeField &U, void *gauge_ = nullptr, void ** = nullptr)
      : u(gauge_ ? static_cast<complex<storeFloat>*>(gauge_) :
	  static_cast<complex<storeFloat>*>(const_cast<void *>(U.Gauge_p()))),
	volumeCB(U.VolumeCB()), geometry(U.Geometry()),
	scale(static_cast<Float>(1.0)), scale_inv(static_cast<Float>(1.0)) {
	resetScale(U.Scale());
      }

      Accessor(const Accessor<Float, nColor, QUDA_MILC_GAUGE_ORDER, storeFloat> &a) :
        u(a.u),
        volumeCB(a.volumeCB),
        geometry(a.geometry),
        scale(a.scale),
        scale_inv(a.scale_inv)
      { }

      void resetScale(Float max) {
	if (fixed) {
	  scale = static_cast<Float>(std::numeric_limits<storeFloat>::max()) / max;
	  scale_inv = max / static_cast<Float>(std::numeric_limits<storeFloat>::max());
	}
      }

      __device__ __host__ inline complex<Float> operator()(int d, int parity, int x, int row, int col) const
      {
	complex<storeFloat> tmp = u[(((parity*volumeCB+x)*geometry + d)*nColor + row)*nColor + col];
	if (fixed) {
	  return scale_inv*complex<Float>(static_cast<Float>(tmp.x), static_cast<Float>(tmp.y));
	} else {
	  return complex<Float>(tmp.x,tmp.y);
	}
      }

      /**
       * @brief This and the following method creates a fieldorder_wrapper object whose pointer points to the start of
       * the memory chunk corresponds to the matrix at d, parity, x, row, col. These methods (as well as other `wrap`,
       * `wrap_ghost`, `wrap_index`) are only available for the AoS orders, such as the QUDA_MILC_GAUGE_ORDER order, for
       * the reason that the concept of memory chunk only applyies to these orders.
       */
      __device__ __host__ inline auto wrap(int d, int parity, int x, int row, int col) const
      {
        return fieldorder_wrapper<Float, storeFloat>(
          u, (((parity * volumeCB + x) * geometry + d) * nColor + row) * nColor + col, scale, scale_inv);
      }

      __device__ __host__ inline fieldorder_wrapper<Float,storeFloat> operator()(int d, int parity, int x, int row, int col)
	{ return fieldorder_wrapper<Float,storeFloat>
	    (u, (((parity*volumeCB+x)*geometry + d)*nColor + row)*nColor + col, scale, scale_inv); }

      template <typename theirFloat>
      __device__ __host__ inline void atomic_add(int dim, int parity, int x_cb, int row, int col, const complex<theirFloat> &val) const {
#ifdef __CUDA_ARCH__
	typedef typename vector<storeFloat,2>::type vec2;
	vec2 *u2 = reinterpret_cast<vec2*>(u + (((parity*volumeCB+x_cb)*geometry + dim)*nColor + row)*nColor + col);
	if (fixed && !match<storeFloat,theirFloat>()) {
	  complex<storeFloat> val_(round(scale * val.real()), round(scale * val.imag()));
	  atomicAdd(u2, (vec2&)val_);
	} else {
	  atomicAdd(u2, (vec2&)val);
	}
#else
	if (fixed && !match<storeFloat,theirFloat>()) {
	  complex<storeFloat> val_(round(scale * val.real()), round(scale * val.imag()));
#pragma omp atomic update
	  u[(((parity*volumeCB+x_cb)*geometry + dim)*nColor + row)*nColor + col].x += val_.x;
#pragma omp atomic update
	  u[(((parity*volumeCB+x_cb)*geometry + dim)*nColor + row)*nColor + col].y += val_.y;
	} else {
#pragma omp atomic update
	  u[(((parity*volumeCB+x_cb)*geometry + dim)*nColor + row)*nColor + col].x += static_cast<storeFloat>(val.x);
#pragma omp atomic update
	  u[(((parity*volumeCB+x_cb)*geometry + dim)*nColor + row)*nColor + col].y += static_cast<storeFloat>(val.y);
	}
#endif
      }

      template <typename helper, typename reducer>
      __host__ double transform_reduce(QudaFieldLocation location, int dim, helper h, double init, reducer r) const
      {
        if (dim >= geometry) errorQuda("Request dimension %d exceeds dimensionality of the field %d", dim, geometry);
        int start = dim == -1 ? 0 : dim;
        int count = (dim == -1 ? geometry : 1) * volumeCB * nColor * nColor; // items per parity
        std::vector<double> result = {init, init};
        std::vector<decltype(u)> v = {u + (0 * geometry + start) * volumeCB * nColor * nColor,
                                      u + (1 * geometry + start) * volumeCB * nColor * nColor};
        ::quda::transform_reduce(location, result, v, count, h, init, r);
        return r(result[0], result[1]);
      }
    };

    template <typename Float, int nColor, bool native_ghost, typename storeFloat>
    struct GhostAccessor<Float, nColor, QUDA_MILC_GAUGE_ORDER, native_ghost, storeFloat> {
      complex<storeFloat> *ghost[8];
      int ghostOffset[8];
      Float scale;
      Float scale_inv;
      static constexpr bool fixed = fixed_point<Float,storeFloat>();

      GhostAccessor(const GaugeField &U, void * = nullptr, void **ghost_ = nullptr)
	: scale(static_cast<Float>(1.0)), scale_inv(static_cast<Float>(1.0)) {
	for (int d=0; d<4; d++) {
	  ghost[d] = ghost_ ? static_cast<complex<storeFloat>*>(ghost_[d]) :
	    static_cast<complex<storeFloat>*>(const_cast<void*>(U.Ghost()[d]));
	  ghostOffset[d] = U.Nface()*U.SurfaceCB(d)*U.Ncolor()*U.Ncolor();

	  ghost[d+4] = (U.Geometry() != QUDA_COARSE_GEOMETRY) ? nullptr :
	    ghost_ ? static_cast<complex<storeFloat>*>(ghost_[d+4]) :
	    static_cast<complex<storeFloat>*>(const_cast<void*>(U.Ghost()[d+4]));
	  ghostOffset[d+4] = U.Nface()*U.SurfaceCB(d)*U.Ncolor()*U.Ncolor();
	}

	resetScale(U.Scale());
      }

      GhostAccessor(const GhostAccessor<Float, nColor, QUDA_MILC_GAUGE_ORDER, native_ghost, storeFloat> &a) :
        scale(a.scale),
        scale_inv(a.scale_inv)
      {
        for (int d=0; d<8; d++) {
	  ghost[d] = a.ghost[d];
	  ghostOffset[d] = a.ghostOffset[d];
	}
      }

      void resetScale(Float max) {
	if (fixed) {
	  scale = static_cast<Float>(std::numeric_limits<storeFloat>::max()) / max;
	  scale_inv = max / static_cast<Float>(std::numeric_limits<storeFloat>::max());
	}
      }

      __device__ __host__ inline complex<Float> operator()(int d, int parity, int x, int row, int col) const
      {
	complex<storeFloat> tmp = ghost[d][ parity*ghostOffset[d] + (x*nColor + row)*nColor + col];
	if (fixed) {
	  return scale_inv*complex<Float>(static_cast<Float>(tmp.x), static_cast<Float>(tmp.y));
	} else {
	  return complex<Float>(tmp.x,tmp.y);
	}
      }

      /**
       * @brief The method similar to Accessor<Float, nColor, QUDA_MILC_GAUGE_ORDER, storeFloat>::wrap: this method and the following
       * creates a fieldorder_wrapper object with the pointer that points to the memory chunk at d, parity, x, row, col
       */
      __device__ __host__ inline auto wrap(int d, int parity, int x, int row, int col) const
      {
        return fieldorder_wrapper<Float, storeFloat>(
          ghost[d], parity * ghostOffset[d] + (x * nColor + row) * nColor + col, scale, scale_inv);
      }

      __device__ __host__ inline fieldorder_wrapper<Float,storeFloat> operator()(int d, int parity, int x, int row, int col)
	{ return fieldorder_wrapper<Float,storeFloat>
	    (ghost[d], parity*ghostOffset[d] + (x*nColor + row)*nColor + col, scale, scale_inv); }
    };

    template<int nColor, int N>
      __device__ __host__ inline int indexFloatN(int dim, int parity, int x_cb, int row, int col, int stride, int offset_cb) {
      constexpr int M = (2*nColor*nColor) / N;
      int j = ((row*nColor+col)*2) / N; // factor of two for complexity
      int i = ((row*nColor+col)*2) % N;
      int index = ((x_cb + dim*stride*M + j*stride)*2+i) / 2; // back to a complex offset
      index += parity*offset_cb;
      return index;
    };

    template <typename Float, int nColor, typename storeFloat>
    struct Accessor<Float, nColor, QUDA_FLOAT2_GAUGE_ORDER, storeFloat> {
      static constexpr bool is_mma_compatible = false;
      complex<storeFloat> *u;
      const int offset_cb;
      const int volumeCB;
      const int stride;
      const int geometry;
      Float max;
      Float scale;
      Float scale_inv;
      static constexpr bool fixed = fixed_point<Float,storeFloat>();

      Accessor(const GaugeField &U, void * gauge_ = nullptr, void ** = nullptr) :
        u(gauge_ ? static_cast<complex<storeFloat>*>(gauge_) :
	  static_cast<complex<storeFloat>*>(const_cast<void*>(U.Gauge_p()))),
	offset_cb( (U.Bytes()>>1) / sizeof(complex<storeFloat>)),
        volumeCB(U.VolumeCB()), stride(U.Stride()), geometry(U.Geometry()),
        max(static_cast<Float>(1.0)), scale(static_cast<Float>(1.0)), scale_inv(static_cast<Float>(1.0))
      {
	resetScale(U.Scale());
      }

      Accessor(const Accessor<Float, nColor, QUDA_FLOAT2_GAUGE_ORDER, storeFloat> &a) :
        u(a.u),
        offset_cb(a.offset_cb),
        volumeCB(a.volumeCB),
        stride(a.stride),
        geometry(a.geometry),
        scale(a.scale),
        scale_inv(a.scale_inv)
      {
      }

      void resetScale(Float max_) {
	if (fixed) {
	  max = max_;
	  scale = static_cast<Float>(std::numeric_limits<storeFloat>::max()) / max;
	  scale_inv = max / static_cast<Float>(std::numeric_limits<storeFloat>::max());
	}
      }

      __device__ __host__ inline const complex<Float> operator()(int dim, int parity, int x_cb, int row, int col) const
      {
        complex<storeFloat> tmp
          = u[parity * offset_cb + dim * stride * nColor * nColor + (row * nColor + col) * stride + x_cb];
        if (fixed) {
          return scale_inv * complex<Float>(static_cast<Float>(tmp.x), static_cast<Float>(tmp.y));
        } else {
          return complex<Float>(tmp.x, tmp.y);
        }
      }

      __device__ __host__ inline fieldorder_wrapper<Float,storeFloat> operator()(int dim, int parity, int x_cb, int row, int col)
      {
	int index = parity*offset_cb + dim*stride*nColor*nColor + (row*nColor+col)*stride + x_cb;
	return fieldorder_wrapper<Float,storeFloat>(u, index, scale, scale_inv);
      }

      template <typename theirFloat>
      __device__ __host__ void atomic_add(int dim, int parity, int x_cb, int row, int col, const complex<theirFloat> &val) const {
#ifdef __CUDA_ARCH__
	typedef typename vector<storeFloat,2>::type vec2;
	vec2 *u2 = reinterpret_cast<vec2*>(u + parity*offset_cb + dim*stride*nColor*nColor + (row*nColor+col)*stride + x_cb);
	if (fixed && !match<storeFloat,theirFloat>()) {
	  complex<storeFloat> val_(round(scale * val.real()), round(scale * val.imag()));
	  atomicAdd(u2, (vec2&)val_);
	} else {
	  atomicAdd(u2, (vec2&)val);
	}
#else
        if (fixed && !match<storeFloat,theirFloat>()) {
	  complex<storeFloat> val_(round(scale * val.real()), round(scale * val.imag()));
#pragma omp atomic update
	  u[parity*offset_cb + dim*stride*nColor*nColor + (row*nColor+col)*stride + x_cb].x += val_.x;
#pragma omp atomic update
	  u[parity*offset_cb + dim*stride*nColor*nColor + (row*nColor+col)*stride + x_cb].y += val_.y;
	  } else {
#pragma omp atomic update
	  u[parity*offset_cb + dim*stride*nColor*nColor + (row*nColor+col)*stride + x_cb].x += static_cast<storeFloat>(val.x);
#pragma omp atomic update
	  u[parity*offset_cb + dim*stride*nColor*nColor + (row*nColor+col)*stride + x_cb].y += static_cast<storeFloat>(val.y);
	}
#endif
      }

      template <typename helper, typename reducer>
      __host__ double transform_reduce(QudaFieldLocation location, int dim, helper h, double init, reducer r) const
      {
        if (dim >= geometry) errorQuda("Requested dimension %d exceeds dimensionality of the field %d", dim, geometry);
        int start = (dim == -1) ? 0 : dim;
        int count = (dim == -1 ? geometry : 1) * stride * nColor * nColor;
        std::vector<double> result = {init, init};
        std::vector<decltype(u)> v = {u + 0 * offset_cb + start * count, u + 1 * offset_cb + start * count};
        ::quda::transform_reduce(location, result, v, count, h, init, r);
        return r(result[0], result[1]);
      }
    };

    template <typename Float, int nColor, bool native_ghost, typename storeFloat>
    struct GhostAccessor<Float, nColor, QUDA_FLOAT2_GAUGE_ORDER, native_ghost, storeFloat> {
      complex<storeFloat> *ghost[8];
      const int volumeCB;
      int ghostVolumeCB[8];
      Float scale;
      Float scale_inv;
      static constexpr bool fixed = fixed_point<Float,storeFloat>();
      Accessor<Float, nColor, QUDA_FLOAT2_GAUGE_ORDER, storeFloat> accessor;

      GhostAccessor(const GaugeField &U, void *gauge_, void **ghost_=0)
	: volumeCB(U.VolumeCB()), scale(static_cast<Float>(1.0)), 
	  scale_inv(static_cast<Float>(1.0)), accessor(U, gauge_, ghost_)
      {
	if (!native_ghost) assert(ghost_ != nullptr);
	for (int d=0; d<4; d++) {
	  ghost[d] = !native_ghost ? static_cast<complex<storeFloat>*>(ghost_[d]) : nullptr;
	  ghostVolumeCB[d] = U.Nface()*U.SurfaceCB(d);
	  ghost[d+4] = !native_ghost && U.Geometry() == QUDA_COARSE_GEOMETRY? static_cast<complex<storeFloat>*>(ghost_[d+4]) : nullptr;
	  ghostVolumeCB[d+4] = U.Nface()*U.SurfaceCB(d);
	}
	resetScale(U.Scale());
      }

      GhostAccessor(const GhostAccessor<Float, nColor, QUDA_FLOAT2_GAUGE_ORDER, native_ghost, storeFloat> &a) :
        volumeCB(a.volumeCB),
        scale(a.scale),
        scale_inv(a.scale_inv),
        accessor(a.accessor)
      {
	for (int d=0; d<8; d++) {
	  ghost[d] = a.ghost[d];
	  ghostVolumeCB[d] = a.ghostVolumeCB[d];
	}
      }

      void resetScale(Float max) {
	accessor.resetScale(max);
	if (fixed) {
	  scale = static_cast<Float>(std::numeric_limits<storeFloat>::max()) / max;
	  scale_inv = max / static_cast<Float>(std::numeric_limits<storeFloat>::max());
	}
      }

      __device__ __host__ inline const complex<Float> operator()(int d, int parity, int x_cb, int row, int col) const
      {
	if (native_ghost) {
	  return accessor(d%4, parity, x_cb+(d/4)*ghostVolumeCB[d]+volumeCB, row, col);
	} else {
	  complex<storeFloat> tmp = ghost[d][ ((parity*nColor + row)*nColor+col)*ghostVolumeCB[d] + x_cb ];
	  if (fixed) {
	    return scale_inv*complex<Float>(static_cast<Float>(tmp.x), static_cast<Float>(tmp.y));
	  } else {
	    return complex<Float>(tmp.x, tmp.y);
	  }
	}
      }

      __device__ __host__ inline fieldorder_wrapper<Float,storeFloat> operator()(int d, int parity, int x_cb, int row, int col)
      {
	if (native_ghost)
	  return accessor(d%4, parity, x_cb+(d/4)*ghostVolumeCB[d]+volumeCB, row, col);
	else
	  return fieldorder_wrapper<Float,storeFloat>
	    (ghost[d], ((parity*nColor + row)*nColor+col)*ghostVolumeCB[d] + x_cb, scale, scale_inv);
      }
    };

    /**
       This is a template driven generic gauge field accessor.  To
       deploy for a specifc field ordering, the two operator()
       accessors have to be specialized for that ordering.

       @tparam Float_ Underlying type returned by the accessors
       @tparam nColor Number of colors for the field
       @tparam nSpinCoarse Number of "spin degrees of freedom" (for coarse-link fields only)
       @tparam order Storage order of the field
       @tparam native_ghost Whether to use native ghosts (inlined into
       @tparam storeFloat_ Underlying storage type for the field
       the padded area for internal-order fields or use a separate array if false)
     */
    template <typename Float_, int nColor, int nSpinCoarse, QudaGaugeFieldOrder order, bool native_ghost = true,
              typename storeFloat_ = Float_>
    struct FieldOrder {

      /** Convenient types */
      using Float = Float_;
      using storeFloat = storeFloat_;

      /** An internal reference to the actual field we are accessing */
      const int volumeCB;
      const int nDim;
      const int_fastdiv geometry;
      const QudaFieldLocation location;
      static constexpr int nColorCoarse = nColor / nSpinCoarse;

      using accessor_type = Accessor<Float, nColor, order, storeFloat>;
      static constexpr bool is_mma_compatible = accessor_type::is_mma_compatible;
      accessor_type accessor;
      GhostAccessor<Float, nColor, order, native_ghost, storeFloat> ghostAccessor;

      /**
       * Constructor for the FieldOrder class
       * @param field The field that we are accessing
       */
      FieldOrder(const GaugeField &U, storeFloat *gauge_=0, storeFloat **ghost_=0)
      : volumeCB(U.VolumeCB()), nDim(U.Ndim()), geometry(U.Geometry()),
	  location(U.Location()),
        accessor(U, (void*)gauge_, (void**)ghost_), ghostAccessor(U, (void*)gauge_, (void**)ghost_)
	{
	  if (U.Reconstruct() != QUDA_RECONSTRUCT_NO)
	    errorQuda("GaugeField ordering not supported with reconstruction");
	}

      FieldOrder(const FieldOrder &o) : volumeCB(o.volumeCB),
	  nDim(o.nDim), geometry(o.geometry), location(o.location),
	  accessor(o.accessor), ghostAccessor(o.ghostAccessor)
	{ }

	void resetScale(double max) {
	  accessor.resetScale(max);
	  ghostAccessor.resetScale(max);
	}

	static constexpr bool fixedPoint() { return fixed_point<Float,storeFloat>(); }

	/**
	 * Read-only complex-member accessor function
	 * @param d dimension index
	 * @param parity Parity index
	 * @param x 1-d site index
	 * @param row row index
	 * @param c column index
	 */
        __device__ __host__ complex<Float> operator()(int d, int parity, int x, int row, int col) const
        {
          return accessor(d, parity, x, row, col);
        }

        /**
         * @brief This and the following method (eventually) creates a fieldorder_wrapper object whose pointer points to
         *   the start of the memory chunk corresponds to the matrix at d, parity, x. Only available for the
         *   QUDA_MILC_GAUGE_ORDER order.

         * @param d dimension index
         * @param parity Parity index
         * @param x 1-d site index
         */
        __device__ __host__ auto wrap(int d, int parity, int x) const
        {
          return accessor.wrap(d, parity, x, 0, 0);
        }

        /**
         * Writable complex-member accessor function
         * @param d dimension index
         * @param parity Parity index
         * @param x 1-d site index
         * @param row row index
         * @param c column index
         */
        __device__ __host__ fieldorder_wrapper<Float, storeFloat> operator()(int d, int parity, int x, int row, int col)
        {
          return accessor(d, parity, x, row, col);
        }

        /**
         * Read-only complex-member accessor function for the ghost zone
         * @param d dimension index
         * @param parity Parity index
         * @param x 1-d site index
         * @param row row index
         * @param c column index
         */
        __device__ __host__ complex<Float> Ghost(int d, int parity, int x, int row, int col) const
        {
          return ghostAccessor(d, parity, x, row, col);
        }

        __device__ __host__ auto Ghost(int d, int parity, int x) const { return ghostAccessor(d, parity, x); }

        /**
         * Writable complex-member accessor function for the ghost zone
         * @param d dimension index
         * @param parity Parity index
         * @param x 1-d site index
         * @param row row index
         * @param c column index
         */
        __device__ __host__ fieldorder_wrapper<Float, storeFloat> Ghost(int d, int parity, int x, int row, int col)
        {
          return ghostAccessor(d, parity, x, row, col);
        }
        /**
         * @brief This and the following method (eventually) creates a fieldorder_wrapper object whose pointer points to
         * the start of the memory chunk corresponds to the matrix at d, parity, x. Only available for the
         * QUDA_MILC_GAUGE_ORDER order.

         * @param d dimension index
         * @param parity Parity index
         * @param x 1-d site index
         */
        __device__ __host__ auto wrap_ghost(int d, int parity, int x) const
        {
          return ghostAccessor.wrap(d, parity, x, 0, 0);
        }

        /**
         * Specialized read-only complex-member accessor function (for coarse gauge field)
         * @param d dimension index
         * @param parity Parity index
         * @param x 1-d site index
         * @param s_row row spin index
         * @param c_row row color index
         * @param s_col col spin index
         * @param c_col col color index
         */
        __device__ __host__ inline const complex<Float> operator()(int d, int parity, int x, int s_row, int s_col,
                                                                   int c_row, int c_col) const
        {
          return (*this)(d, parity, x, s_row * nColorCoarse + c_row, s_col * nColorCoarse + c_col);
        }

        /**
         * Specialized read-only complex-member accessor function (for coarse gauge field)
         * @param d dimension index
         * @param parity Parity index
         * @param x 1-d site index
         * @param s_row row spin index
         * @param c_row row color index
         * @param s_col col spin index
         * @param c_col col color index
         */
        __device__ __host__ inline fieldorder_wrapper<Float, storeFloat> operator()(int d, int parity, int x, int s_row,
                                                                                    int s_col, int c_row, int c_col)
        {
          return (*this)(d, parity, x, s_row * nColorCoarse + c_row, s_col * nColorCoarse + c_col);
        }

        /**
         * @brief This and the following method (eventually) creates a fieldorder_wrapper object whose pointer points to
         * the start of the memory chunk corresponds to the matrix at d, parity, x, s_row, s_col. Only available for the
         * QUDA_MILC_GAUGE_ORDER order.
         * @param d dimension index
         * @param parity Parity index
         * @param x 1-d site index
         * @param s_row row spin index
         * @param s_col col spin index
         */
        __device__ __host__ inline auto wrap(int d, int parity, int x, int s_row, int s_col) const
        {
          return accessor.wrap(d, parity, x, s_row * nColorCoarse, s_col * nColorCoarse);
        }

        /**
         * Specialized read-only complex-member accessor function (for coarse gauge field ghost zone)
         * @param d dimension index
         * @param parity Parity index
         * @param x 1-d site index
         * @param s_row row spin index
         * @param c_row row color index
         * @param s_col col spin index
         * @param c_col col color index
         */
        __device__ __host__ inline complex<Float> Ghost(int d, int parity, int x, int s_row, int s_col, int c_row,
                                                        int c_col) const
        {
          return Ghost(d, parity, x, s_row * nColorCoarse + c_row, s_col * nColorCoarse + c_col);
        }

        /**
         * Specialized read-only complex-member accessor function (for coarse gauge field ghost zone)
         * @param d dimension index
         * @param parity Parity index
         * @param x 1-d site index
         * @param s_row row spin index
         * @param c_row row color index
         * @param s_col col spin index
         * @param c_col col color index
         */
        __device__ __host__ inline fieldorder_wrapper<Float, storeFloat> Ghost(int d, int parity, int x, int s_row,
                                                                               int s_col, int c_row, int c_col)
        {
          return Ghost(d, parity, x, s_row * nColorCoarse + c_row, s_col * nColorCoarse + c_col);
        }
        /**
         * @brief This and the following method (eventually) creates a fieldorder_wrapper object whose pointer points to
         * the start of the memory chunk corresponds to the matrix at d, parity, x, s_row, s_col. Only available for the
         * QUDA_MILC_GAUGE_ORDER order.
         * @param d dimension index
         * @param parity Parity index
         * @param x 1-d site index
         * @param s_row row spin index
         * @param s_col col spin index
         */
        __device__ __host__ inline auto wrap_ghost(int d, int parity, int x, int s_row, int s_col) const
        {
          return ghostAccessor.wrap(d, parity, x, s_row * nColorCoarse, s_col * nColorCoarse);
        }

        template <typename theirFloat>
	__device__ __host__ inline void atomicAdd(int d, int parity, int x, int s_row, int s_col,
						  int c_row, int c_col, const complex<theirFloat> &val) {
	  accessor.atomic_add(d, parity, x, s_row*nColorCoarse + c_row, s_col*nColorCoarse + c_col, val);
	}

	/** Returns the number of field colors */
	__device__ __host__ inline int Ncolor() const { return nColor; }

	/** Returns the field volume */
	__device__ __host__ inline int Volume() const { return 2*volumeCB; }

	/** Returns the field volume */
	__device__ __host__ inline int VolumeCB() const { return volumeCB; }

	/** Returns the field geometric dimension */
	__device__ __host__ inline int Ndim() const { return nDim; }

	/** Returns the field geometry */
	__device__ __host__ inline int Geometry() const { return geometry; }

	/** Returns the number of coarse gauge field spins */
	__device__ __host__ inline int NspinCoarse() const { return nSpinCoarse; }

	/** Returns the number of coarse gauge field colors */
	__device__ __host__ inline int NcolorCoarse() const { return nColorCoarse; }

	/**
	 * @brief Returns the L1 norm of the field in a given dimension
	 * @param[in] dim Which dimension we are taking the norm of (dim=-1 mean all dimensions)
	 * @return L1 norm
	 */
	__host__ double norm1(int dim=-1, bool global=true) const {
          double nrm1 = accessor.transform_reduce(location, dim, abs_<double, storeFloat>(accessor.scale_inv), 0.0,
                                                  plus<double>());
          if (global) comm_allreduce(&nrm1);
          return nrm1;
        }

        /**
	 * @brief Returns the L2 norm squared of the field in a given dimension
	 * @param[in] dim Which dimension we are taking the norm of (dim=-1 mean all dimensions)
	 * @return L2 norm squared
	 */
	__host__ double norm2(int dim=-1, bool global=true) const {
          double nrm2 = accessor.transform_reduce(location, dim, square_<double, storeFloat>(accessor.scale_inv), 0.0,
                                                  plus<double>());
          if (global) comm_allreduce(&nrm2);
          return nrm2;
        }

        /**
	 * @brief Returns the Linfinity norm of the field in a given dimension
	 * @param[in] dim Which dimension we are taking the norm of (dim=-1 mean all dimensions)
	 * @return Linfinity norm
	 */
	__host__ double abs_max(int dim=-1, bool global=true) const {
          double absmax = accessor.transform_reduce(location, dim, abs_<Float, storeFloat>(accessor.scale_inv), 0.0,
                                                    maximum<Float>());
          if (global) comm_allreduce_max(&absmax);
          return absmax;
        }

        /**
	 * @brief Returns the minimum absolute value of the field
	 * @param[in] dim Which dimension we are taking the norm of (dim=-1 mean all dimensions)
	 * @return Minimum norm
	 */
	__host__ double abs_min(int dim=-1, bool global=true) const {
          double absmin = accessor.transform_reduce(location, dim, abs_<Float, storeFloat>(accessor.scale_inv),
                                                    std::numeric_limits<double>::max(), minimum<Float>());
          if (global) comm_allreduce_min(&absmin);
          return absmin;
        }

        /** Return the size of the allocation (geometry and parity left out and added as needed in Tunable::bytes) */
	size_t Bytes() const { return static_cast<size_t>(volumeCB) * nColor * nColor * 2ll * sizeof(storeFloat); }
    };

      /**
         @brief Generic reconstruction helper with no reconstruction
         @tparam N number of real numbers in each packed gauge matrix
         @tparam Float Storage format (e.g., double, float, short)
         @tparam ghostExchange_ optional template the ghostExchange type
         to avoid the run-time overhead (dummy for trivial reconstruct
         type)
      */
      template <int N, typename Float, QudaGhostExchange ghostExchange_, QudaStaggeredPhase = QUDA_STAGGERED_PHASE_NO>
      struct Reconstruct {
        using real = typename mapper<Float>::type;
        using complex = complex<real>;
        real scale;
        real scale_inv;
        Reconstruct(const GaugeField &u) :
          scale(isFixed<Float>::value ? u.LinkMax() : 1.0),
          scale_inv(isFixed<Float>::value ? 1.0 / scale : 1.0)
        {
        }

        Reconstruct(const Reconstruct<N, Float, ghostExchange_> &recon) : scale(recon.scale), scale_inv(recon.scale_inv)
        {
        }

        __device__ __host__ inline void Pack(real out[N], const complex in[N / 2]) const
        {
          if (isFixed<Float>::value) {
#pragma unroll
            for (int i = 0; i < N / 2; i++) {
              out[2 * i + 0] = scale_inv * in[i].real();
              out[2 * i + 1] = scale_inv * in[i].imag();
            }
          } else {
#pragma unroll
            for (int i = 0; i < N / 2; i++) {
              out[2 * i + 0] = in[i].real();
              out[2 * i + 1] = in[i].imag();
            }
          }
        }

        template <typename I>
        __device__ __host__ inline void Unpack(complex out[N / 2], const real in[N], int, int, real,
                                               const I *, const int *) const
        {
          if (isFixed<Float>::value) {
#pragma unroll
            for (int i = 0; i < N / 2; i++) { out[i] = scale * complex(in[2 * i + 0], in[2 * i + 1]); }
          } else {
#pragma unroll
            for (int i = 0; i < N / 2; i++) { out[i] = complex(in[2 * i + 0], in[2 * i + 1]); }
          }
        }
        __device__ __host__ inline real getPhase(const complex []) const { return 0; }
      };

      /**
         @brief timeBoundary Compute boundary condition correction
         @tparam ghostExhange_ Optional template the ghostExchange type to avoid the run-time overhead
         @param idx extended field linear index
         @param X the gauge field dimensions
         @param R the radii dimenions of the extended region
         @param tBoundary the boundary condition
         @param isFirstTimeSlice if we're on the first time slice of nodes
         @param isLastTimeSlide if we're on the last time slice of nodes
         @param ghostExchange if the field is extended or not (determines indexing type)
      */
      template <QudaGhostExchange ghostExchange_, typename T, typename I>
      __device__ __host__ inline T timeBoundary(int idx, const I X[QUDA_MAX_DIM], const int R[QUDA_MAX_DIM],
          T tBoundary, T scale, int firstTimeSliceBound, int lastTimeSliceBound, bool isFirstTimeSlice,
          bool isLastTimeSlice, QudaGhostExchange ghostExchange = QUDA_GHOST_EXCHANGE_NO)
      {

        // MWTODO: should this return tBoundary : scale or tBoundary*scale : scale

        if (ghostExchange_ == QUDA_GHOST_EXCHANGE_PAD
            || (ghostExchange_ == QUDA_GHOST_EXCHANGE_INVALID && ghostExchange != QUDA_GHOST_EXCHANGE_EXTENDED)) {
          if (idx >= firstTimeSliceBound) { // halo region on the first time slice
            return isFirstTimeSlice ? tBoundary : scale;
          } else if (idx >= lastTimeSliceBound) { // last link on the last time slice
            return isLastTimeSlice ? tBoundary : scale;
          } else {
            return scale;
          }
        } else if (ghostExchange_ == QUDA_GHOST_EXCHANGE_EXTENDED
            || (ghostExchange_ == QUDA_GHOST_EXCHANGE_INVALID && ghostExchange == QUDA_GHOST_EXCHANGE_EXTENDED)) {
          if (idx >= (R[3] - 1) * X[0] * X[1] * X[2] / 2 && idx < R[3] * X[0] * X[1] * X[2] / 2) {
            // the boundary condition is on the R[3]-1 time slice
            return isFirstTimeSlice ? tBoundary : scale;
          } else if (idx >= (X[3] - R[3] - 1) * X[0] * X[1] * X[2] / 2 && idx < (X[3] - R[3]) * X[0] * X[1] * X[2] / 2) {
            // the boundary condition lies on the X[3]-R[3]-1 time slice
            return isLastTimeSlice ? tBoundary : scale;
          } else {
            return scale;
          }
        }
        return scale;
      }

      // not actually used - here for reference
      template <typename Float, typename I>
      __device__ __host__ inline Float milcStaggeredPhase(int dim, const int x[], const I R[]) {
        // could consider non-extended variant too?
        Float sign = static_cast<Float>(1.0);
	switch (dim) {
	case 0: if ( ((x[3] - R[3]) & 1) != 0)                             sign = -static_cast<Float>(1.0); break;
	case 1: if ( ((x[0] - R[0] + x[3] - R[3]) & 1) != 0)               sign = -static_cast<Float>(1.0); break;
	case 2: if ( ((x[0] - R[0] + x[1] - R[1] + x[3] - R[3]) & 1) != 0) sign = -static_cast<Float>(1.0); break;
	}
	return sign;
      }

      /**
         @brief Gauge reconstruct 12 helper where we reconstruct the
         third row from the cross product of the first two rows
         @tparam Float Storage format (e.g., double, float, short)
         @tparam ghostExchange_ optional template the ghostExchange
         type to avoid the run-time overhead
      */
      template <typename Float, QudaGhostExchange ghostExchange_> struct Reconstruct<12, Float, ghostExchange_> {
        using real = typename mapper<Float>::type;
        using complex = complex<real>;
        const real anisotropy;
        const real tBoundary;
        const int firstTimeSliceBound;
        const int lastTimeSliceBound;
        const bool isFirstTimeSlice;
        const bool isLastTimeSlice;
        QudaGhostExchange ghostExchange;

        Reconstruct(const GaugeField &u) :
          anisotropy(u.Anisotropy()),
          tBoundary(static_cast<real>(u.TBoundary())),
          firstTimeSliceBound(u.VolumeCB()),
          lastTimeSliceBound((u.X()[3] - 1) * u.X()[0] * u.X()[1] * u.X()[2] / 2),
          isFirstTimeSlice(comm_coord(3) == 0 ? true : false),
          isLastTimeSlice(comm_coord(3) == comm_dim(3) - 1 ? true : false),
          ghostExchange(u.GhostExchange())
        {
        }

        Reconstruct(const Reconstruct<12, Float, ghostExchange_> &recon) :
            anisotropy(recon.anisotropy),
            tBoundary(recon.tBoundary),
            firstTimeSliceBound(recon.firstTimeSliceBound),
            lastTimeSliceBound(recon.lastTimeSliceBound),
            isFirstTimeSlice(recon.isFirstTimeSlice),
            isLastTimeSlice(recon.isLastTimeSlice),
            ghostExchange(recon.ghostExchange)
        {
        }

        __device__ __host__ inline void Pack(real out[12], const complex in[9]) const
        {
#pragma unroll
          for (int i = 0; i < 6; i++) {
            out[2 * i + 0] = in[i].real();
            out[2 * i + 1] = in[i].imag();
          }
        }

        template <typename I>
        __device__ __host__ inline void Unpack(complex out[9], const real in[12], int idx, int dir, real,
                                               const I *X, const int *R) const
        {
#pragma unroll
          for (int i = 0; i < 6; i++) out[i] = complex(in[2 * i + 0], in[2 * i + 1]);

          const real u0 = dir < 3 ?
            anisotropy :
            timeBoundary<ghostExchange_>(idx, X, R, tBoundary, static_cast<real>(1.0), firstTimeSliceBound,
                                         lastTimeSliceBound, isFirstTimeSlice, isLastTimeSlice, ghostExchange);

          // out[6] = u0*conj(out[1]*out[5] - out[2]*out[4]);
          out[6] = cmul(out[2], out[4]);
          out[6] = cmac(out[1], out[5], -out[6]);
          out[6] = u0 * conj(out[6]);

          // out[7] = u0*conj(out[2]*out[3] - out[0]*out[5]);
          out[7] = cmul(out[0], out[5]);
          out[7] = cmac(out[2], out[3], -out[7]);
          out[7] = u0 * conj(out[7]);

          // out[8] = u0*conj(out[0]*out[4] - out[1]*out[3]);
          out[8] = cmul(out[1], out[3]);
          out[8] = cmac(out[0], out[4], -out[8]);
          out[8] = u0 * conj(out[8]);
        }

        __device__ __host__ inline real getPhase(const complex []) { return 0; }
      };

      /**
         @brief Gauge reconstruct helper for Momentum field with 10
         packed elements (really 9 from the Lie algebra, with zero for
         last element).  We label this as 11 to avoid collisions with
         simple load/store of momentum field where we do not seek to
         unpack/pack.
         @tparam Float Storage format (e.g., double, float, short)
         @tparam ghostExchange_ optional template the ghostExchange
         type to avoid the run-time overhead
      */
      template <typename Float, QudaGhostExchange ghostExchange_> struct Reconstruct<11, Float, ghostExchange_> {
        using real = typename mapper<Float>::type;
        using complex = complex<real>;

        Reconstruct(const GaugeField &) { ; }
        Reconstruct(const Reconstruct<11, Float, ghostExchange_> &) {}

        __device__ __host__ inline void Pack(real out[10], const complex in[9]) const
        {
#pragma unroll
          for (int i = 0; i < 2; i++) {
            out[2 * i + 0] = in[i + 1].real();
            out[2 * i + 1] = in[i + 1].imag();
          }
          out[4] = in[5].real();
          out[5] = in[5].imag();
          out[6] = in[0].imag();
          out[7] = in[4].imag();
          out[8] = in[8].imag();
          out[9] = 0.0;
        }

        template <typename I>
        __device__ __host__ inline void Unpack(complex out[9], const real in[10], int, int, real,
                                               const I *, const int *) const
        {
          out[0] = complex(0.0, in[6]);
          out[1] = complex(in[0], in[1]);
          out[2] = complex(in[2], in[3]);
          out[3] = complex(-out[1].real(), out[1].imag());
          out[4] = complex(0.0, in[7]);
          out[5] = complex(in[4], in[5]);
          out[6] = complex(-out[2].real(), out[2].imag());
          out[7] = complex(-out[5].real(), out[5].imag());
          out[8] = complex(0.0, in[8]);
        }

        __device__ __host__ inline real getPhase(const complex []) { return 0; }
      };

      /**
         @brief Gauge reconstruct 13 helper where we reconstruct the
         third row from the cross product of the first two rows, and
         include a non-trivial phase factor
         @tparam Float Storage format (e.g., double, float, short)
         @tparam ghostExchange_ optional template the ghostExchange
         type to avoid the run-time overhead
      */
      template <typename Float, QudaGhostExchange ghostExchange_, QudaStaggeredPhase stag_phase>
      struct Reconstruct<13, Float, ghostExchange_, stag_phase> {
        using real = typename mapper<Float>::type;
        using complex = complex<real>;
        const Reconstruct<12, Float, ghostExchange_> reconstruct_12;
        const real scale;
        const real scale_inv;

        Reconstruct(const GaugeField &u) : reconstruct_12(u), scale(u.Scale()), scale_inv(1.0 / scale) {}
        Reconstruct(const Reconstruct<13, Float, ghostExchange_, stag_phase> &recon) :
            reconstruct_12(recon.reconstruct_12),
            scale(recon.scale),
            scale_inv(recon.scale_inv)
        {
        }

        __device__ __host__ inline void Pack(real out[12], const complex in[9]) const
        {
          reconstruct_12.Pack(out, in);
        }

        template <typename I>
        __device__ __host__ inline void Unpack(complex out[9], const real in[12], int, int, real phase,
                                               const I *, const int *) const
        {
#pragma unroll
          for (int i = 0; i < 6; i++) out[i] = complex(in[2 * i + 0], in[2 * i + 1]);

          out[6] = cmul(out[2], out[4]);
          out[6] = cmac(out[1], out[5], -out[6]);
          out[6] = scale_inv * conj(out[6]);

          out[7] = cmul(out[0], out[5]);
          out[7] = cmac(out[2], out[3], -out[7]);
          out[7] = scale_inv * conj(out[7]);

          out[8] = cmul(out[1], out[3]);
          out[8] = cmac(out[0], out[4], -out[8]);
          out[8] = scale_inv * conj(out[8]);

          if (stag_phase == QUDA_STAGGERED_PHASE_NO) { // dynamic phasing
            // Multiply the third row by exp(I*3*phase), since the cross product will end up in a scale factor of exp(-I*2*phase)
            real cos_sin[2];
            Trig<isFixed<real>::value, real>::SinCos(static_cast<real>(3. * phase), &cos_sin[1], &cos_sin[0]);
            complex A(cos_sin[0], cos_sin[1]);
            out[6] = cmul(A, out[6]);
            out[7] = cmul(A, out[7]);
            out[8] = cmul(A, out[8]);
          } else { // phase is +/- 1 so real multiply is sufficient
            out[6] *= phase;
            out[7] *= phase;
            out[8] *= phase;
          }
        }

        __device__ __host__ inline real getPhase(const complex in[9]) const
        {
#if 1 // phase from cross product
          // denominator = (U[0][0]*U[1][1] - U[0][1]*U[1][0])*
          complex denom = conj(in[0] * in[4] - in[1] * in[3]) * scale_inv;
          complex expI3Phase = in[8] / denom; // numerator = U[2][2]

          if (stag_phase == QUDA_STAGGERED_PHASE_NO) { // dynamic phasing
            return arg(expI3Phase) / static_cast<real>(3.0);
          } else {
            return expI3Phase.real() > 0 ? 1 : -1;
          }
#else // phase from determinant
          Matrix<complex, 3> a;
#pragma unroll
          for (int i = 0; i < 9; i++) a(i) = scale_inv * in[i];
          const complex det = getDeterminant(a);
          return phase = arg(det) / 3;
#endif
        }
      };

      /**
         @brief Gauge reconstruct 8 helper where we reconstruct the gauge
         matrix from 8 packed elements (maximal compression)
         @tparam Float Storage format (e.g., double, float, short)
         @tparam ghostExchange_ optional template the ghostExchange type
         to avoid the run-time overhead
      */
      template <typename Float, QudaGhostExchange ghostExchange_> struct Reconstruct<8, Float, ghostExchange_> {
        using real = typename mapper<Float>::type;
        using complex = complex<real>;
        const complex anisotropy; // imaginary value stores inverse
        const complex tBoundary;  // imaginary value stores inverse
        const int firstTimeSliceBound;
        const int lastTimeSliceBound;
        const bool isFirstTimeSlice;
        const bool isLastTimeSlice;
        QudaGhostExchange ghostExchange;

        // scale factor is set when using recon-9
        Reconstruct(const GaugeField &u, real scale = 1.0) :
          anisotropy(u.Anisotropy() * scale, 1.0 / (u.Anisotropy() * scale)),
          tBoundary(static_cast<real>(u.TBoundary()) * scale, 1.0 / (static_cast<real>(u.TBoundary()) * scale)),
          firstTimeSliceBound(u.VolumeCB()),
          lastTimeSliceBound((u.X()[3] - 1) * u.X()[0] * u.X()[1] * u.X()[2] / 2),
          isFirstTimeSlice(comm_coord(3) == 0 ? true : false),
          isLastTimeSlice(comm_coord(3) == comm_dim(3) - 1 ? true : false),
          ghostExchange(u.GhostExchange())
        { }

        Reconstruct(const Reconstruct<8, Float, ghostExchange_> &recon) :
            anisotropy(recon.anisotropy),
            tBoundary(recon.tBoundary),
            firstTimeSliceBound(recon.firstTimeSliceBound),
            lastTimeSliceBound(recon.lastTimeSliceBound),
            isFirstTimeSlice(recon.isFirstTimeSlice),
            isLastTimeSlice(recon.isLastTimeSlice),
            ghostExchange(recon.ghostExchange)
        { }

        // Pack and unpack are described in https://arxiv.org/pdf/0911.3191.pdf
        // Method was modified to avoid the singularity at unit gauge by
        // compressing the matrix {{b1,b2,b3},{a1,a2,a3},{-c1,-c2,-c3}}
        // instead of {{a1,a2,a3},{b1,b2,b3},{c1,c2,c3}}

        __device__ __host__ inline void Pack(real out[8], const complex in[9]) const
        {
          out[0] = Trig<isFixed<Float>::value, real>::Atan2(in[3].imag(), in[3].real());   // a1 -> b1
          out[1] = Trig<isFixed<Float>::value, real>::Atan2(-in[6].imag(), -in[6].real()); // c1 -> -c1

          out[2] = in[4].real();
          out[3] = in[4].imag(); // a2 -> b2
          out[4] = in[5].real();
          out[5] = in[5].imag(); // a3 -> b3
          out[6] = in[0].real();
          out[7] = in[0].imag(); // b1 -> a1
        }

        template <typename I>
        __device__ __host__ inline void Unpack(complex out[9], const real in[8], int, int, real,
                                               const I *, const int *, const complex, const complex u) const
        {
          real u0 = u.real();
          real u0_inv = u.imag();

#pragma unroll
          for (int i = 1; i <= 3; i++)
            out[i] = complex(in[2 * i + 0], in[2 * i + 1]); // these elements are copied directly

          real tmp[2];
          Trig<isFixed<Float>::value, real>::SinCos(in[0], &tmp[1], &tmp[0]);
          out[0] = complex(tmp[0], tmp[1]);

          Trig<isFixed<Float>::value, real>::SinCos(in[1], &tmp[1], &tmp[0]);
          out[6] = complex(tmp[0], tmp[1]);

          // First, reconstruct first row
          real row_sum = out[1].real() * out[1].real();
          row_sum += out[1].imag() * out[1].imag();
          row_sum += out[2].real() * out[2].real();
          row_sum += out[2].imag() * out[2].imag();
          real row_sum_inv = static_cast<real>(1.0) / row_sum;

          real diff = u0_inv * u0_inv - row_sum;
          real U00_mag = diff > 0.0 ? diff * Rsqrt<real>(diff) : static_cast<real>(0.0);

          out[0] *= U00_mag;

          // Second, reconstruct first column
          real column_sum = out[0].real() * out[0].real();
          column_sum += out[0].imag() * out[0].imag();
          column_sum += out[3].real() * out[3].real();
          column_sum += out[3].imag() * out[3].imag();

          diff = u0_inv * u0_inv - column_sum;
          real U20_mag = diff > 0.0 ? diff * Rsqrt<real>(diff) : static_cast<real>(0.0);

          out[6] *= U20_mag;

          // Finally, reconstruct last elements from SU(2) rotation
          real r_inv2 = u0_inv * row_sum_inv;
          {
            complex A = cmul(conj(out[0]), out[3]);

            // out[4] = -(conj(out[6])*conj(out[2]) + u0*A*out[1])*r_inv2; // U11
            out[4] = cmul(conj(out[6]), conj(out[2]));
            out[4] = cmac(u0 * A, out[1], out[4]);
            out[4] = -r_inv2 * out[4];

            // out[5] = (conj(out[6])*conj(out[1]) - u0*A*out[2])*r_inv2;  // U12
            out[5] = cmul(conj(out[6]), conj(out[1]));
            out[5] = cmac(-u0 * A, out[2], out[5]);
            out[5] = r_inv2 * out[5];
          }

          {
            complex A = cmul(conj(out[0]), out[6]);

            // out[7] = (conj(out[3])*conj(out[2]) - u0*A*out[1])*r_inv2;  // U21
            out[7] = cmul(conj(out[3]), conj(out[2]));
            out[7] = cmac(-u0 * A, out[1], out[7]);
            out[7] = r_inv2 * out[7];

            // out[8] = -(conj(out[3])*conj(out[1]) + u0*A*out[2])*r_inv2; // U12
            out[8] = cmul(conj(out[3]), conj(out[1]));
            out[8] = cmac(u0 * A, out[2], out[8]);
            out[8] = -r_inv2 * out[8];
          }

          // Rearrange {{b1,b2,b3},{a1,a2,a3},{-c1,-c2,-c3}} back
          // to {{a1,a2,a3},{b1,b2,b3},{c1,c2,c3}}
#pragma unroll
          for (int i = 0; i < 3; i++) {
            const auto tmp = out[i];
            out[i] = out[i + 3];
            out[i + 3] = tmp;
            out[i + 6] = -out[i + 6];
          }
        }

        template <typename I>
        __device__ __host__ inline void
        Unpack(complex out[9], const real in[8], int idx, int dir, real phase, const I *X, const int *R,
               const complex scale = complex(static_cast<real>(1.0), static_cast<real>(1.0))) const
        {
          complex u = dir < 3 ?
            anisotropy :
            timeBoundary<ghostExchange_>(idx, X, R, tBoundary, scale, firstTimeSliceBound, lastTimeSliceBound,
                                         isFirstTimeSlice, isLastTimeSlice, ghostExchange);

          Unpack(out, in, idx, dir, phase, X, R, scale, u);
        }

        __device__ __host__ inline real getPhase(const complex []) { return 0; }
      };

      /**
         @brief Gauge reconstruct 9 helper where we reconstruct the gauge
         matrix from 8 packed elements (maximal compression) and include a
         non-trivial phase factor
         @tparam Float Storage format (e.g., double, float, short)
         @tparam ghostExchange_ optional template the ghostExchange type
         to avoid the run-time overhead
      */
      template <typename Float, QudaGhostExchange ghostExchange_, QudaStaggeredPhase stag_phase>
      struct Reconstruct<9, Float, ghostExchange_, stag_phase> {
        using real = typename mapper<Float>::type;
        using complex = complex<real>;
        const Reconstruct<8, Float, ghostExchange_> reconstruct_8;
        const real scale;
        const real scale_inv;

        Reconstruct(const GaugeField &u) : reconstruct_8(u), scale(u.Scale()), scale_inv(1.0 / scale) {}

        Reconstruct(const Reconstruct<9, Float, ghostExchange_, stag_phase> &recon) :
            reconstruct_8(recon.reconstruct_8),
            scale(recon.scale),
            scale_inv(recon.scale_inv)
        {
        }

        __device__ __host__ inline real getPhase(const complex in[9]) const
        {
#if 1 // phase from cross product
          // denominator = (U[0][0]*U[1][1] - U[0][1]*U[1][0])*
          complex denom = conj(in[0] * in[4] - in[1] * in[3]) * scale_inv;
          complex expI3Phase = in[8] / denom; // numerator = U[2][2]
          if (stag_phase == QUDA_STAGGERED_PHASE_NO) {
            return arg(expI3Phase) / static_cast<real>(3.0);
          } else {
            return expI3Phase.real() > 0 ? 1 : -1;
          }
#else // phase from determinant
          Matrix<complex, 3> a;
#pragma unroll
          for (int i = 0; i < 9; i++) a(i) = scale_inv * in[i];
          const complex det = getDeterminant(a);
          real phase = arg(det) / 3;
          return phase;
#endif
        }

        // Rescale the U3 input matrix by exp(-I*phase) to obtain an SU3 matrix multiplied by a real scale factor,
        __device__ __host__ inline void Pack(real out[8], const complex in[9]) const
        {
          real phase = getPhase(in);
          complex su3[9];

          if (stag_phase == QUDA_STAGGERED_PHASE_NO) {
            real cos_sin[2];
            Trig<isFixed<real>::value, real>::SinCos(static_cast<real>(-phase), &cos_sin[1], &cos_sin[0]);
            complex z(cos_sin[0], cos_sin[1]);
            z *= scale_inv;
#pragma unroll
            for (int i = 0; i < 9; i++) su3[i] = cmul(z, in[i]);
          } else {
#pragma unroll
            for (int i = 0; i < 9; i++) { su3[i] = phase * in[i]; }
          }
          reconstruct_8.Pack(out, su3);
        }

        template <typename I>
        __device__ __host__ inline void Unpack(complex out[9], const real in[8], int idx, int dir, real phase,
                                               const I *X, const int *R) const
        {
          reconstruct_8.Unpack(out, in, idx, dir, phase, X, R, complex(static_cast<real>(1.0), static_cast<real>(1.0)),
                               complex(static_cast<real>(1.0), static_cast<real>(1.0)));

          if (stag_phase == QUDA_STAGGERED_PHASE_NO) { // dynamic phase
            real cos_sin[2];
            Trig<isFixed<real>::value, real>::SinCos(static_cast<real>(phase), &cos_sin[1], &cos_sin[0]);
            complex z(cos_sin[0], cos_sin[1]);
            z *= scale;
#pragma unroll
            for (int i = 0; i < 9; i++) out[i] = cmul(z, out[i]);
          } else { // stagic phase
#pragma unroll
            for (int i = 0; i < 18; i++) { out[i] *= phase; }
          }
        }
      };

      __host__ __device__ constexpr int ct_sqrt(int n, int i = 1)
      {
        return n == i ? n : (i * i < n ? ct_sqrt(n, i + 1) : i);
      }

      /**
         @brief Return the number of colors of the accessor based on the length of the field
         @param[in] length Number of real numbers per link
         @return Number of colors (=sqrt(length/2))
       */
      __host__ __device__ constexpr int Ncolor(int length) { return ct_sqrt(length / 2); }

      // we default to huge allocations for gauge field (for now)
      constexpr bool default_huge_alloc = true;

      template <QudaStaggeredPhase phase> __host__ __device__ inline bool static_phase()
      {
        switch (phase) {
        case QUDA_STAGGERED_PHASE_MILC:
        case QUDA_STAGGERED_PHASE_CPS:
        case QUDA_STAGGERED_PHASE_TIFR: return true;
        default: return false;
        }
      }

      template <typename Float, int length_, int N, int reconLenParam,
          QudaStaggeredPhase stag_phase = QUDA_STAGGERED_PHASE_NO, bool huge_alloc = default_huge_alloc,
          QudaGhostExchange ghostExchange_ = QUDA_GHOST_EXCHANGE_INVALID, bool use_inphase = false>
      struct FloatNOrder {
        using Accessor
            = FloatNOrder<Float, length_, N, reconLenParam, stag_phase, huge_alloc, ghostExchange_, use_inphase>;

        using store_t = Float;
        static constexpr int length = length_;
        using real = typename mapper<Float>::type;
        using complex = complex<real>;
        typedef typename VectorType<Float, N>::type Vector;
        typedef typename AllocType<huge_alloc>::type AllocInt;
        Reconstruct<reconLenParam, Float, ghostExchange_, stag_phase> reconstruct;
        static constexpr int reconLen = (reconLenParam == 11) ? 10 : reconLenParam;
        static constexpr int hasPhase = (reconLen == 9 || reconLen == 13) ? 1 : 0;
        Float *gauge;
        const AllocInt offset;
        Float *ghost[4];
        QudaGhostExchange ghostExchange;
        int coords[QUDA_MAX_DIM];
        int_fastdiv X[QUDA_MAX_DIM];
        int R[QUDA_MAX_DIM];
        const int volumeCB;
        int faceVolumeCB[4];
        const int stride;
        const int geometry;
        const AllocInt phaseOffset;
        void *backup_h; //! host memory for backing up the field when tuning
        size_t bytes;

        FloatNOrder(const GaugeField &u, Float *gauge_ = 0, Float **ghost_ = 0) :
          reconstruct(u),
          gauge(gauge_ ? gauge_ : (Float *)u.Gauge_p()),
          offset(u.Bytes() / (2 * sizeof(Float) * N)),
          ghostExchange(u.GhostExchange()),
          volumeCB(u.VolumeCB()),
          stride(u.Stride()),
          geometry(u.Geometry()),
          phaseOffset(u.PhaseOffset() / sizeof(Float)),
          backup_h(nullptr),
          bytes(u.Bytes())
        {
          if (geometry == QUDA_COARSE_GEOMETRY)
            errorQuda("This accessor does not support coarse-link fields (lacks support for bidirectional ghost zone");

          // static_assert( !(stag_phase!=QUDA_STAGGERED_PHASE_NO && reconLenParam != 18 && reconLenParam != 12),
          // 	       "staggered phase only presently supported for 18 and 12 reconstruct");
          for (int i = 0; i < 4; i++) {
            X[i] = u.X()[i];
            R[i] = u.R()[i];
            ghost[i] = ghost_ ? ghost_[i] : 0;
            faceVolumeCB[i] = u.SurfaceCB(i) * u.Nface(); // face volume equals surface * depth
          }
      }

      FloatNOrder(const FloatNOrder &order) :
        reconstruct(order.reconstruct),
        gauge(order.gauge),
        offset(order.offset),
        ghostExchange(order.ghostExchange),
        volumeCB(order.volumeCB),
        stride(order.stride),
        geometry(order.geometry),
        phaseOffset(order.phaseOffset),
        backup_h(nullptr),
        bytes(order.bytes)
      {
	for (int i=0; i<4; i++) {
	  X[i] = order.X[i];
	  R[i] = order.R[i];
	  ghost[i] = order.ghost[i];
	  faceVolumeCB[i] = order.faceVolumeCB[i];
	}
      }

      __device__ __host__ inline void load(complex v[length / 2], int x, int dir, int parity, real inphase = 1.0) const
      {
        const int M = reconLen / N;
        real tmp[reconLen];

#pragma unroll
        for (int i=0; i<M; i++){
          // first load from memory
          Vector vecTmp = vector_load<Vector>(gauge, parity * offset + (dir * M + i) * stride + x);
          // second do copy converting into register type
#pragma unroll
          for (int j = 0; j < N; j++) copy(tmp[i * N + j], reinterpret_cast<Float *>(&vecTmp)[j]);
        }

        real phase = 0.;
        if (hasPhase) {
          if (static_phase<stag_phase>() && (reconLen == 13 || use_inphase)) {
            phase = inphase;
          } else {
            copy(phase, gauge[parity * offset * N + phaseOffset + stride * dir + x]);
            phase *= static_cast<real>(2.0) * static_cast<real>(M_PI);
          }
        }

        reconstruct.Unpack(v, tmp, x, dir, phase, X, R);
      }

      __device__ __host__ inline void save(const complex v[length / 2], int x, int dir, int parity)
      {
        const int M = reconLen / N;
        real tmp[reconLen];
        reconstruct.Pack(tmp, v);

#pragma unroll
        for (int i=0; i<M; i++){
	  Vector vecTmp;
	  // first do copy converting into storage type
#pragma unroll
	  for (int j=0; j<N; j++) copy(reinterpret_cast<Float*>(&vecTmp)[j], tmp[i*N+j]);
	  // second do vectorized copy into memory
          vector_store(gauge, parity * offset + x + (dir * M + i) * stride, vecTmp);
        }
        if (hasPhase) {
          real phase = reconstruct.getPhase(v);
          copy(gauge[parity * offset * N + phaseOffset + dir * stride + x], static_cast<real>(phase / (2. * M_PI)));
        }
      }

      /**
	 @brief This accessor routine returns a gauge_wrapper to this object,
	 allowing us to overload various operators for manipulating at
	 the site level interms of matrix operations.
	 @param[in] dir Which dimension are we requesting
	 @param[in] x_cb Checkerboarded space-time index we are requesting
	 @param[in] parity Parity we are requesting
	 @return Instance of a gauge_wrapper that curries in access to
	 this field at the above coordinates.
       */
      __device__ __host__ inline gauge_wrapper<real, Accessor> operator()(int dim, int x_cb, int parity, real phase = 1.0)
      {
        return gauge_wrapper<real, Accessor>(*this, dim, x_cb, parity, phase);
      }

      /**
	 @brief This accessor routine returns a const gauge_wrapper to this object,
	 allowing us to overload various operators for manipulating at
	 the site level interms of matrix operations.
	 @param[in] dir Which dimension are we requesting
	 @param[in] x_cb Checkerboarded space-time index we are requesting
	 @param[in] parity Parity we are requesting
	 @return Instance of a gauge_wrapper that curries in access to
	 this field at the above coordinates.
       */
      __device__ __host__ inline const gauge_wrapper<real, Accessor> operator()(int dim, int x_cb, int parity,
                                                                                real phase = 1.0) const
      {
        return gauge_wrapper<real, Accessor>(const_cast<Accessor &>(*this), dim, x_cb, parity, phase);
      }

      __device__ __host__ inline void loadGhost(complex v[length / 2], int x, int dir, int parity, real inphase = 1.0) const
      {
        if (!ghost[dir]) { // load from main field not separate array
          load(v, volumeCB + x, dir, parity, inphase); // an offset of size volumeCB puts us at the padded region
          // This also works perfectly when phases are stored. No need to change this.
        } else {
          const int M = reconLen / N;
          real tmp[reconLen];

#pragma unroll
          for (int i=0; i<M; i++) {
	    // first do vectorized copy from memory into registers
            Vector vecTmp = vector_load<Vector>(
                ghost[dir] + parity * faceVolumeCB[dir] * (M * N + hasPhase), i * faceVolumeCB[dir] + x);
            // second do copy converting into register type
#pragma unroll
            for (int j = 0; j < N; j++) copy(tmp[i * N + j], reinterpret_cast<Float *>(&vecTmp)[j]);
          }
          real phase = 0.;

          if (hasPhase) {

            // if(stag_phase == QUDA_STAGGERED_PHASE_MILC )  {
            //   phase = inphase < static_cast<Float>(0) ? static_cast<Float>(-1./(2.*M_PI)) : static_cast<Float>(1./2.*M_PI);
            // } else {
            copy(phase, ghost[dir][parity * faceVolumeCB[dir] * (M * N + 1) + faceVolumeCB[dir] * M * N + x]);
            phase *= static_cast<real>(2.0) * static_cast<real>(M_PI);
            // }
          }
          reconstruct.Unpack(v, tmp, x, dir, phase, X, R);
        }
      }

      __device__ __host__ inline void saveGhost(const complex v[length / 2], int x, int dir, int parity)
      {
        if (!ghost[dir]) { // store in main field not separate array
          save(v, volumeCB + x, dir, parity); // an offset of size volumeCB puts us at the padded region
        } else {
          const int M = reconLen / N;
          real tmp[reconLen];
          reconstruct.Pack(tmp, v);

#pragma unroll
          for (int i=0; i<M; i++) {
	    Vector vecTmp;
	    // first do copy converting into storage type
#pragma unroll
	    for (int j=0; j<N; j++) copy(reinterpret_cast<Float*>(&vecTmp)[j], tmp[i*N+j]);
	    // second do vectorized copy into memory
	    vector_store(ghost[dir]+parity*faceVolumeCB[dir]*(M*N + hasPhase), i*faceVolumeCB[dir]+x, vecTmp);
          }

	  if (hasPhase) {
            real phase = reconstruct.getPhase(v);
            copy(ghost[dir][parity * faceVolumeCB[dir] * (M * N + 1) + faceVolumeCB[dir] * M * N + x],
                 static_cast<real>(phase / (2. * M_PI)));
          }
        }
      }

      /**
         @brief This accessor routine returns a gauge_ghost_wrapper to this object,
         allowing us to overload various operators for manipulating at
         the site level interms of matrix operations.
         @param[in] dir Which dimension are we requesting
         @param[in] ghost_idx Ghost index we are requesting
         @param[in] parity Parity we are requesting
         @return Instance of a gauge_ghost_wrapper that curries in access to
         this field at the above coordinates.
       */
      __device__ __host__ inline gauge_ghost_wrapper<real, Accessor> Ghost(int dim, int ghost_idx, int parity,
                                                                           real phase = 1.0)
      {
        return gauge_ghost_wrapper<real, Accessor>(*this, dim, ghost_idx, parity, phase);
      }

      /**
         @brief This accessor routine returns a const gauge_ghost_wrapper to this object,
         allowing us to overload various operators for manipulating at
         the site level interms of matrix operations.
         @param[in] dir Which dimension are we requesting
         @param[in] ghost_idx Ghost index we are requesting
         @param[in] parity Parity we are requesting
         @return Instance of a gauge_ghost_wrapper that curries in access to
         this field at the above coordinates.
       */
      __device__ __host__ inline const gauge_ghost_wrapper<real, Accessor> Ghost(int dim, int ghost_idx, int parity,
                                                                                 real phase = 1.0) const
      {
        return gauge_ghost_wrapper<real, Accessor>(const_cast<Accessor &>(*this), dim, ghost_idx, parity, phase);
      }

      __device__ __host__ inline void loadGhostEx(complex v[length / 2], int buff_idx, int extended_idx, int dir,
                                                  int dim, int g, int parity, const int R[]) const
      {
        const int M = reconLen / N;
        real tmp[reconLen];

#pragma unroll
	for (int i=0; i<M; i++) {
	  // first do vectorized copy from memory
	  Vector vecTmp = vector_load<Vector>(ghost[dim] + ((dir*2+parity)*geometry+g)*R[dim]*faceVolumeCB[dim]*(M*N + hasPhase),
					      +i*R[dim]*faceVolumeCB[dim]+buff_idx);
	  // second do copy converting into register type
#pragma unroll
	  for (int j=0; j<N; j++) copy(tmp[i*N+j], reinterpret_cast<Float*>(&vecTmp)[j]);
	}
        real phase = 0.;
        if (hasPhase)
          copy(phase,
               ghost[dim][((dir * 2 + parity) * geometry + g) * R[dim] * faceVolumeCB[dim] * (M * N + 1)
                          + R[dim] * faceVolumeCB[dim] * M * N + buff_idx]);

        // use the extended_idx to determine the boundary condition
        reconstruct.Unpack(v, tmp, extended_idx, g, 2. * M_PI * phase, X, R);
      }

      __device__ __host__ inline void saveGhostEx(const complex v[length / 2], int buff_idx, int, int dir,
                                                  int dim, int g, int parity, const int R[])
      {
        const int M = reconLen / N;
        real tmp[reconLen];
        reconstruct.Pack(tmp, v);

#pragma unroll
	  for (int i=0; i<M; i++) {
	    Vector vecTmp;
	    // first do copy converting into storage type
#pragma unroll
	    for (int j=0; j<N; j++) copy(reinterpret_cast<Float*>(&vecTmp)[j], tmp[i*N+j]);
	    // second do vectorized copy to memory
	    vector_store(ghost[dim] + ((dir*2+parity)*geometry+g)*R[dim]*faceVolumeCB[dim]*(M*N + hasPhase),
			 i*R[dim]*faceVolumeCB[dim]+buff_idx, vecTmp);
	  }
	  if (hasPhase) {
            real phase = reconstruct.getPhase(v);
            copy(ghost[dim][((dir * 2 + parity) * geometry + g) * R[dim] * faceVolumeCB[dim] * (M * N + 1)
                            + R[dim] * faceVolumeCB[dim] * M * N + buff_idx],
                 static_cast<real>(phase / (2. * M_PI)));
          }
      }

      /**
	 @brief Backup the field to the host when tuning
      */
      void save() {
	if (backup_h) errorQuda("Already allocated host backup");
<<<<<<< HEAD
	backup_h = safe_malloc(bytes);
	qudaMemcpy(backup_h, gauge, bytes, qudaMemcpyDeviceToHost);
=======
        backup_h = safe_malloc(bytes);
        qudaMemcpy(backup_h, gauge, bytes, cudaMemcpyDeviceToHost);
>>>>>>> aa0da400
      }

      /**
	 @brief Restore the field from the host after tuning
      */
<<<<<<< HEAD
      void load() {
	qudaMemcpy(gauge, backup_h, bytes, qudaMemcpyHostToDevice);
	host_free(backup_h);
	backup_h = nullptr;
=======
      void load()
      {
        qudaMemcpy(gauge, backup_h, bytes, cudaMemcpyHostToDevice);
        host_free(backup_h);
        backup_h = nullptr;
>>>>>>> aa0da400
      }

      size_t Bytes() const { return reconLen * sizeof(Float); }
      };

  /**
     @brief This is just a dummy structure we use for trove to define the
     required structure size
     @param real Real number type
     @param length Number of elements in the structure
  */
      template <typename real, int length> struct S {
        real v[length];
        __host__ __device__ const real &operator[](int i) const { return v[i]; }
        __host__ __device__ real &operator[](int i) { return v[i]; }
      };

      /**
         @brief The LegacyOrder defines the ghost zone storage and ordering for
         all cpuGaugeFields, which use the same ghost zone storage.
      */
      template <typename Float, int length_> struct LegacyOrder {
        static constexpr int length = length_;
        using Accessor = LegacyOrder<Float, length>;
        using store_t = Float;
        using real = typename mapper<Float>::type;
        using complex = complex<real>;
        Float *ghost[QUDA_MAX_DIM];
        int faceVolumeCB[QUDA_MAX_DIM];
        const int volumeCB;
        const int stride;
        const int geometry;
        const int hasPhase;

        LegacyOrder(const GaugeField &u, Float **ghost_) :
          volumeCB(u.VolumeCB()),
          stride(u.Stride()),
          geometry(u.Geometry()),
          hasPhase(0)
        {
          if (geometry == QUDA_COARSE_GEOMETRY)
            errorQuda("This accessor does not support coarse-link fields (lacks support for bidirectional ghost zone");

          for (int i = 0; i < 4; i++) {
            ghost[i] = (ghost_) ? ghost_[i] : (Float *)(u.Ghost()[i]);
            faceVolumeCB[i] = u.SurfaceCB(i) * u.Nface(); // face volume equals surface * depth
          }
        }

        LegacyOrder(const LegacyOrder &order) :
          volumeCB(order.volumeCB),
          stride(order.stride),
          geometry(order.geometry),
          hasPhase(0)
        {
          for (int i = 0; i < 4; i++) {
            ghost[i] = order.ghost[i];
            faceVolumeCB[i] = order.faceVolumeCB[i];
          }
        }

        __device__ __host__ inline void loadGhost(complex v[length / 2], int x, int dir, int parity, real = 1.0) const
        {
#if defined( __CUDA_ARCH__) && !defined(DISABLE_TROVE)
          typedef S<Float, length> structure;
          trove::coalesced_ptr<structure> ghost_((structure *)ghost[dir]);
          structure v_ = ghost_[parity * faceVolumeCB[dir] + x];
#else
          auto v_ = &ghost[dir][(parity * faceVolumeCB[dir] + x) * length];
#endif
          for (int i = 0; i < length / 2; i++) v[i] = complex(v_[2 * i + 0], v_[2 * i + 1]);
        }

        __device__ __host__ inline void saveGhost(const complex v[length / 2], int x, int dir, int parity)
        {
#if defined( __CUDA_ARCH__) && !defined(DISABLE_TROVE)
          typedef S<Float, length> structure;
          trove::coalesced_ptr<structure> ghost_((structure *)ghost[dir]);
          structure v_;
          for (int i = 0; i < length / 2; i++) {
            v_[2 * i + 0] = (Float)v[i].real();
            v_[2 * i + 1] = (Float)v[i].imag();
          }
          ghost_[parity * faceVolumeCB[dir] + x] = v_;
#else
          auto v_ = &ghost[dir][(parity * faceVolumeCB[dir] + x) * length];
          for (int i = 0; i < length / 2; i++) {
            v_[2 * i + 0] = (Float)v[i].real();
            v_[2 * i + 1] = (Float)v[i].imag();
          }
#endif
        }

        /**
           @brief This accessor routine returns a gauge_ghost_wrapper to this object,
           allowing us to overload various operators for manipulating at
           the site level interms of matrix operations.
           @param[in] dir Which dimension are we requesting
           @param[in] ghost_idx Ghost index we are requesting
           @param[in] parity Parity we are requesting
           @return Instance of a gauge_ghost_wrapper that curries in access to
           this field at the above coordinates.
         */
        __device__ __host__ inline gauge_ghost_wrapper<real, Accessor> Ghost(int dim, int ghost_idx, int parity,
                                                                             real phase = 1.0)
        {
          return gauge_ghost_wrapper<real, Accessor>(*this, dim, ghost_idx, parity, phase);
        }

        /**
           @brief This accessor routine returns a const gauge_ghost_wrapper to this object,
           allowing us to overload various operators for manipulating at
           the site level interms of matrix operations.
           @param[in] dir Which dimension are we requesting
           @param[in] ghost_idx Ghost index we are requesting
           @param[in] parity Parity we are requesting
           @return Instance of a gauge_ghost_wrapper that curries in access to
           this field at the above coordinates.
         */
        __device__ __host__ inline const gauge_ghost_wrapper<real, Accessor> Ghost(int dim, int ghost_idx, int parity,
                                                                                   real phase = 1.0) const
        {
          return gauge_ghost_wrapper<real, Accessor>(const_cast<Accessor &>(*this), dim, ghost_idx, parity, phase);
        }

        __device__ __host__ inline void loadGhostEx(complex v[length / 2], int x, int, int dir, int dim, int g,
                                                    int parity, const int R[]) const
        {
#if defined( __CUDA_ARCH__) && !defined(DISABLE_TROVE)
	typedef S<Float,length> structure;
	trove::coalesced_ptr<structure> ghost_((structure*)ghost[dim]);
	structure v_ = ghost_[((dir*2+parity)*R[dim]*faceVolumeCB[dim] + x)*geometry+g];
#else
          auto v_ = &ghost[dim][(((dir * 2 + parity) * R[dim] * faceVolumeCB[dim] + x) * geometry + g) * length];
#endif
        for (int i = 0; i < length / 2; i++) v[i] = complex(v_[2 * i + 0], v_[2 * i + 1]);
        }

        __device__ __host__ inline void saveGhostEx(const complex v[length / 2], int x, int, int dir, int dim,
                                                    int g, int parity, const int R[])
        {
#if defined( __CUDA_ARCH__) && !defined(DISABLE_TROVE)
          typedef S<Float, length> structure;
          trove::coalesced_ptr<structure> ghost_((structure *)ghost[dim]);
          structure v_;
          for (int i = 0; i < length / 2; i++) {
            v_[2 * i + 0] = (Float)v[i].real();
            v_[2 * i + 1] = (Float)v[i].imag();
          }
          ghost_[((dir * 2 + parity) * R[dim] * faceVolumeCB[dim] + x) * geometry + g] = v_;
#else
          auto v_ = &ghost[dim][(((dir * 2 + parity) * R[dim] * faceVolumeCB[dim] + x) * geometry + g) * length];
          for (int i = 0; i < length / 2; i++) {
            v_[2 * i + 0] = (Float)v[i].real();
            v_[2 * i + 1] = (Float)v[i].imag();
          }
#endif
        }
      };

    /**
       struct to define QDP ordered gauge fields:
       [[dim]] [[parity][volumecb][row][col]]
    */
    template <typename Float, int length> struct QDPOrder : public LegacyOrder<Float,length> {
      using Accessor = QDPOrder<Float, length>;
      using real = typename mapper<Float>::type;
      using complex = complex<real>;
      Float *gauge[QUDA_MAX_DIM];
      const int volumeCB;
    QDPOrder(const GaugeField &u, Float *gauge_=0, Float **ghost_=0)
      : LegacyOrder<Float,length>(u, ghost_), volumeCB(u.VolumeCB())
	{ for (int i=0; i<4; i++) gauge[i] = gauge_ ? ((Float**)gauge_)[i] : ((Float**)u.Gauge_p())[i]; }
    QDPOrder(const QDPOrder &order) : LegacyOrder<Float,length>(order), volumeCB(order.volumeCB) {
	for(int i=0; i<4; i++) gauge[i] = order.gauge[i];
      }

      __device__ __host__ inline void load(complex v[length / 2], int x, int dir, int parity, real = 1.0) const
      {
#if defined( __CUDA_ARCH__) && !defined(DISABLE_TROVE)
	typedef S<Float,length> structure;
	trove::coalesced_ptr<structure> gauge_((structure*)gauge[dir]);
	structure v_ = gauge_[parity*volumeCB + x];
#else
        auto v_ = &gauge[dir][(parity * volumeCB + x) * length];
#endif
        for (int i = 0; i < length / 2; i++) v[i] = complex(v_[2 * i + 0], v_[2 * i + 1]);
      }

      __device__ __host__ inline void save(const complex v[length / 2], int x, int dir, int parity)
      {
#if defined( __CUDA_ARCH__) && !defined(DISABLE_TROVE)
	typedef S<Float,length> structure;
	trove::coalesced_ptr<structure> gauge_((structure*)gauge[dir]);
	structure v_;
        for (int i = 0; i < length / 2; i++) {
          v_[2 * i + 0] = (Float)v[i].real();
          v_[2 * i + 1] = (Float)v[i].imag();
        }
        gauge_[parity * volumeCB + x] = v_;
#else
        auto v_ = &gauge[dir][(parity * volumeCB + x) * length];
        for (int i = 0; i < length / 2; i++) {
          v_[2 * i + 0] = (Float)v[i].real();
          v_[2 * i + 1] = (Float)v[i].imag();
        }
#endif
      }

      /**
	 @brief This accessor routine returns a gauge_wrapper to this object,
	 allowing us to overload various operators for manipulating at
	 the site level interms of matrix operations.
	 @param[in] dir Which dimension are we requesting
	 @param[in] x_cb Checkerboarded space-time index we are requesting
	 @param[in] parity Parity we are requesting
	 @return Instance of a gauge_wrapper that curries in access to
	 this field at the above coordinates.
       */
      __device__ __host__ inline gauge_wrapper<real, Accessor> operator()(int dim, int x_cb, int parity)
      {
        return gauge_wrapper<real, Accessor>(*this, dim, x_cb, parity);
      }

      /**
	 @brief This accessor routine returns a const gauge_wrapper to this object,
	 allowing us to overload various operators for manipulating at
	 the site level interms of matrix operations.
	 @param[in] dir Which dimension are we requesting
	 @param[in] x_cb Checkerboarded space-time index we are requesting
	 @param[in] parity Parity we are requesting
	 @return Instance of a gauge_wrapper that curries in access to
	 this field at the above coordinates.
       */
      __device__ __host__ inline const gauge_wrapper<real, Accessor> operator()(int dim, int x_cb, int parity) const
      {
        return gauge_wrapper<real, QDPOrder<Float, length>>(const_cast<Accessor &>(*this), dim, x_cb, parity);
      }

      size_t Bytes() const { return length * sizeof(Float); }
    };

    /**
       struct to define QDPJIT ordered gauge fields:
       [[dim]] [[parity][complex][row][col][volumecb]]
    */
    template <typename Float, int length> struct QDPJITOrder : public LegacyOrder<Float,length> {
      using Accessor = QDPJITOrder<Float, length>;
      using real = typename mapper<Float>::type;
      using complex = complex<real>;
      Float *gauge[QUDA_MAX_DIM];
      const int volumeCB;
    QDPJITOrder(const GaugeField &u, Float *gauge_=0, Float **ghost_=0)
      : LegacyOrder<Float,length>(u, ghost_), volumeCB(u.VolumeCB())
	{ for (int i=0; i<4; i++) gauge[i] = gauge_ ? ((Float**)gauge_)[i] : ((Float**)u.Gauge_p())[i]; }
    QDPJITOrder(const QDPJITOrder &order) : LegacyOrder<Float,length>(order), volumeCB(order.volumeCB) {
	for(int i=0; i<4; i++) gauge[i] = order.gauge[i];
      }

      __device__ __host__ inline void load(complex v[length / 2], int x, int dir, int parity, real = 1.0) const
      {
        for (int i = 0; i < length / 2; i++) {
          v[i].real((real)gauge[dir][((0 * (length / 2) + i) * 2 + parity) * volumeCB + x]);
          v[i].imag((real)gauge[dir][((1 * (length / 2) + i) * 2 + parity) * volumeCB + x]);
        }
      }

      __device__ __host__ inline void save(const complex v[length / 2], int x, int dir, int parity)
      {
        for (int i = 0; i < length / 2; i++) {
          gauge[dir][((0 * (length / 2) + i) * 2 + parity) * volumeCB + x] = v[i].real();
          gauge[dir][((1 * (length / 2) + i) * 2 + parity) * volumeCB + x] = v[i].imag();
        }
      }

      /**
	 @brief This accessor routine returns a gauge_wrapper to this object,
	 allowing us to overload various operators for manipulating at
	 the site level interms of matrix operations.
	 @param[in] dir Which dimension are we requesting
	 @param[in] x_cb Checkerboarded space-time index we are requesting
	 @param[in] parity Parity we are requesting
	 @return Instance of a gauge_wrapper that curries in access to
	 this field at the above coordinates.
       */
      __device__ __host__ inline gauge_wrapper<real, Accessor> operator()(int dim, int x_cb, int parity)
      {
        return gauge_wrapper<real, Accessor>(*this, dim, x_cb, parity);
      }

      /**
	 @brief This accessor routine returns a const gauge_wrapper to this object,
	 allowing us to overload various operators for manipulating at
	 the site level interms of matrix operations.
	 @param[in] dir Which dimension are we requesting
	 @param[in] x_cb Checkerboarded space-time index we are requesting
	 @param[in] parity Parity we are requesting
	 @return Instance of a gauge_wrapper that curries in access to
	 this field at the above coordinates.
       */
      __device__ __host__ inline const gauge_wrapper<real, Accessor> operator()(int dim, int x_cb, int parity) const
      {
        return gauge_wrapper<real, QDPJITOrder<Float, length>>(const_cast<Accessor &>(*this), dim, x_cb, parity);
      }

      size_t Bytes() const { return length * sizeof(Float); }
    };

  /**
     struct to define MILC ordered gauge fields:
     [parity][dim][volumecb][row][col]
  */
  template <typename Float, int length> struct MILCOrder : public LegacyOrder<Float,length> {
    using Accessor = MILCOrder<Float, length>;
    using real = typename mapper<Float>::type;
    using complex = complex<real>;
    Float *gauge;
    const int volumeCB;
    const int geometry;
  MILCOrder(const GaugeField &u, Float *gauge_=0, Float **ghost_=0) :
    LegacyOrder<Float,length>(u, ghost_), gauge(gauge_ ? gauge_ : (Float*)u.Gauge_p()),
      volumeCB(u.VolumeCB()), geometry(u.Geometry()) { ; }
  MILCOrder(const MILCOrder &order) : LegacyOrder<Float,length>(order),
      gauge(order.gauge), volumeCB(order.volumeCB), geometry(order.geometry)
      { ; }

      __device__ __host__ inline void load(complex v[length / 2], int x, int dir, int parity, real = 1.0) const
      {
#if defined( __CUDA_ARCH__) && !defined(DISABLE_TROVE)
      typedef S<Float,length> structure;
      trove::coalesced_ptr<structure> gauge_((structure*)gauge);
      structure v_ = gauge_[(parity*volumeCB+x)*geometry + dir];
#else
        auto v_ = &gauge[((parity * volumeCB + x) * geometry + dir) * length];
#endif
      for (int i = 0; i < length / 2; i++) v[i] = complex(v_[2 * i + 0], v_[2 * i + 1]);
    }

    __device__ __host__ inline void save(const complex v[length / 2], int x, int dir, int parity)
    {
#if defined( __CUDA_ARCH__) && !defined(DISABLE_TROVE)
      typedef S<Float,length> structure;
      trove::coalesced_ptr<structure> gauge_((structure*)gauge);
      structure v_;
      for (int i = 0; i < length / 2; i++) {
        v_[2 * i + 0] = v[i].real();
        v_[2 * i + 1] = v[i].imag();
      }
      gauge_[(parity*volumeCB+x)*geometry + dir] = v_;
#else
      auto v_ = &gauge[((parity * volumeCB + x) * geometry + dir) * length];
      for (int i = 0; i < length / 2; i++) {
        v_[2 * i + 0] = v[i].real();
        v_[2 * i + 1] = v[i].imag();
      }
#endif
    }

    /**
       @brief This accessor routine returns a gauge_wrapper to this object,
       allowing us to overload various operators for manipulating at
       the site level interms of matrix operations.
       @param[in] dir Which dimension are we requesting
       @param[in] x_cb Checkerboarded space-time index we are requesting
       @param[in] parity Parity we are requesting
       @return Instance of a gauge_wrapper that curries in access to
       this field at the above coordinates.
    */
    __device__ __host__ inline gauge_wrapper<real, Accessor> operator()(int dim, int x_cb, int parity)
    {
      return gauge_wrapper<real, Accessor>(*this, dim, x_cb, parity);
    }

    /**
       @brief This accessor routine returns a const gauge_wrapper to this object,
       allowing us to overload various operators for manipulating at
       the site level interms of matrix operations.
       @param[in] dir Which dimension are we requesting
       @param[in] x_cb Checkerboarded space-time index we are requesting
       @param[in] parity Parity we are requesting
       @return Instance of a gauge_wrapper that curries in access to
       this field at the above coordinates.
    */
    __device__ __host__ inline const gauge_wrapper<real, Accessor> operator()(int dim, int x_cb, int parity) const
    {
      return gauge_wrapper<real, MILCOrder<Float, length>>(const_cast<Accessor &>(*this), dim, x_cb, parity);
    }

    size_t Bytes() const { return length * sizeof(Float); }
  };

  /**
     @brief struct to define gauge fields packed into an opaque MILC site struct:

     struct {
       char padding[offset];
       Float [dim][row][col];
     } site;

     site lattice [parity][volumecb];

     We are just passed the size of the struct and the offset to the
     required matrix elements.  Typically, it is expected that this
     accessor will be used with zero-copy memory to the original
     allocation in MILC.
  */
  template <typename Float, int length> struct MILCSiteOrder : public LegacyOrder<Float,length> {
    using Accessor = MILCSiteOrder<Float, length>;
    using real = typename mapper<Float>::type;
    using complex = complex<real>;
    Float *gauge;
    const int volumeCB;
    const int geometry;
    const size_t offset;
    const size_t size;
    MILCSiteOrder(const GaugeField &u, Float *gauge_ = 0, Float **ghost_ = 0) :
      LegacyOrder<Float, length>(u, ghost_),
      gauge(gauge_ ? gauge_ : (Float *)u.Gauge_p()),
      volumeCB(u.VolumeCB()),
      geometry(u.Geometry()),
      offset(u.SiteOffset()),
      size(u.SiteSize())
    {
      if ((uintptr_t)((char *)gauge + offset) % 16 != 0) { errorQuda("MILC structure has misaligned offset"); }
    }

    MILCSiteOrder(const MILCSiteOrder &order) :
      LegacyOrder<Float, length>(order),
      gauge(order.gauge),
      volumeCB(order.volumeCB),
      geometry(order.geometry),
      offset(order.offset),
      size(order.size)
    {
    }

    __device__ __host__ inline void load(complex v[length / 2], int x, int dir, int parity, real = 1.0) const
    {
      // get base pointer
      const Float *gauge0 = reinterpret_cast<const Float*>(reinterpret_cast<const char*>(gauge) + (parity*volumeCB+x)*size + offset);

#if defined( __CUDA_ARCH__) && !defined(DISABLE_TROVE)
      typedef S<Float,length> structure;
      trove::coalesced_ptr<structure> gauge_((structure*)gauge0);
      structure v_ = gauge_[dir];
#else
      auto v_ = &gauge0[dir * length];
#endif
      for (int i = 0; i < length / 2; i++) v[i] = complex(v_[2 * i + 0], v_[2 * i + 1]);
    }

    __device__ __host__ inline void save(const complex v[length / 2], int x, int dir, int parity)
    {
      // get base pointer
      Float *gauge0 = reinterpret_cast<Float*>(reinterpret_cast<char*>(gauge) + (parity*volumeCB+x)*size + offset);

#if defined( __CUDA_ARCH__) && !defined(DISABLE_TROVE)
      typedef S<Float,length> structure;
      trove::coalesced_ptr<structure> gauge_((structure*)gauge0);
      structure v_;
      for (int i = 0; i < length / 2; i++) {
        v_[2 * i + 0] = v[i].real();
        v_[2 * i + 1] = v[i].imag();
      }
      gauge_[dir] = v_;
#else
      for (int i = 0; i < length / 2; i++) {
        gauge0[dir * length + 2 * i + 0] = v[i].real();
        gauge0[dir * length + 2 * i + 1] = v[i].imag();
      }
#endif
    }

    /**
       @brief This accessor routine returns a gauge_wrapper to this object,
       allowing us to overload various operators for manipulating at
       the site level interms of matrix operations.
       @param[in] dir Which dimension are we requesting
       @param[in] x_cb Checkerboarded space-time index we are requesting
       @param[in] parity Parity we are requesting
       @return Instance of a gauge_wrapper that curries in access to
       this field at the above coordinates.
    */
    __device__ __host__ inline gauge_wrapper<real, Accessor> operator()(int dim, int x_cb, int parity)
    {
      return gauge_wrapper<real, Accessor>(*this, dim, x_cb, parity);
    }

    /**
       @brief This accessor routine returns a const gauge_wrapper to this object,
       allowing us to overload various operators for manipulating at
       the site level interms of matrix operations.
       @param[in] dir Which dimension are we requesting
       @param[in] x_cb Checkerboarded space-time index we are requesting
       @param[in] parity Parity we are requesting
       @return Instance of a gauge_wrapper that curries in access to
       this field at the above coordinates.
    */
    __device__ __host__ inline const gauge_wrapper<real, Accessor> operator()(int dim, int x_cb, int parity) const
    {
      return gauge_wrapper<real, Accessor>(const_cast<Accessor &>(*this), dim, x_cb, parity);
    }

    size_t Bytes() const { return length * sizeof(Float); }
  };


  /**
     struct to define CPS ordered gauge fields:
     [parity][dim][volumecb][col][row]
  */
  template <typename Float, int length> struct CPSOrder : LegacyOrder<Float,length> {
    using Accessor = CPSOrder<Float, length>;
    using real = typename mapper<Float>::type;
    using complex = complex<real>;
    Float *gauge;
    const int volumeCB;
    const real anisotropy;
    const real anisotropy_inv;
    static constexpr int Nc = 3;
    const int geometry;
    CPSOrder(const GaugeField &u, Float *gauge_ = 0, Float **ghost_ = 0) :
      LegacyOrder<Float, length>(u, ghost_),
      gauge(gauge_ ? gauge_ : (Float *)u.Gauge_p()),
      volumeCB(u.VolumeCB()),
      anisotropy(u.Anisotropy()),
      anisotropy_inv(1.0 / anisotropy),
      geometry(u.Geometry())
    {
      if (length != 18) errorQuda("Gauge length %d not supported", length);
    }
    CPSOrder(const CPSOrder &order) :
      LegacyOrder<Float, length>(order),
      gauge(order.gauge),
      volumeCB(order.volumeCB),
      anisotropy(order.anisotropy),
      anisotropy_inv(order.anisotropy_inv),
      geometry(order.geometry)
    {
      ;
    }

    // we need to transpose and scale for CPS ordering
    __device__ __host__ inline void load(complex v[9], int x, int dir, int parity, Float = 1.0) const
    {
#if defined( __CUDA_ARCH__) && !defined(DISABLE_TROVE)
      typedef S<Float,length> structure;
      trove::coalesced_ptr<structure> gauge_((structure*)gauge);
      structure v_ = gauge_[((parity*volumeCB+x)*geometry + dir)];
#else
      auto v_ = &gauge[((parity * volumeCB + x) * geometry + dir) * length];
#endif
      for (int i=0; i<Nc; i++) {
	for (int j=0; j<Nc; j++) {
          v[i * Nc + j] = complex(v_[(j * Nc + i) * 2 + 0], v_[(j * Nc + i) * 2 + 1]) * anisotropy_inv;
        }
      }
    }

    __device__ __host__ inline void save(const complex v[9], int x, int dir, int parity)
    {
#if defined( __CUDA_ARCH__) && !defined(DISABLE_TROVE)
      typedef S<Float,length> structure;
      trove::coalesced_ptr<structure> gauge_((structure*)gauge);
      structure v_;
      for (int i=0; i<Nc; i++)
        for (int j = 0; j < Nc; j++) {
          v_[(j * Nc + i) * 2 + 0] = anisotropy * v[i * Nc + j].real();
          v_[(j * Nc + i) * 2 + 1] = anisotropy * v[i * Nc + j].imag();
        }
      gauge_[((parity*volumeCB+x)*geometry + dir)] = v_;
#else
      auto v_ = &gauge[((parity * volumeCB + x) * geometry + dir) * length];
      for (int i=0; i<Nc; i++) {
	for (int j=0; j<Nc; j++) {
          v_[(j * Nc + i) * 2 + 0] = anisotropy * v[i * Nc + j].real();
          v_[(j * Nc + i) * 2 + 1] = anisotropy * v[i * Nc + j].imag();
        }
      }
#endif
    }

    /**
       @brief This accessor routine returns a gauge_wrapper to this object,
       allowing us to overload various operators for manipulating at
       the site level interms of matrix operations.
       @param[in] dir Which dimension are we requesting
       @param[in] x_cb Checkerboarded space-time index we are requesting
       @param[in] parity Parity we are requesting
       @return Instance of a gauge_wrapper that curries in access to
       this field at the above coordinates.
    */
    __device__ __host__ inline gauge_wrapper<real, Accessor> operator()(int dim, int x_cb, int parity)
    {
      return gauge_wrapper<real, Accessor>(*this, dim, x_cb, parity);
    }

    /**
       @brief This accessor routine returns a const gauge_wrapper to this object,
       allowing us to overload various operators for manipulating at
       the site level interms of matrix operations.
       @param[in] dir Which dimension are we requesting
       @param[in] x_cb Checkerboarded space-time index we are requesting
       @param[in] parity Parity we are requesting
       @return Instance of a gauge_wrapper that curries in access to
       this field at the above coordinates.
    */
    __device__ __host__ inline const gauge_wrapper<real, Accessor> operator()(int dim, int x_cb, int parity) const
    {
      return gauge_wrapper<real, Accessor>(const_cast<Accessor &>(*this), dim, x_cb, parity);
    }

    size_t Bytes() const { return Nc * Nc * 2 * sizeof(Float); }
  };

    /**
       @brief struct to define BQCD ordered gauge fields:

       Note the convention in BQCD is to store the gauge field
       variables in and extended fields with inline halos
       [mu][parity][volumecb+halos][col][row]
    */
    template <typename Float, int length> struct BQCDOrder : LegacyOrder<Float,length> {
      using Accessor = BQCDOrder<Float, length>;
      using real = typename mapper<Float>::type;
      using complex = complex<real>;
      Float *gauge;
      const int volumeCB;
      int exVolumeCB; // extended checkerboard volume
      static constexpr int Nc = 3;
      BQCDOrder(const GaugeField &u, Float *gauge_ = 0, Float **ghost_ = 0) :
        LegacyOrder<Float, length>(u, ghost_),
        gauge(gauge_ ? gauge_ : (Float *)u.Gauge_p()),
        volumeCB(u.VolumeCB())
      {
        if (length != 18) errorQuda("Gauge length %d not supported", length);
        // compute volumeCB + halo region
        exVolumeCB = u.X()[0]/2 + 2;
	for (int i=1; i<4; i++) exVolumeCB *= u.X()[i] + 2;
      }
      BQCDOrder(const BQCDOrder &order) :
        LegacyOrder<Float, length>(order),
        gauge(order.gauge),
        volumeCB(order.volumeCB),
        exVolumeCB(order.exVolumeCB)
      {
        if (length != 18) errorQuda("Gauge length %d not supported", length);
      }

      // we need to transpose for BQCD ordering
      __device__ __host__ inline void load(complex v[9], int x, int dir, int parity, real = 1.0) const
      {
#if defined( __CUDA_ARCH__) && !defined(DISABLE_TROVE)
        typedef S<Float, length> structure;
        trove::coalesced_ptr<structure> gauge_((structure *)gauge);
        structure v_ = gauge_[(dir * 2 + parity) * exVolumeCB + x];
#else
        auto v_ = &gauge[((dir * 2 + parity) * exVolumeCB + x) * length];
#endif
        for (int i = 0; i < Nc; i++) {
          for (int j = 0; j < Nc; j++) { v[i * Nc + j] = complex(v_[(j * Nc + i) * 2 + 0], v_[(j * Nc + i) * 2 + 1]); }
        }
      }

      __device__ __host__ inline void save(const complex v[9], int x, int dir, int parity)
      {
#if defined( __CUDA_ARCH__) && !defined(DISABLE_TROVE)
	typedef S<Float,length> structure;
	trove::coalesced_ptr<structure> gauge_((structure*)gauge);
	structure v_;
	for (int i=0; i<Nc; i++)
          for (int j = 0; j < Nc; j++) {
            v_[(j * Nc + i) * 2 + 0] = v[i * Nc + j].real();
            v_[(j * Nc + i) * 2 + 1] = v[i * Nc + j].imag();
          }
        gauge_[(dir * 2 + parity) * exVolumeCB + x] = v_;
#else
        auto v_ = &gauge[((dir * 2 + parity) * exVolumeCB + x) * length];
        for (int i = 0; i < Nc; i++) {
          for (int j = 0; j < Nc; j++) {
            v_[(j * Nc + i) * 2 + 0] = v[i * Nc + j].real();
            v_[(j * Nc + i) * 2 + 1] = v[i * Nc + j].imag();
          }
        }
#endif
      }

      /**
	 @brief This accessor routine returns a gauge_wrapper to this object,
	 allowing us to overload various operators for manipulating at
	 the site level interms of matrix operations.
	 @param[in] dir Which dimension are we requesting
	 @param[in] x_cb Checkerboarded space-time index we are requesting
	 @param[in] parity Parity we are requesting
	 @return Instance of a gauge_wrapper that curries in access to
	 this field at the above coordinates.
       */
      __device__ __host__ inline gauge_wrapper<real, Accessor> operator()(int dim, int x_cb, int parity)
      {
        return gauge_wrapper<real, Accessor>(*this, dim, x_cb, parity);
      }

      /**
	 @brief This accessor routine returns a const gauge_wrapper to this object,
	 allowing us to overload various operators for manipulating at
	 the site level interms of matrix operations.
	 @param[in] dir Which dimension are we requesting
	 @param[in] x_cb Checkerboarded space-time index we are requesting
	 @param[in] parity Parity we are requesting
	 @return Instance of a gauge_wrapper that curries in access to
	 this field at the above coordinates.
       */
      __device__ __host__ inline const gauge_wrapper<real, Accessor> operator()(int dim, int x_cb, int parity) const
      {
        return gauge_wrapper<real, Accessor>(const_cast<Accessor &>(*this), dim, x_cb, parity);
      }

      size_t Bytes() const { return Nc * Nc * 2 * sizeof(Float); }
    };

    /**
       @brief struct to define TIFR ordered gauge fields:
       [mu][parity][volumecb][col][row]
    */
    template <typename Float, int length> struct TIFROrder : LegacyOrder<Float,length> {
      using Accessor = TIFROrder<Float, length>;
      using real = typename mapper<Float>::type;
      using complex = complex<real>;
      Float *gauge;
      const int volumeCB;
      static constexpr int Nc = 3;
      const real scale;
      const real scale_inv;
      TIFROrder(const GaugeField &u, Float *gauge_ = 0, Float **ghost_ = 0) :
        LegacyOrder<Float, length>(u, ghost_),
        gauge(gauge_ ? gauge_ : (Float *)u.Gauge_p()),
        volumeCB(u.VolumeCB()),
        scale(u.Scale()),
        scale_inv(1.0 / scale)
      {
        if (length != 18) errorQuda("Gauge length %d not supported", length);
      }
      TIFROrder(const TIFROrder &order) :
        LegacyOrder<Float, length>(order),
        gauge(order.gauge),
        volumeCB(order.volumeCB),
        scale(order.scale),
        scale_inv(1.0 / scale)
      {
        if (length != 18) errorQuda("Gauge length %d not supported", length);
      }

      // we need to transpose for TIFR ordering
      __device__ __host__ inline void load(complex v[9], int x, int dir, int parity, real = 1.0) const
      {
#if defined( __CUDA_ARCH__) && !defined(DISABLE_TROVE)
        typedef S<Float, length> structure;
        trove::coalesced_ptr<structure> gauge_((structure *)gauge);
        structure v_ = gauge_[(dir * 2 + parity) * volumeCB + x];
#else
        auto v_ = &gauge[((dir * 2 + parity) * volumeCB + x) * length];
#endif
        for (int i = 0; i < Nc; i++) {
          for (int j = 0; j < Nc; j++) {
            v[i * Nc + j] = complex(v_[(j * Nc + i) * 2 + 0], v_[(j * Nc + i) * 2 + 1]) * scale_inv;
          }
        }
      }

      __device__ __host__ inline void save(const complex v[9], int x, int dir, int parity)
      {
#if defined( __CUDA_ARCH__) && !defined(DISABLE_TROVE)
	typedef S<Float,length> structure;
	trove::coalesced_ptr<structure> gauge_((structure*)gauge);
	structure v_;
	for (int i=0; i<Nc; i++)
          for (int j = 0; j < Nc; j++) {
            v_[(j * Nc + i) * 2 + 0] = v[i * Nc + j].real() * scale;
            v_[(j * Nc + i) * 2 + 1] = v[i * Nc + j].imag() * scale;
          }
        gauge_[(dir * 2 + parity) * volumeCB + x] = v_;
#else
        auto v_ = &gauge[((dir * 2 + parity) * volumeCB + x) * length];
        for (int i = 0; i < Nc; i++) {
          for (int j = 0; j < Nc; j++) {
            v_[(j * Nc + i) * 2 + 0] = v[i * Nc + j].real() * scale;
            v_[(j * Nc + i) * 2 + 1] = v[i * Nc + j].imag() * scale;
          }
        }
#endif
      }

      /**
	 @brief This accessor routine returns a gauge_wrapper to this object,
	 allowing us to overload various operators for manipulating at
	 the site level interms of matrix operations.
	 @param[in] dir Which dimension are we requesting
	 @param[in] x_cb Checkerboarded space-time index we are requesting
	 @param[in] parity Parity we are requesting
	 @return Instance of a gauge_wrapper that curries in access to
	 this field at the above coordinates.
       */
      __device__ __host__ inline gauge_wrapper<real, Accessor> operator()(int dim, int x_cb, int parity)
      {
        return gauge_wrapper<real, Accessor>(*this, dim, x_cb, parity);
      }

      /**
	 @brief This accessor routine returns a const gauge_wrapper to this object,
	 allowing us to overload various operators for manipulating at
	 the site level interms of matrix operations.
	 @param[in] dir Which dimension are we requesting
	 @param[in] x_cb Checkerboarded space-time index we are requesting
	 @param[in] parity Parity we are requesting
	 @return Instance of a gauge_wrapper that curries in access to
	 this field at the above coordinates.
       */
      __device__ __host__ inline const gauge_wrapper<real, Accessor> operator()(int dim, int x_cb, int parity) const
      {
        return gauge_wrapper<real, Accessor>(const_cast<Accessor &>(*this), dim, x_cb, parity);
      }

      size_t Bytes() const { return Nc * Nc * 2 * sizeof(Float); }
    };

    /**
       struct to define TIFR ordered gauge fields (with inlined z halo of depth two):
       [mu][parity][t][z+4][y][x/2][col][row]
    */
    template <typename Float, int length> struct TIFRPaddedOrder : LegacyOrder<Float,length> {
      using Accessor = TIFRPaddedOrder<Float, length>;
      using real = typename mapper<Float>::type;
      using complex = complex<real>;
      Float *gauge;
      const int volumeCB;
      int exVolumeCB;
      static constexpr int Nc = 3;
      const real scale;
      const real scale_inv;
      const int dim[4];
      const int exDim[4];
      TIFRPaddedOrder(const GaugeField &u, Float *gauge_ = 0, Float **ghost_ = 0) :
        LegacyOrder<Float, length>(u, ghost_),
        gauge(gauge_ ? gauge_ : (Float *)u.Gauge_p()),
        volumeCB(u.VolumeCB()),
        exVolumeCB(1),
        scale(u.Scale()),
        scale_inv(1.0 / scale),
        dim {u.X()[0], u.X()[1], u.X()[2], u.X()[3]},
        exDim {u.X()[0], u.X()[1], u.X()[2] + 4, u.X()[3]}
      {
        if (length != 18) errorQuda("Gauge length %d not supported", length);

        // exVolumeCB is the padded checkboard volume
        for (int i=0; i<4; i++) exVolumeCB *= exDim[i];
	exVolumeCB /= 2;
      }

      TIFRPaddedOrder(const TIFRPaddedOrder &order) :
        LegacyOrder<Float, length>(order),
        gauge(order.gauge),
        volumeCB(order.volumeCB),
        exVolumeCB(order.exVolumeCB),
        scale(order.scale),
        scale_inv(order.scale_inv),
        dim {order.dim[0], order.dim[1], order.dim[2], order.dim[3]},
        exDim {order.exDim[0], order.exDim[1], order.exDim[2], order.exDim[3]}
      {
        if (length != 18) errorQuda("Gauge length %d not supported", length);
      }

      /**
	 @brief Compute the index into the padded field.  Assumes that
	 parity doesn't change from unpadded to padded.
       */
      __device__ __host__ inline int getPaddedIndex(int x_cb, int parity) const {
	// find coordinates
	int coord[4];
	getCoords(coord, x_cb, dim, parity);

	// get z-extended index
	coord[2] += 2; // offset for halo
	return linkIndex(coord, exDim);
      }

      // we need to transpose for TIFR ordering
      __device__ __host__ inline void load(complex v[9], int x, int dir, int parity, real = 1.0) const
      {
        int y = getPaddedIndex(x, parity);

#if defined( __CUDA_ARCH__) && !defined(DISABLE_TROVE)
	typedef S<Float,length> structure;
	trove::coalesced_ptr<structure> gauge_((structure*)gauge);
	structure v_ = gauge_[(dir*2+parity)*exVolumeCB + y];
#else
        auto v_ = &gauge[((dir * 2 + parity) * exVolumeCB + y) * length];
#endif
        for (int i = 0; i < Nc; i++) {
          for (int j = 0; j < Nc; j++) {
            v[i * Nc + j] = complex(v_[(j * Nc + i) * 2 + 0], v_[(j * Nc + i) * 2 + 1]) * scale_inv;
          }
        }
      }

      __device__ __host__ inline void save(const complex v[9], int x, int dir, int parity)
      {
        int y = getPaddedIndex(x, parity);

#if defined( __CUDA_ARCH__) && !defined(DISABLE_TROVE)
	typedef S<Float,length> structure;
	trove::coalesced_ptr<structure> gauge_((structure*)gauge);
	structure v_;
	for (int i=0; i<Nc; i++)
          for (int j = 0; j < Nc; j++) {
            v_[(j * Nc + i) * 2 + 0] = v[i * Nc + j].real() * scale;
            v_[(j * Nc + i) * 2 + 1] = v[i * Nc + j].imag() * scale;
          }
        gauge_[(dir * 2 + parity) * exVolumeCB + y] = v_;
#else
        auto v_ = &gauge[((dir * 2 + parity) * exVolumeCB + y) * length];
        for (int i = 0; i < Nc; i++) {
          for (int j = 0; j < Nc; j++) {
            v_[(j * Nc + i) * 2 + 0] = v[i * Nc + j].real() * scale;
            v_[(j * Nc + i) * 2 + 1] = v[i * Nc + j].imag() * scale;
          }
        }
#endif
      }

      /**
	 @brief This accessor routine returns a gauge_wrapper to this object,
	 allowing us to overload various operators for manipulating at
	 the site level interms of matrix operations.
	 @param[in] dir Which dimension are we requesting
	 @param[in] x_cb Checkerboarded space-time index we are requesting
	 @param[in] parity Parity we are requesting
	 @return Instance of a gauge_wrapper that curries in access to
	 this field at the above coordinates.
       */
      __device__ __host__ inline gauge_wrapper<real, Accessor> operator()(int dim, int x_cb, int parity)
      {
        return gauge_wrapper<real, Accessor>(*this, dim, x_cb, parity);
      }

      /**
	 @brief This accessor routine returns a const gauge_wrapper to this object,
	 allowing us to overload various operators for manipulating at
	 the site level interms of matrix operations.
	 @param[in] dir Which dimension are we requesting
	 @param[in] x_cb Checkerboarded space-time index we are requesting
	 @param[in] parity Parity we are requesting
	 @return Instance of a gauge_wrapper that curries in access to
	 this field at the above coordinates.
       */
      __device__ __host__ inline const gauge_wrapper<real, Accessor> operator()(int dim, int x_cb, int parity) const
      {
        return gauge_wrapper<real, Accessor>(const_cast<Accessor &>(*this), dim, x_cb, parity);
      }

      size_t Bytes() const { return Nc * Nc * 2 * sizeof(Float); }
    };

  } // namespace gauge

  template <typename otherFloat, typename storeFloat>
    __device__ __host__ inline void complex<double>::operator=(const gauge::fieldorder_wrapper<otherFloat,storeFloat> &a) {
    x = a.real();
    y = a.imag();
  }

  template <typename otherFloat, typename storeFloat>
    __device__ __host__ inline void complex<float>::operator=(const gauge::fieldorder_wrapper<otherFloat,storeFloat> &a) {
    x = a.real();
    y = a.imag();
  }

  template <typename otherFloat, typename storeFloat>
    __device__ __host__ inline complex<double>::complex(const gauge::fieldorder_wrapper<otherFloat,storeFloat> &a) {
    x = a.real();
    y = a.imag();
  }

  template <typename otherFloat, typename storeFloat>
    __device__ __host__ inline complex<float>::complex(const gauge::fieldorder_wrapper<otherFloat,storeFloat> &a) {
    x = a.real();
    y = a.imag();
  }

  // Use traits to reduce the template explosion
  template <typename T, QudaReconstructType, int N = 18, QudaStaggeredPhase stag = QUDA_STAGGERED_PHASE_NO,
            bool huge_alloc = gauge::default_huge_alloc, QudaGhostExchange ghostExchange = QUDA_GHOST_EXCHANGE_INVALID,
            bool use_inphase = false, QudaGaugeFieldOrder order = QUDA_NATIVE_GAUGE_ORDER>
  struct gauge_mapper {
  };

  // double precision
  template <int N, QudaStaggeredPhase stag, bool huge_alloc, QudaGhostExchange ghostExchange, bool use_inphase>
  struct gauge_mapper<double, QUDA_RECONSTRUCT_NO, N, stag, huge_alloc, ghostExchange, use_inphase, QUDA_NATIVE_GAUGE_ORDER> {
    typedef gauge::FloatNOrder<double, N, 2, N, stag, huge_alloc, ghostExchange, use_inphase> type;
  };
  template <int N, QudaStaggeredPhase stag, bool huge_alloc, QudaGhostExchange ghostExchange, bool use_inphase>
  struct gauge_mapper<double, QUDA_RECONSTRUCT_13, N, stag, huge_alloc, ghostExchange, use_inphase, QUDA_NATIVE_GAUGE_ORDER> {
    typedef gauge::FloatNOrder<double, N, 2, 13, stag, huge_alloc, ghostExchange, use_inphase> type;
  };
  template <int N, QudaStaggeredPhase stag, bool huge_alloc, QudaGhostExchange ghostExchange, bool use_inphase>
  struct gauge_mapper<double, QUDA_RECONSTRUCT_12, N, stag, huge_alloc, ghostExchange, use_inphase, QUDA_NATIVE_GAUGE_ORDER> {
    typedef gauge::FloatNOrder<double, N, 2, 12, stag, huge_alloc, ghostExchange, use_inphase> type;
  };
  template <int N, QudaStaggeredPhase stag, bool huge_alloc, QudaGhostExchange ghostExchange, bool use_inphase>
  struct gauge_mapper<double, QUDA_RECONSTRUCT_10, N, stag, huge_alloc, ghostExchange, use_inphase, QUDA_NATIVE_GAUGE_ORDER> {
    typedef gauge::FloatNOrder<double, N, 2, 11, stag, huge_alloc, ghostExchange, use_inphase> type;
  };
  template <int N, QudaStaggeredPhase stag, bool huge_alloc, QudaGhostExchange ghostExchange, bool use_inphase>
  struct gauge_mapper<double, QUDA_RECONSTRUCT_9, N, stag, huge_alloc, ghostExchange, use_inphase, QUDA_NATIVE_GAUGE_ORDER> {
    typedef gauge::FloatNOrder<double, N, 2, 9, stag, huge_alloc, ghostExchange, use_inphase> type;
  };
  template <int N, QudaStaggeredPhase stag, bool huge_alloc, QudaGhostExchange ghostExchange, bool use_inphase>
  struct gauge_mapper<double, QUDA_RECONSTRUCT_8, N, stag, huge_alloc, ghostExchange, use_inphase, QUDA_NATIVE_GAUGE_ORDER> {
    typedef gauge::FloatNOrder<double, N, 2, 8, stag, huge_alloc, ghostExchange, use_inphase> type;
  };

  // single precision
  template <int N, QudaStaggeredPhase stag, bool huge_alloc, QudaGhostExchange ghostExchange, bool use_inphase>
  struct gauge_mapper<float, QUDA_RECONSTRUCT_NO, N, stag, huge_alloc, ghostExchange, use_inphase, QUDA_NATIVE_GAUGE_ORDER> {
    typedef gauge::FloatNOrder<float, N, 2, N, stag, huge_alloc, ghostExchange, use_inphase> type;
  };
  template <int N, QudaStaggeredPhase stag, bool huge_alloc, QudaGhostExchange ghostExchange, bool use_inphase>
  struct gauge_mapper<float, QUDA_RECONSTRUCT_13, N, stag, huge_alloc, ghostExchange, use_inphase, QUDA_NATIVE_GAUGE_ORDER> {
    typedef gauge::FloatNOrder<float, N, 4, 13, stag, huge_alloc, ghostExchange, use_inphase> type;
  };
  template <int N, QudaStaggeredPhase stag, bool huge_alloc, QudaGhostExchange ghostExchange, bool use_inphase>
  struct gauge_mapper<float, QUDA_RECONSTRUCT_12, N, stag, huge_alloc, ghostExchange, use_inphase, QUDA_NATIVE_GAUGE_ORDER> {
    typedef gauge::FloatNOrder<float, N, 4, 12, stag, huge_alloc, ghostExchange, use_inphase> type;
  };
  template <int N, QudaStaggeredPhase stag, bool huge_alloc, QudaGhostExchange ghostExchange, bool use_inphase>
  struct gauge_mapper<float, QUDA_RECONSTRUCT_10, N, stag, huge_alloc, ghostExchange, use_inphase, QUDA_NATIVE_GAUGE_ORDER> {
    typedef gauge::FloatNOrder<float, N, 2, 11, stag, huge_alloc, ghostExchange, use_inphase> type;
  };
  template <int N, QudaStaggeredPhase stag, bool huge_alloc, QudaGhostExchange ghostExchange, bool use_inphase>
  struct gauge_mapper<float, QUDA_RECONSTRUCT_9, N, stag, huge_alloc, ghostExchange, use_inphase, QUDA_NATIVE_GAUGE_ORDER> {
    typedef gauge::FloatNOrder<float, N, 4, 9, stag, huge_alloc, ghostExchange, use_inphase> type;
  };
  template <int N, QudaStaggeredPhase stag, bool huge_alloc, QudaGhostExchange ghostExchange, bool use_inphase>
  struct gauge_mapper<float, QUDA_RECONSTRUCT_8, N, stag, huge_alloc, ghostExchange, use_inphase, QUDA_NATIVE_GAUGE_ORDER> {
    typedef gauge::FloatNOrder<float, N, 4, 8, stag, huge_alloc, ghostExchange, use_inphase> type;
  };

#ifdef FLOAT8
#define N8 8
#else
#define N8 4
#endif

  // half precision
  template <int N, QudaStaggeredPhase stag, bool huge_alloc, QudaGhostExchange ghostExchange, bool use_inphase>
  struct gauge_mapper<short, QUDA_RECONSTRUCT_NO, N, stag, huge_alloc, ghostExchange, use_inphase, QUDA_NATIVE_GAUGE_ORDER> {
    typedef gauge::FloatNOrder<short, N, 2, N, stag, huge_alloc, ghostExchange, use_inphase> type;
  };
  template <int N, QudaStaggeredPhase stag, bool huge_alloc, QudaGhostExchange ghostExchange, bool use_inphase>
  struct gauge_mapper<short, QUDA_RECONSTRUCT_13, N, stag, huge_alloc, ghostExchange, use_inphase, QUDA_NATIVE_GAUGE_ORDER> {
    typedef gauge::FloatNOrder<short, N, 4, 13, stag, huge_alloc, ghostExchange, use_inphase> type;
  };
  template <int N, QudaStaggeredPhase stag, bool huge_alloc, QudaGhostExchange ghostExchange, bool use_inphase>
  struct gauge_mapper<short, QUDA_RECONSTRUCT_12, N, stag, huge_alloc, ghostExchange, use_inphase, QUDA_NATIVE_GAUGE_ORDER> {
    typedef gauge::FloatNOrder<short, N, 4, 12, stag, huge_alloc, ghostExchange, use_inphase> type;
  };
  template <int N, QudaStaggeredPhase stag, bool huge_alloc, QudaGhostExchange ghostExchange, bool use_inphase>
  struct gauge_mapper<short, QUDA_RECONSTRUCT_10, N, stag, huge_alloc, ghostExchange, use_inphase, QUDA_NATIVE_GAUGE_ORDER> {
    typedef gauge::FloatNOrder<short, N, 2, 11, stag, huge_alloc, ghostExchange, use_inphase> type;
  };
  template <int N, QudaStaggeredPhase stag, bool huge_alloc, QudaGhostExchange ghostExchange, bool use_inphase>
  struct gauge_mapper<short, QUDA_RECONSTRUCT_9, N, stag, huge_alloc, ghostExchange, use_inphase, QUDA_NATIVE_GAUGE_ORDER> {
    typedef gauge::FloatNOrder<short, N, N8, 9, stag, huge_alloc, ghostExchange, use_inphase> type;
  };
  template <int N, QudaStaggeredPhase stag, bool huge_alloc, QudaGhostExchange ghostExchange, bool use_inphase>
  struct gauge_mapper<short, QUDA_RECONSTRUCT_8, N, stag, huge_alloc, ghostExchange, use_inphase, QUDA_NATIVE_GAUGE_ORDER> {
    typedef gauge::FloatNOrder<short, N, N8, 8, stag, huge_alloc, ghostExchange, use_inphase> type;
  };

  // quarter precision
  template <int N, QudaStaggeredPhase stag, bool huge_alloc, QudaGhostExchange ghostExchange, bool use_inphase>
  struct gauge_mapper<int8_t, QUDA_RECONSTRUCT_NO, N, stag, huge_alloc, ghostExchange, use_inphase, QUDA_NATIVE_GAUGE_ORDER> {
    typedef gauge::FloatNOrder<int8_t, N, 2, N, stag, huge_alloc, ghostExchange, use_inphase> type;
  };
  template <int N, QudaStaggeredPhase stag, bool huge_alloc, QudaGhostExchange ghostExchange, bool use_inphase>
  struct gauge_mapper<int8_t, QUDA_RECONSTRUCT_13, N, stag, huge_alloc, ghostExchange, use_inphase, QUDA_NATIVE_GAUGE_ORDER> {
    typedef gauge::FloatNOrder<int8_t, N, 4, 13, stag, huge_alloc, ghostExchange, use_inphase> type;
  };
  template <int N, QudaStaggeredPhase stag, bool huge_alloc, QudaGhostExchange ghostExchange, bool use_inphase>
  struct gauge_mapper<int8_t, QUDA_RECONSTRUCT_12, N, stag, huge_alloc, ghostExchange, use_inphase, QUDA_NATIVE_GAUGE_ORDER> {
    typedef gauge::FloatNOrder<int8_t, N, 4, 12, stag, huge_alloc, ghostExchange, use_inphase> type;
  };
  template <int N, QudaStaggeredPhase stag, bool huge_alloc, QudaGhostExchange ghostExchange, bool use_inphase>
  struct gauge_mapper<int8_t, QUDA_RECONSTRUCT_10, N, stag, huge_alloc, ghostExchange, use_inphase, QUDA_NATIVE_GAUGE_ORDER> {
    typedef gauge::FloatNOrder<int8_t, N, 2, 11, stag, huge_alloc, ghostExchange, use_inphase> type;
  };
  template <int N, QudaStaggeredPhase stag, bool huge_alloc, QudaGhostExchange ghostExchange, bool use_inphase>
  struct gauge_mapper<int8_t, QUDA_RECONSTRUCT_9, N, stag, huge_alloc, ghostExchange, use_inphase, QUDA_NATIVE_GAUGE_ORDER> {
    typedef gauge::FloatNOrder<int8_t, N, N8, 9, stag, huge_alloc, ghostExchange, use_inphase> type;
  };
  template <int N, QudaStaggeredPhase stag, bool huge_alloc, QudaGhostExchange ghostExchange, bool use_inphase>
  struct gauge_mapper<int8_t, QUDA_RECONSTRUCT_8, N, stag, huge_alloc, ghostExchange, use_inphase, QUDA_NATIVE_GAUGE_ORDER> {
    typedef gauge::FloatNOrder<int8_t, N, N8, 8, stag, huge_alloc, ghostExchange, use_inphase> type;
  };

  template <typename T, QudaReconstructType recon, int N, QudaStaggeredPhase stag, bool huge_alloc,
            QudaGhostExchange ghostExchange, bool use_inphase>
  struct gauge_mapper<T, recon, N, stag, huge_alloc, ghostExchange, use_inphase, QUDA_MILC_GAUGE_ORDER> {
    typedef gauge::MILCOrder<T, N> type;
  };

  template <typename T, QudaReconstructType recon, int N, QudaStaggeredPhase stag, bool huge_alloc,
            QudaGhostExchange ghostExchange, bool use_inphase>
  struct gauge_mapper<T, recon, N, stag, huge_alloc, ghostExchange, use_inphase, QUDA_QDP_GAUGE_ORDER> {
    typedef gauge::QDPOrder<T, N> type;
  };

  template<typename T, QudaGaugeFieldOrder order, int Nc> struct gauge_order_mapper { };
  template<typename T, int Nc> struct gauge_order_mapper<T,QUDA_QDP_GAUGE_ORDER,Nc> { typedef gauge::QDPOrder<T, 2*Nc*Nc> type; };
  template<typename T, int Nc> struct gauge_order_mapper<T,QUDA_QDPJIT_GAUGE_ORDER,Nc> { typedef gauge::QDPJITOrder<T, 2*Nc*Nc> type; };
  template<typename T, int Nc> struct gauge_order_mapper<T,QUDA_MILC_GAUGE_ORDER,Nc> { typedef gauge::MILCOrder<T, 2*Nc*Nc> type; };
  template<typename T, int Nc> struct gauge_order_mapper<T,QUDA_BQCD_GAUGE_ORDER,Nc> { typedef gauge::BQCDOrder<T, 2*Nc*Nc> type; };
  template<typename T, int Nc> struct gauge_order_mapper<T,QUDA_TIFR_GAUGE_ORDER,Nc> { typedef gauge::TIFROrder<T, 2*Nc*Nc> type; };
  template<typename T, int Nc> struct gauge_order_mapper<T,QUDA_TIFR_PADDED_GAUGE_ORDER,Nc> { typedef gauge::TIFRPaddedOrder<T, 2*Nc*Nc> type; };
  template<typename T, int Nc> struct gauge_order_mapper<T,QUDA_FLOAT2_GAUGE_ORDER,Nc> { typedef gauge::FloatNOrder<T, 2*Nc*Nc, 2, 2*Nc*Nc> type; };

} // namespace quda<|MERGE_RESOLUTION|>--- conflicted
+++ resolved
@@ -58,11 +58,7 @@
           x_cb(x_cb),
           parity(parity),
           phase(phase),
-<<<<<<< HEAD
-	  gauge(gauge)
-=======
           gauge(gauge)
->>>>>>> aa0da400
       {
       }
 
@@ -128,11 +124,7 @@
           ghost_idx(ghost_idx),
           parity(parity),
           phase(phase),
-<<<<<<< HEAD
-	  gauge(gauge)
-=======
           gauge(gauge)
->>>>>>> aa0da400
       {
       }
 
@@ -2080,30 +2072,18 @@
       */
       void save() {
 	if (backup_h) errorQuda("Already allocated host backup");
-<<<<<<< HEAD
-	backup_h = safe_malloc(bytes);
-	qudaMemcpy(backup_h, gauge, bytes, qudaMemcpyDeviceToHost);
-=======
         backup_h = safe_malloc(bytes);
         qudaMemcpy(backup_h, gauge, bytes, cudaMemcpyDeviceToHost);
->>>>>>> aa0da400
       }
 
       /**
 	 @brief Restore the field from the host after tuning
       */
-<<<<<<< HEAD
-      void load() {
-	qudaMemcpy(gauge, backup_h, bytes, qudaMemcpyHostToDevice);
-	host_free(backup_h);
-	backup_h = nullptr;
-=======
       void load()
       {
         qudaMemcpy(gauge, backup_h, bytes, cudaMemcpyHostToDevice);
         host_free(backup_h);
         backup_h = nullptr;
->>>>>>> aa0da400
       }
 
       size_t Bytes() const { return reconLen * sizeof(Float); }
