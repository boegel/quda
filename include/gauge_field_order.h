--- conflicted
+++ resolved
@@ -335,19 +335,6 @@
 	resetScale(U.Scale());
       }
 
-<<<<<<< HEAD
-      Accessor(const Accessor<Float, nColor, QUDA_QDP_GAUGE_ORDER, storeFloat> &a) :
-        volumeCB(a.volumeCB),
-        geometry(a.geometry),
-        cb_offset(a.cb_offset),
-        scale(a.scale),
-        scale_inv(a.scale_inv)
-      {
-        for (int d = 0; d < QUDA_MAX_GEOMETRY; d++) u[d] = a.u[d];
-      }
-
-=======
->>>>>>> fcb1930f
       void resetScale(Float max) {
 	if (fixed) {
 	  scale = static_cast<Float>(std::numeric_limits<storeFloat>::max()) / max;
@@ -438,19 +425,6 @@
 	resetScale(U.Scale());
       }
 
-<<<<<<< HEAD
-      GhostAccessor(const GhostAccessor<Float, nColor, QUDA_QDP_GAUGE_ORDER, native_ghost, storeFloat> &a) :
-        scale(a.scale),
-        scale_inv(a.scale_inv)
-      {
-        for (int d = 0; d < 8; d++) {
-          ghost[d] = a.ghost[d];
-          ghostOffset[d] = a.ghostOffset[d];
-        }
-      }
-
-=======
->>>>>>> fcb1930f
       void resetScale(Float max) {
 	if (fixed) {
 	  scale = static_cast<Float>(std::numeric_limits<storeFloat>::max()) / max;
@@ -589,19 +563,6 @@
 	resetScale(U.Scale());
       }
 
-<<<<<<< HEAD
-      GhostAccessor(const GhostAccessor<Float, nColor, QUDA_MILC_GAUGE_ORDER, native_ghost, storeFloat> &a) :
-        scale(a.scale),
-        scale_inv(a.scale_inv)
-      {
-        for (int d = 0; d < 8; d++) {
-          ghost[d] = a.ghost[d];
-          ghostOffset[d] = a.ghostOffset[d];
-        }
-      }
-
-=======
->>>>>>> fcb1930f
       void resetScale(Float max) {
 	if (fixed) {
 	  scale = static_cast<Float>(std::numeric_limits<storeFloat>::max()) / max;
