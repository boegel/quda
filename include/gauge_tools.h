#include <random_quda.h>
#include <timer.h>

namespace quda
{

  /**
   * @brief Calculates a variety of gauge-field observables.
   * @param[in] Gauge field upon which we are measuring.
   * @param[in,out] param Parameter struct that defines which
   * observables we are making and the resulting observables.
   * @param[in] profile TimeProfile instance used for profiling.
   */
  void gaugeObservables(GaugeField &u, QudaGaugeObservableParam &param, TimeProfile &profile);

  /**
   * @brief Project the input gauge field onto the SU(N) group.  This
   * is a destructive operation.  The number of link failures is
   * reported so appropriate action can be taken.
   *
   * @param U Gauge field that we are projecting onto SU(N)
   * @param tol Tolerance to which the iterative algorithm works
   * @param fails Number of link failures (device pointer)
   */
  void projectSUN(GaugeField &U, double tol, int *fails);

  /**
     @brief Compute the plaquette of the gauge field

     @param[in] U The gauge field upon which to compute the plaquette
     @return double3 variable returning (plaquette, spatial plaquette,
     temporal plaquette) site averages normalized such that each
     plaquette is in the range [0,1]
   */
  double3 plaquette(const GaugeField &U);

  /**
     @brief Generate Gaussian distributed su(N) or SU(N) fields.  If U
     is a momentum field, then we generate random Gaussian distributed
     field in the Lie algebra using the anti-Hermitation convention.
     If U is in the group then we create a Gaussian distributed su(n)
     field and exponentiate it, e.g., U = exp(sigma * H), where H is
     the distributed su(n) field and sigma is the width of the
     distribution (sigma = 0 results in a free field, and sigma = 1 has
     maximum disorder).

     @param[out] U The output gauge field
     @param[in] rngstate random states
     @param[in] sigma Width of Gaussian distrubution
  */
  void gaugeGauss(GaugeField &U, RNG &rngstate, double epsilon);

  /**
     @brief Generate Gaussian distributed su(N) or SU(N) fields.  If U
     is a momentum field, then we generate random Gaussian distributed
     field in the Lie algebra using the anti-Hermitation convention.
     If U is in the group then we create a Gaussian distributed su(n)
     field and exponentiate it, e.g., U = exp(sigma * H), where H is
     the distributed su(n) field and sigma is the width of the
     distribution (sigma = 0 results in a free field, and sigma = 1 has
     maximum disorder).

     @param[out] U The GaugeField
     @param[in] seed The seed used for the RNG
     @param[in] sigma Wdith of the Gaussian distribution
  */
  void gaugeGauss(GaugeField &U, unsigned long long seed, double epsilon);

  /**
<<<<<<< HEAD
=======
     @brief Apply a gauge transformation on gauge.
     @param[in] gauge The gauge field to transform
     @param[in] transform The gauge transformations
  */
  void gaugeTransform(GaugeField &gauge, const GaugeField &transform);
  
  /**
>>>>>>> 97a1886d
     @brief Perform an eigendecomposition on the links and then create 
     an hermitian matrix from which the fundamental representation
     can be read, assuming Gell-Mann matricies tau.

     The Algorithm
     U = exp(iH) where H = sum_{i=1..N^2-1} \alpha_i \tau_i,
     UV = lambdaV = exp(i sigma)V,
     HV = sigmaV,
     hence H = V S V^{\dag} | S = diag(sigma_1, sigma_2, ... , sigma_N).

     @param[out] out The hermitian matrix H
     @param[in] in The SU(N) gauge field
     @param[in] qr_tol The tolerance on the QR solver
     @param[in] qr_max_iter The maximum number of iterations in the QR
     @param[in] taylor_N The number of terms in the Taylor expansion of exp(iH)     
  */
  void gaugeFundamentalRep(GaugeField &out, const GaugeField &in, const double qr_tol, const int qr_max_iter,
			   const int taylor_N);
  
  /**
     @brief Apply APE smearing to the gauge field

     @param[out] dataDs Output smeared field
     @param[in] dataOr Input gauge field
     @param[in] alpha smearing parameter
  */
  void APEStep(GaugeField &dataDs, GaugeField &dataOr, double alpha);

  /**
     @brief Apply STOUT smearing to the gauge field

     @param[out] dataDs Output smeared field
     @param[in] dataOr Input gauge field
     @param[in] rho smearing parameter
  */
  void STOUTStep(GaugeField &dataDs, GaugeField &dataOr, double rho);

  /**
     @brief Apply Over Improved STOUT smearing to the gauge field

     @param[out] dataDs Output smeared field
     @param[in] dataOr Input gauge field
     @param[in] rho smearing parameter
     @param[in] epsilon smearing parameter
  */
  void OvrImpSTOUTStep(GaugeField &dataDs, GaugeField &dataOr, double rho, double epsilon);

  /**
     @brief Apply Wilson Flow steps W1, W2, Vt to the gauge field.
     This routine assumes that the input and output fields are
     extended, with the input field being exchanged prior to calling
     this function.  On exit from this routine, the output field will
     have been exchanged.
     @param[out] dataDs Output smeared field
     @param[in] dataTemp Temp space
     @param[in] dataOr Input gauge field
     @param[in] epsilon Step size
     @param[in] wflow_type Wilson (1x1) or Symanzik improved (2x1) staples
  */
  void WFlowStep(GaugeField &out, GaugeField &temp, GaugeField &in, double epsilon, QudaWFlowType wflow_type);

  /**
   * @brief Gauge fixing with overrelaxation with support for single and multi GPU.
   * @param[in,out] data, quda gauge field
   * @param[in] gauge_dir, 3 for Coulomb gauge fixing, other for Landau gauge fixing
   * @param[in] Nsteps, maximum number of steps to perform gauge fixing
   * @param[in] verbose_interval, print gauge fixing info when iteration count is a multiple of this
   * @param[in] relax_boost, gauge fixing parameter of the overrelaxation method, most common value is 1.5 or 1.7.
   * @param[in] tolerance, torelance value to stop the method, if this
   * value is zero then the method stops when iteration reachs the
   * maximum number of steps defined by Nsteps
   * @param[in] reunit_interval, reunitarize gauge field when iteration count is a multiple of this
   * @param[in] stopWtheta, 0 for MILC criterion and 1 to use the theta value
   */
  void gaugeFixingOVR(GaugeField &data, const int gauge_dir, const int Nsteps, const int verbose_interval,
		      const double relax_boost, const double tolerance, const int reunit_interval, const int stopWtheta);

  /**
   * @brief Gauge fixing with Steepest descent method with FFTs with support for single GPU only.
   * @param[in,out] data, quda gauge field
   * @param[in] gauge_dir, 3 for Coulomb gauge fixing, other for Landau gauge fixing
   * @param[in] Nsteps, maximum number of steps to perform gauge fixing
   * @param[in] verbose_interval, print gauge fixing info when iteration count is a multiple of this
   * @param[in] alpha, gauge fixing parameter of the method, most common value is 0.08
   * @param[in] autotune, 1 to autotune the method, i.e., if the Fg inverts its tendency we decrease the alpha value
   * @param[in] tolerance, torelance value to stop the method, if this
   * value is zero then the method stops when iteration reachs the
   * maximum number of steps defined by Nsteps
   * @param[in] stopWtheta, 0 for MILC criterion and 1 to use the theta value
   */
  void gaugeFixingFFT(GaugeField &data, const int gauge_dir, const int Nsteps, const int verbose_interval,
                      const double alpha, const int autotune, const double tolerance, const int stopWtheta);

  /**
     @brief Compute the Fmunu tensor
     @param[out] Fmunu The Fmunu tensor
     @param[in] gauge The gauge field upon which to compute the Fmnu tensor
   */
  void computeFmunu(GaugeField &Fmunu, const GaugeField &gauge);

  /**
     @brief Compute the topological charge and field energy
     @param[out] energy The total, spatial, and temporal field energy
     @param[out] qcharge The total topological charge
     @param[in] Fmunu The Fmunu tensor, usually calculated from a
     smeared configuration
   */
  void computeQCharge(double energy[3], double &qcharge, const GaugeField &Fmunu);

  /**
     @brief Compute the topological charge, field energy and the
     topological charge density per lattice site
     @param[out] energy The total, spatial, and temporal field energy
     @param[out] qcharge The total topological charge
     @param[out] qdensity The topological charge at each lattice site
     @param[in] Fmunu The Fmunu tensor, usually calculated from a
     smeared configuration
  */
  void computeQChargeDensity(double energy[3], double &qcharge, void *qdensity, const GaugeField &Fmunu);

} // namespace quda<|MERGE_RESOLUTION|>--- conflicted
+++ resolved
@@ -67,8 +67,6 @@
   void gaugeGauss(GaugeField &U, unsigned long long seed, double epsilon);
 
   /**
-<<<<<<< HEAD
-=======
      @brief Apply a gauge transformation on gauge.
      @param[in] gauge The gauge field to transform
      @param[in] transform The gauge transformations
@@ -76,7 +74,6 @@
   void gaugeTransform(GaugeField &gauge, const GaugeField &transform);
   
   /**
->>>>>>> 97a1886d
      @brief Perform an eigendecomposition on the links and then create 
      an hermitian matrix from which the fundamental representation
      can be read, assuming Gell-Mann matricies tau.
