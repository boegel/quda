namespace quda {
<<<<<<< HEAD
  double        plaquette       (const GaugeField& data, QudaFieldLocation location);
  void          APEStep         (GaugeField &dataDs, const GaugeField& dataOr, double alpha, QudaFieldLocation location);


  /**
   * @brief Gauge fixing with overrelaxation with support for single and multi GPU.
   * @param[in,out] data, quda gauge field
   * @param[in] gauge_dir, 3 for Coulomb gauge fixing, other for Landau gauge fixing
   * @param[in] Nsteps, maximum number of steps to perform gauge fixing
   * @param[in] verbose_interval, print gauge fixing info when iteration count is a multiple of this
   * @param[in] relax_boost, gauge fixing parameter of the overrelaxation method, most common value is 1.5 or 1.7.
   * @param[in] tolerance, torelance value to stop the method, if this value is zero then the method stops when iteration reachs the maximum number of steps defined by Nsteps
   * @param[in] reunit_interval, reunitarize gauge field when iteration count is a multiple of this
   * @param[in] stopWtheta, 0 for MILC criterium and 1 to use the theta value
   */
  void gaugefixingOVR( cudaGaugeField& data, const unsigned int gauge_dir, \
                       const unsigned int Nsteps, const unsigned int verbose_interval, const double relax_boost, \
                       const double tolerance, const unsigned int reunit_interval, const unsigned int stopWtheta);


  /**
   * @brief Gauge fixing with Steepest descent method with FFTs with support for single GPU only.
   * @param[in,out] data, quda gauge field
   * @param[in] gauge_dir, 3 for Coulomb gauge fixing, other for Landau gauge fixing
   * @param[in] Nsteps, maximum number of steps to perform gauge fixing
   * @param[in] verbose_interval, print gauge fixing info when iteration count is a multiple of this
   * @param[in] alpha, gauge fixing parameter of the method, most common value is 0.08
   * @param[in] autotune, 1 to autotune the method, i.e., if the Fg inverts its tendency we decrease the alpha value 
   * @param[in] tolerance, torelance value to stop the method, if this value is zero then the method stops when iteration reachs the maximum number of steps defined by Nsteps
   * @param[in] stopWtheta, 0 for MILC criterium and 1 to use the theta value
   */
  void gaugefixingFFT( cudaGaugeField& data, const unsigned int gauge_dir, \
                       const unsigned int Nsteps, const unsigned int verbose_interval, const double alpha, const unsigned int autotune, \
                       const double tolerance, const unsigned int stopWtheta);
=======
  
  /**
     Compute the plaquette of the gauge field

     @param U The gauge field upon which to compute the plaquette
     @param location The locaiton where to do the computation 
     @return double3 variable returning (plaquette, spatial plaquette,
     temporal plaquette) site averages normalized such that each
     plaquette is in the range [0,1]
   */
  double3 plaquette (const GaugeField& U, QudaFieldLocation location);

  /**
     Apply APE smearing to the gauge field

     @param dataDs Output smeared field
     @param dataOr Input gauge field
     @param alpha smearing parameter
     @param location Location of the computation
  */
  void APEStep (GaugeField &dataDs, const GaugeField& dataOr, double alpha, QudaFieldLocation location);
>>>>>>> 408ad80e
}<|MERGE_RESOLUTION|>--- conflicted
+++ resolved
@@ -1,7 +1,29 @@
 namespace quda {
-<<<<<<< HEAD
-  double        plaquette       (const GaugeField& data, QudaFieldLocation location);
-  void          APEStep         (GaugeField &dataDs, const GaugeField& dataOr, double alpha, QudaFieldLocation location);
+  /**
+     Compute the plaquette of the gauge field
+
+     @param U The gauge field upon which to compute the plaquette
+     @param location The locaiton where to do the computation 
+     @return double3 variable returning (plaquette, spatial plaquette,
+     temporal plaquette) site averages normalized such that each
+     plaquette is in the range [0,1]
+   */
+  double3 plaquette(const GaugeField& U,
+		    QudaFieldLocation location);
+
+  
+  /**
+     Apply APE smearing to the gauge field
+
+     @param dataDs Output smeared field
+     @param dataOr Input gauge field
+     @param alpha smearing parameter
+     @param location Location of the computation
+  */
+  void APEStep (GaugeField &dataDs,
+		const GaugeField& dataOr,
+		double alpha,
+		QudaFieldLocation location);
 
 
   /**
@@ -11,13 +33,20 @@
    * @param[in] Nsteps, maximum number of steps to perform gauge fixing
    * @param[in] verbose_interval, print gauge fixing info when iteration count is a multiple of this
    * @param[in] relax_boost, gauge fixing parameter of the overrelaxation method, most common value is 1.5 or 1.7.
-   * @param[in] tolerance, torelance value to stop the method, if this value is zero then the method stops when iteration reachs the maximum number of steps defined by Nsteps
+   * @param[in] tolerance, torelance value to stop the method, if this
+   * value is zero then the method stops when iteration reachs the
+   * maximum number of steps defined by Nsteps
    * @param[in] reunit_interval, reunitarize gauge field when iteration count is a multiple of this
    * @param[in] stopWtheta, 0 for MILC criterium and 1 to use the theta value
    */
-  void gaugefixingOVR( cudaGaugeField& data, const unsigned int gauge_dir, \
-                       const unsigned int Nsteps, const unsigned int verbose_interval, const double relax_boost, \
-                       const double tolerance, const unsigned int reunit_interval, const unsigned int stopWtheta);
+  void gaugefixingOVR( cudaGaugeField& data,
+		       const unsigned int gauge_dir,
+                       const unsigned int Nsteps,
+		       const unsigned int verbose_interval,
+		       const double relax_boost,
+                       const double tolerance,
+		       const unsigned int reunit_interval,
+		       const unsigned int stopWtheta);
 
 
   /**
@@ -28,33 +57,16 @@
    * @param[in] verbose_interval, print gauge fixing info when iteration count is a multiple of this
    * @param[in] alpha, gauge fixing parameter of the method, most common value is 0.08
    * @param[in] autotune, 1 to autotune the method, i.e., if the Fg inverts its tendency we decrease the alpha value 
-   * @param[in] tolerance, torelance value to stop the method, if this value is zero then the method stops when iteration reachs the maximum number of steps defined by Nsteps
+   * @param[in] tolerance, torelance value to stop the method, if this
+   * value is zero then the method stops when iteration reachs the
+   * maximum number of steps defined by Nsteps
    * @param[in] stopWtheta, 0 for MILC criterium and 1 to use the theta value
    */
-  void gaugefixingFFT( cudaGaugeField& data, const unsigned int gauge_dir, \
-                       const unsigned int Nsteps, const unsigned int verbose_interval, const double alpha, const unsigned int autotune, \
-                       const double tolerance, const unsigned int stopWtheta);
-=======
-  
-  /**
-     Compute the plaquette of the gauge field
-
-     @param U The gauge field upon which to compute the plaquette
-     @param location The locaiton where to do the computation 
-     @return double3 variable returning (plaquette, spatial plaquette,
-     temporal plaquette) site averages normalized such that each
-     plaquette is in the range [0,1]
-   */
-  double3 plaquette (const GaugeField& U, QudaFieldLocation location);
-
-  /**
-     Apply APE smearing to the gauge field
-
-     @param dataDs Output smeared field
-     @param dataOr Input gauge field
-     @param alpha smearing parameter
-     @param location Location of the computation
-  */
-  void APEStep (GaugeField &dataDs, const GaugeField& dataOr, double alpha, QudaFieldLocation location);
->>>>>>> 408ad80e
+  void gaugefixingFFT( cudaGaugeField& data, const unsigned int gauge_dir,
+		       const unsigned int Nsteps,
+		       const unsigned int verbose_interval,
+		       const double alpha,
+		       const unsigned int autotune,
+                       const double tolerance,
+		       const unsigned int stopWtheta);
 }