#pragma once

#include <quda.h>
#include <quda_internal.h>
#include <timer.h>
#include <dirac_quda.h>
#include <color_spinor_field.h>
#include <qio_field.h>
#include <eigensolve_quda.h>
#include <vector>
#include <memory>

namespace quda {

  /**
     SolverParam is the meta data used to define linear solvers.
   */
  struct SolverParam {

    /**
       Which linear solver to use
    */
    QudaInverterType inv_type;

    /**
     * The inner Krylov solver used in the preconditioner.  Set to
     * QUDA_INVALID_INVERTER to disable the preconditioner entirely.
     */
    QudaInverterType inv_type_precondition;

    /**
     * Preconditioner instance, e.g., multigrid
     */
    void *preconditioner;

    /**
     * Deflation operator
     */
    void *deflation_op;

    /**
     * Whether to use the L2 relative residual, L2 absolute residual
     * or Fermilab heavy-quark residual, or combinations therein to
     * determine convergence.  To require that multiple stopping
     * conditions are satisfied, use a bitwise OR as follows:
     *
     * p.residual_type = (QudaResidualType) (QUDA_L2_RELATIVE_RESIDUAL
     *                                     | QUDA_HEAVY_QUARK_RESIDUAL);
     */
    QudaResidualType residual_type;

    /**< Whether deflate the initial guess */
    bool deflate;

    /**< Whether the initial guess was from split grid deflation*/
    bool split_grid_deflate;
    
    /**< Used to define deflation */
    QudaEigParam eig_param;

    /**< Whether to use an initial guess in the solver or not */
    QudaUseInitGuess use_init_guess;

    /**< Whether to solve linear system with zero RHS */
    QudaComputeNullVector compute_null_vector;

    /**< Reliable update tolerance */
    double delta;

    /**< Whether to user alternative reliable updates (CG only at the moment) */
    bool use_alternative_reliable;

    /**< Whether to keep the partial solution accumulator in sloppy precision */
    bool use_sloppy_partial_accumulator;

    /**< This parameter determines how often we accumulate into the
       solution vector from the direction vectors in the solver.
       E.g., running with solution_accumulator_pipeline = 4, means we
       will update the solution vector every four iterations using the
       direction vectors from the prior four iterations.  This
       increases performance of mixed-precision solvers since it means
       less high-precision vector round-trip memory travel, but
       requires more low-precision memory allocation. */
    int solution_accumulator_pipeline;

    /**< This parameter determines how many consecutive reliable update
    residual increases we tolerate before terminating the solver,
    i.e., how long do we want to keep trying to converge */
    int max_res_increase;

    /**< This parameter determines how many total reliable update
    residual increases we tolerate before terminating the solver,
    i.e., how long do we want to keep trying to converge */
    int max_res_increase_total;

    /**< This parameter determines how many consecutive heavy-quark
    residual increases we tolerate before terminating the solver,
    i.e., how long do we want to keep trying to converge */
    int max_hq_res_increase;

    /**< This parameter determines how many total heavy-quark residual
    restarts we tolerate before terminating the solver, i.e., how long
    do we want to keep trying to converge */
    int max_hq_res_restart_total;

    /**< After how many iterations shall the heavy quark residual be updated */
    int heavy_quark_check;

    /**< Enable pipeline solver */
    int pipeline;

    /**< Solver tolerance in the L2 residual norm */
    double tol;

    /**< Solver tolerance in the L2 residual norm */
    double tol_restart;

    /**< Solver tolerance in the heavy quark residual norm */
    double tol_hq;

    /**< Whether to compute the true residual post solve */
    bool compute_true_res;

    /** Whether to declare convergence without checking the true residual */
    bool sloppy_converge;

    /**< Actual L2 residual norm achieved in solver */
    double true_res;

    /**< Actual heavy quark residual norm achieved in solver */
    double true_res_hq;

    /**< Maximum number of iterations in the linear solver */
    int maxiter;

    /**< The number of iterations performed by the solver */
    int iter;

    /**< The precision used by the QUDA solver */
    QudaPrecision precision;

    /**< The precision used by the QUDA sloppy operator */
    QudaPrecision precision_sloppy;

    /**< The precision used by the QUDA sloppy operator for multishift refinement */
    QudaPrecision precision_refinement_sloppy;

    /**< The precision used by the QUDA preconditioner */
    QudaPrecision precision_precondition;

    /**< The precision used by the QUDA eigensolver */
    QudaPrecision precision_eigensolver;

    /**< Preserve the source or not in the linear solver (deprecated?) */
    QudaPreserveSource preserve_source;

    /**< Whether the source vector should contain the residual vector
       when the solver returns */
    bool return_residual;

    /**< Domain overlap to use in the preconditioning */
    int overlap_precondition;

    /**< Number of sources in the multi-src solver */
    int num_src;

    // Multi-shift solver parameters

    /**< Number of offsets in the multi-shift solver */
    int num_offset;

    /** Offsets for multi-shift solver */
    double offset[QUDA_MAX_MULTI_SHIFT];

    /** Solver tolerance for each offset */
    double tol_offset[QUDA_MAX_MULTI_SHIFT];

    /** Solver tolerance for each shift when refinement is applied using the heavy-quark residual */
    double tol_hq_offset[QUDA_MAX_MULTI_SHIFT];

    /** Actual L2 residual norm achieved in solver for each offset */
    double true_res_offset[QUDA_MAX_MULTI_SHIFT];

    /** Iterated L2 residual norm achieved in multi shift solver for each offset */
    double iter_res_offset[QUDA_MAX_MULTI_SHIFT];

    /** Actual heavy quark residual norm achieved in solver for each offset */
    double true_res_hq_offset[QUDA_MAX_MULTI_SHIFT];

    /** Number of steps in s-step algorithms */
    int Nsteps;

    /** Maximum size of Krylov space used by solver */
    int Nkrylov;

    /** Number of preconditioner cycles to perform per iteration */
    int precondition_cycle;

    /** Tolerance in the inner solver */
    double tol_precondition;

    /** Maximum number of iterations allowed in the inner solver */
    int maxiter_precondition;

    /** Relaxation parameter used in GCR-DD (default = 1.0) */
    double omega;

    /** Basis for CA algorithms */
    QudaCABasis ca_basis;

    /** Minimum eigenvalue for Chebyshev CA basis */
    double ca_lambda_min;

    /** Maximum eigenvalue for Chebyshev CA basis */
    double ca_lambda_max; // -1 -> power iter generate

    /** Whether to use additive or multiplicative Schwarz preconditioning */
    QudaSchwarzType schwarz_type;

    /**< The time taken by the solver */
    double secs;

    /**< The Gflops rate of the solver */
    double gflops;

    // Incremental EigCG solver parameters
    /**< The precision of the Ritz vectors */
    QudaPrecision precision_ritz;//also search space precision

    int n_ev; // number of eigenvectors produced by EigCG
    int m;//Dimension of the search space
    int deflation_grid;
    int rhs_idx;

    int     eigcg_max_restarts;
    int     max_restart_num;
    double  inc_tol;
    double  eigenval_tol;

    QudaVerbosity verbosity_precondition; //! verbosity to use for preconditioner

    bool is_preconditioner; //! whether the solver acting as a preconditioner for another solver

    bool global_reduction; //! whether to use a global or local (node) reduction for this solver

    /** Whether the MG preconditioner (if any) is an instance of MG
        (used internally in MG) or of multigrid_solver (used in the
        interface)*/
    bool mg_instance;

    /** Which external lib to use in the solver */
    QudaExtLibType extlib_type;

    /**
       Default constructor
     */
    SolverParam() :
      compute_null_vector(QUDA_COMPUTE_NULL_VECTOR_NO),
      compute_true_res(true),
      sloppy_converge(false),
      verbosity_precondition(QUDA_SILENT),
      mg_instance(false)
    {
      ;
    }

    /**
       Constructor that matches the initial values to that of the
       QudaInvertParam instance
       @param param The QudaInvertParam instance from which the values are copied
     */
    SolverParam(const QudaInvertParam &param) :
      inv_type(param.inv_type),
      inv_type_precondition(param.inv_type_precondition),
      preconditioner(param.preconditioner),
      deflation_op(param.deflation_op),
      residual_type(param.residual_type),
      deflate(param.eig_param != 0),
      split_grid_deflate(param.split_grid_eig_param != 0),
      use_init_guess(param.use_init_guess),
      compute_null_vector(QUDA_COMPUTE_NULL_VECTOR_NO),
      delta(param.reliable_delta),
      use_alternative_reliable(param.use_alternative_reliable),
      use_sloppy_partial_accumulator(param.use_sloppy_partial_accumulator),
      solution_accumulator_pipeline(param.solution_accumulator_pipeline),
      max_res_increase(param.max_res_increase),
      max_res_increase_total(param.max_res_increase_total),
      max_hq_res_increase(param.max_hq_res_increase),
      max_hq_res_restart_total(param.max_hq_res_restart_total),
      heavy_quark_check(param.heavy_quark_check),
      pipeline(param.pipeline),
      tol(param.tol),
      tol_restart(param.tol_restart),
      tol_hq(param.tol_hq),
      compute_true_res(param.compute_true_res),
      sloppy_converge(false),
      true_res(param.true_res),
      true_res_hq(param.true_res_hq),
      maxiter(param.maxiter),
      iter(param.iter),
      precision(param.cuda_prec),
      precision_sloppy(param.cuda_prec_sloppy),
      precision_refinement_sloppy(param.cuda_prec_refinement_sloppy),
      precision_precondition(param.cuda_prec_precondition),
      precision_eigensolver(param.cuda_prec_eigensolver),
      preserve_source(param.preserve_source),
      return_residual(preserve_source == QUDA_PRESERVE_SOURCE_NO ? true : false),
      num_src(param.num_src),
      num_offset(param.num_offset),
      Nsteps(param.Nsteps),
      Nkrylov(param.gcrNkrylov),
      precondition_cycle(param.precondition_cycle),
      tol_precondition(param.tol_precondition),
      maxiter_precondition(param.maxiter_precondition),
      omega(param.omega),
      ca_basis(param.ca_basis),
      ca_lambda_min(param.ca_lambda_min),
      ca_lambda_max(param.ca_lambda_max),
      schwarz_type(param.schwarz_type),
      secs(param.secs),
      gflops(param.gflops),
      precision_ritz(param.cuda_prec_ritz),
      n_ev(param.n_ev),
      m(param.max_search_dim),
      deflation_grid(param.deflation_grid),
      rhs_idx(0),
      eigcg_max_restarts(param.eigcg_max_restarts),
      max_restart_num(param.max_restart_num),
      inc_tol(param.inc_tol),
      eigenval_tol(param.eigenval_tol),
      verbosity_precondition(param.verbosity_precondition),
      is_preconditioner(false),
      global_reduction(true),
      mg_instance(false),
      extlib_type(param.extlib_type)
    {
      if (deflate) { eig_param = *(static_cast<QudaEigParam *>(param.eig_param)); }
      for (int i=0; i<num_offset; i++) {
        offset[i] = param.offset[i];
        tol_offset[i] = param.tol_offset[i];
        tol_hq_offset[i] = param.tol_hq_offset[i];
      }

      if (param.rhs_idx != 0
          && (param.inv_type == QUDA_INC_EIGCG_INVERTER || param.inv_type == QUDA_GMRESDR_PROJ_INVERTER)) {
        rhs_idx = param.rhs_idx;
      }
    }

    SolverParam(const SolverParam &param) :
      inv_type(param.inv_type),
      inv_type_precondition(param.inv_type_precondition),
      preconditioner(param.preconditioner),
      deflation_op(param.deflation_op),
      residual_type(param.residual_type),
      deflate(param.deflate),
      split_grid_deflate(param.split_grid_deflate),
      eig_param(param.eig_param),
      use_init_guess(param.use_init_guess),
      compute_null_vector(param.compute_null_vector),
      delta(param.delta),
      use_alternative_reliable(param.use_alternative_reliable),
      use_sloppy_partial_accumulator(param.use_sloppy_partial_accumulator),
      solution_accumulator_pipeline(param.solution_accumulator_pipeline),
      max_res_increase(param.max_res_increase),
      max_res_increase_total(param.max_res_increase_total),
      heavy_quark_check(param.heavy_quark_check),
      pipeline(param.pipeline),
      tol(param.tol),
      tol_restart(param.tol_restart),
      tol_hq(param.tol_hq),
      compute_true_res(param.compute_true_res),
      sloppy_converge(param.sloppy_converge),
      true_res(param.true_res),
      true_res_hq(param.true_res_hq),
      maxiter(param.maxiter),
      iter(param.iter),
      precision(param.precision),
      precision_sloppy(param.precision_sloppy),
      precision_refinement_sloppy(param.precision_refinement_sloppy),
      precision_precondition(param.precision_precondition),
      precision_eigensolver(param.precision_eigensolver),
      preserve_source(param.preserve_source),
      return_residual(param.return_residual),
      num_offset(param.num_offset),
      Nsteps(param.Nsteps),
      Nkrylov(param.Nkrylov),
      precondition_cycle(param.precondition_cycle),
      tol_precondition(param.tol_precondition),
      maxiter_precondition(param.maxiter_precondition),
      omega(param.omega),
      ca_basis(param.ca_basis),
      ca_lambda_min(param.ca_lambda_min),
      ca_lambda_max(param.ca_lambda_max),
      schwarz_type(param.schwarz_type),
      secs(param.secs),
      gflops(param.gflops),
      precision_ritz(param.precision_ritz),
      n_ev(param.n_ev),
      m(param.m),
      deflation_grid(param.deflation_grid),
      rhs_idx(0),
      eigcg_max_restarts(param.eigcg_max_restarts),
      max_restart_num(param.max_restart_num),
      inc_tol(param.inc_tol),
      eigenval_tol(param.eigenval_tol),
      verbosity_precondition(param.verbosity_precondition),
      is_preconditioner(param.is_preconditioner),
      global_reduction(param.global_reduction),
      mg_instance(param.mg_instance),
      extlib_type(param.extlib_type)
    {
      for (int i=0; i<num_offset; i++) {
	offset[i] = param.offset[i];
	tol_offset[i] = param.tol_offset[i];
	tol_hq_offset[i] = param.tol_hq_offset[i];
      }

      if((param.inv_type == QUDA_INC_EIGCG_INVERTER || param.inv_type == QUDA_EIGCG_INVERTER) && m % 16){//current hack for the magma library
        m = (m / 16) * 16 + 16;
        warningQuda("\nSwitched eigenvector search dimension to %d\n", m);
      }
      if(param.rhs_idx != 0 && (param.inv_type==QUDA_INC_EIGCG_INVERTER || param.inv_type==QUDA_GMRESDR_PROJ_INVERTER)){
        rhs_idx = param.rhs_idx;
      }
    }

    ~SolverParam() { }

    /**
       Update the QudaInvertParam with the data from this
       @param param the QudaInvertParam to be updated
     */
    void updateInvertParam(QudaInvertParam &param, int offset=-1) {
      param.true_res = true_res;
      param.true_res_hq = true_res_hq;
      param.iter += iter;
      reduceDouble(gflops);
      param.gflops += gflops;
      param.secs += secs;
      if (offset >= 0) {
	param.true_res_offset[offset] = true_res_offset[offset];
        param.iter_res_offset[offset] = iter_res_offset[offset];
	param.true_res_hq_offset[offset] = true_res_hq_offset[offset];
      } else {
	for (int i=0; i<num_offset; i++) {
	  param.true_res_offset[i] = true_res_offset[i];
          param.iter_res_offset[i] = iter_res_offset[i];
	  param.true_res_hq_offset[i] = true_res_hq_offset[i];
	}
      }
      //for incremental eigCG:
      param.rhs_idx = rhs_idx;

      param.ca_lambda_min = ca_lambda_min;
      param.ca_lambda_max = ca_lambda_max;

      if (deflate) *static_cast<QudaEigParam *>(param.eig_param) = eig_param;
    }

    void updateRhsIndex(QudaInvertParam &param) {
      //for incremental eigCG:
      rhs_idx = param.rhs_idx;
    }

  };

  class Solver {

  protected:
    const DiracMatrix &mat;
    const DiracMatrix &matSloppy;
    const DiracMatrix &matPrecon;
    const DiracMatrix &matEig;

    SolverParam &param;
    TimeProfile &profile;
    int node_parity;
    EigenSolver *eig_solve; /** Eigensolver object. */
    bool deflate_init;      /** If true, the deflation space has been computed. */
    bool deflate_compute;   /** If true, instruct the solver to create a deflation space. */
    bool recompute_evals;   /** If true, instruct the solver to recompute evals from an existing deflation space. */
    std::vector<ColorSpinorField *> evecs; /** Holds the eigenvectors. */
    std::vector<Complex> evals;            /** Holds the eigenvalues. */

  public:
    Solver(const DiracMatrix &mat, const DiracMatrix &matSloppy, const DiracMatrix &matPrecon,
           const DiracMatrix &matEig, SolverParam &param, TimeProfile &profile);
    virtual ~Solver();

    virtual void operator()(ColorSpinorField &out, ColorSpinorField &in) = 0;

    virtual void blocksolve(ColorSpinorField &out, ColorSpinorField &in);

    const DiracMatrix &M() { return mat; }
    const DiracMatrix &Msloppy() { return matSloppy; }
    const DiracMatrix &Mprecon() { return matPrecon; }
    const DiracMatrix &Meig() { return matEig; }

    /**
       @return Whether the solver is only for Hermitian systems
     */
    virtual bool hermitian() = 0;

    /**
       @brief Solver factory
    */
    static Solver *create(SolverParam &param, const DiracMatrix &mat, const DiracMatrix &matSloppy,
                          const DiracMatrix &matPrecon, const DiracMatrix &matEig, TimeProfile &profile);

    /**
       @brief Set the solver L2 stopping condition
       @param[in] Desired solver tolerance
       @param[in] b2 L2 norm squared of the source vector
       @param[in] residual_type The type of residual we want to solve for
       @return L2 stopping condition
    */
    static double stopping(double tol, double b2, QudaResidualType residual_type);

    /**
       @briefTest for solver convergence
       @param[in] r2 L2 norm squared of the residual
       @param[in] hq2 Heavy quark residual
       @param[in] r2_tol Solver L2 tolerance
       @param[in] hq_tol Solver heavy-quark tolerance
       @return Whether converged
     */
    bool convergence(double r2, double hq2, double r2_tol, double hq_tol);

    /**
       @brief Test for HQ solver convergence -- ignore L2 residual
       @param[in] r2 L2 norm squared of the residual
       @param[in] hq2 Heavy quark residual
       @param[in] r2_tol Solver L2 tolerance
       @param[in[ hq_tol Solver heavy-quark tolerance
       @return Whether converged
     */
    bool convergenceHQ(double r2, double hq2, double r2_tol, double hq_tol);

    /**
       @brief Test for L2 solver convergence -- ignore HQ residual
       @param[in] r2 L2 norm squared of the residual
       @param[in] hq2 Heavy quark residual
       @param[in] r2_tol Solver L2 tolerance
       @param[in] hq_tol Solver heavy-quark tolerance
     */
    bool convergenceL2(double r2, double hq2, double r2_tol, double hq_tol);

    /**
       @brief Prints out the running statistics of the solver
       (requires a verbosity of QUDA_VERBOSE)
       @param[in] name Name of solver that called this
       @param[in] k iteration count
       @param[in] r2 L2 norm squared of the residual
       @param[in] hq2 Heavy quark residual
     */
    void PrintStats(const char *name, int k, double r2, double b2, double hq2);

    /**
       @brief Prints out the summary of the solver convergence
       (requires a verbosity of QUDA_SUMMARIZE).  Assumes
       SolverParam.true_res and SolverParam.true_res_hq has been set
       @param[in] name Name of solver that called this
       @param[in] k iteration count
       @param[in] r2 L2 norm squared of the residual
       @param[in] hq2 Heavy quark residual
       @param[in] r2_tol Solver L2 tolerance
       @param[in] hq_tol Solver heavy-quark tolerance
    */
    void PrintSummary(const char *name, int k, double r2, double b2, double r2_tol, double hq_tol);

    /**
       @brief Returns the epsilon tolerance for a given precision, by default returns
       the solver precision.
       @param[in] prec Input precision, default value is solver precision
    */
    double precisionEpsilon(QudaPrecision prec = QUDA_INVALID_PRECISION) const;

    /**
       @brief Constructs the deflation space and eigensolver
       @param[in] meta A sample ColorSpinorField with which to instantiate
       the eigensolver
       @param[in] mat The operator to eigensolve
       @param[in] Whether to compute the SVD
    */
    void constructDeflationSpace(const ColorSpinorField &meta, const DiracMatrix &mat);

    /**
       @brief Destroy the allocated deflation space
    */
    void destroyDeflationSpace();

    /**
       @brief Extends the deflation space to twice its size for SVD deflation
    */
    void extendSVDDeflationSpace();

    /**
       @brief Injects a deflation space into the solver from the
       vector argument.  Note the input space is reduced to zero size as a
       result of calling this function, with responsibility for the
       space transferred to the solver.
       @param[in,out] defl_space the deflation space we wish to
       transfer to the solver.
    */
    void injectDeflationSpace(std::vector<ColorSpinorField *> &defl_space);

    /**
       @brief Extracts the deflation space from the solver to the
       vector argument.  Note the solver deflation space is reduced to
       zero size as a result of calling this function, with
       responsibility for the space transferred to the argument.
       @param[in,out] defl_space the extracted deflation space.  On
       input, this vector should have zero size.
    */
    void extractDeflationSpace(std::vector<ColorSpinorField *> &defl_space);

    /**
       @brief Returns the size of deflation space
    */
    int deflationSpaceSize() const { return (int)evecs.size(); };

    /**
       @brief Sets the deflation compute boolean
       @param[in] flag Set to this boolean value
    */
    void setDeflateCompute(bool flag) { deflate_compute = flag; };

    /**
       @brief Sets the recompute evals boolean
       @param[in] flag Set to this boolean value
    */
    void setRecomputeEvals(bool flag) { recompute_evals = flag; };

    /**
     * @brief Return flops
     * @return flops expended by this operator
     */
    virtual double flops() const { return 0; }
  };

  /**
     @brief  Conjugate-Gradient Solver.
   */
  class CG : public Solver {

  private:
    // pointers to fields to avoid multiple creation overhead
    ColorSpinorField *yp, *rp, *rnewp, *pp, *App, *tmpp, *tmp2p, *tmp3p, *rSloppyp, *xSloppyp;
    std::vector<ColorSpinorField*> p;
    bool init;

  public:
    CG(const DiracMatrix &mat, const DiracMatrix &matSloppy, const DiracMatrix &matPrecon, const DiracMatrix &matEig,
       SolverParam &param, TimeProfile &profile);
    virtual ~CG();
    /**
     * @brief Run CG.
     * @param out Solution vector.
     * @param in Right-hand side.
     */
    void operator()(ColorSpinorField &out, ColorSpinorField &in){
      (*this)(out, in, nullptr, 0.0);
    };

    /**
     * @brief Solve re-using an initial Krylov space defined by an initial r2_old_init and search direction p_init.
     * @details This can be used when continuing a CG, e.g. as refinement step after a multi-shift solve.
     * @param out Solution-vector.
     * @param in Right-hand side.
     * @param p_init Initial-search direction.
     * @param r2_old_init [description]
     */
    void operator()(ColorSpinorField &out, ColorSpinorField &in, ColorSpinorField *p_init, double r2_old_init);

    void blocksolve(ColorSpinorField& out, ColorSpinorField& in);

    virtual bool hermitian() { return true; } /** CG is only for Hermitian systems */
  };

  class CGNE : public CG
  {

  private:
    DiracMMdag mmdag;
    DiracMMdag mmdagSloppy;
    DiracMMdag mmdagPrecon;
    DiracMMdag mmdagEig;
    ColorSpinorField *xp;
    ColorSpinorField *yp;
    bool init;

  public:
    CGNE(const DiracMatrix &mat, const DiracMatrix &matSloppy, const DiracMatrix &matPrecon, const DiracMatrix &matEig,
         SolverParam &param, TimeProfile &profile);
    virtual ~CGNE();

    void operator()(ColorSpinorField &out, ColorSpinorField &in);

    virtual bool hermitian() { return false; } /** CGNE is for any system */
  };

  class CGNR : public CG
  {

  private:
    DiracMdagM mdagm;
    DiracMdagM mdagmSloppy;
    DiracMdagM mdagmPrecon;
    DiracMdagM mdagmEig;
    ColorSpinorField *bp;
    bool init;

  public:
    CGNR(const DiracMatrix &mat, const DiracMatrix &matSloppy, const DiracMatrix &matPrecon, const DiracMatrix &matEig,
         SolverParam &param, TimeProfile &profile);
    virtual ~CGNR();

    void operator()(ColorSpinorField &out, ColorSpinorField &in);

    virtual bool hermitian() { return false; } /** CGNR is for any system */
  };

  class CG3 : public Solver
  {

  private:
    // pointers to fields to avoid multiple creation overhead
    ColorSpinorField *yp, *rp, *tmpp, *ArSp, *rSp, *xSp, *xS_oldp, *tmpSp, *rS_oldp, *tmp2Sp;
    bool init;

  public:
    CG3(const DiracMatrix &mat, const DiracMatrix &matSloppy, const DiracMatrix &matPrecon, SolverParam &param,
        TimeProfile &profile);
    virtual ~CG3();

    void operator()(ColorSpinorField &out, ColorSpinorField &in);

    virtual bool hermitian() { return true; } /** CG is only for Hermitian systems */
  };

  class CG3NE : public CG3
  {

  private:
    DiracMMdag mmdag;
    DiracMMdag mmdagSloppy;
    DiracMMdag mmdagPrecon;
    ColorSpinorField *xp;
    ColorSpinorField *yp;
    bool init;

  public:
    CG3NE(const DiracMatrix &mat, const DiracMatrix &matSloppy, const DiracMatrix &matPrecon, SolverParam &param,
          TimeProfile &profile);
    virtual ~CG3NE();

    void operator()(ColorSpinorField &out, ColorSpinorField &in);

    virtual bool hermitian() { return false; } /** CG3NE is for any system */
  };

  class CG3NR : public CG3
  {

  private:
    DiracMdagM mdagm;
    DiracMdagM mdagmSloppy;
    DiracMdagM mdagmPrecon;
    ColorSpinorField *bp;
    bool init;

  public:
    CG3NR(const DiracMatrix &mat, const DiracMatrix &matSloppy, const DiracMatrix &matPrecon, SolverParam &param,
          TimeProfile &profile);
    virtual ~CG3NR();

    void operator()(ColorSpinorField &out, ColorSpinorField &in);

    virtual bool hermitian() { return false; } /** CG3NR is for any system */
  };

  class MPCG : public Solver {
    private:
      void computeMatrixPowers(cudaColorSpinorField out[], cudaColorSpinorField &in, int nvec);
      void computeMatrixPowers(std::vector<cudaColorSpinorField>& out, std::vector<cudaColorSpinorField>& in, int nsteps);

    public:
      MPCG(const DiracMatrix &mat, SolverParam &param, TimeProfile &profile);
      virtual ~MPCG();

      void operator()(ColorSpinorField &out, ColorSpinorField &in);
      virtual bool hermitian() { return true; } /** MPCG is only Hermitian system */
  };


  class PreconCG : public Solver {
    private:
      Solver *K;
      SolverParam Kparam; // parameters for preconditioner solve

    public:
      PreconCG(const DiracMatrix &mat, const DiracMatrix &matSloppy, const DiracMatrix &matPrecon,
               const DiracMatrix &matEig, SolverParam &param, TimeProfile &profile);

      virtual ~PreconCG();

      void operator()(ColorSpinorField &out, ColorSpinorField &in);
      virtual bool hermitian() { return true; } /** MPCG is only Hermitian system */
  };


  class BiCGstab : public Solver {

  private:
    // pointers to fields to avoid multiple creation overhead
    ColorSpinorField *yp, *rp, *pp, *vp, *tmpp, *tp;
    bool init;

  public:
    BiCGstab(const DiracMatrix &mat, const DiracMatrix &matSloppy, const DiracMatrix &matPrecon,
             const DiracMatrix &matEig, SolverParam &param, TimeProfile &profile);
    virtual ~BiCGstab();

    void operator()(ColorSpinorField &out, ColorSpinorField &in);

    virtual bool hermitian() { return false; } /** BiCGStab is for any linear system */
  };

  class SimpleBiCGstab : public Solver {

  private:

    // pointers to fields to avoid multiple creation overhead
    cudaColorSpinorField *yp, *rp, *pp, *vp, *tmpp, *tp;
    bool init;

  public:
    SimpleBiCGstab(const DiracMatrix &mat, SolverParam &param, TimeProfile &profile);
    virtual ~SimpleBiCGstab();

    void operator()(ColorSpinorField &out, ColorSpinorField &in);

    virtual bool hermitian() { return false; } /** BiCGStab is for any linear system */
  };

  class MPBiCGstab : public Solver {

  private:
    void computeMatrixPowers(std::vector<cudaColorSpinorField>& pr, cudaColorSpinorField& p, cudaColorSpinorField& r, int nsteps);

  public:
    MPBiCGstab(const DiracMatrix &mat, SolverParam &param, TimeProfile &profile);
    virtual ~MPBiCGstab();

    void operator()(ColorSpinorField &out, ColorSpinorField &in);

    virtual bool hermitian() { return false; } /** BiCGStab is for any linear system */
  };

  class BiCGstabL : public Solver {

  private:
    /**
       The size of the Krylov space that BiCGstabL uses.
     */
    int n_krylov; // in the language of BiCGstabL, this is L.

    // Various coefficients and params needed on each iteration.
    Complex rho0, rho1, alpha, omega, beta;           // Various coefficients for the BiCG part of BiCGstab-L.
    Complex *gamma, *gamma_prime, *gamma_prime_prime; // Parameters for MR part of BiCGstab-L. (L+1) length.
    Complex **tau; // Parameters for MR part of BiCGstab-L. Tech. modified Gram-Schmidt coeffs. (L+1)x(L+1) length.
    double *sigma; // Parameters for MR part of BiCGstab-L. Tech. the normalization part of Gram-Scmidt. (L+1) length.

    // pointers to fields to avoid multiple creation overhead
    // full precision fields
    ColorSpinorField *r_fullp;   //! Full precision residual.
    ColorSpinorField *yp;        //! Full precision temporary.
    // sloppy precision fields
    ColorSpinorField *tempp;          //! Sloppy temporary vector.
    std::vector<ColorSpinorField*> r; // Current residual + intermediate residual values, along the MR.
    std::vector<ColorSpinorField*> u; // Search directions.

    // Saved, preallocated vectors. (may or may not get used depending on precision.)
    ColorSpinorField *x_sloppy_saved_p; //! Sloppy solution vector.
    ColorSpinorField *r0_saved_p;       //! Shadow residual, in BiCG language.
    ColorSpinorField *r_sloppy_saved_p; //! Current residual, in BiCG language.

    /**
       Internal routine for reliable updates. Made to not conflict with BiCGstab's implementation.
     */
    int reliable(double &rNorm, double &maxrx, double &maxrr, const double &r2, const double &delta);

    /**
       Internal routines for pipelined Gram-Schmidt. Made to not conflict with GCR's implementation.
     */
    void computeTau(Complex **tau, double *sigma, std::vector<ColorSpinorField*> r, int begin, int size, int j);
    void updateR(Complex **tau, std::vector<ColorSpinorField*> r, int begin, int size, int j);
    void orthoDir(Complex **tau, double* sigma, std::vector<ColorSpinorField*> r, int j, int pipeline);

    void updateUend(Complex *gamma, std::vector<ColorSpinorField *> u, int n_krylov);
    void updateXRend(Complex *gamma, Complex *gamma_prime, Complex *gamma_prime_prime,
                     std::vector<ColorSpinorField *> r, ColorSpinorField &x, int n_krylov);

    /**
       Solver uses lazy allocation: this flag determines whether we have allocated or not.
     */
    bool init;

    std::string solver_name; // holds BiCGstab-l, where 'l' literally equals n_krylov.

  public:
    BiCGstabL(const DiracMatrix &mat, const DiracMatrix &matSloppy, SolverParam &param, TimeProfile &profile);
    virtual ~BiCGstabL();

    void operator()(ColorSpinorField &out, ColorSpinorField &in);

    virtual bool hermitian() { return false; } /** BiCGStab is for any linear system */
  };

  class GCR : public Solver {

  private:
    const DiracMdagM matMdagM; // used by the eigensolver

    Solver *K;
    SolverParam Kparam; // parameters for preconditioner solve

    /**
       The size of the Krylov space that GCR uses
     */
    int n_krylov;

    Complex *alpha;
    Complex **beta;
    double *gamma;

    /**
       Solver uses lazy allocation: this flag to determine whether we have allocated.
     */
    bool init;

    ColorSpinorField *rp;       //! residual vector
    ColorSpinorField *tmpp;     //! temporary for mat-vec
    ColorSpinorField *tmp_sloppy; //! temporary for sloppy mat-vec
    ColorSpinorField *r_sloppy; //! sloppy residual vector

    std::vector<ColorSpinorField*> p;  // GCR direction vectors
    std::vector<ColorSpinorField*> Ap; // mat * direction vectors

  public:
    GCR(const DiracMatrix &mat, const DiracMatrix &matSloppy, const DiracMatrix &matPrecon, const DiracMatrix &matEig,
        SolverParam &param, TimeProfile &profile);

    /**
       @param K Preconditioner
    */
    GCR(const DiracMatrix &mat, Solver &K, const DiracMatrix &matSloppy, const DiracMatrix &matPrecon,
        const DiracMatrix &matEig, SolverParam &param, TimeProfile &profile);
    virtual ~GCR();

    void operator()(ColorSpinorField &out, ColorSpinorField &in);

    virtual bool hermitian() { return false; } /** GCR is for any linear system */
  };

  class MR : public Solver {

  private:
    ColorSpinorField *rp;
    ColorSpinorField *r_sloppy;
    ColorSpinorField *Arp;
    ColorSpinorField *tmpp;
    ColorSpinorField *tmp_sloppy;
    ColorSpinorField *x_sloppy;
    bool init;

  public:
    MR(const DiracMatrix &mat, const DiracMatrix &matSloppy, SolverParam &param, TimeProfile &profile);
    virtual ~MR();

    void operator()(ColorSpinorField &out, ColorSpinorField &in);

    virtual bool hermitian() { return false; } /** MR is for any linear system */
  };

  /**
     @brief Communication-avoiding CG solver.  This solver does
     un-preconditioned CG, running in steps of n_krylov, build up a
     polynomial in the linear operator of length n_krylov, and then
     performs a steepest descent minimization on the resulting basis
     vectors.  For now only implemented using the power basis so is
     only useful as a preconditioner.
   */
  class CACG : public Solver {

  private:
    bool init;

    bool lambda_init;
    QudaCABasis basis;

    Complex *Q_AQandg; // Fused inner product matrix
    Complex *Q_AS; // inner product matrix
    Complex *alpha; // QAQ^{-1} g
    Complex *beta; // QAQ^{-1} QpolyS

    ColorSpinorField *rp;
    ColorSpinorField *tmpp;
    ColorSpinorField *tmpp2;
    ColorSpinorField *tmp_sloppy;
    ColorSpinorField *tmp_sloppy2;

    std::vector<ColorSpinorField*> S;  // residual vectors
    std::vector<ColorSpinorField*> AS; // mat * residual vectors. Can be replaced by a single temporary.
    std::vector<ColorSpinorField*> Q;  // CG direction vectors
    std::vector<ColorSpinorField*> Qtmp; // CG direction vectors for pointer swap
    std::vector<ColorSpinorField*> AQ; // mat * CG direction vectors.
                                       // it's possible to avoid carrying these
                                       // around, but there's a stability penalty,
                                       // and computing QAQ becomes a pain (though
                                       // it does let you fuse the reductions...)

    /**
       @brief Initiate the fields needed by the solver
       @param[in] b Source vector used for solver meta data.  If we're
       not preserving the source vector and we have a uni-precision
       solver, we set p[0] = b to save memory and memory copying.
    */
    void create(ColorSpinorField &b);

    /**
       @brief Compute the alpha coefficients
    */
    void compute_alpha();

    /**
       @brief Compute the beta coefficients
    */
    void compute_beta();

    /**
       @ brief Check if it's time for a reliable update
    */
    int reliable(double &rNorm,  double &maxrr, int &rUpdate, const double &r2, const double &delta);

  public:
    CACG(const DiracMatrix &mat, const DiracMatrix &matSloppy, const DiracMatrix &matPrecon, const DiracMatrix &matEig,
         SolverParam &param, TimeProfile &profile);
    virtual ~CACG();

    void operator()(ColorSpinorField &out, ColorSpinorField &in);

    virtual bool hermitian() { return true; } /** CG is only for Hermitian systems */
  };

  class CACGNE : public CACG {

  private:
    DiracMMdag mmdag;
    DiracMMdag mmdagSloppy;
    DiracMMdag mmdagPrecon;
    DiracMMdag mmdagEig;
    ColorSpinorField *xp;
    ColorSpinorField *yp;
    bool init;

  public:
    CACGNE(const DiracMatrix &mat, const DiracMatrix &matSloppy, const DiracMatrix &matPrecon,
           const DiracMatrix &matEig, SolverParam &param, TimeProfile &profile);
    virtual ~CACGNE();

    void operator()(ColorSpinorField &out, ColorSpinorField &in);

    virtual bool hermitian() { return false; } /** CGNE is for any linear system */
  };

  class CACGNR : public CACG {

  private:
    DiracMdagM mdagm;
    DiracMdagM mdagmSloppy;
    DiracMdagM mdagmPrecon;
    DiracMdagM mdagmEig;
    ColorSpinorField *bp;
    bool init;

  public:
    CACGNR(const DiracMatrix &mat, const DiracMatrix &matSloppy, const DiracMatrix &matPrecon,
           const DiracMatrix &matEig, SolverParam &param, TimeProfile &profile);
    virtual ~CACGNR();

    void operator()(ColorSpinorField &out, ColorSpinorField &in);

    virtual bool hermitian() { return false; } /** CGNE is for any linear system */
  };

  /**
     @brief Communication-avoiding GCR solver.  This solver does
     un-preconditioned GCR, first building up a polynomial in the
     linear operator of length n_krylov, and then performs a minimum
     residual extrapolation on the resulting basis vectors.  For use as
     a multigrid smoother with minimum global synchronization.
   */
  class CAGCR : public Solver {

  private:
    const DiracMdagM matMdagM; // used by the eigensolver
    bool init;
    const bool use_source; // whether we can reuse the source vector

    // Basis. Currently anything except POWER_BASIS causes a warning
    // then swap to POWER_BASIS.
    QudaCABasis basis;

    Complex *alpha; // Solution coefficient vectors

    ColorSpinorField *rp;
    ColorSpinorField *tmpp;
    ColorSpinorField *tmp_sloppy;

    std::vector<ColorSpinorField*> p;  // GCR direction vectors
    std::vector<ColorSpinorField*> q;  // mat * direction vectors

    /**
       @brief Initiate the fields needed by the solver
       @param[in] b Source vector used for solver meta data.  If we're
       not preserving the source vector and we have a uni-precision
       solver, we set p[0] = b to save memory and memory copying.
    */
    void create(ColorSpinorField &b);

    /**
       @brief Solve the equation A p_k psi_k = q_k psi_k = b by minimizing the
       least square residual using Eigen's LDLT Cholesky for numerical stability
       @param[out] psi Array of coefficients
       @param[in] q Search direction vectors with the operator applied
       @param[in] b Source vector against which we are solving
    */
    void solve(Complex *psi_, std::vector<ColorSpinorField*> &q, ColorSpinorField &b);

public:
  CAGCR(const DiracMatrix &mat, const DiracMatrix &matSloppy, const DiracMatrix &matPrecon, const DiracMatrix &matEig,
        SolverParam &param, TimeProfile &profile);
  virtual ~CAGCR();

  void operator()(ColorSpinorField &out, ColorSpinorField &in);

  virtual bool hermitian() { return false; } /** GCR is for any linear system */
  };

  // Steepest descent solver used as a preconditioner
  class SD : public Solver {
    private:
      cudaColorSpinorField *Ar;
      cudaColorSpinorField *r;
      cudaColorSpinorField *y;
      bool init;

    public:
      SD(const DiracMatrix &mat, SolverParam &param, TimeProfile &profile);
      virtual ~SD();

      void operator()(ColorSpinorField &out, ColorSpinorField &in);

      virtual bool hermitian() { return false; } /** CGNE is for any linear system */
  };

  // Extended Steepest Descent solver used for overlapping DD preconditioning
  class XSD : public Solver
  {
  private:
    cudaColorSpinorField *xx;
    cudaColorSpinorField *bx;
    SD *sd; // extended sd is implemented using standard sd
    bool init;
    int R[4];

  public:
    XSD(const DiracMatrix &mat, SolverParam &param, TimeProfile &profile);
    virtual ~XSD();

    void operator()(ColorSpinorField &out, ColorSpinorField &in);

    virtual bool hermitian() { return false; } /** CGNE is for any linear system */
  };

  class PreconditionedSolver : public Solver
  {
private:
    Solver *solver;
    const Dirac &dirac;
    const char *prefix;

public:
  PreconditionedSolver(Solver &solver, const Dirac &dirac, SolverParam &param, TimeProfile &profile, const char *prefix) :
    Solver(solver.M(), solver.Msloppy(), solver.Mprecon(), solver.Meig(), param, profile),
    solver(&solver),
    dirac(dirac),
    prefix(prefix)
  {
  }

    virtual ~PreconditionedSolver() { delete solver; }

    void operator()(ColorSpinorField &x, ColorSpinorField &b) {
      pushOutputPrefix(prefix);

      QudaSolutionType solution_type = b.SiteSubset() == QUDA_FULL_SITE_SUBSET ? QUDA_MAT_SOLUTION : QUDA_MATPC_SOLUTION;

      ColorSpinorField *out=nullptr;
      ColorSpinorField *in=nullptr;

      if (dirac.hasSpecialMG()) {
        dirac.prepareSpecialMG(in, out, x, b, solution_type);
      } else {
        dirac.prepare(in, out, x, b, solution_type);
      }
      (*solver)(*out, *in);
      if (dirac.hasSpecialMG()) {
        dirac.reconstructSpecialMG(x, b, solution_type);
      } else {
        dirac.reconstruct(x, b, solution_type);
      }

      popOutputPrefix();
    }

    /**
     * @brief Return reference to the solver. Used when mass/mu
     *        rescaling an MG instance
     */
    Solver &ExposeSolver() const { return *solver; }

    virtual bool hermitian() { return solver->hermitian(); } /** Use the inner solver */
  };

  class MultiShiftSolver {

  protected:
    const DiracMatrix &mat;
    const DiracMatrix &matSloppy;
    SolverParam &param;
    TimeProfile &profile;

  public:
    MultiShiftSolver(const DiracMatrix &mat, const DiracMatrix &matSloppy, SolverParam &param, TimeProfile &profile) :
      mat(mat), matSloppy(matSloppy), param(param), profile(profile)
    {
      ;
    }
    virtual ~MultiShiftSolver() { ; }

    virtual void operator()(std::vector<ColorSpinorField*> out, ColorSpinorField &in) = 0;
    bool convergence(const double *r2, const double *r2_tol, int n) const;
  };

/**
 * @brief Multi-Shift Conjugate Gradient Solver.
 */
  class MultiShiftCG : public MultiShiftSolver {

  public:
    MultiShiftCG(const DiracMatrix &mat, const DiracMatrix &matSloppy, SolverParam &param, TimeProfile &profile);
    virtual ~MultiShiftCG();
    /**
     * @brief Run multi-shift and return Krylov-space at the end of the solve in p and r2_old_arry.
     *
     * @param out std::vector of pointer to solutions for all the shifts.
     * @param in right-hand side.
     * @param p std::vector of pointers to hold search directions. Note this will be resized as necessary.
     * @param r2_old_array pointer to last values of r2_old for old shifts. Needs to be large enough to hold r2_old for all shifts.
     */
    void operator()(std::vector<ColorSpinorField*>x, ColorSpinorField &b, std::vector<ColorSpinorField*> &p, double* r2_old_array );

    /**
     * @brief Run multi-shift and return Krylov-space at the end of the solve in p and r2_old_arry.
     *
     * @param out std::vector of pointer to solutions for all the shifts.
     * @param in right-hand side.
     */
    void operator()(std::vector<ColorSpinorField*> out, ColorSpinorField &in){
      std::unique_ptr<double[]> r2_old(new double[QUDA_MAX_MULTI_SHIFT]);
      std::vector<ColorSpinorField*> p;

      (*this)(out, in, p, r2_old.get());

      for (auto &pp : p) delete pp;
    }

  };


  /**
     @brief This computes the optimum guess for the system Ax=b in the L2
     residual norm.  For use in the HMD force calculations using a
     minimal residual chronological method.  This computes the guess
     solution as a linear combination of a given number of previous
     solutions.  Following Brower et al, only the orthogonalised vector
     basis is stored to conserve memory.

     If Eigen support is enabled then Eigen's SVD algorithm is used
     for solving the linear system, else Gaussian elimination with
     partial pivots is used.
  */
  class MinResExt {

  protected:
    const DiracMatrix &mat;
    bool orthogonal; //! Whether to construct an orthogonal basis or not
    bool apply_mat; //! Whether to compute q = Ap or assume it is provided
    bool hermitian; //! whether A is hermitian ot not
    TimeProfile &profile;

    /**
       @brief Solve the equation A p_k psi_k = q_k psi_k = b by minimizing the
       residual and using Eigen's SVD algorithm for numerical stability
       @param[out] psi Array of coefficients
       @param[in] p Search direction vectors
       @param[in] q Search direction vectors with the operator applied
       @param[in] hermitian Whether the linear system is Hermitian or not
    */
    void solve(Complex *psi_, std::vector<ColorSpinorField*> &p,
               std::vector<ColorSpinorField*> &q, ColorSpinorField &b, bool hermitian);

  public:
    /**
       @param mat The operator for the linear system we wish to solve
       @param orthogonal Whether to construct an orthogonal basis prior to constructing the linear system
       @param apply_mat Whether to apply the operator in place or assume q already contains this
       @profile Timing profile to use
    */
    MinResExt(const DiracMatrix &mat, bool orthogonal, bool apply_mat, bool hermitian, TimeProfile &profile);
    virtual ~MinResExt();

    /**
       @param x The optimum for the solution vector.
       @param b The source vector in the equation to be solved. This is not preserved and is overwritten by the new residual.
       @param basis Vector of pairs storing the basis (p,Ap)
    */
    void operator()(ColorSpinorField &x, ColorSpinorField &b,
		    std::vector<std::pair<ColorSpinorField*,ColorSpinorField*> > basis);

    /**
       @param x The optimum for the solution vector.
       @param b The source vector in the equation to be solved. This is not preserved.
       @param p The basis vectors in which we are building the guess
       @param q The basis vectors multiplied by A
    */
    void operator()(ColorSpinorField &x, ColorSpinorField &b,
		    std::vector<ColorSpinorField*> p,
		    std::vector<ColorSpinorField*> q);
  };

  using ColorSpinorFieldSet = ColorSpinorField;

  //forward declaration
  class EigCGArgs;

  class IncEigCG : public Solver {

  private:
    Solver *K;
    SolverParam Kparam; // parameters for preconditioner solve

    ColorSpinorFieldSet *Vm;  //eigCG search vectors  (spinor matrix of size eigen_vector_length x m)

    ColorSpinorField *rp;       //! residual vector
    ColorSpinorField *yp;       //! high precision accumulator
    ColorSpinorField* p;  // conjugate vector
    ColorSpinorField* Ap; // mat * conjugate vector
    ColorSpinorField *tmpp;     //! temporary for mat-vec
    ColorSpinorField *Az;       // mat * conjugate vector from the previous iteration
    ColorSpinorField *r_pre;    //! residual passed to preconditioner
    ColorSpinorField *p_pre;    //! preconditioner result

    EigCGArgs *eigcg_args;

    TimeProfile &profile; // time profile for initCG solver

    bool init;

public:
  IncEigCG(const DiracMatrix &mat, const DiracMatrix &matSloppy, const DiracMatrix &matPrecon, SolverParam &param,
           TimeProfile &profile);

  virtual ~IncEigCG();

  /**
     @brief Expands deflation space.
     @param V Composite field container of new eigenvectors
     @param n_ev number of vectors to load
   */
  void increment(ColorSpinorField &V, int n_ev);

  void RestartVT(const double beta, const double rho);
  void UpdateVm(ColorSpinorField &res, double beta, double sqrtr2);
  // EigCG solver:
  int eigCGsolve(ColorSpinorField &out, ColorSpinorField &in);
  // InitCG solver:
  int initCGsolve(ColorSpinorField &out, ColorSpinorField &in);
  // Incremental eigCG solver (for eigcg and initcg calls)
  void operator()(ColorSpinorField &out, ColorSpinorField &in);

  bool hermitian() { return true; } // EigCG is only for Hermitian systems
  };

//forward declaration
 class GMResDRArgs;

 class GMResDR : public Solver {

  private:
    Solver *K;
    SolverParam Kparam; // parameters for preconditioner solve

    ColorSpinorFieldSet *Vm;//arnoldi basis vectors, size (m+1)
    ColorSpinorFieldSet *Zm;//arnoldi basis vectors, size (m+1)

    ColorSpinorField *rp;       //! residual vector
    ColorSpinorField *yp;       //! high precision accumulator
    ColorSpinorField *tmpp;     //! temporary for mat-vec
    ColorSpinorField *r_sloppy; //! sloppy residual vector
    ColorSpinorField *r_pre;    //! residual passed to preconditioner
    ColorSpinorField *p_pre;    //! preconditioner result

    TimeProfile &profile;    //time profile for initCG solver

    GMResDRArgs *gmresdr_args;

    bool init;

  public:
    GMResDR(const DiracMatrix &mat, const DiracMatrix &matSloppy, const DiracMatrix &matPrecon, SolverParam &param,
            TimeProfile &profile);
    GMResDR(const DiracMatrix &mat, Solver &K, const DiracMatrix &matSloppy, const DiracMatrix &matPrecon,
            SolverParam &param, TimeProfile &profile);

    virtual ~GMResDR();

    //GMRES-DR solver
    void operator()(ColorSpinorField &out, ColorSpinorField &in);
    //
    //GMRESDR method
    void RunDeflatedCycles (ColorSpinorField *out, ColorSpinorField *in, const double tol_threshold);
    //
    int FlexArnoldiProcedure (const int start_idx, const bool do_givens);

    void RestartVZH();

    void UpdateSolution(ColorSpinorField *x, ColorSpinorField *r, bool do_gels);

    bool hermitian() { return false; } // GMRESDR for any linear system
 };

<<<<<<< HEAD
  /**
     @brief This is an object that captures the state required for a
     deflated solver.
  */
  struct deflation_space : public Object {
    bool svd;                                  /** Whether this space is for an SVD deflaton */
    bool constructed;                          /** Whether this space is populated */
    std::vector<ColorSpinorField *> evecs;     /** Container for the eigenvectors */
    std::vector<Complex> evals;                /** The eigenvalues */
  };
=======
 /**
    @brief This is an object that captures the state required for a
    deflated solver.
 */
 struct deflation_space : public Object {
   bool svd;                              /** Whether this space is for an SVD deflaton */
   std::vector<ColorSpinorField *> evecs; /** Container for the eigenvectors */
   std::vector<Complex> evals;            /** The eigenvalues */
 };
>>>>>>> 6a3caa27

} // namespace quda<|MERGE_RESOLUTION|>--- conflicted
+++ resolved
@@ -1453,7 +1453,6 @@
     bool hermitian() { return false; } // GMRESDR for any linear system
  };
 
-<<<<<<< HEAD
   /**
      @brief This is an object that captures the state required for a
      deflated solver.
@@ -1464,16 +1463,5 @@
     std::vector<ColorSpinorField *> evecs;     /** Container for the eigenvectors */
     std::vector<Complex> evals;                /** The eigenvalues */
   };
-=======
- /**
-    @brief This is an object that captures the state required for a
-    deflated solver.
- */
- struct deflation_space : public Object {
-   bool svd;                              /** Whether this space is for an SVD deflaton */
-   std::vector<ColorSpinorField *> evecs; /** Container for the eigenvectors */
-   std::vector<Complex> evals;            /** The eigenvalues */
- };
->>>>>>> 6a3caa27
 
 } // namespace quda