#include "quda_define.h"
#include <multigrid_helper.cuh>
#include <fast_intdiv.h>

// this removes ghost accessor reducing the parameter space needed
#define DISABLE_GHOST true // do not rename this (it is both a template parameter and a macro)
<<<<<<< HEAD
#include <register_traits.h>
=======

#include <math_helper.cuh>
>>>>>>> c054b82a
#include <color_spinor_field_order.h>
#include <block_reduction_kernel.h>
#include <cub_helper.cuh>

// enabling CTA swizzling improves spatial locality of MG blocks reducing cache line wastage
//#define SWIZZLE

namespace quda {

  // number of vectors to simultaneously orthogonalize
  template <int nColor, int nVec, int block_size> constexpr int tile_size()
  {
    return nColor == 3 && block_size < 1024 ? (nVec % 4 == 0 ? 4 : nVec % 3 == 0 ? 3 : 2) : 1;
  }

  template <int nColor, int nVec> constexpr int tile_size(int block_size)
  {
    return nColor == 3 && block_size < 1024 ? (nVec % 4 == 0 ? 4 : nVec % 3 == 0 ? 3 : 2) : 1;
  }

  /**
      Kernel argument struct
  */
  template <typename vFloat, typename Rotator, typename Vector, int fineSpin_, int nColor_, int coarseSpin_, int nVec_>
  struct BlockOrthoArg {
    using sum_t = double;
    using real = typename mapper<vFloat>::type;
    static constexpr int fineSpin = fineSpin_;
    static constexpr int nColor = nColor_;
    static constexpr int coarseSpin = coarseSpin_;
    static constexpr int chiral_blocks = fineSpin == 1 ? 2 : coarseSpin;
    static constexpr int nVec = nVec_;
    Rotator V;
    const int *fine_to_coarse;
    const int *coarse_to_fine;
    const spin_mapper<fineSpin,coarseSpin> spin_map;
    const int parity; // the parity of the input field (if single parity)
    const int nParity; // number of parities of input fine field
    const int nBlockOrtho; // number of times we Gram-Schmidt
    int coarseVolume;
    int fineVolumeCB;
    int aggregate_size_cb; // number of geometric elements in each checkerboarded block

    static constexpr bool swizzle = false;
    int_fastdiv swizzle_factor; // for transposing blockIdx.x mapping to coarse grid coordinate

    const Vector B[nVec];

    static constexpr bool launch_bounds = true;
    dim3 grid_dim;
    dim3 block_dim;
    dim3 threads;

    template <typename... T>
    BlockOrthoArg(ColorSpinorField &V, const int *fine_to_coarse, const int *coarse_to_fine, int parity,
                  const int *geo_bs, const int n_block_ortho, const ColorSpinorField &meta, T... B) :
      V(V),
      fine_to_coarse(fine_to_coarse),
      coarse_to_fine(coarse_to_fine),
      spin_map(),
      parity(parity),
      nParity(meta.SiteSubset()),
      nBlockOrtho(n_block_ortho),
      fineVolumeCB(meta.VolumeCB()),
      B{*B...},
      grid_dim(),
      block_dim(),
      threads(fineVolumeCB * (fineSpin > 1 ? nParity : 1), chiral_blocks, 1)
    {
      int aggregate_size = 1;
      for (int d = 0; d < V.Ndim(); d++) aggregate_size *= geo_bs[d];
      aggregate_size_cb = aggregate_size / 2;
      coarseVolume = meta.Volume() / aggregate_size;
      if (nParity != 2) errorQuda("BlockOrtho only presently supports full fields");
    }
  };

  template <int block_size, typename Arg> struct BlockOrtho_ {
    Arg &arg;
    static constexpr int fineSpin = Arg::fineSpin;
    static constexpr int spinBlock = (fineSpin == 1) ? 1 : fineSpin / Arg::coarseSpin; // size of spin block
    static constexpr int nColor = Arg::nColor;

    // on the device we rely on thread parallelism, where as on the host we assign a vector of block_size to each thread
    static constexpr int n_sites_per_thread = device::is_device() ? 1 : block_size;

    // on the device we expect number of active threads equal to block_size, and on the host just a single thread
    static constexpr int n_threads_per_block = device::is_device() ? block_size : 1;

    static_assert(n_sites_per_thread * n_threads_per_block == block_size,
                  "Product of n_sites_per_thread and n_threads_per_block must equal block_size");

    // mVec is the number of vectors to orthogonalize at once
    static constexpr int mVec = tile_size<nColor, Arg::nVec, block_size>();
    static_assert(Arg::nVec % mVec == 0, "mVec must be a factor of nVec");

    using sum_t = typename Arg::sum_t;
    using dot_t = vector_type<complex<sum_t>, mVec>;
    using real = typename Arg::real;

    constexpr BlockOrtho_(Arg &arg) : arg(arg) {}
    static constexpr const char *filename() { return KERNEL_FILE; }

    __device__ __host__ inline void load(ColorSpinor<real, nColor, spinBlock> &v, int parity, int x_cb, int chirality, int i)
    {
#pragma unroll
      for (int s = 0; s < spinBlock; s++)
#pragma unroll
        for (int c = 0; c < nColor; c++) v(s, c) = arg.V(parity, x_cb, chirality * spinBlock + s, c, i);
    }

    __device__ __host__ inline void save(int parity, int x_cb, int chirality, int i, const ColorSpinor<real, nColor, spinBlock> &v)
    {
#pragma unroll
      for (int s = 0; s < spinBlock; s++)
#pragma unroll
        for (int c = 0; c < nColor; c++) arg.V(parity, x_cb, chirality * spinBlock + s, c, i) = v(s, c);
    }

    __device__ __host__ inline void operator()(dim3 block, dim3 thread)
    {
      int x_coarse = block.x;
      int x_fine_offset = thread.x;
      int chirality = block.y;

      int parity[n_sites_per_thread];
      int x_offset_cb[n_sites_per_thread];
      int x_cb[n_sites_per_thread];

#pragma unroll
      for (int tx = 0; tx < n_sites_per_thread; tx++) {
        int x_fine_offset_tx = x_fine_offset * n_sites_per_thread + tx;
        // all threads with x_fine_offset greater than aggregate_size_cb are second parity
        int parity_offset = x_fine_offset_tx >= arg.aggregate_size_cb ? 1 : 0;
        x_offset_cb[tx] = x_fine_offset_tx - parity_offset * arg.aggregate_size_cb;
        parity[tx] = fineSpin == 1 ? chirality : arg.nParity == 2 ? parity_offset : arg.parity;

        x_cb[tx] = x_offset_cb[tx] >= arg.aggregate_size_cb ? 0 :
          arg.coarse_to_fine[ (x_coarse*2 + parity[tx]) * arg.aggregate_size_cb + x_offset_cb[tx] ] - parity[tx]*arg.fineVolumeCB;
      }
      if (fineSpin == 1) chirality = 0; // when using staggered chirality is mapped to parity

      BlockReduce<dot_t, block_size> dot_reducer;
      BlockReduce<sum_t, block_size> norm_reducer;

      // loop over number of block orthos
      for (int n = 0; n < arg.nBlockOrtho; n++) {
        for (int j = 0; j < Arg::nVec; j += mVec) {

          ColorSpinor<real, nColor, spinBlock> v[mVec][n_sites_per_thread];

#pragma unroll
          for (int tx = 0; tx < n_sites_per_thread; tx++) {
            if (x_offset_cb[tx] >= arg.aggregate_size_cb) break;
            if (n == 0) { // load from B on first Gram-Schmidt, otherwise V.
#pragma unroll
              for (int m = 0; m < mVec; m++) arg.B[j+m].template load<spinBlock>(v[m][tx].data, parity[tx], x_cb[tx], chirality);
            } else {
#pragma unroll
              for (int m = 0; m < mVec; m++) load(v[tx][m], parity[tx], x_cb[tx], chirality, j + m);
            }
          }

          for (int i = 0; i < j; i++) { // compute (j,i) block inner products
            ColorSpinor<real, nColor, spinBlock> vi[n_sites_per_thread];

            dot_t dot;
#pragma unroll
            for (int tx = 0; tx < n_sites_per_thread; tx++) {
              if (x_offset_cb[tx] >= arg.aggregate_size_cb) break;
              load(vi[tx], parity[tx], x_cb[tx], chirality, i);

#pragma unroll
              for (int m = 0; m < mVec; m++) dot[m] += innerProduct(vi[tx], v[m][tx]);
            }

            dot = dot_reducer.AllSum(dot);

            // subtract the blocks to orthogonalise
#pragma unroll
            for (int tx = 0; tx < n_sites_per_thread; tx++) {
              if (x_offset_cb[tx] >= arg.aggregate_size_cb) break;
#pragma unroll
              for (int m = 0; m < mVec; m++) caxpy(-complex<real>(dot[m].real(), dot[m].imag()), vi[tx], v[m][tx]);
            }
          } // i

          // now orthogonalize over the block diagonal and normalize each entry
#pragma unroll
          for (int m = 0; m < mVec; m++) {

            dot_t dot;
#pragma unroll
            for (int tx = 0; tx < n_sites_per_thread; tx++) {
              if (x_offset_cb[tx] >= arg.aggregate_size_cb) break;
#pragma unroll
              for (int i = 0; i < m; i++) dot[i] += innerProduct(v[i][tx], v[m][tx]);
            }
            
            dot = dot_reducer.AllSum(dot);
            
            sum_t nrm = 0.0;
#pragma unroll
            for (int tx = 0; tx < n_sites_per_thread; tx++) {
              if (x_offset_cb[tx] >= arg.aggregate_size_cb) break;
#pragma unroll
              for (int i = 0; i < m; i++) caxpy(-complex<real>(dot[i].real(), dot[i].imag()), v[i][tx], v[m][tx]); // subtract the blocks to orthogonalise
              nrm += norm2(v[m][tx]);
            }

            nrm = norm_reducer.AllSum(nrm);
<<<<<<< HEAD
            auto nrm_inv = nrm > 0.0 ? Rsqrt(nrm) : 0.0;
=======
            auto nrm_inv = nrm > 0.0 ? quda::rsqrt(nrm) : 0.0;
>>>>>>> c054b82a

#pragma unroll
            for (int tx = 0; tx < n_sites_per_thread; tx++) {
              if (x_offset_cb[tx] >= arg.aggregate_size_cb) break;
              v[m][tx] *= nrm_inv;
            }
          }

#pragma unroll
          for (int tx = 0; tx < n_sites_per_thread; tx++) {
            if (x_offset_cb[tx] >= arg.aggregate_size_cb) break;
#pragma unroll
            for (int m = 0; m < mVec; m++) save(parity[tx], x_cb[tx], chirality, j + m, v[m][tx]);
          }
        } // j
      }   // n
    }
  };

} // namespace quda<|MERGE_RESOLUTION|>--- conflicted
+++ resolved
@@ -4,12 +4,7 @@
 
 // this removes ghost accessor reducing the parameter space needed
 #define DISABLE_GHOST true // do not rename this (it is both a template parameter and a macro)
-<<<<<<< HEAD
-#include <register_traits.h>
-=======
-
 #include <math_helper.cuh>
->>>>>>> c054b82a
 #include <color_spinor_field_order.h>
 #include <block_reduction_kernel.h>
 #include <cub_helper.cuh>
@@ -221,11 +216,7 @@
             }
 
             nrm = norm_reducer.AllSum(nrm);
-<<<<<<< HEAD
-            auto nrm_inv = nrm > 0.0 ? Rsqrt(nrm) : 0.0;
-=======
             auto nrm_inv = nrm > 0.0 ? quda::rsqrt(nrm) : 0.0;
->>>>>>> c054b82a
 
 #pragma unroll
             for (int tx = 0; tx < n_sites_per_thread; tx++) {
