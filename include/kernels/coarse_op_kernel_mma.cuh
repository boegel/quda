--- conflicted
+++ resolved
@@ -185,19 +185,11 @@
         constexpr int m_offset = 0;
         constexpr int n_offset = 0;
 
-<<<<<<< HEAD
-	printf("M = %d, N = %d, K = %d, bM = %d, bN = %d, bK = %d\n", M, N, K, bM, bN, bK);
-	
-        static_assert(M <= bM, "Dividing M has NOT been implemented yet.\n");
-        static_assert(N <= bN, "Dividing N has NOT been implemented yet.\n");
-        static_assert(K <= bK, "Dividing K has NOT been implemented yet.\n");
-=======
 	printf("M = %d, N = %d, K = %d, bM = %d, bN = %d, bK = %d\n", M, N, K, Arg::bM, Arg::bN, Arg::bK);
 	
         static_assert(M <= Arg::bM, "Dividing M has NOT been implemented yet.\n");
         static_assert(N <= Arg::bN, "Dividing N has NOT been implemented yet.\n");
         static_assert(K <= Arg::bK, "Dividing K has NOT been implemented yet.\n");
->>>>>>> 5c994d2e
 
         typename Config::SmemObjA smem_obj_a_real(smem_ptr);
         typename Config::SmemObjA smem_obj_a_imag(smem_obj_a_real.ptr + Config::smem_lda * Arg::bK);
