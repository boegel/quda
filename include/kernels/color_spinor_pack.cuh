--- conflicted
+++ resolved
@@ -169,13 +169,8 @@
       for (int color_local=0; color_local<Mc; color_local++) {
         int c = color_block + color_local;
         complex<real> z = arg.field(spinor_parity, x_cb, s, c);
-<<<<<<< HEAD
-        thread_max_r = std::max(thread_max_r, std::fabs(z.real()));
-        thread_max_i = std::max(thread_max_i, std::fabs(z.imag()));
-=======
         thread_max_r = std::max(thread_max_r, std::abs(z.real()));
         thread_max_i = std::max(thread_max_i, std::abs(z.imag()));
->>>>>>> 3ddf71ab
       }
     }
 
