#include <quda_define.h>

#include <gauge_field_order.h>
#include <color_spinor_field_order.h>
#include <index_helper.cuh>
#include <float_vector.h>
#include <shared_memory_cache_helper.cuh>

#ifdef QUDA_TARGET_HIP
#include <hip/hip_runtime.h>
#endif


namespace quda {

  enum DslashType {
    DSLASH_INTERIOR,
    DSLASH_EXTERIOR,
    DSLASH_FULL
  };

  constexpr int colors_per_thread() { return 1; }

  template <bool dslash_, bool clover_, bool dagger_, DslashType type_, int color_stride_, int dim_stride_, typename Float,
            typename yFloat, typename ghostFloat, int nSpin_, int nColor_, QudaFieldOrder csOrder, QudaGaugeFieldOrder gOrder>
  struct DslashCoarseArg {
    static constexpr bool dslash = dslash_;
    static constexpr bool clover = clover_;
    static constexpr bool dagger = dagger_;
    static constexpr DslashType type = type_;
    static constexpr int color_stride = color_stride_;
    static constexpr int dim_stride = dim_stride_;

    using real = typename mapper<Float>::type;
    static constexpr int nSpin = nSpin_;
    static constexpr int nColor = nColor_;
    static constexpr int nDim = 4;

    typedef typename colorspinor::FieldOrderCB<real, nSpin, nColor, 1, csOrder, Float, ghostFloat> F;
    typedef typename gauge::FieldOrder<real, nColor * nSpin, nSpin, gOrder, true, yFloat> G;
    typedef typename gauge::FieldOrder<real, nColor * nSpin, nSpin, gOrder, true, yFloat> GY;

    F out;
    const F inA;
    const F inB;
    const GY Y;
    const GY X;
    const real kappa;
    const int parity; // only use this for single parity fields
    const int nParity; // number of parities we're working on
    const int nFace;  // hard code to 1 for now
    const int_fastdiv X0h; // X[0]/2
    const int_fastdiv dim[5];   // full lattice dimensions
    const int commDim[4]; // whether a given dimension is partitioned or not
    const int volumeCB;
    dim3 threads;

    inline DslashCoarseArg(ColorSpinorField &out, const ColorSpinorField &inA, const ColorSpinorField &inB,
                           const GaugeField &Y, const GaugeField &X, real kappa, int parity) :
      out(const_cast<ColorSpinorField &>(out)),
      inA(const_cast<ColorSpinorField &>(inA)),
      inB(const_cast<ColorSpinorField &>(inB)),
      Y(const_cast<GaugeField &>(Y)),
      X(const_cast<GaugeField &>(X)),
      kappa(kappa),
      parity(parity),
      nParity(out.SiteSubset()),
      nFace(1),
      X0h(((3 - nParity) * out.X(0)) / 2),
      dim {(3 - nParity) * out.X(0), out.X(1), out.X(2), out.X(3), out.Ndim() == 5 ? out.X(4) : 1},
      commDim {comm_dim_partitioned(0), comm_dim_partitioned(1), comm_dim_partitioned(2), comm_dim_partitioned(3)},
      volumeCB((unsigned int)out.VolumeCB() / dim[4]),
      threads(color_stride * X.VolumeCB(), nParity, 2 * dim_stride * 2 * (nColor / colors_per_thread()))
    {  }
  };

  /**
     @brief Helper function to determine if should halo computation
  */
  template <DslashType type>
  static __host__ __device__ bool doHalo() {
    switch(type) {
    case DSLASH_EXTERIOR:
    case DSLASH_FULL:
      return true;
    default:
      return false;
    }
  }

  /**
     @brief Helper function to determine if should interior computation
  */
  template <DslashType type>
  static __host__ __device__ bool doBulk() {
    switch(type) {
    case DSLASH_INTERIOR:
    case DSLASH_FULL:
      return true;
    default:
      return false;
    }
  }

  /**
     Applies the coarse dslash on a given parity and checkerboard site index

     @param out The result - kappa * Dslash in
     @param Y The coarse gauge field
     @param kappa Kappa value
     @param in The input field
     @param parity The site parity
     @param x_cb The checkerboarded site index
   */
<<<<<<< HEAD
  template <typename Float, int nDim, int Ns, int Nc, int Mc, int color_stride, int dim_stride, int thread_dir, int thread_dim, bool dagger, DslashType type, typename Arg>
  __device__ __host__ inline void applyDslash(complex<Float> out[], Arg &arg, int x_cb, int src_idx, int parity, int s_row, int color_block, int color_offset) {
=======
  template <int Mc, int thread_dir, int thread_dim, typename Arg>
  __device__ __host__ inline void applyDslash(complex<typename Arg::real> out[], Arg &arg, int x_cb, int src_idx, int parity, int s_row, int color_block, int color_offset)
  {
>>>>>>> 77a9884e
    const int their_spinor_parity = (arg.nParity == 2) ? 1-parity : 0;

    int coord[5];
    getCoordsCB(coord, x_cb, arg.dim, arg.X0h, parity);
    coord[4] = src_idx;

<<<<<<< HEAD
#if defined(__CUDA_ARCH__) || defined(__HIP_DEVICE_COMPILE__)
    QUDA_DYNAMIC_SHARED(float, s);
    complex<Float> *shared_sum = (complex<Float>*)s;
    if (!thread_dir) {
#endif
=======
    SharedMemoryCache<complex<typename Arg::real>> cache;
    auto shared_sum = cache.data();

    if (!thread_dir || device::is_host()) {
>>>>>>> 77a9884e

      //Forward gather - compute fwd offset for spinor fetch
#pragma unroll
      for(int d = thread_dim; d < Arg::nDim; d += Arg::dim_stride) // loop over dimension
      {
	const int fwd_idx = linkIndexP1(coord, arg.dim, d);

	if ( arg.commDim[d] && (coord[d] + arg.nFace >= arg.dim[d]) ) {
	  if (doHalo<Arg::type>()) {
            int ghost_idx = ghostFaceIndex<1, 5>(coord, arg.dim, d, arg.nFace);

#pragma unroll
	    for(int color_local = 0; color_local < Mc; color_local++) { //Color row
	      int c_row = color_block + color_local; // global color index
	      int row = s_row * Arg::nColor + c_row;
#pragma unroll
	      for(int s_col = 0; s_col < Arg::nSpin; s_col++) { //Spin column
#pragma unroll
		for(int c_col = 0; c_col < Arg::nColor; c_col += Arg::color_stride) { //Color column
		  int col = s_col * Arg::nColor + c_col + color_offset;
		  if (!Arg::dagger)
		    out[color_local] += arg.Y(d+4, parity, x_cb, row, col)
		      * arg.inA.Ghost(d, 1, their_spinor_parity, ghost_idx + src_idx*arg.volumeCB, s_col, c_col+color_offset);
		  else
		    out[color_local] += arg.Y(d, parity, x_cb, row, col)
		      * arg.inA.Ghost(d, 1, their_spinor_parity, ghost_idx + src_idx*arg.volumeCB, s_col, c_col+color_offset);
		}
	      }
	    }
	  }
	} else if (doBulk<Arg::type>()) {
#pragma unroll
	  for(int color_local = 0; color_local < Mc; color_local++) { //Color row
	    int c_row = color_block + color_local; // global color index
	    int row = s_row * Arg::nColor + c_row;
#pragma unroll
	    for(int s_col = 0; s_col < Arg::nSpin; s_col++) { //Spin column
#pragma unroll
	      for(int c_col = 0; c_col < Arg::nColor; c_col += Arg::color_stride) { //Color column
		int col = s_col * Arg::nColor + c_col + color_offset;
		if (!Arg::dagger)
		  out[color_local] += arg.Y(d+4, parity, x_cb, row, col)
		    * arg.inA(their_spinor_parity, fwd_idx + src_idx*arg.volumeCB, s_col, c_col+color_offset);
		else
		  out[color_local] += arg.Y(d, parity, x_cb, row, col)
		    * arg.inA(their_spinor_parity, fwd_idx + src_idx*arg.volumeCB, s_col, c_col+color_offset);
	      }
	    }
	  }
	}

      } // nDim

<<<<<<< HEAD
#if defined(__CUDA_ARCH__) || defined(__HIP_DEVICE_COMPILE__)
      if (thread_dim > 0) { // only need to write to shared memory if not master thread
=======
      if (device::is_device() && thread_dim > 0) { // only need to write to shared memory if not master thread
>>>>>>> 77a9884e
#pragma unroll
	for (int color_local=0; color_local < Mc; color_local++) {
	  shared_sum[((color_local * device::block_dim().z + device::thread_idx().z) * device::block_dim().y + device::thread_idx().y) * device::block_dim().x + device::thread_idx().x] = out[color_local];
	}
      }
    }

<<<<<<< HEAD
#if defined( __CUDA_ARCH__) || defined(__HIP_DEVICE_COMPILE__)
    } else {
#endif
=======
    if (thread_dir || device::is_host()) {
>>>>>>> 77a9884e

      //Backward gather - compute back offset for spinor and gauge fetch
#pragma unroll
      for(int d = thread_dim; d < Arg::nDim; d += Arg::dim_stride)
	{
	const int back_idx = linkIndexM1(coord, arg.dim, d);
	const int gauge_idx = back_idx;
	if ( arg.commDim[d] && (coord[d] - arg.nFace < 0) ) {
	  if (doHalo<Arg::type>()) {
            const int ghost_idx = ghostFaceIndex<0, 5>(coord, arg.dim, d, arg.nFace);
#pragma unroll
	    for (int color_local=0; color_local<Mc; color_local++) {
	      int c_row = color_block + color_local;
	      int row = s_row * Arg::nColor + c_row;
#pragma unroll
	      for (int s_col=0; s_col < Arg::nSpin; s_col++)
#pragma unroll
		for (int c_col=0; c_col < Arg::nColor; c_col += Arg::color_stride) {
		  int col = s_col * Arg::nColor + c_col + color_offset;
		  if (!Arg::dagger)
		    out[color_local] += conj(arg.Y.Ghost(d, 1-parity, ghost_idx, col, row))
		      * arg.inA.Ghost(d, 0, their_spinor_parity, ghost_idx + src_idx*arg.volumeCB, s_col, c_col+color_offset);
		  else
		    out[color_local] += conj(arg.Y.Ghost(d+4, 1-parity, ghost_idx, col, row))
		      * arg.inA.Ghost(d, 0, their_spinor_parity, ghost_idx + src_idx*arg.volumeCB, s_col, c_col+color_offset);
		}
	    }
	  }
	} else if (doBulk<Arg::type>()) {
#pragma unroll
	  for(int color_local = 0; color_local < Mc; color_local++) {
	    int c_row = color_block + color_local;
	    int row = s_row * Arg::nColor + c_row;
#pragma unroll
	    for(int s_col = 0; s_col < Arg::nSpin; s_col++)
#pragma unroll
	      for(int c_col = 0; c_col < Arg::nColor; c_col += Arg::color_stride) {
		int col = s_col * Arg::nColor + c_col + color_offset;
		if (!Arg::dagger)
		  out[color_local] += conj(arg.Y(d, 1-parity, gauge_idx, col, row))
		    * arg.inA(their_spinor_parity, back_idx + src_idx*arg.volumeCB, s_col, c_col+color_offset);
		else
		  out[color_local] += conj(arg.Y(d+4, 1-parity, gauge_idx, col, row))
		    * arg.inA(their_spinor_parity, back_idx + src_idx*arg.volumeCB, s_col, c_col+color_offset);
	      }
	  }
	}

      } //nDim

<<<<<<< HEAD
#if defined(__CUDA_ARCH__) || defined(__HIP_DEVICE_COMPILE__)

=======
      if (device::is_device()) {
>>>>>>> 77a9884e
#pragma unroll
        for (int color_local=0; color_local < Mc; color_local++) {
          shared_sum[ ((color_local * device::block_dim().z + device::thread_idx().z ) * device::block_dim().y + device::thread_idx().y) * device::block_dim().x + device::thread_idx().x] = out[color_local];
        }
      }

    } // forwards / backwards thread split

<<<<<<< HEAD
#if defined(__CUDA_ARCH__) || defined(__HIP_DEVICE_COMPILE__) // CUDA path has to recombine the foward and backward results
    __syncthreads();
=======
    if (device::is_device()) cache.sync(); // device path has to recombine the foward and backward results
>>>>>>> 77a9884e

    // (colorspin * dim_stride + dim * 2 + dir)
    if (device::is_device() && thread_dim == 0 && thread_dir == 0) {

      // full split over dimension and direction
#pragma unroll
      for (int d=1; d < Arg::dim_stride; d++) { // get remaining forward fathers (if any)
	// 4-way 1,2,3  (stride = 4)
	// 2-way 1      (stride = 2)
#pragma unroll
	for (int color_local=0; color_local < Mc; color_local++) {
	  out[color_local] +=
	    shared_sum[(((color_local * device::block_dim().z/(2*Arg::dim_stride) + device::thread_idx().z/(2*Arg::dim_stride)) * 2 * Arg::dim_stride + d * 2 + 0) * device::block_dim().y+device::thread_idx().y) * device::block_dim().x + device::thread_idx().x];
	}
      }

#pragma unroll
      for (int d=0; d < Arg::dim_stride; d++) { // get all backward gathers
#pragma unroll
	for (int color_local=0; color_local < Mc; color_local++) {
	  out[color_local] +=
	    shared_sum[(((color_local * device::block_dim().z/(2*Arg::dim_stride) + device::thread_idx().z/(2*Arg::dim_stride)) * 2 * Arg::dim_stride + d * 2 + 1) * device::block_dim().y + device::thread_idx().y) * device::block_dim().x + device::thread_idx().x];
	}
      }

      // apply kappa
#pragma unroll
      for (int color_local=0; color_local<Mc; color_local++) out[color_local] *= -arg.kappa;

    } else if (device::is_host()) {

      for (int color_local=0; color_local<Mc; color_local++) out[color_local] *= -arg.kappa;

    }
  }

  /**
     Applies the coarse clover matrix on a given parity and
     checkerboard site index

     @param out The result out += X * in
     @param X The coarse clover field
     @param in The input field
     @param parity The site parity
     @param x_cb The checkerboarded site index
   */
  template <int Mc, typename Arg>
  __device__ __host__ inline void applyClover(complex<typename Arg::real> out[], Arg &arg, int x_cb, int src_idx, int parity, int s, int color_block, int color_offset) {
    const int spinor_parity = (arg.nParity == 2) ? parity : 0;

    // M is number of colors per thread
#pragma unroll
    for(int color_local = 0; color_local < Mc; color_local++) {//Color out
      int c = color_block + color_local; // global color index
      int row = s * Arg::nColor + c;
#pragma unroll
      for (int s_col = 0; s_col < Arg::nSpin; s_col++) //Spin in
#pragma unroll
	for (int c_col = 0; c_col < Arg::nColor; c_col += Arg::color_stride) { //Color in
	  //Factor of kappa and diagonal addition now incorporated in X
	  int col = s_col * Arg::nColor + c_col + color_offset;
	  if (!Arg::dagger) {
	    out[color_local] += arg.X(0, parity, x_cb, row, col)
	      * arg.inB(spinor_parity, x_cb+src_idx*arg.volumeCB, s_col, c_col+color_offset);
	  } else {
	    out[color_local] += conj(arg.X(0, parity, x_cb, col, row))
	      * arg.inB(spinor_parity, x_cb+src_idx*arg.volumeCB, s_col, c_col+color_offset);
	  }
	}
    }

  }

  //out(x) = M*in = \sum_mu Y_{-\mu}(x)in(x+mu) + Y^\dagger_mu(x-mu)in(x-mu)
  template <int Mc, int dir, int dim, typename Arg>
  __device__ __host__ inline void coarseDslash(Arg &arg, int x_cb, int parity, int s, int color_block, int color_offset)
  {
    constexpr int src_idx = 0;
    vector_type<complex <typename Arg::real>, Mc> out;
    if (Arg::dslash) applyDslash<Mc,dir,dim>(out.data, arg, x_cb, src_idx, parity, s, color_block, color_offset);
    if (doBulk<Arg::type>() && Arg::clover && dir==0 && dim==0) applyClover<Mc>(out.data, arg, x_cb, src_idx, parity, s, color_block, color_offset);

    if (dir==0 && dim==0) {
      const int my_spinor_parity = (arg.nParity == 2) ? parity : 0;
<<<<<<< HEAD
#if defined(__HIP_DEVICE_COMPILE__) || __CUDA_ARCH__ >= 300 // only have warp shuffle on Kepler and above
=======
>>>>>>> 77a9884e

#pragma unroll
      for (int color_local=0; color_local<Mc; color_local++) {
	// reduce down to the first group of column-split threads
	constexpr int warp_size = device::warp_size(); // FIXME - this is buggy when x-dim * color_stride < 32
#pragma unroll
<<<<<<< HEAD
	for (int offset = warp_size/2; offset >= warp_size/color_stride; offset /= 2) {

#if defined(QUDA_TARGET_CUDA)
=======
	for (int offset = warp_size/2; offset >= warp_size/Arg::color_stride; offset /= 2)
>>>>>>> 77a9884e
	  out[color_local] += __shfl_down_sync(device::warp_converged_mask(), out[color_local], offset);
#elif defined(QUDA_TARGET_HIP)
	  Float sh_r = Float(out[color_local].x);
	  Float sh_i = Float(out[color_local].y);
	
	  out[color_local] += complex<Float>{ __shfl_down(sh_r,offset) , __shfl_down(sh_i,offset) };
#else
#error "This file needs some kind of shuffle"
#endif
	}
      }

#pragma unroll
      for (int color_local=0; color_local<Mc; color_local++) {
	int c = color_block + color_local; // global color index
	if (color_offset == 0) {
	  // if not halo we just store, else we accumulate
	  if (doBulk<Arg::type>()) arg.out(my_spinor_parity, x_cb+src_idx*arg.volumeCB, s, c) = out[color_local];
	  else arg.out(my_spinor_parity, x_cb+src_idx*arg.volumeCB, s, c) += out[color_local];
	}
      }
    }

  }

  template <typename Arg> struct CoarseDslash {
    Arg &arg;
    constexpr CoarseDslash(Arg &arg) : arg(arg) {}
    constexpr const char *filename() { return KERNEL_FILE; }

    __device__ __host__ inline void operator()(int x_cb_color_offset, int parity, int sMd)
    {
      int x_cb = x_cb_color_offset;
      int color_offset = 0;

      if (device::is_device() && Arg::color_stride > 1) { // on the device we support warp fission of the inner product
        constexpr int warp_size = device::warp_size();
        const int lane_id = device::thread_idx().x % warp_size;
        const int warp_id = device::thread_idx().x / warp_size;
        const int vector_site_width = warp_size / Arg::color_stride; // number of sites per warp

        x_cb = device::block_idx().x * (device::block_dim().x / Arg::color_stride) + warp_id * (warp_size / Arg::color_stride) + lane_id % vector_site_width;
        color_offset = lane_id / vector_site_width;
      }

      parity = (arg.nParity == 2) ? parity : arg.parity;

      // z thread dimension is (( s*(Nc/Mc) + color_block )*dim_thread_split + dim)*2 + dir
      constexpr int Mc = colors_per_thread();
      int dir = sMd & 1;
      int sMdim = sMd >> 1;
      int dim = sMdim % Arg::dim_stride;
      int sM = sMdim / Arg::dim_stride;
      int s = sM / (Arg::nColor/Mc);
      int color_block = (sM % (Arg::nColor/Mc)) * Mc;

      if (dir == 0) {
        if (dim == 0)      coarseDslash<Mc,0,0>(arg, x_cb, parity, s, color_block, color_offset);
        else if (dim == 1) coarseDslash<Mc,0,1>(arg, x_cb, parity, s, color_block, color_offset);
        else if (dim == 2) coarseDslash<Mc,0,2>(arg, x_cb, parity, s, color_block, color_offset);
        else if (dim == 3) coarseDslash<Mc,0,3>(arg, x_cb, parity, s, color_block, color_offset);
      } else if (dir == 1) {
        if (dim == 0)      coarseDslash<Mc,1,0>(arg, x_cb, parity, s, color_block, color_offset);
        else if (dim == 1) coarseDslash<Mc,1,1>(arg, x_cb, parity, s, color_block, color_offset);
        else if (dim == 2) coarseDslash<Mc,1,2>(arg, x_cb, parity, s, color_block, color_offset);
        else if (dim == 3) coarseDslash<Mc,1,3>(arg, x_cb, parity, s, color_block, color_offset);
      }
    }
  };

} // namespace quda<|MERGE_RESOLUTION|>--- conflicted
+++ resolved
@@ -112,32 +112,19 @@
      @param parity The site parity
      @param x_cb The checkerboarded site index
    */
-<<<<<<< HEAD
-  template <typename Float, int nDim, int Ns, int Nc, int Mc, int color_stride, int dim_stride, int thread_dir, int thread_dim, bool dagger, DslashType type, typename Arg>
-  __device__ __host__ inline void applyDslash(complex<Float> out[], Arg &arg, int x_cb, int src_idx, int parity, int s_row, int color_block, int color_offset) {
-=======
   template <int Mc, int thread_dir, int thread_dim, typename Arg>
   __device__ __host__ inline void applyDslash(complex<typename Arg::real> out[], Arg &arg, int x_cb, int src_idx, int parity, int s_row, int color_block, int color_offset)
   {
->>>>>>> 77a9884e
     const int their_spinor_parity = (arg.nParity == 2) ? 1-parity : 0;
 
     int coord[5];
     getCoordsCB(coord, x_cb, arg.dim, arg.X0h, parity);
     coord[4] = src_idx;
 
-<<<<<<< HEAD
-#if defined(__CUDA_ARCH__) || defined(__HIP_DEVICE_COMPILE__)
-    QUDA_DYNAMIC_SHARED(float, s);
-    complex<Float> *shared_sum = (complex<Float>*)s;
-    if (!thread_dir) {
-#endif
-=======
     SharedMemoryCache<complex<typename Arg::real>> cache;
     auto shared_sum = cache.data();
 
     if (!thread_dir || device::is_host()) {
->>>>>>> 77a9884e
 
       //Forward gather - compute fwd offset for spinor fetch
 #pragma unroll
@@ -191,12 +178,7 @@
 
       } // nDim
 
-<<<<<<< HEAD
-#if defined(__CUDA_ARCH__) || defined(__HIP_DEVICE_COMPILE__)
-      if (thread_dim > 0) { // only need to write to shared memory if not master thread
-=======
       if (device::is_device() && thread_dim > 0) { // only need to write to shared memory if not master thread
->>>>>>> 77a9884e
 #pragma unroll
 	for (int color_local=0; color_local < Mc; color_local++) {
 	  shared_sum[((color_local * device::block_dim().z + device::thread_idx().z) * device::block_dim().y + device::thread_idx().y) * device::block_dim().x + device::thread_idx().x] = out[color_local];
@@ -204,13 +186,7 @@
       }
     }
 
-<<<<<<< HEAD
-#if defined( __CUDA_ARCH__) || defined(__HIP_DEVICE_COMPILE__)
-    } else {
-#endif
-=======
     if (thread_dir || device::is_host()) {
->>>>>>> 77a9884e
 
       //Backward gather - compute back offset for spinor and gauge fetch
 #pragma unroll
@@ -261,12 +237,7 @@
 
       } //nDim
 
-<<<<<<< HEAD
-#if defined(__CUDA_ARCH__) || defined(__HIP_DEVICE_COMPILE__)
-
-=======
       if (device::is_device()) {
->>>>>>> 77a9884e
 #pragma unroll
         for (int color_local=0; color_local < Mc; color_local++) {
           shared_sum[ ((color_local * device::block_dim().z + device::thread_idx().z ) * device::block_dim().y + device::thread_idx().y) * device::block_dim().x + device::thread_idx().x] = out[color_local];
@@ -275,12 +246,7 @@
 
     } // forwards / backwards thread split
 
-<<<<<<< HEAD
-#if defined(__CUDA_ARCH__) || defined(__HIP_DEVICE_COMPILE__) // CUDA path has to recombine the foward and backward results
-    __syncthreads();
-=======
     if (device::is_device()) cache.sync(); // device path has to recombine the foward and backward results
->>>>>>> 77a9884e
 
     // (colorspin * dim_stride + dim * 2 + dir)
     if (device::is_device() && thread_dim == 0 && thread_dir == 0) {
@@ -365,23 +331,13 @@
 
     if (dir==0 && dim==0) {
       const int my_spinor_parity = (arg.nParity == 2) ? parity : 0;
-<<<<<<< HEAD
-#if defined(__HIP_DEVICE_COMPILE__) || __CUDA_ARCH__ >= 300 // only have warp shuffle on Kepler and above
-=======
->>>>>>> 77a9884e
 
 #pragma unroll
       for (int color_local=0; color_local<Mc; color_local++) {
 	// reduce down to the first group of column-split threads
 	constexpr int warp_size = device::warp_size(); // FIXME - this is buggy when x-dim * color_stride < 32
 #pragma unroll
-<<<<<<< HEAD
-	for (int offset = warp_size/2; offset >= warp_size/color_stride; offset /= 2) {
-
-#if defined(QUDA_TARGET_CUDA)
-=======
 	for (int offset = warp_size/2; offset >= warp_size/Arg::color_stride; offset /= 2)
->>>>>>> 77a9884e
 	  out[color_local] += __shfl_down_sync(device::warp_converged_mask(), out[color_local], offset);
 #elif defined(QUDA_TARGET_HIP)
 	  Float sh_r = Float(out[color_local].x);
