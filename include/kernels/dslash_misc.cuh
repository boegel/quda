#pragma once

#include <color_spinor_field_order.h>
#include <clover_field_order.h>
#include <index_helper.cuh>
#include <color_spinor.h>
#include <linalg.cuh>
#include <kernel.h>

namespace quda {

  /**
     @brief Parameter structure for driving init_dslash_atomic
  */
  template <typename T_> struct init_dslash_atomic_arg : kernel_param<> {
    using T = T_;
    T *count;

    init_dslash_atomic_arg(T *count, unsigned int size) :
      kernel_param(dim3(size, 1, 1)),
      count(count) { }
  };

  /**
     @brief Functor that uses placement new constructor to initialize
     the atomic counters
  */
  template <typename Arg> struct init_dslash_atomic {
    const Arg &arg;
    static constexpr const char *filename() { return KERNEL_FILE; }
    constexpr init_dslash_atomic(const Arg &arg) : arg(arg) { }
    __device__ void operator()(int i) { new (arg.count + i) typename Arg::T {0}; }
  };

  /**
     @brief Parameter structure for driving init_dslash_arr
  */
  template <typename T_> struct init_arr_arg : kernel_param<> {
    using T = T_;
    T *arr;
    T val;

    init_arr_arg(T *arr, T val, unsigned int size) :
      kernel_param(dim3(size, 1, 1)),
      arr(arr),
      val(val) { }
  };

  /**
     @brief Functor to initialize the arrive signal
  */
  template <typename Arg> struct init_sync_arr {
    const Arg &arg;
    static constexpr const char *filename() { return KERNEL_FILE; }
    constexpr init_sync_arr(const Arg &arg) : arg(arg) { }
    __device__ void operator()(int i) { *(arg.arr + i) = arg.val; }
  };

  /**
     @brief Parameter structure for driving the Gamma operator
   */
  template <typename Float, int nColor_>
  struct GammaArg : kernel_param<> {
    using real = typename mapper<Float>::type;
    constexpr static int nColor = nColor_;
    typedef typename colorspinor_mapper<Float,4,nColor>::type F;

    F out;                // output vector field
    const F in;           // input vector field
    const int d;          // which gamma matrix are we applying
    const int proj = 0;   // which gamma projection are we applying
    const int nParity;    // number of parities we're working on
    bool doublet;         // whether we applying the operator to a doublet
    const int volumeCB;   // checkerboarded volume
    real a;               // scale factor
    real b;               // chiral twist
    real c;               // flavor twist

    GammaArg(ColorSpinorField &out, const ColorSpinorField &in, int d, int proj = 0,
	     real kappa=0.0, real mu=0.0, real epsilon=0.0,
	     bool dagger=false, QudaTwistGamma5Type twist=QUDA_TWIST_GAMMA5_INVALID) :
      out(out), in(in), d(d), nParity(in.SiteSubset()),
      doublet(in.TwistFlavor() == QUDA_TWIST_DEG_DOUBLET || in.TwistFlavor() == QUDA_TWIST_NONDEG_DOUBLET),
      volumeCB(doublet ? in.VolumeCB()/2 : in.VolumeCB()), a(0.0), b(0.0), c(0.0)
    {
      checkPrecision(out, in);
      checkLocation(out, in);
      if (d < 0 || d > 4) errorQuda("Undefined gamma matrix %d", d);
      if (proj < -1 || proj > 1) errorQuda("Undefined gamma projection %d", proj);
      if (in.Nspin() != 4) errorQuda("Cannot apply gamma5 to nSpin=%d field", in.Nspin());
      if (!in.isNative() || !out.isNative()) errorQuda("Unsupported field order out=%d in=%d\n", out.FieldOrder(), in.FieldOrder());

      if (in.TwistFlavor() == QUDA_TWIST_SINGLET) {
	if (twist == QUDA_TWIST_GAMMA5_DIRECT) {
          b = 2.0 * kappa * mu;
          a = 1.0;
        } else if (twist == QUDA_TWIST_GAMMA5_INVERSE) {
          b = -2.0 * kappa * mu;
          a = 1.0 / (1.0 + b * b);
        }
	c = 0.0;
        if (dagger) b *= -1.0;
      } else if (doublet) {
        if (twist == QUDA_TWIST_GAMMA5_DIRECT) {
          b = 2.0 * kappa * mu;
          c = -2.0 * kappa * epsilon;
          a = 1.0;
        } else if (twist == QUDA_TWIST_GAMMA5_INVERSE) {
          b = -2.0 * kappa * mu;
          c = 2.0 * kappa * epsilon;
          a = 1.0 / (1.0 + b * b - c * c);
          if (a <= 0) errorQuda("Invalid twisted mass parameters (kappa=%e, mu=%e, epsilon=%e)\n", kappa, mu, epsilon);
        }
        if (dagger) b *= -1.0;
      }
      this->threads = dim3(doublet ? in.VolumeCB()/2 : in.VolumeCB(), in.SiteSubset(), 1);
    }
  };

  /**
     @brief Application of Gamma matrix to a color spinor field
  */
  template <typename Arg> struct Gamma {
    const Arg &arg;
    constexpr Gamma(const Arg &arg) : arg(arg) {}
    static constexpr const char* filename() { return KERNEL_FILE; }

    __device__ __host__ void operator()(int x_cb, int parity)
    {
      ColorSpinor<typename Arg::real, Arg::nColor, 4> in = arg.in(x_cb, parity);
      switch(arg.d) {
      case 0: arg.out(x_cb, parity) = in.gamma(0);
      case 1: arg.out(x_cb, parity) = in.gamma(1);
      case 2: arg.out(x_cb, parity) = in.gamma(2);
      case 3: arg.out(x_cb, parity) = in.gamma(3);
      case 4: arg.out(x_cb, parity) = in.gamma(4);
      }
    }
  };

  /**
     @brief Application of chiral projection to a color spinor field
  */
  template <typename Arg> struct ChiralProject {
<<<<<<< HEAD
    Arg &arg;
    constexpr ChiralProject(Arg &arg) : arg(arg) {}
=======
    const Arg &arg;
    constexpr ChiralProject(const Arg &arg) : arg(arg) {}
>>>>>>> 67f5db99
    static constexpr const char* filename() { return KERNEL_FILE; }

    __device__ __host__ void operator()(int x_cb, int parity)
    {
      ColorSpinor<typename Arg::real, Arg::nColor, 4> in = arg.in(x_cb, parity);
      ColorSpinor<typename Arg::real, Arg::nColor, 2> chi;

      // arg.proj is either +1 or -1, or 0.
      // chiral_project/reconstruct(int p) expects 0 (+ve proj) or 1 (-ve proj)
      // chiral_reconstruct(int p) returns the projected spinor with the
      // opposite projection zerod out.
      switch(arg.proj) {
      case -1:
	chi = in.chiral_project(1);
	arg.out(x_cb, parity) = chi.chiral_reconstruct(1);
	break;

      case 1:
	chi = in.chiral_project(0);
	arg.out(x_cb, parity) = chi.chiral_reconstruct(0);
	break;
      case 0: break; 
      }
    }
  };
  
  /**
     @brief Application of twist to a color spinor field 
  */
  template <typename Arg> struct TwistGamma {
    using fermion_t = ColorSpinor<typename Arg::real, Arg::nColor, 4>;
    const Arg &arg;
    constexpr TwistGamma(const Arg &arg) : arg(arg) {}
    static constexpr const char* filename() { return KERNEL_FILE; }

    __device__ __host__ void operator()(int x_cb, int parity)
    {
      constexpr int d = 4;
      if (!arg.doublet) {
        fermion_t in = arg.in(x_cb, parity);
        arg.out(x_cb, parity) = arg.a * (in + arg.b * in.igamma(d));
      } else {
        fermion_t in_1 = arg.in(x_cb+0*arg.volumeCB, parity);
        fermion_t in_2 = arg.in(x_cb+1*arg.volumeCB, parity);
        arg.out(x_cb + 0 * arg.volumeCB, parity) = arg.a * (in_1 + arg.b * in_1.igamma(d) + arg.c * in_2);
        arg.out(x_cb + 1 * arg.volumeCB, parity) = arg.a * (in_2 - arg.b * in_2.igamma(d) + arg.c * in_1);
      }
    }
  };

  /**
     @brief Parameteter structure for driving the clover and twist-clover application kernels
     @tparam Float Underlying storage precision
     @tparam nSpin Number of spin components
     @tparam nColor Number of colors
     @tparam dynamic_clover Whether we are inverting the clover field on the fly
  */
  template <typename Float, int nColor_, bool inverse_ = true>
  struct CloverArg : kernel_param<> {
    using real = typename mapper<Float>::type;
    static constexpr int nSpin = 4;
    static constexpr int nColor = nColor_;
    static constexpr int length = (nSpin / (nSpin/2)) * 2 * nColor * nColor * (nSpin/2) * (nSpin/2) / 2;
    static constexpr bool inverse = inverse_;
    static constexpr bool dynamic_clover = dynamic_clover_inverse();

    typedef typename colorspinor_mapper<Float,nSpin,nColor>::type F;
    typedef typename clover_mapper<Float,length>::type C;

    F out;                // output vector field
    const F in;           // input vector field
    const C clover;       // clover field
    const C cloverInv;    // inverse clover field (only set if not dynamic clover and doing twisted clover)
    const int nParity;    // number of parities we're working on
    const int parity;     // which parity we're acting on (if nParity=1)
    bool doublet;         // whether we applying the operator to a doublet
    const int volumeCB;   // checkerboarded volume
    real a;
    real b;
    real c;
    QudaTwistGamma5Type twist;

    CloverArg(ColorSpinorField &out, const ColorSpinorField &in, const CloverField &clover,
	      int parity, real kappa=0.0, real mu=0.0, real /*epsilon*/ = 0.0,
	      bool dagger = false, QudaTwistGamma5Type twist=QUDA_TWIST_GAMMA5_INVALID) :
      out(out), in(in), clover(clover, twist == QUDA_TWIST_GAMMA5_INVALID ? inverse : false),
      cloverInv(clover, (twist != QUDA_TWIST_GAMMA5_INVALID && !dynamic_clover) ? true : false),
      nParity(in.SiteSubset()), parity(parity),
      doublet(in.TwistFlavor() == QUDA_TWIST_DEG_DOUBLET || in.TwistFlavor() == QUDA_TWIST_NONDEG_DOUBLET),
      volumeCB(doublet ? in.VolumeCB()/2 : in.VolumeCB()), a(0.0), b(0.0), c(0.0), twist(twist)
    {
      checkPrecision(out, in, clover);
      checkLocation(out, in, clover);
      if (in.TwistFlavor() == QUDA_TWIST_SINGLET) {
	if (twist == QUDA_TWIST_GAMMA5_DIRECT) {
	  a = 2.0 * kappa * mu;
	  b = 1.0;
	} else if (twist == QUDA_TWIST_GAMMA5_INVERSE) {
	  a = -2.0 * kappa * mu;
	  b = 1.0 / (1.0 + a*a);
	}
	c = 0.0;
	if (dagger) a *= -1.0;
      } else if (doublet) {
	errorQuda("ERROR: Non-degenerated twisted-mass not supported in this regularization\n");
      }
      this->threads = dim3(doublet ? in.VolumeCB()/2 : in.VolumeCB(), in.SiteSubset(), 1);
    }
  };

  template <typename Arg> struct CloverApply {
    static constexpr int N = Arg::nColor * Arg::nSpin / 2;
    using real = typename Arg::real;
    using fermion = ColorSpinor<typename Arg::real, Arg::nColor, Arg::nSpin>;
    using half_fermion = ColorSpinor<typename Arg::real, Arg::nColor, Arg::nSpin / 2>;
    const Arg &arg;
    constexpr CloverApply(const Arg &arg) : arg(arg) {}
    static constexpr const char* filename() { return KERNEL_FILE; }

    __device__ __host__ inline void operator()(int x_cb, int parity)
    {
      using namespace linalg; // for Cholesky
      int clover_parity = arg.nParity == 2 ? parity : arg.parity;
      int spinor_parity = arg.nParity == 2 ? parity : 0;
      fermion in = arg.in(x_cb, spinor_parity);
      fermion out;

      in.toRel(); // change to chiral basis here

#pragma unroll
      for (int chirality=0; chirality<2; chirality++) {
        HMatrix<real, N> A = arg.clover(x_cb, clover_parity, chirality);
        half_fermion chi = in.chiral_project(chirality);

        if (arg.dynamic_clover) {
          Cholesky<HMatrix, real, N> cholesky(A);
          chi = static_cast<real>(0.25) * cholesky.backward(cholesky.forward(chi));
        } else {
          chi = A * chi;
        }

        out += chi.chiral_reconstruct(chirality);
      }

      out.toNonRel(); // change basis back
      arg.out(x_cb, spinor_parity) = out;
    }
  };

  // if (!inverse) apply (Clover + i*a*gamma_5) to the input spinor
  // else apply (Clover + i*a*gamma_5)/(Clover^2 + a^2) to the input spinor
  template <typename Arg> struct TwistCloverApply {
    static constexpr int N = Arg::nColor * Arg::nSpin / 2;
    using real = typename Arg::real;
    using fermion = ColorSpinor<typename Arg::real, Arg::nColor, Arg::nSpin>;
    using half_fermion = ColorSpinor<typename Arg::real, Arg::nColor, Arg::nSpin / 2>;
    using Mat = HMatrix<typename Arg::real, N>;
    const Arg &arg;
    constexpr TwistCloverApply(const Arg &arg) : arg(arg) {}
    static constexpr const char* filename() { return KERNEL_FILE; }

    __device__ __host__ inline void operator()(int x_cb, int parity)
    {
      using namespace linalg; // for Cholesky
      int clover_parity = arg.nParity == 2 ? parity : arg.parity;
      int spinor_parity = arg.nParity == 2 ? parity : 0;
      fermion in = arg.in(x_cb, spinor_parity);
      fermion out;

      in.toRel(); // change to chiral basis here

#pragma unroll
      for (int chirality=0; chirality<2; chirality++) {
        // factor of 2 comes from clover normalization we need to correct for
        const complex<real> j(0.0, chirality == 0 ? static_cast<real>(0.5) : -static_cast<real>(0.5));

        Mat A = arg.clover(x_cb, clover_parity, chirality);

        half_fermion in_chi = in.chiral_project(chirality);
        half_fermion out_chi = A*in_chi + j*arg.a*in_chi;

        if (arg.inverse) {
          if (arg.dynamic_clover) {
            Mat A2 = A.square();
            A2 += arg.a*arg.a*static_cast<real>(0.25);
            Cholesky<HMatrix, real, N> cholesky(A2);
            out_chi = static_cast<real>(0.25)*cholesky.backward(cholesky.forward(out_chi));
          } else {
            Mat Ainv = arg.cloverInv(x_cb, clover_parity, chirality);
            out_chi = static_cast<real>(2.0)*(Ainv*out_chi);
          }
        }

        out += (out_chi).chiral_reconstruct(chirality);
      }

      out.toNonRel(); // change basis back
      arg.out(x_cb, spinor_parity) = out;
    }
  };

}<|MERGE_RESOLUTION|>--- conflicted
+++ resolved
@@ -142,13 +142,8 @@
      @brief Application of chiral projection to a color spinor field
   */
   template <typename Arg> struct ChiralProject {
-<<<<<<< HEAD
-    Arg &arg;
-    constexpr ChiralProject(Arg &arg) : arg(arg) {}
-=======
     const Arg &arg;
     constexpr ChiralProject(const Arg &arg) : arg(arg) {}
->>>>>>> 67f5db99
     static constexpr const char* filename() { return KERNEL_FILE; }
 
     __device__ __host__ void operator()(int x_cb, int parity)
