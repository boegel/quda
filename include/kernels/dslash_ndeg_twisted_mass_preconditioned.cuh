--- conflicted
+++ resolved
@@ -93,27 +93,21 @@
         Vector x = arg.out(my_flavor_idx, my_spinor_parity);
         out += x;
       }
-
-<<<<<<< HEAD
-      if (isComplete<mykernel_type>(arg, coord) && active) {
-        if (!dagger || Arg::asymmetric) { // apply A^{-1} to D*in
-          SharedMemoryCache<Vector> cache(target::block_dim());
-=======
+      
       if (!dagger || Arg::asymmetric) { // apply A^{-1} to D*in
-        VectorCache<real, Vector> cache;
+        SharedMemoryCache<Vector> cache(target::block_dim());
         if (isComplete<mykernel_type>(arg, coord) && active) {
-
->>>>>>> 26b774eb
           // to apply the preconditioner we need to put "out" in shared memory so the other flavor can access it
           cache.save(out);
         }
-          cache.sync(); // safe to sync in here since other threads will exit
-          if (isComplete<mykernel_type>(arg, coord) && active) {
-            if (flavor == 0)
-              out = arg.a * (out + arg.b * out.igamma(4) + arg.c * cache.load(threadIdx.x, 1, threadIdx.z));
-            else
-              out = arg.a * (out - arg.b * out.igamma(4) + arg.c * cache.load(threadIdx.x, 0, threadIdx.z));
-          }
+
+        cache.sync(); // safe to sync in here since other threads will exit
+        if (isComplete<mykernel_type>(arg, coord) && active) {
+          if (flavor == 0)
+            out = arg.a * (out + arg.b * out.igamma(4) + arg.c * cache.load(threadIdx.x, 1, threadIdx.z));
+          else
+            out = arg.a * (out - arg.b * out.igamma(4) + arg.c * cache.load(threadIdx.x, 0, threadIdx.z));
+        }
       }
 
       if (mykernel_type != EXTERIOR_KERNEL_ALL || active) arg.out(my_flavor_idx, my_spinor_parity) = out;
