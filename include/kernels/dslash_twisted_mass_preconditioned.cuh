--- conflicted
+++ resolved
@@ -56,13 +56,8 @@
     typedef Matrix<complex<real>, Arg::nColor> Link;
     const int their_spinor_parity = nParity == 2 ? 1 - parity : 0;
 
-<<<<<<< HEAD
-#pragma unroll
+#pragma unroll nDim
     for (int d = 0; d < Arg::nDim; d++) { // loop over dimension
-=======
-#pragma unroll nDim
-    for (int d = 0; d < nDim; d++) { // loop over dimension
->>>>>>> c71386da
       {                              // Forward gather - compute fwd offset for vector fetch
         const int fwd_idx = getNeighborIndexCB(coord, d, +1, arg.dc);
         constexpr int proj_dir = dagger ? +1 : -1;
