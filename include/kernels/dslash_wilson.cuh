--- conflicted
+++ resolved
@@ -41,11 +41,7 @@
       DslashArg<Float, nDim>(in, U, parity, dagger, a != 0.0 ? true : false, 1, spin_project, comm_override),
       out(out),
       in(in),
-<<<<<<< HEAD
-=======
       in_pack(in),
-      U(U),
->>>>>>> f9c80ba6
       x(x),
       U(U),
       a(a)
@@ -162,12 +158,8 @@
     static constexpr const char *filename() { return KERNEL_FILE; } // this file name - used for run-time compilation
 
     // out(x) = M*in = (-D + m) * in(x-mu)
-<<<<<<< HEAD
-    __device__ __host__ inline void operator()(int idx, int, int parity)
-=======
     template <KernelType mykernel_type = kernel_type>
-    __device__ __host__ __forceinline__ void operator()(int idx, int s, int parity)
->>>>>>> f9c80ba6
+    __device__ __host__ __forceinline__ void operator()(int idx, int, int parity)
     {
       typedef typename mapper<typename Arg::Float>::type real;
       typedef ColorSpinor<real, Arg::nColor, 4> Vector;
