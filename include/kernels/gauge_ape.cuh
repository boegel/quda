#include <gauge_field_order.h>
#include <index_helper.cuh>
#include <quda_matrix.h>
#include <suN_project.cuh>
#include <kernel.h>
#include <kernels/gauge_utils.cuh>

namespace quda
{

#define  DOUBLE_TOL	1e-15
#define  SINGLE_TOL	2e-6

  template <typename Float_, int nColor_, QudaReconstructType recon_, int apeDim_>
  struct GaugeAPEArg : kernel_param<> {
    using Float = Float_;
    static constexpr int nColor = nColor_;
    // DMH FIXME
    static_assert(nColor == N_COLORS, "GaugeAPEArg instantiated incorrectly");
    static constexpr QudaReconstructType recon = recon_;
    static constexpr int apeDim = apeDim_;
    typedef typename gauge_mapper<Float,recon>::type Gauge;
    
    Gauge out;
    const Gauge in;
<<<<<<< HEAD
    
    dim3 threads; // number of active threads required
=======
>>>>>>> 67f5db99
    int X[4];    // grid dimensions
    int border[4];
    const Float alpha;
    const Float tolerance;
    
    GaugeAPEArg(GaugeField &out, const GaugeField &in, double alpha) :
      kernel_param(dim3(in.LocalVolumeCB(), 2, apeDim)),
      out(out),
      in(in),
      alpha(alpha),
      tolerance(in.Precision() == QUDA_DOUBLE_PRECISION ? DOUBLE_TOL : SINGLE_TOL)
    {
      for (int dir = 0; dir < 4; ++dir) {
        border[dir] = in.R()[dir];
        X[dir] = in.X()[dir] - border[dir] * 2;
      }
    }
  };
  
  template <typename Arg> struct APE {
    const Arg &arg;
    constexpr APE(const Arg &arg) : arg(arg) {}
    static constexpr const char* filename() { return KERNEL_FILE; }

    __device__ __host__ inline void operator()(int x_cb, int parity, int dir)
    {
      using real = typename Arg::Float;
      typedef Matrix<complex<real>, Arg::nColor> Link;

      // compute spacetime and local coords
      int X[4];
      for (int dr = 0; dr < 4; ++dr) X[dr] = arg.X[dr];
      int x[4];
      getCoords(x, x_cb, X, parity);
      for (int dr = 0; dr < 4; ++dr) {
        x[dr] += arg.border[dr];
        X[dr] += 2 * arg.border[dr];
      }

      int dx[4] = {0, 0, 0, 0};
      Link U, Stap, TestU, I;
      // This function gets stap = S_{mu,nu} i.e., the staple of length 3,
      computeStaple(arg, x, X, parity, dir, Stap, Arg::apeDim);

      // Get link U
      U = arg.in(dir, linkIndexShift(x, dx, X), parity);
    
      Stap = Stap * (arg.alpha / ((real)(2. * (3. - 1.)))); // DMH: color dependence here?
      setIdentity(&I);

      TestU = I * (static_cast<real>(1.0) - arg.alpha) + Stap * conj(U);
<<<<<<< HEAD
      polarSUN<real>(TestU, arg.tolerance);
=======
>>>>>>> 67f5db99
      U = TestU * U;
      
      arg.out(dir, linkIndexShift(x, dx, X), parity) = U;
    }
  };
} // namespace quda<|MERGE_RESOLUTION|>--- conflicted
+++ resolved
@@ -23,11 +23,6 @@
     
     Gauge out;
     const Gauge in;
-<<<<<<< HEAD
-    
-    dim3 threads; // number of active threads required
-=======
->>>>>>> 67f5db99
     int X[4];    // grid dimensions
     int border[4];
     const Float alpha;
@@ -79,10 +74,7 @@
       setIdentity(&I);
 
       TestU = I * (static_cast<real>(1.0) - arg.alpha) + Stap * conj(U);
-<<<<<<< HEAD
       polarSUN<real>(TestU, arg.tolerance);
-=======
->>>>>>> 67f5db99
       U = TestU * U;
       
       arg.out(dir, linkIndexShift(x, dx, X), parity) = U;
