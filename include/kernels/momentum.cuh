--- conflicted
+++ resolved
@@ -78,12 +78,8 @@
       BaseArg<Float, nColor, recon>(mom),
       mom(mom),
       force(force),
-<<<<<<< HEAD
-      coeff(coeff) {
-=======
       coeff(coeff)
     {
->>>>>>> aa0da400
       for (int dir=0; dir<4; ++dir) {
         X[dir] = mom.X()[dir];
         E[dir] = force.X()[dir];
