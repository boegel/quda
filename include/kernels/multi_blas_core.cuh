#pragma once

#include <blas_helper.cuh>
#include <multi_blas_helper.cuh>
#include <float_vector.h>
#include <constant_kernel_arg.h>
#include <kernel.h>
#include <warp_collective.h>

#ifndef QUDA_FAST_COMPILE_REDUCE
#define WARP_SPLIT
#endif

namespace quda
{

  namespace blas
  {

    /**
       @brief Parameter struct for generic multi-blas kernel.
       @tparam warp_split_ The degree of warp splitting over the NXZ dimension
       @tparam real_ The precision of the calculation
       @tparam n_ The number of real elements per thread
       @tparam NXZ_ is dimension of input vectors: X,Z
       @tparam store_t Default store type for the fields
       @tparam N Default field vector i/o length
       @tparam y_store_t Store type for the y fields
       @tparam N Y-field vector i/o length
       @tparam Functor_ Functor used to operate on data
    */
    template <int warp_split_, typename real_, int n_, int NXZ_, typename store_t, int N, typename y_store_t, int Ny, typename Functor_>
    struct MultiBlasArg : kernel_param<>,
      SpinorXZ<NXZ_, store_t, N, Functor_::use_z>,
      SpinorYW<max_YW_size<NXZ_, store_t, y_store_t, Functor_>(), store_t, N, y_store_t, Ny, Functor_::use_w> {
      using real = real_;
      using Functor = Functor_;
      static constexpr int warp_split = warp_split_;
      static constexpr int n = n_;
      static constexpr int NXZ = NXZ_;
      static constexpr int NYW_max = max_YW_size<NXZ, store_t, y_store_t, Functor>();
      const int NYW;
      Functor f;
      MultiBlasArg(std::vector<ColorSpinorField *> &x, std::vector<ColorSpinorField *> &y,
                   std::vector<ColorSpinorField *> &z, std::vector<ColorSpinorField *> &w,
                   Functor f, int NYW, int length) :
        kernel_param(dim3(length * warp_split, NYW, x[0]->SiteSubset())),
        NYW(NYW),
        f(f)
      {
        if (NYW > NYW_max) errorQuda("NYW = %d greater than maximum size of %d", NYW, NYW_max);

        for (int i = 0; i < NXZ; ++i) {
          this->X[i] = *x[i];
          if (Functor::use_z) this->Z[i] = *z[i];
        }
        for (int i = 0; i < NYW; ++i) {
          this->Y[i] = *y[i];
          if (Functor::use_w) this->W[i] = *w[i];
        }
      }
    };

    // strictly required pre-C++17 and can cause link errors otherwise
    template <int warp_split_, typename real_, int n_, int NXZ_, typename store_t, int N, typename y_store_t, int Ny, typename Functor>
    constexpr int MultiBlasArg<warp_split_, real_, n_, NXZ_, store_t, N, y_store_t, Ny, Functor>::NXZ;

    template <int warp_split_, typename real_, int n_, int NXZ_, typename store_t, int N, typename y_store_t, int Ny, typename Functor>
    constexpr int MultiBlasArg<warp_split_, real_, n_, NXZ_, store_t, N, y_store_t, Ny, Functor>::NYW_max;

    /**
       @brief Generic multi-blas kernel with four loads and up to four stores.
       @param[in,out] arg Argument struct with required meta data
       (input/output fields, functor, etc.)
    */
    template <typename Arg> struct MultiBlas_ {
      const Arg &arg;
      constexpr MultiBlas_(const Arg &arg) : arg(arg) {}
      static constexpr const char *filename() { return KERNEL_FILE; }

      __device__ __host__ inline void operator()(int i, int k, int parity)
      {
        using vec = vector_type<complex<typename Arg::real>, Arg::n/2>;

        // partition the warp between grid points and the NXZ update
        constexpr int warp_size = device::warp_size();
        constexpr int warp_split = Arg::warp_split;
        constexpr int vector_site_width = warp_size / warp_split;
        const int lane_id = i % warp_size;
        const int warp_id = i / warp_size;
        const int idx = warp_id * (warp_size / warp_split) + lane_id % vector_site_width;
        const int l_idx = lane_id / vector_site_width;

        vec x, y, z, w;
        if (l_idx == 0 || warp_split == 1) {
          if (arg.f.read.Y) arg.Y[k].load(y, idx, parity);
          if (arg.f.read.W) arg.W[k].load(w, idx, parity);
        } else {
          y = ::quda::zero<complex<typename Arg::real>, Arg::n/2>();
          w = ::quda::zero<complex<typename Arg::real>, Arg::n/2>();
        }

#pragma unroll
        for (int l_ = 0; l_ < Arg::NXZ; l_ += warp_split) {
          const int l = l_ + l_idx;
          if (l < Arg::NXZ || warp_split == 1) {
            if (arg.f.read.X) arg.X[l].load(x, idx, parity);
            if (arg.f.read.Z) arg.Z[l].load(z, idx, parity);

            arg.f(x, y, z, w, k, l);
          }
        }

        // now combine the results across the warp if needed
        if (arg.f.write.Y) y = warp_combine<warp_split>(y);
        if (arg.f.write.W) w = warp_combine<warp_split>(w);

        if (l_idx == 0 || warp_split == 1) {
          if (arg.f.write.Y) arg.Y[k].save(y, idx, parity);
          if (arg.f.write.W) arg.W[k].save(w, idx, parity);
        }
      }
    };

    template <typename coeff_t_, bool multi_1d_ = false>
    struct MultiBlasFunctor : MultiBlasParam<coeff_t_, false, multi_1d_> {
      using coeff_t = coeff_t_;
      static constexpr bool reducer = false;
      static constexpr bool coeff_mul = true;
      static constexpr bool multi_1d = multi_1d_;

      MultiBlasFunctor(int NXZ, int NYW) : MultiBlasParam<coeff_t, reducer, multi_1d>(NXZ, NYW) {}
    };

    /**
       Functor performing the operations: y[i] = a*x[i] + y[i]
    */
    template <typename real>
    struct multiaxpy_ : public MultiBlasFunctor<real> {
      static constexpr memory_access<1, 1> read{ };
      static constexpr memory_access<0, 1> write{ };
      static constexpr bool use_z = false;
      static constexpr bool use_w = false;
      static constexpr int NXZ_max = 0;
      using MultiBlasFunctor<real>::a;
      multiaxpy_(int NXZ, int NYW) : MultiBlasFunctor<real>(NXZ, NYW) {}

      template <typename T> __device__ __host__ inline void operator()(T &x, T &y, T &, T &, int i, int j) const
      {
#pragma unroll
        for (int k = 0; k < x.size(); k++) y[k] += a(j, i) * x[k];
      }

      constexpr int flops() const { return 2; }         //! flops per real element
    };

    /**
       Functor to perform the operation y += a * x  (complex-valued)
    */
    template <typename real>
    struct multicaxpy_ : public MultiBlasFunctor<complex<real>> {
      static constexpr memory_access<1, 1> read{ };
      static constexpr memory_access<0, 1> write{ };
      static constexpr bool use_z = false;
      static constexpr bool use_w = false;
      static constexpr int NXZ_max = 0;
      using MultiBlasFunctor<complex<real>>::a;
      multicaxpy_(int NXZ, int NYW) : MultiBlasFunctor<complex<real>>(NXZ, NYW) {}

      template <typename T> __device__ __host__ inline void operator()(T &x, T &y, T &, T &, int i, int j) const
      {
#pragma unroll
        for (int k = 0; k < x.size(); k++) y[k] = cmac(a(j, i), x[k], y[k]);
      }

      constexpr int flops() const { return 4; }         //! flops per real element
    };

    /**
       Functor to perform the operation w = a * x + y  (complex-valued)
    */
    template <typename real>
    struct multicaxpyz_ : public MultiBlasFunctor<complex<real>> {
      static constexpr memory_access<1, 0, 0, 1> read{ };
      static constexpr memory_access<0, 0, 0, 1> write{ };
      static constexpr bool use_z = false;
      static constexpr bool use_w = true;
      static constexpr int NXZ_max = 0;
      using MultiBlasFunctor<complex<real>>::a;
      multicaxpyz_(int NXZ, int NYW) : MultiBlasFunctor<complex<real>>(NXZ, NYW) {}

      template <typename T> __device__ __host__ inline void operator()(T &x, T &y, T &, T &w, int i, int j) const
      {
#pragma unroll
        for (int k = 0; k < x.size(); k++) {
          if (j == 0) w[k] = y[k];
          w[k] = cmac(a(j, i), x[k], w[k]);
        }
      }

      constexpr int flops() const { return 4; }         //! flops per real element
    };

    /**
       Functor performing the operations: y[i] = a*w[i] + y[i]; w[i] = b*x[i] + c*w[i]
    */
    template <typename real>
    struct multi_axpyBzpcx_ : public MultiBlasFunctor<real, true> {
      static constexpr memory_access<1, 1, 0, 1> read{ };
      static constexpr memory_access<0, 1, 0, 1> write{ };
      static constexpr bool use_z = false;
      static constexpr bool use_w = true;
      static constexpr int NXZ_max = 1; // we never have NXZ > 1 for this kernel
      // this is a multi-1d functor so the coefficients are stored in the struct
      // set max 1-d size equal to max power of two
      static constexpr int N = max_N_multi_1d();
      //static constexpr int N = 24;
      real a[N];
      real b[N];
      real c[N];
      multi_axpyBzpcx_(int NXZ, int NYW) : MultiBlasFunctor<real, true>(NXZ, NYW) {}

      template <typename T> __device__ __host__ inline void operator()(T &x, T &y, T &, T &w, int i, int) const
      {
#pragma unroll
        for (int k = 0; k < x.size(); k++) {
          y[k] += a[i] * w[k];
          w[k] = b[i] * x[k] + c[i] * w[k];
        }
      }

      constexpr int flops() const { return 5; }   //! flops per real element
    };

    /**
       Functor performing the operations y[i] = a*x[i] + y[i] and w[i] = b*x[i] + w[i]
    */
    template <typename real>
    struct multi_caxpyBxpz_ : public MultiBlasFunctor<complex<real>, true> {
      static constexpr memory_access<1, 1, 0, 1> read{ };
      static constexpr memory_access<0, 1, 0, 1> write{ };
      static constexpr bool use_z = false;
      static constexpr bool use_w = true;
      static constexpr int NXZ_max = 0;
      //static constexpr int N = max_N_multi_1d();
      static constexpr int N = max_N_multi_1d()+1;
      //static const int N = 24;
      complex<real> a[N];
      complex<real> b[N];
      complex<real> c[N];
<<<<<<< HEAD
      //complex<real> a[24];
      //complex<real> b[24];
      //complex<real> c[24];
      multi_caxpyBxpz_(int NXZ, int NYW) : MultiBlasFunctor<complex<real>, true>(NXZ, NYW) {}
=======
      multi_caxpyBxpz_(int NXZ, int NYW) : MultiBlasFunctor<complex<real>, true>(NXZ, NYW)
      {
        for (int i = 0; i < N; i++) {
          a[i] = 0.0;
          b[i] = 0.0;
          c[i] = 0.0;
        }
      }
>>>>>>> b28d376f

      // i loops over NYW, j loops over NXZ
      template <typename T> __device__ __host__ inline void operator()(T &x, T &y, T &, T &w, int, int j) const
      {
#pragma unroll
        for (int k = 0; k < x.size(); k++) {
          y[k] = cmac(a[j], x[k], y[k]);
          w[k] = cmac(b[j], x[k], w[k]);
        }
      }

      constexpr int flops() const { return 8; }   //! flops per real element
    };

  } // namespace blas

} // namespace quda<|MERGE_RESOLUTION|>--- conflicted
+++ resolved
@@ -248,12 +248,6 @@
       complex<real> a[N];
       complex<real> b[N];
       complex<real> c[N];
-<<<<<<< HEAD
-      //complex<real> a[24];
-      //complex<real> b[24];
-      //complex<real> c[24];
-      multi_caxpyBxpz_(int NXZ, int NYW) : MultiBlasFunctor<complex<real>, true>(NXZ, NYW) {}
-=======
       multi_caxpyBxpz_(int NXZ, int NYW) : MultiBlasFunctor<complex<real>, true>(NXZ, NYW)
       {
         for (int i = 0; i < N; i++) {
@@ -262,7 +256,6 @@
           c[i] = 0.0;
         }
       }
->>>>>>> b28d376f
 
       // i loops over NYW, j loops over NXZ
       template <typename T> __device__ __host__ inline void operator()(T &x, T &y, T &, T &w, int, int j) const
