#include "hip/hip_runtime.h"
#pragma once

#include <color_spinor_field_order.h>
#include <reduce_helper.h>
#include <blas_helper.cuh>
#include <multi_blas_helper.cuh>
#include <fast_intdiv.h>

namespace quda
{

  namespace blas
  {

    __global__ void set_AmatixR(signed char *ref) {int idx = blockIdx.x * blockDim.x + threadIdx.x;if(idx>=MAX_MATRIX_SIZE)return;Amatrix_d[idx]=ref[idx];}
    __global__ void set_BmatixR(signed char *ref) {int idx = blockIdx.x * blockDim.x + threadIdx.x;if(idx>=MAX_MATRIX_SIZE)return;Bmatrix_d[idx]=ref[idx];}
    __global__ void set_CmatixR(signed char *ref) {int idx = blockIdx.x * blockDim.x + threadIdx.x;if(idx>=MAX_MATRIX_SIZE)return;Cmatrix_d[idx]=ref[idx];}

    /**
       @brief Parameter struct for generic multi-blas kernel.
       @tparam NXZ is dimension of input vectors: X,Z,V
       @tparam NYW is dimension of in-output vectors: Y,W
       @tparam SpinorX Type of input spinor for x argument
       @tparam SpinorY Type of input spinor for y argument
       @tparam SpinorZ Type of input spinor for z argument
       @tparam SpinorW Type of input spinor for w argument
       @tparam SpinorW Type of input spinor for v argument
       @tparam Reducer Functor used to operate on data
    */
    template <int NXZ, typename store_t, int N, typename y_store_t, int Ny, typename Reducer_>
    struct MultiReduceArg :
      public ReduceArg<vector_type<typename Reducer_::reduce_t, NXZ>>,
      SpinorXZ<NXZ, store_t, N, Reducer_::use_z>,
      SpinorYW<max_YW_size<NXZ, store_t, y_store_t, Reducer_>(), store_t, N, y_store_t, Ny, Reducer_::use_w>
    {
      using Reducer = Reducer_;
      static constexpr int NYW_max = max_YW_size<NXZ, store_t, y_store_t, Reducer>();
      const int NYW;
      Reducer r;
      const int length;
      const int_fastdiv gridSize;

      MultiReduceArg(std::vector<ColorSpinorField *> &x, std::vector<ColorSpinorField *> &y,
                     std::vector<ColorSpinorField *> &z, std::vector<ColorSpinorField *> &w,
                     Reducer r, int NYW, int length, int nParity, TuneParam &tp) :
        // we have NYW * nParity reductions each of length NXZ
        ReduceArg<vector_type<typename Reducer_::reduce_t, NXZ>>(NYW),
        NYW(NYW),
        r(r),
        length(length),
        gridSize(tp.grid.x * tp.block.x / nParity)
      {
        if (NYW > NYW_max) errorQuda("NYW = %d greater than maximum size of %d", NYW, NYW_max);

        for (int i = 0; i < NXZ; ++i) {
          this->X[i].set(*x[i]);
          if (Reducer::use_z) this->Z[i].set(*z[i]);
        }

        for (int i = 0; i < NYW; ++i) {
          this->Y[i].set(*y[i]);
          if (Reducer::use_w) this->W[i].set(*w[i]);
        }
      }
    };

<<<<<<< HEAD
#ifdef WARP_MULTI_REDUCE
    template <typename ReduceType, typename FloatN, int M, int NXZ, typename Arg>
#else
    template <int block_size, typename ReduceType, typename FloatN, int M, int NXZ, typename Arg>
#endif

    __global__ void multiReduceKernel(Arg &arg)
=======
    template <int block_size, typename real, int n, int NXZ, typename Arg>
    __global__ void multiReduceKernel(Arg arg)
>>>>>>> 4f390279
    {
      // n is real numbers per thread
      using vec = vector_type<complex<real>, n/2>;
      unsigned int tid = blockIdx.x * blockDim.x + threadIdx.x;
      unsigned int idx = tid % arg.gridSize;
      unsigned int parity = tid / arg.gridSize;

      const int k = blockIdx.y * blockDim.y + threadIdx.y;

      if (k >= arg.NYW) return; // safe since k are different thread blocks

      using block_reduce_t = vector_type<typename Arg::Reducer::reduce_t, NXZ>;
      block_reduce_t sum;

      while (idx < arg.length) {

        vec x, y, z, w;
        if (arg.r.read.Y) arg.Y[k].load(y, idx, parity);
        if (arg.r.read.W) arg.W[k].load(w, idx, parity);

        // Each NYW owns its own thread.
        // The NXZ's are all in the same thread block,
        // so they can share the same memory.
#pragma unroll
        for (int l = 0; l < NXZ; l++) {
          if (arg.r.read.X) arg.X[l].load(x, idx, parity);
          if (arg.r.read.Z) arg.Z[l].load(z, idx, parity);

          arg.r(sum[l], x, y, z, w, k, l);
        }
        if (arg.r.write.Y) arg.Y[k].save(y, idx, parity);
        if (arg.r.write.W) arg.W[k].save(w, idx, parity);

        idx += arg.gridSize;
      }

      ::quda::reduce<block_size, block_reduce_t>(arg, sum, k);
    } // multiReduceKernel

    /**
       Base class from which all reduction functors should derive.

       @tparam NXZ The number of elements we accumulate per thread
       @tparam reduce_t The fundamental reduction type
       @tparam coeff_t The type of any coefficients we multiply by
    */
    template <typename reduce_t_, typename coeff_t_> struct MultiReduceFunctor {
      using reduce_t = reduce_t_;
      using coeff_t = coeff_t_;
      static constexpr bool reducer = true;
      static constexpr bool coeff_mul  = false;
      static constexpr bool multi_1d = false;
      const int NXZ;
      const int NYW;

      MultiReduceFunctor(int NXZ, int NYW) : NXZ(NXZ), NYW(NYW) {}

      __device__ __host__ inline coeff_t a(int i, int j) const
      {
<<<<<<< HEAD
#ifdef __HIP_DEVICE_COMPILE__
        return reinterpret_cast<Float2 *>(Amatrix_d)[i * NYW + j];
=======
#ifdef __CUDA_ARCH__
        return reinterpret_cast<coeff_t *>(Amatrix_d)[i * NYW + j];
>>>>>>> 4f390279
#else
        return reinterpret_cast<coeff_t *>(Amatrix_h)[i * NYW + j];
#endif
      }

      __device__ __host__ inline coeff_t b(int i, int j) const
      {
<<<<<<< HEAD
#ifdef __HIP_DEVICE_COMPILE__
        return reinterpret_cast<Float2 *>(Bmatrix_d)[i * NYW + j];
=======
#ifdef __CUDA_ARCH__
        return reinterpret_cast<coeff_t *>(Bmatrix_d)[i * NYW + j];
>>>>>>> 4f390279
#else
        return reinterpret_cast<coeff_t *>(Bmatrix_h)[i * NYW + j];
#endif
      }

      __device__ __host__ inline coeff_t c(int i, int j) const
      {
<<<<<<< HEAD
#ifdef __HIP_DEVICE_COMPILE__
        return reinterpret_cast<Float2 *>(Cmatrix_d)[i * NYW + j];
=======
#ifdef __CUDA_ARCH__
        return reinterpret_cast<coeff_t *>(Cmatrix_d)[i * NYW + j];
>>>>>>> 4f390279
#else
        return reinterpret_cast<coeff_t *>(Cmatrix_h)[i * NYW + j];
#endif
      }
    };

    /**
       Return the real dot product of x and y
    */
    template <typename reduce_t, typename T>
    __device__ __host__ void dot_(reduce_t &sum, const typename VectorType<T, 2>::type &a, const typename VectorType<T, 2>::type &b)
    {
      sum += static_cast<reduce_t>(a.x) * static_cast<reduce_t>(b.x);
      sum += static_cast<reduce_t>(a.y) * static_cast<reduce_t>(b.y);
    }

    template <typename reduce_t, typename real>
    struct multiDot : public MultiReduceFunctor<reduce_t, real> {
      static constexpr memory_access<1, 1> read { };
      static constexpr memory_access< > write { };
      static constexpr bool use_z = false;
      static constexpr bool use_w = false;
      multiDot(int NXZ, int NYW) : MultiReduceFunctor<reduce_t, real>(NXZ, NYW) { }

      template <typename T> __device__ __host__ inline void operator()(reduce_t &sum, T &x, T &y, T &z, T &w, const int i, const int j)
      {
#pragma unroll
        for (int k=0; k < x.size(); k++) dot_<reduce_t, real>(sum, x[k], y[k]);
      }

      constexpr int flops() const { return 2; }   //! flops per element
    };

    /**
       Returns complex-valued dot product of x and y
    */
    template <typename reduce_t, typename T>
    __device__ __host__ void cdot_(reduce_t &sum, const typename VectorType<T, 2>::type &a, const typename VectorType<T, 2>::type &b)
    {
      using scalar = typename scalar<reduce_t>::type;
      sum.x += static_cast<scalar>(a.x) * static_cast<scalar>(b.x);
      sum.x += static_cast<scalar>(a.y) * static_cast<scalar>(b.y);
      sum.y += static_cast<scalar>(a.x) * static_cast<scalar>(b.y);
      sum.y -= static_cast<scalar>(a.y) * static_cast<scalar>(b.x);
    }

    template <typename real_reduce_t, typename real>
    struct multiCdot : public MultiReduceFunctor<typename VectorType<real_reduce_t, 2>::type, complex<real>> {
      using reduce_t = typename VectorType<real_reduce_t, 2>::type;
      static constexpr memory_access<1, 1> read { };
      static constexpr memory_access< > write { };
      static constexpr bool use_z = false;
      static constexpr bool use_w = false;
      multiCdot(int NXZ, int NYW) : MultiReduceFunctor<reduce_t, complex<real>>(NXZ, NYW) { }

      template <typename T> __device__ __host__ inline void operator()(reduce_t &sum, T &x, T &y, T &z, T &w, const int i, const int j)
      {
#pragma unroll
        for (int k=0; k < x.size(); k++) cdot_<reduce_t, real>(sum, x[k], y[k]);
      }

      constexpr int flops() const { return 4; }   //! flops per element
    };

    template <typename real_reduce_t, typename real>
    struct multiCdotCopy : public MultiReduceFunctor<typename VectorType<real_reduce_t, 2>::type, complex<real>> {
      using reduce_t = typename VectorType<real_reduce_t, 2>::type;
      static constexpr memory_access<1, 1> read { };
      static constexpr memory_access<0, 0, 0, 1> write { };
      static constexpr bool use_z = false;
      static constexpr bool use_w = true;
      multiCdotCopy(int NXZ, int NYW) : MultiReduceFunctor<reduce_t, complex<real>>(NXZ, NYW) { }

      template <typename T> __device__ __host__ inline void operator()(reduce_t &sum, T &x, T &y, T &z, T &w, const int i, const int j)
      {
#pragma unroll
        for (int k = 0; k < x.size(); k++) {
          cdot_<reduce_t, real>(sum, x[k], y[k]);
          if (i == j) w[k] = y[k];
        }
      }

      constexpr int flops() const { return 4; }   //! flops per element
    };

  } // namespace blas

} // namespace quda<|MERGE_RESOLUTION|>--- conflicted
+++ resolved
@@ -65,18 +65,8 @@
       }
     };
 
-<<<<<<< HEAD
-#ifdef WARP_MULTI_REDUCE
-    template <typename ReduceType, typename FloatN, int M, int NXZ, typename Arg>
-#else
-    template <int block_size, typename ReduceType, typename FloatN, int M, int NXZ, typename Arg>
-#endif
-
-    __global__ void multiReduceKernel(Arg &arg)
-=======
     template <int block_size, typename real, int n, int NXZ, typename Arg>
     __global__ void multiReduceKernel(Arg arg)
->>>>>>> 4f390279
     {
       // n is real numbers per thread
       using vec = vector_type<complex<real>, n/2>;
@@ -136,13 +126,8 @@
 
       __device__ __host__ inline coeff_t a(int i, int j) const
       {
-<<<<<<< HEAD
 #ifdef __HIP_DEVICE_COMPILE__
         return reinterpret_cast<Float2 *>(Amatrix_d)[i * NYW + j];
-=======
-#ifdef __CUDA_ARCH__
-        return reinterpret_cast<coeff_t *>(Amatrix_d)[i * NYW + j];
->>>>>>> 4f390279
 #else
         return reinterpret_cast<coeff_t *>(Amatrix_h)[i * NYW + j];
 #endif
@@ -150,13 +135,8 @@
 
       __device__ __host__ inline coeff_t b(int i, int j) const
       {
-<<<<<<< HEAD
 #ifdef __HIP_DEVICE_COMPILE__
         return reinterpret_cast<Float2 *>(Bmatrix_d)[i * NYW + j];
-=======
-#ifdef __CUDA_ARCH__
-        return reinterpret_cast<coeff_t *>(Bmatrix_d)[i * NYW + j];
->>>>>>> 4f390279
 #else
         return reinterpret_cast<coeff_t *>(Bmatrix_h)[i * NYW + j];
 #endif
@@ -164,13 +144,8 @@
 
       __device__ __host__ inline coeff_t c(int i, int j) const
       {
-<<<<<<< HEAD
 #ifdef __HIP_DEVICE_COMPILE__
         return reinterpret_cast<Float2 *>(Cmatrix_d)[i * NYW + j];
-=======
-#ifdef __CUDA_ARCH__
-        return reinterpret_cast<coeff_t *>(Cmatrix_d)[i * NYW + j];
->>>>>>> 4f390279
 #else
         return reinterpret_cast<coeff_t *>(Cmatrix_h)[i * NYW + j];
 #endif
