--- conflicted
+++ resolved
@@ -14,16 +14,11 @@
     int X_global[QUDA_MAX_DIM];
     RNGState *state;
     unsigned long long seed;
-<<<<<<< HEAD
-=======
-    //dim3 threads_this_kernel; // Named this way so as to not shadow the kernel_param value 
->>>>>>> d897c58c
     rngArg(RNGState *state, unsigned long long seed, const LatticeField &meta) :
       kernel_param(dim3(meta.VolumeCB(), meta.SiteSubset(), 1)),
       state(state),
       seed(seed)
     {
-      //this->threads = dim3(meta.VolumeCB(), meta.SiteSubset(), 1);
       for (int i=0; i<4; i++) {
 	commCoord[i] = comm_coord(i);
         X[i] = meta.X()[i];
