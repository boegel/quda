--- conflicted
+++ resolved
@@ -252,11 +252,7 @@
   };
 
   template <typename Float, int nColor_, QudaReconstructType recon_>
-<<<<<<< HEAD
-  struct ProjectSUNArg {
-=======
-  struct ProjectSU3Arg : kernel_param<> {
->>>>>>> 43b4486f
+  struct ProjectSUNArg : kernel_param<> {
     using real = typename mapper<Float>::type;
     static constexpr int nColor = nColor_;
     static constexpr QudaReconstructType recon = recon_;
@@ -265,13 +261,8 @@
 
     real tol;
     int *fails;
-<<<<<<< HEAD
-    dim3 threads;
     ProjectSUNArg(GaugeField &u, real tol, int *fails) :
-=======
-    ProjectSU3Arg(GaugeField &u, real tol, int *fails) :
       kernel_param(dim3(u.VolumeCB(), 2, 4)),
->>>>>>> 43b4486f
       u(u),
       tol(tol),
       fails(fails) { }
