--- conflicted
+++ resolved
@@ -1,9 +1,5 @@
-<<<<<<< HEAD
-#pragma once 
-=======
 #pragma once
 
->>>>>>> aa0da400
 #include <algorithm>
 #include <register_traits.h>
 #include <blas_helper.cuh>
@@ -17,24 +13,9 @@
   {
 
     // storage for matrix coefficients
-<<<<<<< HEAD
-#define MAX_MATRIX_SIZE 8192
-#define MAX_ARG_SIZE 4096
-
-#if defined QUDA_TARGET_CUDA
-    __constant__ char Amatrix_d[MAX_MATRIX_SIZE];
-    __constant__ char Bmatrix_d[MAX_MATRIX_SIZE];
-    __constant__ char Cmatrix_d[MAX_MATRIX_SIZE];
-#else
-    __device__ char Amatrix_d[MAX_MATRIX_SIZE];
-    __device__ char Bmatrix_d[MAX_MATRIX_SIZE];
-    __device__ char Cmatrix_d[MAX_MATRIX_SIZE];
-#endif
-=======
     __constant__ char Amatrix_d[device::max_constant_param_size()];
     __constant__ char Bmatrix_d[device::max_constant_param_size()];
     __constant__ char Cmatrix_d[device::max_constant_param_size()];
->>>>>>> aa0da400
 
     static char *Amatrix_h;
     static char *Bmatrix_h;
@@ -84,14 +65,13 @@
       }
 
       coeff_t *host = (coeff_t*)(param.host);
-      for (int i = 0; i < arg.NXZ; i++)
-        for (int j = 0; j < arg.NYW; j++) host[arg.NYW * i + j] = coeff_t(h.data[arg.NYW * i + j]);
-
-<<<<<<< HEAD
-      qudaMemcpyAsync((void*)buf_d, tmp, arg.NXZ * arg.NYW * sizeof(coeff_t), qudaMemcpyHostToDevice, stream);
-=======
+      for (int i = 0; i < arg.NXZ; i++) {
+        for (int j = 0; j < arg.NYW; j++) {
+	       	host[arg.NYW * i + j] = coeff_t(h.data[arg.NYW * i + j]);
+	}
+      }
+
       params.push_back(param);
->>>>>>> aa0da400
     }
 
     /**
