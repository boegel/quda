#ifndef _MG_QUDA_H
#define _MG_QUDA_H

#include <invert_quda.h>
#include <transfer.h>
#include <vector>
#include <complex_quda.h>

// at the moment double-precision multigrid is only enabled when debugging
//#ifdef HOST_DEBUG
//#define GPU_MULTIGRID_DOUBLE
//#endif

namespace quda {

  // forward declarations
  class MG;
  class DiracCoarse;

  /**
     This struct contains all the metadata required to define the
     multigrid solver.  For each level of multigrid we will have an
     instance of MGParam describing all the meta data appropriate for
     given level.
   */
  struct MGParam : SolverParam {

    /** This points to the parameter struct that is passed into QUDA.
	We use this to set per-level parameters */
    QudaMultigridParam  &mg_global;

    /** What is the level of this instance */
    int level;

    /** Number of levels in the solver */
    int Nlevel;

    /** Geometric block size */
    int geoBlockSize[QUDA_MAX_DIM];

    /** Spin block size */
    int spinBlockSize;

    /** Number of vectors used to define coarse space */
    int Nvec;

    /** This is the next lower level */
    MG *coarse;

    /** This is the immediate finer level */
    MG *fine;

    /** The null space vectors */
    std::vector<ColorSpinorField*> &B;

    /** Number of pre-smoothing applications to perform */
    int nu_pre;

    /** Number of pre-smoothing applications to perform */
    int nu_post;

    /** Tolerance to use for the solver / smoother (if applicable) */
    double smoother_tol;

    /** Multigrid cycle type */
    QudaMultigridCycleType cycle_type;

    /** Whether to use global or local (node) reductions */
    QudaBoolean global_reduction;

    /** The Dirac operator to use for residual computation */
    DiracMatrix *matResidual;

    /** The Dirac operator to use for smoothing */
    DiracMatrix *matSmooth;

    /** The sloppy Dirac operator to use for smoothing */
    DiracMatrix *matSmoothSloppy;

    /** The Dirac operator used for eigensolver*/
    DiracMatrix *matEigen;

    /** The Dirac operator used for eigensolver*/
    DiracMatrix *matEigenSloppy;

    /** What type of smoother to use */
    QudaInverterType smoother;

    /** The type of residual to send to the next coarse grid, and thus the
	type of solution to receive back from this coarse grid */
    QudaSolutionType coarse_grid_solution_type;

    /** The type of smoother solve to do on each grid (e/o preconditioning or not)*/
    QudaSolveType smoother_solve_type;

    /** Where to compute this level of multigrid */
    QudaFieldLocation location;

    /** Filename for where to load/store the null space */
    char filename[100];

    /**
       This is top level instantiation done when we start creating the multigrid operator.
     */
    MGParam(QudaMultigridParam &param,
	    std::vector<ColorSpinorField*> &B,
	    DiracMatrix *matResidual,
	    DiracMatrix *matSmooth,
	    DiracMatrix *matSmoothSloppy,
	    int level=0) :
      SolverParam(*(param.invert_param)), 
      mg_global(param), 
      level(level),
      Nlevel(param.n_level),
      spinBlockSize(param.spin_block_size[level]),
      Nvec(param.n_vec[level]),
      B(B), 
      nu_pre(param.nu_pre[level]),
      nu_post(param.nu_post[level]),
      smoother_tol(param.smoother_tol[level]),
      cycle_type(param.cycle_type[level]),
      global_reduction(param.global_reduction[level]),
      matResidual(matResidual),
      matSmooth(matSmooth),
      matSmoothSloppy(matSmoothSloppy),
      matEigen(nullptr),
      matEigenSloppy(nullptr),
      smoother(param.smoother[level]),
      coarse_grid_solution_type(param.coarse_grid_solution_type[level]),
      smoother_solve_type(param.smoother_solve_type[level]),
      location(param.location[level])
      { 
	// set the block size
	for (int i=0; i<QUDA_MAX_DIM; i++) geoBlockSize[i] = param.geo_block_size[level][i];

	// set the smoother relaxation factor
	omega = param.omega[level];
      }

    MGParam(const MGParam &param, 
	    std::vector<ColorSpinorField*> &B,
	    DiracMatrix *matResidual,
	    DiracMatrix *matSmooth,
	    DiracMatrix *matSmoothSloppy,
	    int level=0) :
      SolverParam(param),
      mg_global(param.mg_global),
      level(level),
      Nlevel(param.Nlevel),
      spinBlockSize(param.mg_global.spin_block_size[level]),
      Nvec(param.mg_global.n_vec[level]),
      coarse(param.coarse),
      fine(param.fine),
      B(B),
      nu_pre(param.mg_global.nu_pre[level]),
      nu_post(param.mg_global.nu_post[level]),
      smoother_tol(param.mg_global.smoother_tol[level]),
      cycle_type(param.mg_global.cycle_type[level]),
      global_reduction(param.mg_global.global_reduction[level]),
      matResidual(matResidual),
      matSmooth(matSmooth),
      matSmoothSloppy(matSmoothSloppy),
      matEigen(nullptr),
      matEigenSloppy(nullptr),
      smoother(param.mg_global.smoother[level]),
      coarse_grid_solution_type(param.mg_global.coarse_grid_solution_type[level]),
      smoother_solve_type(param.mg_global.smoother_solve_type[level]),
      location(param.mg_global.location[level])
      {
	// set the block size
	for (int i=0; i<QUDA_MAX_DIM; i++) geoBlockSize[i] = param.mg_global.geo_block_size[level][i];

	// set the smoother relaxation factor
	omega = param.mg_global.omega[level];
      }

    /**Helper method to set Dirac operator for the eigensolver*/ 
    void setMatEigen(DiracMatrix &_matEigen, DiracMatrix &_matEigenSloppy)
    { 
       if( matEigen       == nullptr ) matEigen       = &_matEigen;
       if( matEigenSloppy == nullptr ) matEigenSloppy = &_matEigenSloppy;
    }

  };

  /**
     Adaptive Multigrid solver
   */
  class MG : public Solver {

  private:
    /** Local copy of the multigrid metadata */
    MGParam &param;

    /** This is the transfer operator that defines the prolongation and restriction operators */
    Transfer *transfer;

    /** This is the smoother used */
    Solver *presmoother, *postsmoother;

    /** TimeProfile for all levels (refers to profile from parent solver) */
    TimeProfile &profile_global;

    /** TimeProfile for this level */
    TimeProfile profile;

    /** Prefix label used for printf at this level */
    char prefix[128];

    /** Prefix label used for printf on next coarse level */
    char coarse_prefix[128];

    /** This is the next lower level */
    MG *coarse;

    /** This is the next coarser level */
    MG *fine;

    /** The coarse grid solver - this either points at "coarse" or a solver preconditioned by "coarse" */
    Solver *coarse_solver;

    /** Storage for the parameter struct for the coarse grid */
    MGParam *param_coarse;

    /** Storage for the parameter struct for the pre-smoother */
    SolverParam *param_presmooth;

    /** Storage for the parameter struct for the post-smoother */
    SolverParam *param_postsmooth;

    /** Storage for the parameter struct for the coarse solver */
    SolverParam *param_coarse_solver;

    /** The fine-grid representation of the null space vectors */
    std::vector<ColorSpinorField*> *B;

    /** The coarse-grid representation of the null space vectors */
    std::vector<ColorSpinorField*> *B_coarse;

    /** Residual vector */
    ColorSpinorField *r;

    /** Projected source vector for preconditioned syste, else just points to source */
    ColorSpinorField *b_tilde;

    /** Coarse residual vector */
    ColorSpinorField *r_coarse;

    /** Coarse solution vector */
    ColorSpinorField *x_coarse;

    /** Coarse temporary vector */
    ColorSpinorField *tmp_coarse;

    /** The fine operator used for computing inter-grid residuals */
    const Dirac *diracResidual;

    /** The fine operator used for doing smoothing */
    const Dirac *diracSmoother;

    /** The fine operator used for doing sloppy smoothing */
    const Dirac *diracSmootherSloppy;

    /** The coarse operator used for computing inter-grid residuals */
    Dirac *diracCoarseResidual;

    /** The coarse operator used for doing smoothing */
    Dirac *diracCoarseSmoother;

    /** The coarse operator used for doing sloppy smoothing */
    Dirac *diracCoarseSmootherSloppy;

    /** Wrapper for the residual coarse grid operator */
    DiracMatrix *matCoarseResidual;

    /** Wrapper for the smoothing coarse grid operator */
    DiracMatrix *matCoarseSmoother;

    /** Wrapper for the sloppy smoothing coarse grid operator */
    DiracMatrix *matCoarseSmootherSloppy;

  public:
    /** 
      Constructor for MG class
      @param param MGParam struct that defines all meta data
      @param profile Timeprofile instance used to profile
    */
    MG(MGParam &param, TimeProfile &profile);

    /**
       Destructor for MG class. Frees any existing coarse grid MG
       instance
     */
    virtual ~MG();

    /**
       @brief Update coarse operator (recursive call from fine to coarsest level)
    */
    void updateCoarseOperator();

    /**
       @brief Create the solver wrapper
    */
    void createCoarseSolver();

    /**
       @brief Create the smoothers
    */
    void createSmoother();

    /**
       @brief Free the smoothers
    */
    void destroySmoother();

    /**
       This method is a placeholder for reseting the solver, e.g.,
       when a parameter has changed such as the mass.  For now, all it
       does is call Transfer::setSiteSubset to resize the on-GPU
       null-space components to single-parity if we're doing a
       single-parity solve (memory saving technique).
     */
    void reset();

    /**
       This method verifies the correctness of the MG method.  It checks:
       1. Null-space vectors are exactly preserved: v_k = P R v_k
       2. Any coarse vector is exactly preserved on the fine grid: eta_c = R P eta_c
       3. The emulated coarse Dirac operator matches the native one: D_c = R D P
     */
    void verify();

    /**
       This applies the V-cycle to the residual vector returning the residual vector
       @param out The solution vector
       @param in The residual vector (or equivalently the right hand side vector)
     */
    void operator()(ColorSpinorField &out, ColorSpinorField &in);

    /**
       @brief Load the null space vectors in from file
       @param B Loaded null-space vectors (pre-allocated)
    */
    void loadVectors(std::vector<ColorSpinorField*> &B);

    /**
       @brief Save the null space vectors in from file
       @param B Save null-space vectors from here
    */
    void saveVectors(std::vector<ColorSpinorField*> &B);

    /**
       @brief Generate the null-space vectors
       @param B Generated null-space vectors
     */
    void generateNullVectors(std::vector<ColorSpinorField*> &B);

    /**
       @brief Build free-field null-space vectors
       @param B Free-field null-space vectors
     */
    void buildFreeVectors(std::vector<ColorSpinorField*> &B);

    /**
       @brief Generate the low-mode vectors for even-odd preconditioned staggered 
       @param B Generated low-mode vectors
     */
    void computeLowModeVectors(std::vector<ColorSpinorField*> B);

    /**
       @brief Return the total flops done on this and all coarser levels.
     */
    double flops() const;

  };

  void ApplyCoarse(ColorSpinorField &out, const ColorSpinorField &inA, const ColorSpinorField &inB,
<<<<<<< HEAD
		   const GaugeField &Y, const GaugeField &X, double kappa, int parity = QUDA_INVALID_PARITY,
		   bool dslash=true, bool clover=true, bool staggered=false);
=======
                   const GaugeField &Y, const GaugeField &X, double kappa, int parity = QUDA_INVALID_PARITY,
                   bool dslash=true, bool clover=true, bool staggered=false, bool dagger=false, const int *commDim=0);
>>>>>>> 0a0a316e

  /**
     @brief Coarse operator construction from a fine-grid operator (Wilson / Clover)
     @param Y[out] Coarse link field
     @param X[out] Coarse clover field
     @param Xinv[out] Coarse clover inverse field
     @param T[in] Transfer operator that defines the coarse space
     @param gauge[in] Gauge field from fine grid
     @param clover[in] Clover field on fine grid (optional)
     @param cloverInv[in] Inverse Clover field on fine grid (optional, only for twisted-clover)
     @param kappa[in] Kappa parameter
     @param mu[in] Mu parameter (set to non-zero for twisted-mass/twisted-clover)
     @param mu_factor[in] Multiplicative factor for the mu parameter
     @param matpc[in] The type of even-odd preconditioned fine-grid
     operator we are constructing the coarse grid operator from.  If
     matpc==QUDA_MATPC_INVALID then we assume the operator is not
     even-odd preconditioned and we coarsen the full operator.
   */
<<<<<<< HEAD
  void CoarseOp(GaugeField &Y, GaugeField &X, GaugeField &Xinv, GaugeField &Yhat, const Transfer &T,
		const cudaGaugeField &gauge, const cudaCloverField *clover, 
		double kappa, double mu, QudaDiracType dirac, QudaMatPCType matpc);
=======
  void CoarseOp(GaugeField &Y, GaugeField &X, GaugeField &Xinv, const Transfer &T,
		const cudaGaugeField &gauge, const cudaCloverField *clover,
		double kappa, double mu, double mu_factor, QudaDiracType dirac, QudaMatPCType matpc);

  void CoarseKSOp(GaugeField &Y, GaugeField &X, GaugeField &Xinv, const Transfer &T, 
                const cudaGaugeField *fat_links, const cudaGaugeField *long_links, double mass, QudaDiracType dirac, QudaMatPCType matpc);
>>>>>>> 0a0a316e


  /**
     @brief Coarse operator construction from a fine-grid operator (Wilson / Clover)
     @param Y[out] Coarse link field
     @param X[out] Coarse clover field
     @param Xinv[out] Coarse clover inverse field
     @param Yhat[out] Preconditioned coarse link field
     @param T[in] Transfer operator that defines the coarse space
     @param fat_links[in] Gauge field from fine grid
     @param long_links[in] Gauge field from fine grid
     @param k[in] K parameter
   */

  void CoarseKSOp(GaugeField &Y, GaugeField &X, GaugeField &Xinv, GaugeField &Yhat, const Transfer &T, const cudaGaugeField *fat_links, const cudaGaugeField *long_links, double mass, QudaDiracType dirac, QudaMatPCType matpc);

  /**
     @brief Coarse operator construction from an intermediate-grid operator (Coarse)
     @param Y[out] Coarse link field
     @param X[out] Coarse clover field
     @param Xinv[out] Coarse clover inverse field
     @param T[in] Transfer operator that defines the new coarse space
     @param gauge[in] Link field from fine grid
     @param clover[in] Clover field on fine grid
     @param cloverInv[in] Clover inverse field on fine grid
     @param kappa[in] Kappa parameter
     @param mu[in] Mu parameter (set to non-zero for twisted-mass/twisted-clover)
     @param mu_factor[in] Multiplicative factor for the mu parameter
     @param matpc[in] The type of even-odd preconditioned fine-grid
     operator we are constructing the coarse grid operator from.  If
     matpc==QUDA_MATPC_INVALID then we assume the operator is not
     even-odd preconditioned and we coarsen the full operator.
   */
  void CoarseCoarseOp(GaugeField &Y, GaugeField &X, GaugeField &Xinv, const Transfer &T,
		      const GaugeField &gauge, const GaugeField &clover, const GaugeField &cloverInv,
		      double kappa, double mu, double mu_factor, QudaDiracType dirac, QudaMatPCType matpc);

  void CoarseCoarseKSOp(GaugeField &Y, GaugeField &X, GaugeField &Xinv, const Transfer &T,
                      const GaugeField &gauge, const GaugeField &clover, const GaugeField &cloverInv,
                      double mass, QudaDiracType dirac, QudaMatPCType matpc);


  /**
     @brief Calculate preconditioned coarse links and coarse clover inverse field
     @param Yhat[out] Preconditioned coarse link field
     @param Xinv[out] Coarse clover inverse field
     @param Y[in] Coarse link field
     @param X[in] Coarse clover field
   */
  void calculateYhat(GaugeField &Yhat, GaugeField &Xinv, const GaugeField &Y, const GaugeField &X);

  /**
     KS version of the above, in fact, just identical function
  */
  void CoarseCoarseKSOp(GaugeField &Y, GaugeField &X, GaugeField &Xinv, GaugeField &Yhat, const Transfer &T,
                      const cpuGaugeField &coarse_links, const cpuGaugeField &coarse_clover, const cpuGaugeField &coarse_cloverInv,
                      double mass, QudaDiracType dirac, QudaMatPCType matpc);

  /**
     This is an object that captures an entire MG preconditioner
     state.  A bit of a hack at the moment, this is used to allow us
     to store and reuse the mg solver between solves.  This is use by
     the newMultigridQuda and destroyMultigridQuda interface functions.
   */
  struct multigrid_solver {
    Dirac *d;
    Dirac *dSmooth;
    Dirac *dSmoothSloppy;

    DiracMatrix *m;
    DiracMatrix *mSmooth;
    DiracMatrix *mSmoothSloppy;

    //for the eigensolvers:
    Dirac *dEigen;
    Dirac *dEigenSloppy;

    //for the full precision mv in eigensolvers:
    DiracMatrix *mEigen;
    DiracMatrix *mEigenSloppy;

    std::vector<ColorSpinorField*> B;

    MGParam *mgParam;

    MG *mg;
    TimeProfile &profile;

    multigrid_solver(QudaMultigridParam &mg_param, TimeProfile &profile);

    virtual ~multigrid_solver()
    {
      profile.TPSTART(QUDA_PROFILE_FREE);
      if (mg) delete mg;

      if (mgParam) delete mgParam;

      for (unsigned int i=0; i<B.size(); i++) delete B[i];

      if (m) delete m;
      if (mSmooth) delete mSmooth;
      if (mSmoothSloppy) delete mSmoothSloppy;
      //
      if (d) delete d;
      if (dSmooth) delete dSmooth;
      if (dSmoothSloppy && dSmoothSloppy != dSmooth) delete dSmoothSloppy;
      //
      if (dEigen) delete dEigen;
      if (dEigenSloppy && dEigenSloppy != dEigen) delete dEigenSloppy;

      profile.TPSTOP(QUDA_PROFILE_FREE);
    }
  };

} // namespace quda

#endif // _MG_QUDA_H<|MERGE_RESOLUTION|>--- conflicted
+++ resolved
@@ -7,9 +7,9 @@
 #include <complex_quda.h>
 
 // at the moment double-precision multigrid is only enabled when debugging
-//#ifdef HOST_DEBUG
-//#define GPU_MULTIGRID_DOUBLE
-//#endif
+#ifdef HOST_DEBUG
+#define GPU_MULTIGRID_DOUBLE
+#endif
 
 namespace quda {
 
@@ -76,12 +76,6 @@
 
     /** The sloppy Dirac operator to use for smoothing */
     DiracMatrix *matSmoothSloppy;
-
-    /** The Dirac operator used for eigensolver*/
-    DiracMatrix *matEigen;
-
-    /** The Dirac operator used for eigensolver*/
-    DiracMatrix *matEigenSloppy;
 
     /** What type of smoother to use */
     QudaInverterType smoother;
@@ -123,8 +117,6 @@
       matResidual(matResidual),
       matSmooth(matSmooth),
       matSmoothSloppy(matSmoothSloppy),
-      matEigen(nullptr),
-      matEigenSloppy(nullptr),
       smoother(param.smoother[level]),
       coarse_grid_solution_type(param.coarse_grid_solution_type[level]),
       smoother_solve_type(param.smoother_solve_type[level]),
@@ -160,8 +152,6 @@
       matResidual(matResidual),
       matSmooth(matSmooth),
       matSmoothSloppy(matSmoothSloppy),
-      matEigen(nullptr),
-      matEigenSloppy(nullptr),
       smoother(param.mg_global.smoother[level]),
       coarse_grid_solution_type(param.mg_global.coarse_grid_solution_type[level]),
       smoother_solve_type(param.mg_global.smoother_solve_type[level]),
@@ -174,13 +164,6 @@
 	omega = param.mg_global.omega[level];
       }
 
-    /**Helper method to set Dirac operator for the eigensolver*/ 
-    void setMatEigen(DiracMatrix &_matEigen, DiracMatrix &_matEigenSloppy)
-    { 
-       if( matEigen       == nullptr ) matEigen       = &_matEigen;
-       if( matEigenSloppy == nullptr ) matEigenSloppy = &_matEigenSloppy;
-    }
-
   };
 
   /**
@@ -362,12 +345,6 @@
     void buildFreeVectors(std::vector<ColorSpinorField*> &B);
 
     /**
-       @brief Generate the low-mode vectors for even-odd preconditioned staggered 
-       @param B Generated low-mode vectors
-     */
-    void computeLowModeVectors(std::vector<ColorSpinorField*> B);
-
-    /**
        @brief Return the total flops done on this and all coarser levels.
      */
     double flops() const;
@@ -375,13 +352,8 @@
   };
 
   void ApplyCoarse(ColorSpinorField &out, const ColorSpinorField &inA, const ColorSpinorField &inB,
-<<<<<<< HEAD
-		   const GaugeField &Y, const GaugeField &X, double kappa, int parity = QUDA_INVALID_PARITY,
-		   bool dslash=true, bool clover=true, bool staggered=false);
-=======
                    const GaugeField &Y, const GaugeField &X, double kappa, int parity = QUDA_INVALID_PARITY,
                    bool dslash=true, bool clover=true, bool staggered=false, bool dagger=false, const int *commDim=0);
->>>>>>> 0a0a316e
 
   /**
      @brief Coarse operator construction from a fine-grid operator (Wilson / Clover)
@@ -391,7 +363,6 @@
      @param T[in] Transfer operator that defines the coarse space
      @param gauge[in] Gauge field from fine grid
      @param clover[in] Clover field on fine grid (optional)
-     @param cloverInv[in] Inverse Clover field on fine grid (optional, only for twisted-clover)
      @param kappa[in] Kappa parameter
      @param mu[in] Mu parameter (set to non-zero for twisted-mass/twisted-clover)
      @param mu_factor[in] Multiplicative factor for the mu parameter
@@ -400,33 +371,12 @@
      matpc==QUDA_MATPC_INVALID then we assume the operator is not
      even-odd preconditioned and we coarsen the full operator.
    */
-<<<<<<< HEAD
-  void CoarseOp(GaugeField &Y, GaugeField &X, GaugeField &Xinv, GaugeField &Yhat, const Transfer &T,
-		const cudaGaugeField &gauge, const cudaCloverField *clover, 
-		double kappa, double mu, QudaDiracType dirac, QudaMatPCType matpc);
-=======
   void CoarseOp(GaugeField &Y, GaugeField &X, GaugeField &Xinv, const Transfer &T,
 		const cudaGaugeField &gauge, const cudaCloverField *clover,
 		double kappa, double mu, double mu_factor, QudaDiracType dirac, QudaMatPCType matpc);
 
   void CoarseKSOp(GaugeField &Y, GaugeField &X, GaugeField &Xinv, const Transfer &T, 
                 const cudaGaugeField *fat_links, const cudaGaugeField *long_links, double mass, QudaDiracType dirac, QudaMatPCType matpc);
->>>>>>> 0a0a316e
-
-
-  /**
-     @brief Coarse operator construction from a fine-grid operator (Wilson / Clover)
-     @param Y[out] Coarse link field
-     @param X[out] Coarse clover field
-     @param Xinv[out] Coarse clover inverse field
-     @param Yhat[out] Preconditioned coarse link field
-     @param T[in] Transfer operator that defines the coarse space
-     @param fat_links[in] Gauge field from fine grid
-     @param long_links[in] Gauge field from fine grid
-     @param k[in] K parameter
-   */
-
-  void CoarseKSOp(GaugeField &Y, GaugeField &X, GaugeField &Xinv, GaugeField &Yhat, const Transfer &T, const cudaGaugeField *fat_links, const cudaGaugeField *long_links, double mass, QudaDiracType dirac, QudaMatPCType matpc);
 
   /**
      @brief Coarse operator construction from an intermediate-grid operator (Coarse)
@@ -464,13 +414,6 @@
   void calculateYhat(GaugeField &Yhat, GaugeField &Xinv, const GaugeField &Y, const GaugeField &X);
 
   /**
-     KS version of the above, in fact, just identical function
-  */
-  void CoarseCoarseKSOp(GaugeField &Y, GaugeField &X, GaugeField &Xinv, GaugeField &Yhat, const Transfer &T,
-                      const cpuGaugeField &coarse_links, const cpuGaugeField &coarse_clover, const cpuGaugeField &coarse_cloverInv,
-                      double mass, QudaDiracType dirac, QudaMatPCType matpc);
-
-  /**
      This is an object that captures an entire MG preconditioner
      state.  A bit of a hack at the moment, this is used to allow us
      to store and reuse the mg solver between solves.  This is use by
@@ -481,17 +424,9 @@
     Dirac *dSmooth;
     Dirac *dSmoothSloppy;
 
-    DiracMatrix *m;
-    DiracMatrix *mSmooth;
-    DiracMatrix *mSmoothSloppy;
-
-    //for the eigensolvers:
-    Dirac *dEigen;
-    Dirac *dEigenSloppy;
-
-    //for the full precision mv in eigensolvers:
-    DiracMatrix *mEigen;
-    DiracMatrix *mEigenSloppy;
+    DiracM *m;
+    DiracM *mSmooth;
+    DiracM *mSmoothSloppy;
 
     std::vector<ColorSpinorField*> B;
 
@@ -514,14 +449,10 @@
       if (m) delete m;
       if (mSmooth) delete mSmooth;
       if (mSmoothSloppy) delete mSmoothSloppy;
-      //
+
       if (d) delete d;
       if (dSmooth) delete dSmooth;
       if (dSmoothSloppy && dSmoothSloppy != dSmooth) delete dSmoothSloppy;
-      //
-      if (dEigen) delete dEigen;
-      if (dEigenSloppy && dEigenSloppy != dEigen) delete dEigenSloppy;
-
       profile.TPSTOP(QUDA_PROFILE_FREE);
     }
   };
