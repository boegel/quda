#pragma once

#include <invert_quda.h>
#include <transfer.h>
#include <vector>
#include <complex_quda.h>

// at the moment double-precision multigrid is only enabled when debugging
#ifdef HOST_DEBUG
#define GPU_MULTIGRID_DOUBLE
#endif

namespace quda {

  // forward declarations
  class MG;
  class DiracCoarse;

  /**
     This struct contains all the metadata required to define the
     multigrid solver.  For each level of multigrid we will have an
     instance of MGParam describing all the meta data appropriate for
     given level.
   */
  struct MGParam : SolverParam {

    /** This points to the parameter struct that is passed into QUDA.
	We use this to set per-level parameters */
    QudaMultigridParam  &mg_global;

    /** What is the level of this instance */
    int level;

    /** Number of levels in the solver */
    int Nlevel;

    /** Geometric block size */
    int geoBlockSize[QUDA_MAX_DIM];

    /** Spin block size */
    int spinBlockSize;

    /** Number of vectors used to define coarse space */
    int Nvec;

    /** Number of times to apply Gram-Schmidt within a block */
    int NblockOrtho;

    /** This is the next lower level */
    MG *coarse;

    /** This is the immediate finer level */
    MG *fine;

    /** The null space vectors */
    std::vector<ColorSpinorField*> &B;

    /** Number of pre-smoothing applications to perform */
    int nu_pre;

    /** Number of pre-smoothing applications to perform */
    int nu_post;

    /** Tolerance to use for the solver / smoother (if applicable) */
    double smoother_tol;

    /** Multigrid cycle type */
    QudaMultigridCycleType cycle_type;

    /** Whether to use global or local (node) reductions */
    QudaBoolean global_reduction;

    /** The Dirac operator to use for residual computation */
    DiracMatrix *matResidual;

    /** The Dirac operator to use for smoothing */
    DiracMatrix *matSmooth;

    /** The sloppy Dirac operator to use for smoothing */
    DiracMatrix *matSmoothSloppy;

    /** What type of smoother to use */
    QudaInverterType smoother;

    /** The type of residual to send to the next coarse grid, and thus the
	type of solution to receive back from this coarse grid */
    QudaSolutionType coarse_grid_solution_type;

    /** The type of smoother solve to do on each grid (e/o preconditioning or not)*/
    QudaSolveType smoother_solve_type;

    /** Where to compute this level of multigrid */
    QudaFieldLocation location;

    /** Where to compute this level of the multigrid setup*/
    QudaFieldLocation setup_location;

    /** Filename for where to load/store the null space */
    char filename[100];

    /** Whether or not this is a staggered solve or not */
    QudaTransferType transfer_type;

    /** Whether to use tensor cores (if available) */
    bool use_mma;

    /**
       This is top level instantiation done when we start creating the multigrid operator.
     */
    MGParam(QudaMultigridParam &param, std::vector<ColorSpinorField *> &B, DiracMatrix *matResidual,
            DiracMatrix *matSmooth, DiracMatrix *matSmoothSloppy, int level = 0) :
      SolverParam(*(param.invert_param)),
      mg_global(param),
      level(level),
      Nlevel(param.n_level),
      spinBlockSize(param.spin_block_size[level]),
      Nvec(param.n_vec[level]),
      NblockOrtho(param.n_block_ortho[level]),
      B(B),
      nu_pre(param.nu_pre[level]),
      nu_post(param.nu_post[level]),
      smoother_tol(param.smoother_tol[level]),
      cycle_type(param.cycle_type[level]),
      global_reduction(param.global_reduction[level]),
      matResidual(matResidual),
      matSmooth(matSmooth),
      matSmoothSloppy(matSmoothSloppy),
      smoother(param.smoother[level]),
      coarse_grid_solution_type(param.coarse_grid_solution_type[level]),
      smoother_solve_type(param.smoother_solve_type[level]),
      location(param.location[level]),
      setup_location(param.setup_location[level]),
<<<<<<< HEAD
      transfer_type(param.transfer_type[level])
=======
      is_staggered(param.is_staggered == QUDA_BOOLEAN_TRUE),
      use_mma(param.use_mma == QUDA_BOOLEAN_TRUE)
>>>>>>> 001fa9ff
    {
      // set the block size
      for (int i = 0; i < QUDA_MAX_DIM; i++) geoBlockSize[i] = param.geo_block_size[level][i];

      // set the smoother relaxation factor
      omega = param.omega[level];
    }

    MGParam(const MGParam &param, std::vector<ColorSpinorField *> &B, DiracMatrix *matResidual, DiracMatrix *matSmooth,
            DiracMatrix *matSmoothSloppy, int level = 0) :
      SolverParam(param),
      mg_global(param.mg_global),
      level(level),
      Nlevel(param.Nlevel),
      spinBlockSize(param.mg_global.spin_block_size[level]),
      Nvec(param.mg_global.n_vec[level]),
      NblockOrtho(param.mg_global.n_block_ortho[level]),
      coarse(param.coarse),
      fine(param.fine),
      B(B),
      nu_pre(param.mg_global.nu_pre[level]),
      nu_post(param.mg_global.nu_post[level]),
      smoother_tol(param.mg_global.smoother_tol[level]),
      cycle_type(param.mg_global.cycle_type[level]),
      global_reduction(param.mg_global.global_reduction[level]),
      matResidual(matResidual),
      matSmooth(matSmooth),
      matSmoothSloppy(matSmoothSloppy),
      smoother(param.mg_global.smoother[level]),
      coarse_grid_solution_type(param.mg_global.coarse_grid_solution_type[level]),
      smoother_solve_type(param.mg_global.smoother_solve_type[level]),
      location(param.mg_global.location[level]),
      setup_location(param.mg_global.setup_location[level]),
<<<<<<< HEAD
      transfer_type(param.mg_global.transfer_type[level])
=======
      is_staggered(param.is_staggered),
      use_mma(param.use_mma)
>>>>>>> 001fa9ff
    {
      // set the block size
      for (int i = 0; i < QUDA_MAX_DIM; i++) geoBlockSize[i] = param.mg_global.geo_block_size[level][i];

      // set the smoother relaxation factor
      omega = param.mg_global.omega[level];
    }
  };

  /**
     Adaptive Multigrid solver
   */
  class MG : public Solver {

  private:
    /** Local copy of the multigrid metadata */
    MGParam &param;

    /** This is the transfer operator that defines the prolongation and restriction operators */
    Transfer *transfer;

    /** This tell to reset() if transfer needs to be rebuilt */
    bool resetTransfer;

    /** This is the smoother used */
    Solver *presmoother, *postsmoother;

    /** TimeProfile for all levels (refers to profile from parent solver) */
    TimeProfile &profile_global;

    /** TimeProfile for this level */
    TimeProfile profile;

    /** Prefix label used for printf at this level */
    char prefix[128];

    /** Prefix label used for printf on next coarse level */
    char coarse_prefix[128];

    /** This is the next lower level */
    MG *coarse;

    /** The coarse grid solver - this either points at "coarse" or a solver preconditioned by "coarse" */
    Solver *coarse_solver;

    /** Storage for the parameter struct for the coarse grid */
    MGParam *param_coarse;

    /** Storage for the parameter struct for the pre-smoother */
    SolverParam *param_presmooth;

    /** Storage for the parameter struct for the post-smoother */
    SolverParam *param_postsmooth;

    /** Storage for the parameter struct for the coarse solver */
    SolverParam *param_coarse_solver;

    /** The coarse-grid representation of the null space vectors */
    std::vector<ColorSpinorField*> *B_coarse;

    /** Residual vector */
    ColorSpinorField *r;

    /** Projected source vector for preconditioned system, else just points to source */
    ColorSpinorField *b_tilde;

    /** Coarse residual vector */
    ColorSpinorField *r_coarse;

    /** Coarse solution vector */
    ColorSpinorField *x_coarse;

    /** Coarse temporary vector */
    ColorSpinorField *tmp_coarse;

    /** Coarse temporary vector */
    ColorSpinorField *tmp2_coarse;

    /** The fine operator used for computing inter-grid residuals */
    const Dirac *diracResidual;

    /** The fine operator used for doing smoothing */
    const Dirac *diracSmoother;

    /** The fine operator used for doing sloppy smoothing */
    const Dirac *diracSmootherSloppy;

    /** The coarse operator used for computing inter-grid residuals */
    Dirac *diracCoarseResidual;

    /** The coarse operator used for doing smoothing */
    Dirac *diracCoarseSmoother;

    /** The coarse operator used for doing sloppy smoothing */
    Dirac *diracCoarseSmootherSloppy;

    /** Wrapper for the residual coarse grid operator */
    DiracMatrix *matCoarseResidual;

    /** Wrapper for the smoothing coarse grid operator */
    DiracMatrix *matCoarseSmoother;

    /** Wrapper for the sloppy smoothing coarse grid operator */
    DiracMatrix *matCoarseSmootherSloppy;

    /** Parallel hyper-cubic random number generator for generating null-space vectors */
    RNG *rng;

    /**
       @brief Helper function called on entry to each MG function
       @param[in] level The level we working on
    */
    void pushLevel(int level) const;

    /**
       @brief Helper function called on exit to each MG member function
       @param[in] level The level we working on
    */
    void popLevel(int level) const;

public:
    /**
       Constructor for MG class
       @param param MGParam struct that defines all meta data
       @param profile Timeprofile instance used to profile
    */
    MG(MGParam &param, TimeProfile &profile);

    /**
       Destructor for MG class. Frees any existing coarse grid MG
       instance
     */
    virtual ~MG();

    /**
       @return MG can solve non-Hermitian systems
     */
    bool hermitian() { return false; };

    /**
       @brief This method resets the solver, e.g., when a parameter has changed such as the mass.
       @param Whether we are refreshing the null-space components or just updating the operators
     */
    void reset(bool refresh=false);

    /**
       @brief Dump the null-space vectors to disk.  Will recurse dumping all levels.
    */
    void dumpNullVectors() const;

    /**
       @brief Create the smoothers
    */
    void createSmoother();

    /**
       @brief Destroy the smoothers
    */
    void destroySmoother();

    /**
       @brief Create the coarse dirac operator
    */
    void createCoarseDirac();

    /**
       @brief Create the solver wrapper
    */
    void createCoarseSolver();

    /**
       @brief Destroy the solver wrapper
    */
    void destroyCoarseSolver();

    /**
       @brief Verify the correctness of the MG method, optionally recursively
       starting from the top down.
       @details This method verifies the correctness of the MG method.  It checks:
       1. Null-space vectors are exactly preserved: v_k = P R v_k
       2. Any coarse vector is exactly preserved on the fine grid: eta_c = R P eta_c
       3. The emulated coarse Dirac operator matches the native one: D_c = R D P
       4. The preconditioned operator was correctly formulated: \hat{D}_c - X^{-1} D_c
       5. The normal operator is indeed normal: im(<x|D^\dag D|x>) < epsilon
       @param recursively[in] Whether or not to recursively verify coarser levels, default false
     */
    void verify(bool recursively = false);

    /**
       This applies the V-cycle to the residual vector returning the residual vector
       @param out The solution vector
       @param in The residual vector (or equivalently the right hand side vector)
     */
    void operator()(ColorSpinorField &out, ColorSpinorField &in);

    /**
       @brief Load the null space vectors in from file
       @param B Loaded null-space vectors (pre-allocated)
    */
    void loadVectors(std::vector<ColorSpinorField *> &B);

    /**
       @brief Save the null space vectors in from file
       @param B Save null-space vectors from here
    */
    void saveVectors(const std::vector<ColorSpinorField *> &B) const;

    /**
       @brief Generate the null-space vectors
       @param B Generated null-space vectors
       @param refresh Whether we refreshing pre-exising vectors or starting afresh
    */
    void generateNullVectors(std::vector<ColorSpinorField*> &B, bool refresh=false);

    /**
       @brief Generate lowest eigenvectors
    */
    void generateEigenVectors();

    /**
       @brief Build free-field null-space vectors
       @param B Free-field null-space vectors
    */
    void buildFreeVectors(std::vector<ColorSpinorField*> &B);

    /**
       @brief Return the total flops done on this and all coarser levels.
     */
    double flops() const;

  };

  /**
     @brief Apply the coarse dslash stencil.  This single driver
     accounts for all variations with and without the clover field,
     with and without dslash, and both single and full parity fields
     @param[out] out The result vector
     @param[in] inA The first input vector
     @param[in] inB The second input vector
     @param[in] Y Coarse link field
     @param[in] X Coarse clover field
     @param[in] kappa Scaling parameter
     @param[in] parity Parity of the field (if single parity)
     @param[in] dslash Are we applying dslash?
     @param[in] clover Are we applying clover?
     @param[in] dagger Apply dagger operator?
     @param[in] commDim Which dimensions are partitioned?
     @param[in] halo_precision What precision to use for the halos (if QUDA_INVALID_PRECISION, use field precision)
   */
  void ApplyCoarse(ColorSpinorField &out, const ColorSpinorField &inA, const ColorSpinorField &inB,
		   const GaugeField &Y, const GaugeField &X, double kappa, int parity = QUDA_INVALID_PARITY,
		   bool dslash=true, bool clover=true, bool dagger=false, const int *commDim=0,
                   QudaPrecision halo_precision=QUDA_INVALID_PRECISION);

  /**
     @brief Coarse operator construction from a fine-grid operator (Wilson / Clover)
     @param Y[out] Coarse link field
     @param X[out] Coarse clover field
     @param T[in] Transfer operator that defines the coarse space
     @param gauge[in] Gauge field from fine grid
     @param clover[in] Clover field on fine grid (optional)
     @param kappa[in] Kappa parameter
     @param mu[in] Mu parameter (set to non-zero for twisted-mass/twisted-clover)
     @param mu_factor[in] Multiplicative factor for the mu parameter
     @param matpc[in] The type of even-odd preconditioned fine-grid
     operator we are constructing the coarse grid operator from.  If
     matpc==QUDA_MATPC_INVALID then we assume the operator is not
     even-odd preconditioned and we coarsen the full operator.
   */
  void CoarseOp(GaugeField &Y, GaugeField &X, const Transfer &T,
		const cudaGaugeField &gauge, const cudaCloverField *clover,
		double kappa, double mu, double mu_factor, QudaDiracType dirac, QudaMatPCType matpc);

  /**
     @brief Coarse operator construction from a fine-grid operator (Staggered)
     @param Y[out] Coarse link field
     @param X[out] Coarse clover field
     @param T[in] Transfer operator that defines the coarse space
     @param gauge[in] Gauge field from fine grid, needs to be generalized for long link.
     @param mass[in] Mass parameter
     @param matpc[in] The type of even-odd preconditioned fine-grid
     operator we are constructing the coarse grid operator from.
     For staggered, should always be QUDA_MATPC_INVALID.
   */
  void StaggeredCoarseOp(GaugeField &Y, GaugeField &X, const Transfer &T, const cudaGaugeField &gauge, double mass,
                         QudaDiracType dirac, QudaMatPCType matpc);

  /**
     @brief Coarse operator construction from an intermediate-grid operator (Coarse)
     @param Y[out] Coarse link field
     @param X[out] Coarse clover field
     @param T[in] Transfer operator that defines the new coarse space
     @param gauge[in] Link field from fine grid
     @param clover[in] Clover field on fine grid
     @param cloverInv[in] Clover inverse field on fine grid
     @param kappa[in] Kappa parameter
     @param mu[in] Mu parameter (set to non-zero for twisted-mass/twisted-clover)
     @param mu_factor[in] Multiplicative factor for the mu parameter
     @param matpc[in] The type of even-odd preconditioned fine-grid
     operator we are constructing the coarse grid operator from.  If
     matpc==QUDA_MATPC_INVALID then we assume the operator is not
     even-odd preconditioned and we coarsen the full operator.
     @param need_bidirectional[in] Whether or not we need to force a bi-directional
     build, even if the given level isn't preconditioned---if any previous level is
     preconditioned, we've violated that symmetry.
     @param use_mma[in] Whether or not use MMA (tensor core) to do the calculation, default to false
   */
  void CoarseCoarseOp(GaugeField &Y, GaugeField &X, const Transfer &T, const GaugeField &gauge,
                      const GaugeField &clover, const GaugeField &cloverInv, double kappa, double mu, double mu_factor,
                      QudaDiracType dirac, QudaMatPCType matpc, bool need_bidirectional, bool use_mma = false);

  /**
     @brief Calculate preconditioned coarse links and coarse clover inverse field
     @param Yhat[out] Preconditioned coarse link field
     @param Xinv[out] Coarse clover inverse field
     @param Y[in] Coarse link field
     @param X[in] Coarse clover field
     @param use_mma[in] Whether or not use MMA (tensor core) to do the calculation, default to false
   */
  void calculateYhat(GaugeField &Yhat, GaugeField &Xinv, const GaugeField &Y, const GaugeField &X, bool use_mma = false);

  /**
     This is an object that captures an entire MG preconditioner
     state.  A bit of a hack at the moment, this is used to allow us
     to store and reuse the mg solver between solves.  This is use by
     the newMultigridQuda and destroyMultigridQuda interface functions.
   */
  struct multigrid_solver {
    Dirac *d;
    Dirac *dSmooth;
    Dirac *dSmoothSloppy;

    DiracM *m;
    DiracM *mSmooth;
    DiracM *mSmoothSloppy;

    std::vector<ColorSpinorField*> B;

    MGParam *mgParam;

    MG *mg;
    TimeProfile &profile;

    multigrid_solver(QudaMultigridParam &mg_param, TimeProfile &profile);

    virtual ~multigrid_solver()
    {
      profile.TPSTART(QUDA_PROFILE_FREE);
      if (mg) delete mg;

      if (mgParam) delete mgParam;

      for (unsigned int i=0; i<B.size(); i++) delete B[i];

      if (m) delete m;
      if (mSmooth) delete mSmooth;
      if (mSmoothSloppy) delete mSmoothSloppy;

      if (d) delete d;
      if (dSmooth) delete dSmooth;
      if (dSmoothSloppy && dSmoothSloppy != dSmooth) delete dSmoothSloppy;
      profile.TPSTOP(QUDA_PROFILE_FREE);
    }
  };

} // namespace quda<|MERGE_RESOLUTION|>--- conflicted
+++ resolved
@@ -130,12 +130,8 @@
       smoother_solve_type(param.smoother_solve_type[level]),
       location(param.location[level]),
       setup_location(param.setup_location[level]),
-<<<<<<< HEAD
-      transfer_type(param.transfer_type[level])
-=======
-      is_staggered(param.is_staggered == QUDA_BOOLEAN_TRUE),
+      transfer_type(param.transfer_type[level]),
       use_mma(param.use_mma == QUDA_BOOLEAN_TRUE)
->>>>>>> 001fa9ff
     {
       // set the block size
       for (int i = 0; i < QUDA_MAX_DIM; i++) geoBlockSize[i] = param.geo_block_size[level][i];
@@ -169,12 +165,8 @@
       smoother_solve_type(param.mg_global.smoother_solve_type[level]),
       location(param.mg_global.location[level]),
       setup_location(param.mg_global.setup_location[level]),
-<<<<<<< HEAD
-      transfer_type(param.mg_global.transfer_type[level])
-=======
-      is_staggered(param.is_staggered),
+      transfer_type(param.mg_global.transfer_type[level]),
       use_mma(param.use_mma)
->>>>>>> 001fa9ff
     {
       // set the block size
       for (int i = 0; i < QUDA_MAX_DIM; i++) geoBlockSize[i] = param.mg_global.geo_block_size[level][i];
@@ -437,6 +429,7 @@
      @param gauge[in] Gauge field from fine grid
      @param clover[in] Clover field on fine grid (optional)
      @param kappa[in] Kappa parameter
+     @param mass[in] Mass parameter
      @param mu[in] Mu parameter (set to non-zero for twisted-mass/twisted-clover)
      @param mu_factor[in] Multiplicative factor for the mu parameter
      @param matpc[in] The type of even-odd preconditioned fine-grid
@@ -446,7 +439,7 @@
    */
   void CoarseOp(GaugeField &Y, GaugeField &X, const Transfer &T,
 		const cudaGaugeField &gauge, const cudaCloverField *clover,
-		double kappa, double mu, double mu_factor, QudaDiracType dirac, QudaMatPCType matpc);
+		double kappa, double mass, double mu, double mu_factor, QudaDiracType dirac, QudaMatPCType matpc);
 
   /**
      @brief Coarse operator construction from a fine-grid operator (Staggered)
@@ -471,6 +464,7 @@
      @param clover[in] Clover field on fine grid
      @param cloverInv[in] Clover inverse field on fine grid
      @param kappa[in] Kappa parameter
+     @param mass[in] Mass parameter
      @param mu[in] Mu parameter (set to non-zero for twisted-mass/twisted-clover)
      @param mu_factor[in] Multiplicative factor for the mu parameter
      @param matpc[in] The type of even-odd preconditioned fine-grid
@@ -483,7 +477,7 @@
      @param use_mma[in] Whether or not use MMA (tensor core) to do the calculation, default to false
    */
   void CoarseCoarseOp(GaugeField &Y, GaugeField &X, const Transfer &T, const GaugeField &gauge,
-                      const GaugeField &clover, const GaugeField &cloverInv, double kappa, double mu, double mu_factor,
+                      const GaugeField &clover, const GaugeField &cloverInv, double kappa, double mass, double mu, double mu_factor,
                       QudaDiracType dirac, QudaMatPCType matpc, bool need_bidirectional, bool use_mma = false);
 
   /**
