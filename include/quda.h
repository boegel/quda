--- conflicted
+++ resolved
@@ -257,11 +257,7 @@
     QudaUseInitGuess use_init_guess;       /**< Whether to use an initial guess in the solver or not */
 
     double clover_csw;                     /**< Csw coefficient of the clover term */
-<<<<<<< HEAD
     double clover_coeff;                   /**< Overall kappa * Csw coefficient of the clover term */
-=======
-    double clover_coeff;                   /**< Coefficient of the clover term */
->>>>>>> 9ffa88b0
     double clover_rho;                     /**< Real number added to the clover diagonal (not to inverse) */
 
     int compute_clover_trlog;              /**< Whether to compute the trace log of the clover term */
