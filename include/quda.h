--- conflicted
+++ resolved
@@ -600,7 +600,6 @@
     /** Whether to run the verification checks once set up is complete */
     QudaBoolean run_verify;
 
-<<<<<<< HEAD
     /** Whether to run null Vs eigen vector overlap checks once set up is complete */
     QudaBoolean run_low_mode_check;
 
@@ -612,12 +611,10 @@
 
     /** Deflate the coarsest grid  */
     QudaBoolean deflate_coarsest;
-    
-=======
+
     /** Whether to load the null-space vectors to disk (requires QIO) */
     QudaBoolean vec_load;
 
->>>>>>> 2f9650f2
     /** Filename prefix where to load the null-space vectors */
     char vec_infile[256];
 
