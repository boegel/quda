--- conflicted
+++ resolved
@@ -1283,10 +1283,6 @@
    */
   void copyExtendedResidentGaugeQuda(void* resident_gauge, QudaFieldLocation loc);
 
-<<<<<<< HEAD
-
-  void copyExtendedResidentGaugeQuda(void* resident_gauge, QudaFieldLocation loc);
-  
   /**
    * Calculate the LaMET objects with two spinor fields using the gauge field.
    * @param h_out  Result correlator, contracted by gamma matrices with two spinor fields;
@@ -1326,33 +1322,6 @@
 
   void ApplyOverlapQUDA(void *h_out, void *h_in, QudaInvertParam *inv_param, double k0, double k1,double k2, double prec,
        void *_ov_param);
-=======
-   /**
-    * Performs HWilson on a given spinor using the gauge field
-    * @param h_out  Result spinor field
-    * @param h_in   Input spinor field
-    * @param param  Contains all metadata regarding host and device
-    *               storage and operator which will be applied to the spinor
-    */ 
-   void ApplyHWilsonQUDA(void *h_out, void *h_in, QudaInvertParam *inv_param);
- 
-   /**
-    * Performs HWilson on a given spinor using the gauge field
-    * @param h_out  Result spinor field
-    * @param h_in   Input spinor field
-    * @param param  Contains all metadata regarding host and device
-    *               storage and operator which will be applied to the spinor
-    * @param k0    scale factor on x 
-    * @param k1    scale factor on eps5
-    * @param k2     scale factor on eps
-    * @param prec   precision
-    * @param_ov_param Hwilson eigensystem and chebychev informations.
-    */ 
- 
- 
-   void ApplyOverlapQUDA(void *h_out, void *h_in, QudaInvertParam *inv_param, double k0, double k1,double k2, double prec,
-        void *_ov_param);
->>>>>>> 4f390279
 
   /**
    * Performs Wuppertal smearing on a given spinor using the gauge field
