--- conflicted
+++ resolved
@@ -1,14 +1,6 @@
 #pragma once
 
-<<<<<<< HEAD
-=======
-#ifndef __CUDACC_RTC__
-#include <cuda.h>
-#include <cuda_runtime.h>
-#endif
-
 #include <string>
->>>>>>> c39c8ff9
 #include <enum_quda.h>
 #include <quda_target.h>
 
