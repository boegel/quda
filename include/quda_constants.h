<<<<<<< HEAD
#define QUDA_VERSION_MAJOR 1
#define QUDA_VERSION_MINOR 0
#define QUDA_VERSION_SUBMINOR 0
=======
#define QUDA_VERSION_MAJOR     1
#define QUDA_VERSION_MINOR     1
#define QUDA_VERSION_SUBMINOR  0
>>>>>>> 30f67f3e

/**
 * @def   QUDA_VERSION
 * @brief This macro is deprecated.  Use QUDA_VERSION_MAJOR, etc., instead.
 */
#define QUDA_VERSION ((QUDA_VERSION_MAJOR<<16) | (QUDA_VERSION_MINOR<<8) | QUDA_VERSION_SUBMINOR)


/**
 * @def   QUDA_MAX_DIM
 * @brief Maximum number of dimensions supported by QUDA.  In practice, no
 *        routines make use of more than 5.
 */
#define QUDA_MAX_DIM 6

/**
 * @def   QUDA_MAX_GEOMETRY
 * @brief Maximum geometry supported by a field.  This essentially is
 * the maximum number of dimensions supported per lattice site.
 */
#define QUDA_MAX_GEOMETRY 8

/**
 * @def QUDA_MAX_MULTI_SHIFT
 * @brief Maximum number of shifts supported by the multi-shift solver.
 *        This number may be changed if need be.
 */
#define QUDA_MAX_MULTI_SHIFT 32

/**
 * @def QUDA_MAX_BLOCK_SRC
 * @brief Maximum number of sources that can be supported by the block solver
 */
#define QUDA_MAX_BLOCK_SRC 64

/**
 * @def QUDA_MAX_ARRAY
 * @brief Maximum array length used in QudaInvertParam arrays
 */
#define QUDA_MAX_ARRAY_SIZE (QUDA_MAX_MULTI_SHIFT > QUDA_MAX_BLOCK_SRC ? QUDA_MAX_MULTI_SHIFT : QUDA_MAX_BLOCK_SRC)

/**
 * @def   QUDA_MAX_DWF_LS
 * @brief Maximum length of the Ls dimension for domain-wall fermions
 */
#define QUDA_MAX_DWF_LS 32

/**
 * @def QUDA_MAX_MG_LEVEL
 * @brief Maximum number of multi-grid levels.  This number may be
 * increased if needed.
 */
#define QUDA_MAX_MG_LEVEL 5

/**
 * @def QUDA_MAX_MULTI_REDUCE
 * @brief Maximum number of simultaneous reductions that can take
 * place.  This number may be increased if needed.
 */
#define QUDA_MAX_MULTI_REDUCE 1024<|MERGE_RESOLUTION|>--- conflicted
+++ resolved
@@ -1,12 +1,6 @@
-<<<<<<< HEAD
-#define QUDA_VERSION_MAJOR 1
-#define QUDA_VERSION_MINOR 0
-#define QUDA_VERSION_SUBMINOR 0
-=======
 #define QUDA_VERSION_MAJOR     1
 #define QUDA_VERSION_MINOR     1
 #define QUDA_VERSION_SUBMINOR  0
->>>>>>> 30f67f3e
 
 /**
  * @def   QUDA_VERSION
