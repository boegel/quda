#ifndef _QUDA_INTERNAL_H
#define _QUDA_INTERNAL_H

#include <cuda.h>
#include <cuda_runtime.h>
#include <sys/time.h>
#include <string>
#include <complex>

#if ((defined(QMP_COMMS) || defined(MPI_COMMS)) && !defined(MULTI_GPU))
#error "MULTI_GPU must be enabled to use MPI or QMP"
#endif

#if (!defined(QMP_COMMS) && !defined(MPI_COMMS) && defined(MULTI_GPU))
#error "MPI or QMP must be enabled to use MULTI_GPU"
#endif

//#ifdef USE_QDPJIT
//#include "qdp_quda.h"
//#endif

#ifdef QMP_COMMS
#include <qmp.h>
#endif

#ifdef PTHREADS
#include <pthread.h>
#endif

#define MAX_SHORT 32767.0f

#define TEX_ALIGN_REQ (512*2) //Fermi, factor 2 comes from even/odd
#define ALIGNMENT_ADJUST(n) ( (n+TEX_ALIGN_REQ-1)/TEX_ALIGN_REQ*TEX_ALIGN_REQ)
#include <enum_quda.h>
#include <quda.h>
#include <util_quda.h>
#include <malloc_quda.h>
#include <object.h>

#include <vector>

// Use bindless texture on Kepler
#if (__COMPUTE_CAPABILITY__ >= 300) && (CUDA_VERSION >= 5000)
#define USE_TEXTURE_OBJECTS
#endif


#define TIMER_NVTX
#ifdef TIMER_NVTX
#include "nvToolsExt.h"
#endif


#ifdef __cplusplus
extern "C" {
#endif
  
  typedef void *ParityGauge;

  // replace below with ColorSpinorField
  typedef struct {
    size_t bytes;
    QudaPrecision precision;
    int length; // total length
    int volume; // geometric volume (single parity)
    int X[QUDA_MAX_DIM]; // the geometric lengths (single parity)
    int Nc; // length of color dimension
    int Ns; // length of spin dimension
    void *data; // either (double2*), (float4 *) or (short4 *), depending on precision
    float *dataNorm; // used only when precision is QUDA_HALF_PRECISION
  } ParityHw;
  
  typedef struct {
    ParityHw odd;
    ParityHw even;
  } FullHw;

  struct QUDA_DiracField{
    void *field; /**< Pointer to a ColorSpinorField */
  };

  extern cudaDeviceProp deviceProp;  
  extern cudaStream_t *streams;
 
#ifdef PTHREADS
  extern pthread_mutex_t pthread_mutex;
#endif
 
#ifdef __cplusplus
}
#endif

#define REAL(a) (*((double*)&a))
#define IMAG(a) (*((double*)&a+1))

namespace quda {

  typedef std::complex<double> Complex;

  /**
   * Use this for recording a fine-grained profile of a QUDA
   * algorithm.  This uses host-side measurement, so should be used
   * for timing fully host-device synchronous algorithms.
   */
  struct Timer {
    /**< The cumulative sum of time */
    double time;

    /**< The last recorded time interval */
    double last;

    /**< Used to store when the timer was last started */
    timeval start;

    /**< Used to store when the timer was last stopped */
    timeval stop;

    /**< Are we currently timing? */
    bool running;
    
    /**< Keep track of number of calls */
    int count;

  Timer() : time(0.0), last(0.0), running(false), count(0) { ; } 

    void Start() {
      if (running) errorQuda("Cannot start an already running timer");
      gettimeofday(&start, NULL);
      running = true;
    }

    void Stop() {
      if (!running) errorQuda("Cannot stop an unstarted timer");
      gettimeofday(&stop, NULL);

      long ds = stop.tv_sec - start.tv_sec;
      long dus = stop.tv_usec - start.tv_usec;
      last = ds + 0.000001*dus;
      time += last;
      count++;

      running = false;
    }

    double Last() { return last; }

  };

  /**< Enumeration type used for writing a simple but extensible profiling framework. */
  enum QudaProfileType {
    QUDA_PROFILE_H2D, /**< host -> device transfers */
    QUDA_PROFILE_D2H, /**< The time in seconds for device -> host transfers */
    QUDA_PROFILE_INIT, /**< The time in seconds taken for initiation */
    QUDA_PROFILE_PREAMBLE, /**< The time in seconds taken for any preamble */
    QUDA_PROFILE_COMPUTE, /**< The time in seconds taken for the actual computation */
    QUDA_PROFILE_EPILOGUE, /**< The time in seconds taken for any epilogue */
    QUDA_PROFILE_FREE, /**< The time in seconds for freeing resources */

    // lower level counters used in the dslash
    QUDA_PROFILE_LOWER_LEVEL, /**< dummy timer to mark beginning of lower level timers */
    QUDA_PROFILE_PACK_KERNEL, /**< face packing kernel */
    QUDA_PROFILE_DSLASH_KERNEL, /**< dslash kernel */
    QUDA_PROFILE_GATHER, /**< gather (device -> host) */
    QUDA_PROFILE_SCATTER, /**< scatter (host -> device) */
    QUDA_PROFILE_EVENT_RECORD, /**< cuda event record  */
    QUDA_PROFILE_EVENT_QUERY, /**< cuda event querying */
    QUDA_PROFILE_STREAM_WAIT_EVENT, /**< stream waiting for event completion */

    QUDA_PROFILE_COMMS, /**< synchronous communication */
    QUDA_PROFILE_COMMS_START, /**< initiating communication */
    QUDA_PROFILE_COMMS_QUERY, /**< querying communication */

    QUDA_PROFILE_CONSTANT, /**< time spent setting CUDA constant parameters */

    QUDA_PROFILE_TOTAL, /**< The total time in seconds for the algorithm. Must be the penultimate type. */
    QUDA_PROFILE_COUNT /**< The total number of timers we have.  Must be last enum type. */
  };

#ifdef TIMER_NVTX



#define PUSH_RANGE(name,cid) { \
    int color_id = cid; \
    color_id = color_id%nvtx_num_colors;\
    nvtxEventAttributes_t eventAttrib = {0}; \
    eventAttrib.version = NVTX_VERSION; \
    eventAttrib.size = NVTX_EVENT_ATTRIB_STRUCT_SIZE; \
    eventAttrib.colorType = NVTX_COLOR_ARGB; \
    eventAttrib.color = nvtx_colors[color_id]; \
    eventAttrib.messageType = NVTX_MESSAGE_TYPE_ASCII; \
    eventAttrib.message.ascii = name; \
    eventAttrib.category = cid;\
    nvtxRangePushEx(&eventAttrib); \
}
#define POP_RANGE nvtxRangePop();
#else
#define PUSH_RANGE(name,cid)
#define POP_RANGE
#endif

  struct TimeProfile {
    std::string fname;  /**< Which function are we profiling */
    static const uint32_t nvtx_colors[];// = { 0x0000ff00, 0x000000ff, 0x00ffff00, 0x00ff00ff, 0x0000ffff, 0x00ff0000, 0x00ffffff };
    static const int nvtx_num_colors;// = sizeof(nvtx_colors)/sizeof(uint32_t);
    Timer profile[QUDA_PROFILE_COUNT];
    static std::string pname[];

    bool switchOff;
    bool use_global;

    // global timer
    static Timer global_profile[QUDA_PROFILE_COUNT];
    static bool global_switchOff;
    static int global_total_level;


    TimeProfile(std::string fname) : fname(fname), switchOff(false), use_global(true) { ; }

    TimeProfile(std::string fname, bool use_global) : fname(fname), switchOff(false), use_global(use_global) { ; }

    /**< Print out the profile information */
    void Print();

    static void StopGlobal(QudaProfileType idx) {

      if (idx==QUDA_PROFILE_TOTAL){
        global_total_level--;
        if (global_total_level ==0) global_profile[idx].Stop();
      }
      else
        global_profile[idx].Stop();

      // switch off total timer if we need to
      if (global_switchOff && idx != QUDA_PROFILE_TOTAL) {
        global_total_level--;
        if (global_total_level ==0) global_profile[QUDA_PROFILE_TOTAL].Stop();
        global_switchOff = false;
      }
    }

    static void StartGlobal(QudaProfileType idx) {
      // if total timer isn't running, then start it running
      if (!global_profile[QUDA_PROFILE_TOTAL].running && idx != QUDA_PROFILE_TOTAL) {
        global_profile[QUDA_PROFILE_TOTAL].Start();
        global_total_level++;
        global_switchOff = true;
      }

      if (idx==QUDA_PROFILE_TOTAL){
        if (global_total_level ==0) global_profile[idx].Start();
        global_total_level++;
      }
      else
        global_profile[idx].Start();
    }

    void Start(QudaProfileType idx) { 
      // if total timer isn't running, then start it running
      if (!profile[QUDA_PROFILE_TOTAL].running && idx != QUDA_PROFILE_TOTAL) {
        profile[QUDA_PROFILE_TOTAL].Start();
        switchOff = true;
      }

<<<<<<< HEAD
      profile[idx].Start();
      PUSH_RANGE(fname.c_str(),idx)
=======
      profile[idx].Start(); 
      if (use_global) StartGlobal(idx);
>>>>>>> 62868e52
    }


    void Stop(QudaProfileType idx) { 
      profile[idx].Stop(); 
      POP_RANGE

      // switch off total timer if we need to
      if (switchOff && idx != QUDA_PROFILE_TOTAL) {
        profile[QUDA_PROFILE_TOTAL].Stop();
        switchOff = false;
      }
      if (use_global) StopGlobal(idx);
    }

    double Last(QudaProfileType idx) { 
      return profile[idx].last;
    }



    static void PrintGlobal();

  };

#undef PUSH_RANGE
#undef POP_RANGE

#ifdef MULTI_GPU
#ifdef PTHREADS
  const int Nstream = 10;
#else
  const int Nstream = 9;
#endif
#else
  const int Nstream = 1;
#endif

} // namespace quda



#endif // _QUDA_INTERNAL_H<|MERGE_RESOLUTION|>--- conflicted
+++ resolved
@@ -258,17 +258,15 @@
     void Start(QudaProfileType idx) { 
       // if total timer isn't running, then start it running
       if (!profile[QUDA_PROFILE_TOTAL].running && idx != QUDA_PROFILE_TOTAL) {
+	profile[QUDA_PROFILE_TOTAL].Start(); 
+	switchOff = true;
         profile[QUDA_PROFILE_TOTAL].Start();
         switchOff = true;
       }
 
-<<<<<<< HEAD
-      profile[idx].Start();
+      profile[idx].Start(); 
       PUSH_RANGE(fname.c_str(),idx)
-=======
-      profile[idx].Start(); 
       if (use_global) StartGlobal(idx);
->>>>>>> 62868e52
     }
 
 
