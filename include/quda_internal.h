#pragma once

#include <quda_target_api.h>
#include <string>
#include <complex>
#include <vector>

#if ((defined(QMP_COMMS) || defined(MPI_COMMS)) && !defined(MULTI_GPU))
#error "MULTI_GPU must be enabled to use MPI or QMP"
#endif

#if (!defined(QMP_COMMS) && !defined(MPI_COMMS) && defined(MULTI_GPU))
#error "MPI or QMP must be enabled to use MULTI_GPU"
#endif

#ifdef QMP_COMMS
#include <qmp.h>
#endif

// these are helper macros used to enable spin-1, spin-2 and spin-4 building blocks as needed
#if defined(GPU_WILSON_DIRAC) || defined(GPU_DOMAIN_WALL_DIRAC) || defined(GPU_CLOVER_DIRAC)                           \
  || defined(GPU_TWISTED_MASS_DIRAC) || defined(GPU_TWISTED_CLOVER_DIRAC) || defined(GPU_NDEG_TWISTED_MASS_DIRAC)      \
  || defined(GPU_CLOVER_HASENBUSCH_TWIST) || defined(GPU_COVDEV)
#define NSPIN4
#endif

#if defined(GPU_MULTIGRID)
#define NSPIN2
#endif

#if defined(GPU_STAGGERED_DIRAC)
#define NSPIN1
#endif

// this is a helper macro for stripping the path information from
// __FILE__.  FIXME - convert this into a consexpr routine
#define KERNEL_FILE                                                                                                    \
  (strrchr(__FILE__, '/') ? strrchr(__FILE__, '/') + 1 :                                                               \
                            strrchr(__FILE__, '\\') ? strrchr(__FILE__, '\\') + 1 : __FILE__)

#define TEX_ALIGN_REQ (512*2) //Fermi, factor 2 comes from even/odd
#define ALIGNMENT_ADJUST(n) ( (n+TEX_ALIGN_REQ-1)/TEX_ALIGN_REQ*TEX_ALIGN_REQ)
#include <enum_quda.h>
#include <quda.h>
#include <util_quda.h>
#include <malloc_quda.h>
#include <object.h>

#ifdef __cplusplus
extern "C" {
#endif
  
  struct QUDA_DiracField{
    void *field; /**< Pointer to a ColorSpinorField */
  };

<<<<<<< HEAD
  extern qudaDeviceProp deviceProp;
  extern qudaStream_t *streams;

=======
  extern cudaDeviceProp deviceProp;  
  extern qudaStream_t *streams;
 
>>>>>>> 4950f600
#ifdef __cplusplus
}
#endif

namespace quda {

  struct alignas(8) char8 {
    char4 x;
    char4 y;
  };

  struct alignas(16) short8 {
    short4 x;
    short4 y;
  };

  struct alignas(32) float8 {
    float4 x;
    float4 y;
  };

  struct alignas(64) double8 {
    double4 x;
    double4 y;
  };

  typedef std::complex<double> Complex;

  /**
   * Traits for determining the maximum and inverse maximum
   * value of a (signed) char and short. Relevant for
   * fixed-precision types.
   */
  template< typename T > struct fixedMaxValue{ static constexpr float value = 0.0f; };
  template<> struct fixedMaxValue<short>{ static constexpr float value = 32767.0f; };
  template<> struct fixedMaxValue<short2>{ static constexpr float value = 32767.0f; };
  template<> struct fixedMaxValue<short4>{ static constexpr float value = 32767.0f; };
  template<> struct fixedMaxValue<short8>{ static constexpr float value = 32767.0f; };
  template<> struct fixedMaxValue<char>{ static constexpr float value = 127.0f; };
  template<> struct fixedMaxValue<char2>{ static constexpr float value = 127.0f; };
  template<> struct fixedMaxValue<char4>{ static constexpr float value = 127.0f; };
  template<> struct fixedMaxValue<char8>{ static constexpr float value = 127.0f; };

  template <typename T> struct fixedInvMaxValue {
    static constexpr float value = 3.402823e+38f;
  };
  template <> struct fixedInvMaxValue<short> {
    static constexpr float value = 3.0518509476e-5f;
  };
  template <> struct fixedInvMaxValue<short2> {
    static constexpr float value = 3.0518509476e-5f;
  };
  template <> struct fixedInvMaxValue<short4> {
    static constexpr float value = 3.0518509476e-5f;
  };
  template <> struct fixedInvMaxValue<short8> {
    static constexpr float value = 3.0518509476e-5f;
  };
  template <> struct fixedInvMaxValue<char> {
    static constexpr float value = 7.874015748031e-3f;
  };
  template <> struct fixedInvMaxValue<char2> {
    static constexpr float value = 7.874015748031e-3f;
  };
  template <> struct fixedInvMaxValue<char4> {
    static constexpr float value = 7.874015748031e-3f;
  };
  template <> struct fixedInvMaxValue<char8> {
    static constexpr float value = 7.874015748031e-3f;
  };

  const int Nstream = 9;

  /**
   * Check that the resident gauge field is compatible with the requested inv_param
   * @param inv_param   Contains all metadata regarding host and device storage
   */
  bool canReuseResidentGauge(QudaInvertParam *inv_param);

}

#include <timer.h>
<|MERGE_RESOLUTION|>--- conflicted
+++ resolved
@@ -1,6 +1,7 @@
-#pragma once
+#ifndef _QUDA_INTERNAL_H
+#define _QUDA_INTERNAL_H
 
-#include <quda_target_api.h>
+#include <quda_cuda_api.h>
 #include <string>
 #include <complex>
 #include <vector>
@@ -54,15 +55,9 @@
     void *field; /**< Pointer to a ColorSpinorField */
   };
 
-<<<<<<< HEAD
-  extern qudaDeviceProp deviceProp;
-  extern qudaStream_t *streams;
-
-=======
   extern cudaDeviceProp deviceProp;  
   extern qudaStream_t *streams;
  
->>>>>>> 4950f600
 #ifdef __cplusplus
 }
 #endif
@@ -145,3 +140,6 @@
 }
 
 #include <timer.h>
+
+
+#endif // _QUDA_INTERNAL_H