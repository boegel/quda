#pragma once

#include <cstdio>
#include <iostream>

#include <register_traits.h>
#include <float_vector.h>
#include <complex_quda.h>
#include <math_helper.cuh>

namespace quda {

  template <typename T> constexpr bool is_nan(T x) { return x != x; }

  template<class T>
    struct Zero
    {
      //static const T val;
      __device__ __host__ inline
        static T val();
    };

  template<>
    __device__ __host__ inline
    float2 Zero<float2>::val()
    {
      return make_float2(0.,0.);
    }

  template<>
    __device__ __host__ inline
    double2 Zero<double2>::val()
    {
      return make_double2(0.,0.);
    }

  template<class T>
    struct Identity
    {
      __device__  __host__ inline
        static T val();
    };

  template<>
    __device__ __host__ inline
    float2 Identity<float2>::val(){
      return make_float2(1.,0.);
    }

  template<>
    __device__ __host__ inline
    double2 Identity<double2>::val(){
      return make_double2(1.,0.);
    }

  template<typename Float, typename T> struct gauge_wrapper;
  template<typename Float, typename T> struct gauge_ghost_wrapper;
  template<typename Float, typename T> struct clover_wrapper;
  template <typename T, int N> class HMatrix;

  template<class T, int N>
    class Matrix
    {
      using real = typename RealType<T>::type;

    private:
        __device__ __host__ inline int index(int i, int j) const { return i*N + j; }

    public:
        T data[N*N];

        __device__ __host__ constexpr int size() const { return N; }

        __device__ __host__ inline Matrix() { setZero(this); }

        Matrix(const Matrix<T,N> &) = default;
        Matrix(Matrix<T,N> &&) = default;
        Matrix& operator=(const Matrix<T,N> &) = default;
        Matrix& operator=(Matrix<T,N> &&) = default;

        template <class U> __device__ __host__ inline Matrix(const Matrix<U, N> &a)
        {
#pragma unroll
          for (int i = 0; i < N * N; i++) data[i] = a.data[i];
        }

        __device__ __host__ inline Matrix(const T data_[])
        {
#pragma unroll
	  for (int i=0; i<N*N; i++) data[i] = data_[i];
        }

        __device__ __host__ inline Matrix(const HMatrix<real, N> &a);

        __device__ __host__ inline T const & operator()(int i, int j) const {
          return data[index(i,j)];
        }

        __device__ __host__ inline T & operator()(int i, int j) {
          return data[index(i,j)];
        }

        __device__ __host__ inline T const & operator()(int i) const {
          int j = i % N;
          int k = i / N;
          return data[index(j,k)];
        }

        __device__ __host__ inline T& operator()(int i) {
          int j = i % N;
          int k = i / N;
          return data[index(j,k)];
        }

	template<class U>
	  __device__ __host__ inline void operator=(const Matrix<U,N> & b) {
#pragma unroll
	  for (int i=0; i<N*N; i++) data[i] = b.data[i];
	}

	template<typename S>
	  __device__ __host__ inline Matrix(const gauge_wrapper<real, S> &s);

	template<typename S>
	  __device__ __host__ inline void operator=(const gauge_wrapper<real, S> &s);

	template<typename S>
	  __device__ __host__ inline Matrix(const gauge_ghost_wrapper<real, S> &s);

	template<typename S>
	  __device__ __host__ inline void operator=(const gauge_ghost_wrapper<real, S> &s);

        /**
           @brief Compute the matrix L1 norm - this is the maximum of
           the absolute column sums.
           @return Compute L1 norm
        */
        __device__ __host__ inline real L1() {
          real l1 = 0;
#pragma unroll
          for (int j=0; j<N; j++) {
            real col_sum = 0;
#pragma unroll
            for (int i=0; i<N; i++) {
              col_sum += abs(data[i*N + j]);
            }
            l1 = col_sum > l1 ? col_sum : l1;
          }
          return l1;
        }

        /**
           @brief Compute the matrix L2 norm.  We actually compute the
           Frobenius norm which is an upper bound on the L2 norm.
           @return Computed L2 norm
        */
        __device__ __host__ inline real L2() {
          real l2 = 0;
#pragma unroll
          for (int j=0; j<N; j++) {
#pragma unroll
            for (int i=0; i<N; i++) {
              l2 += norm(data[i*N + j]);
            }
          }
          return sqrt(l2);
        }

        /**
           @brief Compute the matrix Linfinity norm - this is the maximum of
           the absolute row sums.
           @return Computed Linfinity norm
        */
        __device__ __host__ inline real Linf() {
          real linf = 0;
#pragma unroll
          for (int i=0; i<N; i++) {
            real row_sum = 0;
#pragma unroll
            for (int j=0; j<N; j++) {
              row_sum += abs(data[i*N + j]);
            }
            linf = row_sum > linf ? row_sum : linf;
          }
          return linf;
        }

        /**
	   Return 64-bit XOR checksum computed from the
	   elements of the matrix.  Compute the checksum on each
	   64-bit word that constitutes the Matrix
	 */
	__device__ __host__ inline uint64_t checksum() const {
          // ensure length is rounded up to 64-bit multiple
          constexpr int length = (N*N*sizeof(T) + sizeof(uint64_t) - 1)/ sizeof(uint64_t);
          uint64_t base_[length] = { };
          T *data_ = reinterpret_cast<T*>( static_cast<void*>(base_) );
          for (int i=0; i<N*N; i++) data_[i] = data[i];
          uint64_t checksum_ = base_[0];
          for (int i=1; i<length; i++) checksum_ ^= base_[i];
          return checksum_;
        }

        __device__ __host__ inline bool isUnitary(double max_error) const
        {
          const auto identity = conj(*this) * *this;

#pragma unroll
          for (int i=0; i<N; ++i){
            if( fabs(identity(i,i).real() - 1.0) > max_error ||
                fabs(identity(i,i).imag()) > max_error) {
	      for(int j=0; j<N; ++j) {
		for(int k=0; k<N; ++k) {
		  //printf("link (%d,%d) error = %e,%e\n", j, k, fabs(identity(j,k).real() - 1.0), fabs(identity(j,k).imag()));
		}
	      }
	      return false;
	    }							   
	    
#pragma unroll
            for (int j=i+1; j<N; ++j){
              if( fabs(identity(i,j).real()) > max_error ||
                  fabs(identity(i,j).imag()) > max_error ||
                  fabs(identity(j,i).real()) > max_error ||
                  fabs(identity(j,i).imag()) > max_error ){
		//printf("off diag %d,%d error = %e,%e\n", i, j, fabs(identity(i,j).real()), fabs(identity(i,j).imag()));
		//printf("off diag %d,%d error = %e,%e\n", j, i, fabs(identity(j,i).real()), fabs(identity(j,i).imag()));
                return false;
              }
            }
          }

#pragma unroll
          for (int i=0; i<N; i++) {
#pragma unroll
            for (int j=0; j<N; j++) {
              if (is_nan((*this)(i,j).real()) ||
                  is_nan((*this)(i,j).imag())) {
		printf("off diag %d,%d nan error\n", j, i);
		return false;
	      }
            }
          }
	  
          return true;
        }

    };

  /**
     @brief wrapper class that enables us to write to Hmatrices in packed format
     @tparam T Underlying real storage type
     @tparam Hmat The type of HMatrix we are wrapping
  */
  template <typename T, typename Hmat>
  struct HMatrix_wrapper {
    Hmat &mat;
    const int i;
    const int j;
    const int idx;

    __device__ __host__ inline HMatrix_wrapper(Hmat &mat, int i, int j, int idx) : mat(mat), i(i), j(j), idx(idx) { }

    __device__ __host__ inline void operator=(const complex<T> &a) {
      if (i==j) {
	mat.data[idx] = a.real();
      } else if (j<i) {
	mat.data[idx+0] = a.real();
	mat.data[idx+1] = a.imag();
      } else {
	mat.data[idx+0] = a.real();
	mat.data[idx+1] = -a.imag();
      }
    }

    __device__ __host__ inline void operator+=(const complex<T> &a) {
      if (i==j) {
	mat.data[idx] += a.real();
      } else if (j<i) {
	mat.data[idx+0] += a.real();
	mat.data[idx+1] += a.imag();
      } else {
	mat.data[idx+0] += a.real();
	mat.data[idx+1] += -a.imag();
      }
    }
  };

  /**
     @brief Specialized container for Hermitian matrices (e.g., used for wrapping clover matrices)
   */
  template<class T, int N>
    class HMatrix
    {
      friend HMatrix_wrapper<T,HMatrix<T,N> >;
      private:
      // compute index into triangular-packed Hermitian matrix
      __device__ __host__ inline int index(int i, int j) const {
	if (i==j) {
	  return i;
	} else if (j<i) {
	  int k = N*(N-1)/2 - (N-j)*(N-j-1)/2 + i - j - 1;
	  return N + 2*k;
	} else { // i>j
	  // switch coordinates to count from bottom right instead of top left of matrix
	  int k = N*(N-1)/2 - (N-i)*(N-i-1)/2 + j - i - 1;
	  return N + 2*k;
	}
      }

      public:
      T data[N*N]; // store in real-valued array

      __device__ __host__ inline HMatrix() {
#pragma unroll
        for (int i = 0; i < N * N; i++) data[i] = (T)0.0;
      }

      HMatrix(const HMatrix<T,N> &) = default;
      HMatrix(HMatrix<T,N> &&) = default;
      HMatrix& operator=(const HMatrix<T,N> &) = default;
      HMatrix& operator=(HMatrix<T,N> &&) = default;

      __device__ __host__ inline HMatrix(const T data_[]) {
#pragma unroll
	for (int i=0; i<N*N; i++) data[i] = data_[i];
      }

      __device__ __host__ inline complex<T> const operator()(int i, int j) const {
	const int idx = index(i,j);
	if (i==j) {
	  return complex<T>(data[idx],0.0);
	} else if (j<i) {
	  return complex<T>(data[idx], data[idx+1]);
	} else {
	  return complex<T>(data[idx],-data[idx+1]);
	}
      }

      __device__ __host__ inline HMatrix_wrapper<T,HMatrix<T,N> > operator() (int i, int j) {
	return HMatrix_wrapper<T,HMatrix<T,N> >(*this, i, j, index(i,j));
      }

      template<class U>
	__device__ __host__ inline void operator=(const HMatrix<U,N> & b) {
#pragma unroll
	for (int i=0; i<N*N; i++) data[i] = b.data[i];
      }

      template<typename S>
	__device__ __host__ inline HMatrix(const clover_wrapper<T, S> &s);

      template<typename S>
	__device__ __host__ inline void operator=(const clover_wrapper<T, S> &s);

      /**
	 @brief Hermitian matrix square
	 @return Matrix square
      */
      __device__ __host__ inline HMatrix<T,N> square() const {
	HMatrix<T,N> result;
	complex<T> tmp;
#pragma unroll
	for (int i=0; i<N; i++) {
#pragma unroll
	  for (int k=0; k<N; k++) if (i<=k) { // else compiler can't handle triangular unroll
            tmp.real(             (*this)(i,0).real() * (*this)(0,k).real());
	    tmp.real(tmp.real() - (*this)(i,0).imag() * (*this)(0,k).imag());
            tmp.imag(             (*this)(i,0).real() * (*this)(0,k).imag());
	    tmp.imag(tmp.imag() + (*this)(i,0).imag() * (*this)(0,k).real());
#pragma unroll
	    for (int j=1; j<N; j++) {
              tmp.real(tmp.real() + (*this)(i,j).real() * (*this)(j,k).real());
              tmp.real(tmp.real() - (*this)(i,j).imag() * (*this)(j,k).imag());
              tmp.imag(tmp.imag() + (*this)(i,j).real() * (*this)(j,k).imag());
              tmp.imag(tmp.imag() + (*this)(i,j).imag() * (*this)(j,k).real());
	    }
	    result(i,k) = tmp;
	  }
	}
	return result;
      }

      /**
         @brief Compute the absolute max element of the Hermitian matrix
         @return Absolute Max element
      */
      __device__ __host__ inline T max() const
      {
        HMatrix<T, N> result;
        T max = static_cast<T>(0.0);
#pragma unroll
        for (int i = 0; i < N * N; i++) max = (abs(data[i]) > max ? abs(data[i]) : max);
        return max;
      }

      __device__ __host__ void print() const {
	for (int i=0; i<N; i++) {
	  printf("i=%d ", i);
	  for (int j=0; j<N; j++) {
	    printf(" (%e, %e)", (*this)(i,j).real(), (*this)(i,j).imag());
	  }
	  printf("\n");
	}
	printf("\n");
      }

    };

  template<class T,int N>
    __device__ __host__ Matrix<T,N>::Matrix(const HMatrix<typename RealType<T>::type,N> &a) {
#pragma unroll
    for (int i=0; i<N; i++) {
#pragma unroll
      for (int j=0; j<N; j++) {
	(*this)(i,j) = a(i,j);
      }
    }
  }
  
  template<class T, int Nc>
    __device__ __host__ inline T getTrace(const Matrix<T,Nc>& a)
  {
    T result;
    result = a(0,0);
    for(int i=1; i<Nc; i++) result += a(i,i);
    return result;
  }

  template<class T, int N, typename = std::enable_if_t<(N > 1)>>
    __device__ __host__ inline  Matrix<T,N-1> getSubMat(const Matrix<T,N> &a, int p, int q)
    {
      Matrix<T, N-1> subMat;
      setZero(&subMat);
      int i=0, j=0;
      for (int row = 0; row < N; row++) {
	for (int col = 0; col < N; col++) {
	  if (row != p && col != q) {
	    subMat(i,j) = a(row,col);
	    j++;
	    // Row is filled, so increase row index and reset col index
	    if (j == N - 1) {
	      j = 0;
	      i++;
	    }
	  }
	}
      }
      return subMat;
    }
  
  template<class T>
    __device__ __host__ inline T det3helper(const Matrix<T,4> &a, int i1, int i2, int i3, int j1, int j2, int j3)
    {
      return a(i1,j1)
	* (a(i2,j2) * a(i3,j3) - a(i2,j3) * a(i3,j2));
    }
  
  template<class T, int i, int j>
    __device__ __host__ inline T cofactor4x4(const Matrix<T,4> &a)
  {
      enum {
	i1 = (i+1) % 4,
	i2 = (i+2) % 4,
	i3 = (i+3) % 4,
	j1 = (j+1) % 4,
	j2 = (j+2) % 4,
	j3 = (j+3) % 4
      };      
      return (det3helper(a, i1, i2, i3, j1, j2, j3) +
	      det3helper(a, i2, i3, i1, j1, j2, j3) +
	      det3helper(a, i3, i1, i2, j1, j2, j3));
    }
  
  
  template<class T>
    __device__ __host__ inline T det4helper(const Matrix<T,4> &a, int j, int k, int m, int n)
    {
      return ((a(j,0) * a(k,1) - a(k,0) * a(j,1)) *
	      (a(m,2) * a(n,3) - a(n,2) * a(m,3)));
    }
  
  template<class T>
    __device__ __host__ inline T getDeterminant(const Matrix<T,1> &a)
    {
      T result;
      result = a(0,0);
      return result;
    }
  
  template<class T>
    __device__ __host__ inline T getDeterminant(const Matrix<T,2> &a)
    {
      T result;    
      result = a(0,0)*a(1,1) - a(1,0) * a(0,1);
      return result;
    }

    template<class T>
    __device__ __host__ inline T getDeterminant(const Matrix<T,3> &a)
      {
	T result;
	result = (a(0,0)*(a(1,1)*a(2,2) - a(2,1)*a(1,2)) -
		  a(0,1)*(a(1,0)*a(2,2) - a(1,2)*a(2,0)) + 
		  a(0,2)*(a(1,0)*a(2,1) - a(1,1)*a(2,0)));
	return result;
      }

    template<class T>
      __device__ __host__ inline T getDeterminant(const Matrix<T,4> &a)
      {
	T result;	
	result = (det4helper(a,0,1,2,3) -
		  det4helper(a,0,2,1,3) +
		  det4helper(a,0,3,1,2) +
		  det4helper(a,1,2,0,3) -
		  det4helper(a,1,3,0,2) +
		  det4helper(a,2,3,0,1));
	return result;
      }
    
    template<class T, int N, typename = std::enable_if_t<(N > 4)>>
      __device__ __host__ inline T getDeterminant(const Matrix<T,N> &a)
      {
	T result;	
	// Move along the top row, recursively get the determinant
	// of the submatrix and multiply with the relevant sign.
	result = static_cast<typename T::value_type>(0.0);

	Matrix<T,N-1> sub_mat;
	int sign = 1;
	T temp;
	for (int i=0; i<N; i++) {
	  temp = a(0,i);
	  sub_mat = getSubMat(a,0,i);
	  temp *= getDeterminant(sub_mat);
	  temp *= sign;
	  result += temp;
	  sign *= -1;
	}
	return result;
      }
    
    
    template< template<typename,int> class Mat, class T, int N>
      __device__ __host__ inline Mat<T,N> operator+(const Mat<T,N> & a, const Mat<T,N> & b)
      {
	Mat<T,N> result;
#pragma unroll
	for (int i=0; i<N*N; i++) result.data[i] = a.data[i] + b.data[i];
	return result;
      }


  template< template<typename,int> class Mat, class T, int N>
    __device__ __host__ inline Mat<T,N> operator+=(Mat<T,N> & a, const Mat<T,N> & b)
    {
#pragma unroll
      for (int i=0; i<N*N; i++) a.data[i] += b.data[i];
      return a;
    }

  template< template<typename,int> class Mat, class T, int N>
    __device__ __host__ inline Mat<T,N> operator+=(Mat<T,N> & a, const T & b)
    {
#pragma unroll
      for (int i=0; i<N; i++) a(i,i) += b;
      return a;
    }

  template< template<typename,int> class Mat, class T, int N>
    __device__ __host__ inline Mat<T,N> operator-=(Mat<T,N> & a, const Mat<T,N> & b)
    {
#pragma unroll
      for (int i=0; i<N*N; i++) a.data[i] -= b.data[i];
      return a;
    }

  template< template<typename,int> class Mat, class T, int N>
    __device__ __host__ inline Mat<T,N> operator-(const Mat<T,N> & a, const Mat<T,N> & b)
    {
      Mat<T,N> result;
#pragma unroll
      for (int i=0; i<N*N; i++) result.data[i] = a.data[i] - b.data[i];
      return result;
    }

  template< template<typename,int> class Mat, class T, int N, class S>
    __device__ __host__ inline Mat<T,N> operator*(const S & scalar, const Mat<T,N> & a){
      Mat<T,N> result;
#pragma unroll
      for (int i=0; i<N*N; ++i) result.data[i] = scalar*a.data[i];
      return result;
    }

  template< template<typename,int> class Mat, class T, int N, class S>
    __device__ __host__ inline Mat<T,N> operator*(const Mat<T,N> & a, const S & scalar){
      return scalar*a;
    }

  template< template<typename,int> class Mat, class T, int N, class S>
    __device__ __host__ inline Mat<T,N> operator *=(Mat<T,N> & a, const S & scalar){
      a = scalar*a;
      return a;
    }

  template< template<typename,int> class Mat, class T, int N>
    __device__ __host__ inline Mat<T,N> operator-(const Mat<T,N> & a){
      Mat<T,N> result;
#pragma unroll
      for (int i=0; i<(N*N); ++i) result.data[i] = -a.data[i];
      return result;
    }


  /**
     @brief Generic implementation of matrix multiplication
  */
  template< template<typename,int> class Mat, class T, int N>
    __device__ __host__ inline Mat<T,N> operator*(const Mat<T,N> &a, const Mat<T,N> &b)
    {
      Mat<T,N> result;
#pragma unroll
      for (int i=0; i<N; i++) {
#pragma unroll
	for (int k=0; k<N; k++) {
	  result(i,k) = a(i,0) * b(0,k);
#pragma unroll
	  for (int j=1; j<N; j++) {
	    result(i,k) += a(i,j) * b(j,k);
	  }
	}
      }
      return result;
    }

  /**
     @brief Specialization of complex matrix multiplication that will issue optimal fma instructions
   */
  template< template<typename> class complex, typename T, int N>
    __device__ __host__ inline Matrix<complex<T>,N> operator*(const Matrix<complex<T>,N> &a, const Matrix<complex<T>,N> &b)
    {
      Matrix<complex<T>,N> result;
#pragma unroll
      for (int i=0; i<N; i++) {
#pragma unroll
	for (int k=0; k<N; k++) {
          result(i,k).real(                     a(i,0).real() * b(0,k).real());
          result(i,k).real(result(i,k).real() - a(i,0).imag() * b(0,k).imag());
          result(i,k).imag(                     a(i,0).real() * b(0,k).imag());
          result(i,k).imag(result(i,k).imag() + a(i,0).imag() * b(0,k).real());
#pragma unroll
	  for (int j=1; j<N; j++) {
	    result(i,k).real(result(i,k).real() + a(i,j).real() * b(j,k).real());
	    result(i,k).real(result(i,k).real() - a(i,j).imag() * b(j,k).imag());
	    result(i,k).imag(result(i,k).imag() + a(i,j).real() * b(j,k).imag());
	    result(i,k).imag(result(i,k).imag() + a(i,j).imag() * b(j,k).real());
	  }
	}
      }
      return result;
    }

  template<class T, int N>
    __device__ __host__ inline Matrix<T,N> operator *=(Matrix<T,N> & a, const Matrix<T,N>& b){

    Matrix<T,N> c = a;
    a = c*b;
    return a;
  }


  // This is so that I can multiply real and complex matrices
  template <class T, class U, int N>
  __device__ __host__ inline Matrix<typename PromoteTypeId<T, U>::type, N> operator*(const Matrix<T, N> &a,
                                                                                     const Matrix<U, N> &b)
    {
      Matrix<typename PromoteTypeId<T, U>::type, N> result;
#pragma unroll
      for (int i=0; i<N; i++) {
#pragma unroll
	for (int k=0; k<N; k++) {
	  result(i,k) = a(i,0) * b(0,k);
#pragma unroll
	  for (int j=1; j<N; j++) {
	    result(i,k) += a(i,j) * b(j,k);
	  }
	}
      }
      return result;
      
    }
  
  template<class T>
    __device__ __host__ inline
    Matrix<T,2> operator*(const Matrix<T,2> & a, const Matrix<T,2> & b)
    {
      Matrix<T,2> result;
      result(0,0) = a(0,0)*b(0,0) + a(0,1)*b(1,0);
      result(0,1) = a(0,0)*b(0,1) + a(0,1)*b(1,1);
      result(1,0) = a(1,0)*b(0,0) + a(1,1)*b(1,0);
      result(1,1) = a(1,0)*b(0,1) + a(1,1)*b(1,1);
      return result;
    }
  
  template<class T, int N>
    __device__ __host__ inline
    Matrix<T,N> conj(const Matrix<T,N> & other){
    Matrix<T,N> result;
#pragma unroll
    for (int i=0; i<N; ++i){
#pragma unroll
      for (int j=0; j<N; ++j){
	result(i,j) = conj( other(j,i) );
      }
    }
    return result;
  }
  
  
  template<class T>
    __device__  __host__ inline
    Matrix<T,1> inverse(const Matrix<T,1> &u)
    {
      Matrix<T,1> uinv;
      uinv(0,0) = static_cast<typename T::value_type>(1.0)/u(0,0);
      return uinv;
    }
  
  template<class T>
    __device__  __host__ inline
    Matrix<T,2> inverse(const Matrix<T,2> &u)
    {
      Matrix<T,2> uinv;
      const T det = getDeterminant(u);
      const T det_inv = static_cast<typename T::value_type>(1.0)/det;
      T temp;
      uinv(0,0) = det_inv*u(1,1);
      uinv(0,1) = det_inv*u(1,0);
      uinv(1,0) = det_inv*u(0,1);
      uinv(1,1) = det_inv*u(0,0);
      return uinv;
    }
  
  template<class T>
    __device__  __host__ inline
    Matrix<T,3> inverse(const Matrix<T,3> &u)
    {
      Matrix<T,3> uinv;
      const T det = getDeterminant(u);
      const T det_inv = static_cast<typename T::value_type>(1.0)/det;
      T temp;
      
      temp = u(1,1)*u(2,2) - u(1,2)*u(2,1);
      uinv(0,0) = (det_inv*temp);
      
      temp = u(0,2)*u(2,1) - u(0,1)*u(2,2);
      uinv(0,1) = (temp*det_inv);
      
      temp = u(0,1)*u(1,2)  - u(0,2)*u(1,1);
      uinv(0,2) = (temp*det_inv);
      
      temp = u(1,2)*u(2,0) - u(1,0)*u(2,2);
      uinv(1,0) = (det_inv*temp);
      
      temp = u(0,0)*u(2,2) - u(0,2)*u(2,0);
      uinv(1,1) = (temp*det_inv);
      
      temp = u(0,2)*u(1,0) - u(0,0)*u(1,2);
      uinv(1,2) = (temp*det_inv);
      
      temp = u(1,0)*u(2,1) - u(1,1)*u(2,0);
      uinv(2,0) = (det_inv*temp);
      
      temp = u(0,1)*u(2,0) - u(0,0)*u(2,1);
      uinv(2,1) = (temp*det_inv);
      
      temp = u(0,0)*u(1,1) - u(0,1)*u(1,0);
      uinv(2,2) = (temp*det_inv);
      return uinv;
    }

    template<class T>
      __device__  __host__ inline
    Matrix<T,4> inverse(const Matrix<T,4> &u)
      {
	Matrix<T,4> uinv;
	T temp;	
	uinv(0,0) =  cofactor4x4<T,0,0>(u);
	uinv(1,0) = -cofactor4x4<T,0,1>(u);
	uinv(2,0) =  cofactor4x4<T,0,2>(u);
	uinv(3,0) = -cofactor4x4<T,0,3>(u);
	uinv(0,2) =  cofactor4x4<T,2,0>(u);
	uinv(1,2) = -cofactor4x4<T,2,1>(u);
	uinv(2,2) =  cofactor4x4<T,2,2>(u);
	uinv(3,2) = -cofactor4x4<T,2,3>(u);
	uinv(0,1) = -cofactor4x4<T,1,0>(u);
	uinv(1,1) =  cofactor4x4<T,1,1>(u);
	uinv(2,1) = -cofactor4x4<T,1,2>(u);
	uinv(3,1) =  cofactor4x4<T,1,3>(u);
	uinv(0,3) = -cofactor4x4<T,3,0>(u);
	uinv(1,3) =  cofactor4x4<T,3,1>(u);
	uinv(2,3) = -cofactor4x4<T,3,2>(u);
	uinv(3,3) =  cofactor4x4<T,3,3>(u);

	// Scale the result to lie on the U(N) manifold
	temp = static_cast<typename T::value_type>(0.0);
	for(int i=0; i<4; i++) {
	  temp += u(i,0) * uinv(0,i);
	}
	uinv *= static_cast<typename T::value_type>(1.0)/temp;
	return uinv;
      }

    /**
       @brief Compute the matrix inverse via LU decomposition
       @param[in] u The matrix to be inverted
       @return uinv The inverse of u 
    */
    template<class T, int N, typename = std::enable_if_t<(N > 4)>>
      __device__  __host__ inline
      Matrix<T,N> inverse(const Matrix<T,N> &u)
      {
	Matrix<T,N> uinv;
	Matrix<T,N> u_cpy = u;
	
	double tol = 1e-10;
	int i = 0, j = 0, k = 0, i_max = 0;
	int pivots[N+1];
	using Float = typename T::value_type;
	Float max_u = 0.0, abs_u = 0.0;
	T temp = static_cast<typename T::value_type>(0.0);
	
	for (i = 0; i <= N; i++) pivots[i] = i; //Permutation matrix	
	for (i = 0; i < N; i++) {
	  max_u = 0.0;
	  i_max = i;
	  
	  for (k = i; k < N; k++)
            if ((abs_u = abs(u_cpy(k,i))) > max_u) { 
	      max_u = abs_u;
	      i_max = k;
            }
	  
	  if (max_u < tol) {
	    setZero(&uinv);
	    return uinv; //failure, matrix is degenerate
	  }
	  
	  if (i_max != i) {
            //pivoting pivots
            j = pivots[i];
            pivots[i] = pivots[i_max];
            pivots[i_max] = j;
	    
            //pivoting rows of u
#pragma unroll
	    for(int r=0; r<N; r++) {
	      temp = u_cpy(i,r);
	      u_cpy(i, r) = u_cpy(i_max, r);
	      u_cpy(i_max,r) = temp;
	    }
	    
            //counting pivots starting from N
	    // In a future implementation, we may wish
	    // default to this methos for computing the
	    // determinant of a large Nc matrix
            pivots[N]++;
	  }
	  
	  for (j = i + 1; j < N; j++) {
	    u_cpy(j,i) /= u_cpy(i,i);
	    
            for (k = i + 1; k < N; k++)
	      u_cpy(j,k) -= u_cpy(j,i) * u_cpy(i,k);
	  }
	}

	// Compute inverse
	for (int j = 0; j < N; j++) {
	  for (int i = 0; i < N; i++) {
	    uinv(i,j) = pivots[i] == j ? 1.0 : 0.0;
	    
	    for (int k = 0; k < i; k++)
	      uinv(i,j) -= u_cpy(i,k) * uinv(k,j);
	  }
	  
	  for (int i = N - 1; i >= 0; i--) {
	    for (int k = i + 1; k < N; k++)
	      uinv(i,j) -= u_cpy(i,k) * uinv(k,j);
	    
	    uinv(i,j) /= u_cpy(i,i);
	  }
	}	
	return uinv;
      }
    
    
    
    template<class T, int N>
      __device__ __host__ inline
      void setIdentity(Matrix<T,N>* m){
      
#pragma unroll
      for (int i=0; i<N; ++i){
        (*m)(i,i) = 1;
#pragma unroll
        for (int j=i+1; j<N; ++j){
          (*m)(i,j) = (*m)(j,i) = 0;
        }
      }
    }


  template<int N>
    __device__ __host__ inline
    void setIdentity(Matrix<float2,N>* m){

#pragma unroll
      for (int i=0; i<N; ++i){
        (*m)(i,i) = make_float2(1,0);
#pragma unroll
        for (int j=i+1; j<N; ++j){
          (*m)(i,j) = (*m)(j,i) = make_float2(0.,0.);
        }
      }
    }


  template<int N>
    __device__ __host__ inline
    void setIdentity(Matrix<double2,N>* m){

#pragma unroll
      for (int i=0; i<N; ++i){
        (*m)(i,i) = make_double2(1,0);
#pragma unroll
        for (int j=i+1; j<N; ++j){
          (*m)(i,j) = (*m)(j,i) = make_double2(0.,0.);
        }
      }
    }


  // Need to write more generic code for this!
  template<class T, int N>
    __device__ __host__ inline
    void setZero(Matrix<T,N>* m){

#pragma unroll
      for (int i=0; i<N; ++i){
#pragma unroll
        for (int j=0; j<N; ++j){
          (*m)(i,j) = 0;
        }
      }
    }


  template<int N>
    __device__ __host__ inline
    void setZero(Matrix<float2,N>* m){

#pragma unroll
      for (int i=0; i<N; ++i){
#pragma unroll
        for (int j=0; j<N; ++j){
          (*m)(i,j) = make_float2(0.,0.);
        }
      }
    }


  template<int N>
    __device__ __host__ inline
    void setZero(Matrix<double2,N>* m){

#pragma unroll
      for (int i=0; i<N; ++i){
#pragma unroll
        for (int j=0; j<N; ++j){
          (*m)(i,j) = make_double2(0.,0.);
        }
      }
    }


  template<typename Complex,int N>
    __device__ __host__ inline void makeAntiHerm(Matrix<Complex,N> &m) {
    typedef typename Complex::value_type real;
    // first make the matrix anti-hermitian
    Matrix<Complex,N> am = m - conj(m);

    // second make it traceless
    real imag_trace = 0.0;
#pragma unroll
    for (int i=0; i<N; i++) imag_trace += am(i,i).y;
#pragma unroll
    for (int i=0; i<N; i++) {
      am(i,i).y -= imag_trace/N;
    }
    m = static_cast<real>(0.5)*am;
  }

  template <typename Complex, int N> __device__ __host__ inline void makeHerm(Matrix<Complex, N> &m)
  {
    typedef typename Complex::value_type real;
    // first make the matrix anti-hermitian
    Matrix<Complex, N> am = conj(m) - m;

    // second make it traceless
    real imag_trace = 0.0;
#pragma unroll
    for (int i = 0; i < N; i++) imag_trace += am(i, i).y;
#pragma unroll
    for (int i = 0; i < N; i++) { am(i, i).y -= imag_trace / N; }
    // third scale out anti hermitian part
    Complex i_2(0.0, 0.5);
    m = i_2 * am;
  }

  // Matrix and array are very similar
  // Maybe I should factor out the similar
  // code. However, I want to make sure that
  // the compiler knows to store the
  // data elements in registers, so I won't do
  // it right now.
  template<class T, int N>
    class Array
    {
      private:
        T data[N];

      public:
        // access function
        __device__ __host__ inline
          T const & operator[](int i) const{
            return data[i];
          }

        // assignment function
        __device__ __host__ inline
          T & operator[](int i){
            return data[i];
          }
    };


  template<class T, int N>
    __device__  __host__ inline
    void copyColumn(const Matrix<T,N>& m, int c, Array<T,N>* a)
    {
#pragma unroll
      for (int i=0; i<N; ++i){
        (*a)[i] = m(i,c); // c is the column index
      }
    }


  // Need some print utilities
  template<class T, int N>
    std::ostream & operator << (std::ostream & os, const Matrix<T,N> & m){
#pragma unroll
      for (int i=0; i<N; ++i){
#pragma unroll
        for (int j=0; j<N; ++j){
          os << m(i,j) << " ";
        }
        if(i<N-1) os << std::endl;
      }
      return os;
    }


  template<class T, int N>
    std::ostream & operator << (std::ostream & os, const Array<T,N> & a){
      for (int i=0; i<N; ++i){
        os << a[i] << " ";
      }
      return os;
    }
<<<<<<< HEAD
  
  template<class Cmplx, class Real, int Nc>
    inline void copyArrayToLink(Matrix<Cmplx,Nc>* link, Real* array)
  {
#pragma unroll
    for (int i=0; i<Nc; ++i){
#pragma unroll
      for (int j=0; j<Nc; ++j){
	(*link)(i,j).x = array[(i*Nc+j)*2];
	(*link)(i,j).y = array[(i*Nc+j)*2 + 1];
      }
    }
  }  

  template<class Cmplx, class Real, int Nc>
    inline void copyLinkToArray(Real* array, const Matrix<Cmplx,Nc>& link){
#pragma unroll
    for (int i=0; i<Nc; ++i){
#pragma unroll
      for (int j=0; j<Nc; ++j){
	array[(i*Nc+j)*2] = link(i,j).x;
	array[(i*Nc+j)*2 + 1] = link(i,j).y;
      }
    }
  }
  
=======

  template<class Cmplx>
    __device__  __host__ inline
    void computeLinkInverse(Matrix<Cmplx,3>* uinv, const Matrix<Cmplx,3>& u)
    {
      const Cmplx & det = getDeterminant(u);
      const Cmplx & det_inv = static_cast<typename Cmplx::value_type>(1.0)/det;

      Cmplx temp;

      temp = u(1,1)*u(2,2) - u(1,2)*u(2,1);
      (*uinv)(0,0) = (det_inv*temp);

      temp = u(0,2)*u(2,1) - u(0,1)*u(2,2);
      (*uinv)(0,1) = (temp*det_inv);

      temp = u(0,1)*u(1,2)  - u(0,2)*u(1,1);
      (*uinv)(0,2) = (temp*det_inv);

      temp = u(1,2)*u(2,0) - u(1,0)*u(2,2);
      (*uinv)(1,0) = (det_inv*temp);

      temp = u(0,0)*u(2,2) - u(0,2)*u(2,0);
      (*uinv)(1,1) = (temp*det_inv);

      temp = u(0,2)*u(1,0) - u(0,0)*u(1,2);
      (*uinv)(1,2) = (temp*det_inv);

      temp = u(1,0)*u(2,1) - u(1,1)*u(2,0);
      (*uinv)(2,0) = (det_inv*temp);

      temp = u(0,1)*u(2,0) - u(0,0)*u(2,1);
      (*uinv)(2,1) = (temp*det_inv);

      temp = u(0,0)*u(1,1) - u(0,1)*u(1,0);
      (*uinv)(2,2) = (temp*det_inv);
    }

>>>>>>> aea144ea
  template<class T>
  __device__ __host__ inline Matrix<T,3> getSubTraceUnit(const Matrix<T,3>& a){
    T tr = (a(0,0) + a(1,1) + a(2,2)) / 3.0;
    Matrix<T,3> res;
    res(0,0) = a(0,0) - tr; res(0,1) = a(0,1); res(0,2) = a(0,2);
    res(1,0) = a(1,0); res(1,1) = a(1,1) - tr; res(1,2) = a(1,2);
    res(2,0) = a(2,0); res(2,1) = a(2,1); res(2,2) = a(2,2) - tr;
    return res;
  }
  
  template<class T>
  __device__ __host__ inline void SubTraceUnit(Matrix<T,3>& a){
    T tr = (a(0,0) + a(1,1) + a(2,2)) / static_cast<T>(3.0);
    a(0,0) -= tr; a(1,1) -= tr; a(2,2) -= tr;
  }

  template<class T>
  __device__ __host__ inline double getRealTraceUVdagger(const Matrix<T,3>& a, const Matrix<T,3>& b){
    double sum = (double)(a(0,0).real() * b(0,0).real()  + a(0,0).imag() * b(0,0).imag());
    sum += (double)(a(0,1).real() * b(0,1).real()  + a(0,1).imag() * b(0,1).imag());
    sum += (double)(a(0,2).real() * b(0,2).real()  + a(0,2).imag() * b(0,2).imag());
    sum += (double)(a(1,0).real() * b(1,0).real()  + a(1,0).imag() * b(1,0).imag());
    sum += (double)(a(1,1).real() * b(1,1).real()  + a(1,1).imag() * b(1,1).imag());
    sum += (double)(a(1,2).real() * b(1,2).real()  + a(1,2).imag() * b(1,2).imag());
    sum += (double)(a(2,0).real() * b(2,0).real()  + a(2,0).imag() * b(2,0).imag());
    sum += (double)(a(2,1).real() * b(2,1).real()  + a(2,1).imag() * b(2,1).imag());
    sum += (double)(a(2,2).real() * b(2,2).real()  + a(2,2).imag() * b(2,2).imag());
    return sum;
  }

<<<<<<< HEAD
  // and this!
  template<class Cmplx, int N>
    __host__ __device__ inline
    void printLink(const Matrix<Cmplx,N>& link)
  {
    for(int i=0; i<N; i++) {
      for(int j=0; j<N; j++) {      
	printf("(%lf, %lf)\t", link(i,j).x, link(i,j).y);
      }
=======
  template<class Cmplx>
    __host__ __device__ inline
    void printLink(const Matrix<Cmplx,3>& link){
      printf("(%lf, %lf)\t", link(0,0).real(), link(0,0).imag());
      printf("(%lf, %lf)\t", link(0,1).real(), link(0,1).imag());
      printf("(%lf, %lf)\n", link(0,2).real(), link(0,2).imag());
      printf("(%lf, %lf)\t", link(1,0).real(), link(1,0).imag());
      printf("(%lf, %lf)\t", link(1,1).real(), link(1,1).imag());
      printf("(%lf, %lf)\n", link(1,2).real(), link(1,2).imag());
      printf("(%lf, %lf)\t", link(2,0).real(), link(2,0).imag());
      printf("(%lf, %lf)\t", link(2,1).real(), link(2,1).imag());
      printf("(%lf, %lf)\n", link(2,2).real(), link(2,2).imag());
      printf("\n");
>>>>>>> aea144ea
    }
    printf("\n");
  }
  
  template<class Cmplx, int N>
  __device__ __host__
    double ErrorSUN(const Matrix<Cmplx,N>& matrix)
    {
      const Matrix<Cmplx,N> identity_comp = conj(matrix)*matrix;
      double error = 0.0;
      Cmplx temp(0,0);
      int i=0;
      int j=0;

      //error = ||U^dagger U - I||_L2
#pragma unroll
      for (i=0; i<N; ++i)
#pragma unroll
	for (j=0; j<N; ++j)
	  if(i==j) {
	    temp = identity_comp(i,j);
	    temp -= 1.0;
	    error += norm(temp);
	  }
	  else {
	    error += norm(identity_comp(i,j));
	  }
      //error is L2 norm, should be (very close) to zero.
      return error;
    }
  
  /**
     @brief Perform a 12th order Taylor expansion of exp(iQ=q) to approximate SU(N) matrix 
     exponentiation. The argument q must be anti hermitian.
     @param[in/out] q The matrix to be exponentiated
  */  
  template <class T, int N> __device__ __host__ void expsuNTaylor(Matrix<T, N> &q, int m)
  {
    // Port of the CHROMA implementation
    // In place  q = 1 + q + (1/2)*q^2 + (1/(2*3)*q^3 + ... + (1/n!)*(q)^n up to n = 12
    typedef decltype(q(0, 0).x) RealType;

    T I(0.0,1.0);
    q *= I;
    
    Matrix<T,N> temp1 = q;
    Matrix<T,N> temp2 = q;
    Matrix<T,N> temp3;
    Matrix<T,N> Id;
    setIdentity(&Id);
    
    // The first two terms...
    q += Id;
    
    // ...of an mth order expansion
    for(int i = 2; i <= m; i++) {
      
      RealType coeff = 1.0/i;
      
      temp3 = temp2 * temp1;
      temp2 = temp3 * coeff;
      q += temp2;
    }
  }
  
  /**
     @brief For SU(3), use Cayley-Hamilton Theorem for SU(3) exp{iQ}. This algorithm is outlined in
     http://arxiv.org/pdf/hep-lat/0311018v1.pdf. Equation numbers in the paper are referenced by [eq_no].
     For SU(N), use the 12th order taylor series fallback.
     @param[in] Q The matrix to be exponentiated
     @out The exponentiated matrix
  */
  template <class T, int Nc> __device__ __host__ inline auto exponentiate_iQ(const Matrix<T, Nc> &Q)
  {
    // The return matrix
    Matrix<T,Nc> exp_iQ;
    
    if(Nc == 3) {
      
      //Declarations
<<<<<<< HEAD
      typedef decltype(Q(0, 0).x) realType;
      
      realType inv3 = 1.0 / 3.0;
      realType c0, c1, c0_max, Tr_re;
      realType f0_re, f0_im, f1_re, f1_im, f2_re, f2_im;
      realType theta;
      realType u_p, w_p; // u, w parameters.
      Matrix<T,Nc> temp1;
      Matrix<T,Nc> temp2;
=======
      using real = typename T::value_type;

      real inv3 = 1.0 / 3.0;
      Matrix<T,3> temp1;
      Matrix<T,3> temp2;
>>>>>>> aea144ea
      //[14] c0 = det(Q) = 1/3Tr(Q^3)
      real c0 = getDeterminant(Q).real();
      //[15] c1 = 1/2Tr(Q^2)
      // Q = Q^dag => Tr(Q^2) = Tr(QQ^dag) = sum_ab [Q_ab * Q_ab^*]
      temp1 = Q;
      temp1 = temp1 * Q;
<<<<<<< HEAD
      Tr_re = getTrace(temp1).x;
      c1 = 0.5*Tr_re;
      
=======
      real Tr_re = getTrace(temp1).real();
      real c1 = static_cast<real>(0.5) * Tr_re;

>>>>>>> aea144ea
      //We now have the coeffiecients c0 and c1.
      //We now find: exp(iQ) = f0*I + f1*Q + f2*Q^2
      //      where       fj = fj(c0,c1), j=0,1,2.
      
      //[17]
<<<<<<< HEAD
      auto sqrt_c1_inv3 = sqrt(c1 * inv3);
      c0_max = 2 * (c1 * inv3 * sqrt_c1_inv3); // reuse the sqrt factor for a fast 1.5 power
      
=======
      real sqrt_c1_inv3 = sqrt(c1 * inv3);
      real c0_max = 2 * (c1 * inv3 * sqrt_c1_inv3); // reuse the sqrt factor for a fast 1.5 power

>>>>>>> aea144ea
      //[25]
      real theta = acos(c0 / c0_max);

      real u_p, w_p; // u, w parameters.
      quda::sincos(theta * inv3, &w_p, &u_p);
      //[23]
      u_p *= sqrt_c1_inv3;
      
      //[24]
      w_p *= sqrt(c1);
      
      //[29] Construct objects for fj = hj/(9u^2 - w^2).
<<<<<<< HEAD
      realType u_sq = u_p * u_p;
      realType w_sq = w_p * w_p;
      realType denom_inv = 1.0 / (9 * u_sq - w_sq);
      realType exp_iu_re, exp_iu_im;
      sincos(u_p, &exp_iu_im, &exp_iu_re);
      realType exp_2iu_re = exp_iu_re * exp_iu_re - exp_iu_im * exp_iu_im;
      realType exp_2iu_im = 2 * exp_iu_re * exp_iu_im;
      realType cos_w = cos(w_p);
      realType sinc_w;
      realType hj_re = 0.0;
      realType hj_im = 0.0;
      
=======
      real u_sq = u_p * u_p;
      real w_sq = w_p * w_p;
      real denom_inv = static_cast<real>(1.0) / (9 * u_sq - w_sq);
      real exp_iu_re, exp_iu_im;
      quda::sincos(u_p, &exp_iu_im, &exp_iu_re);
      real exp_2iu_re = exp_iu_re * exp_iu_re - exp_iu_im * exp_iu_im;
      real exp_2iu_im = 2 * exp_iu_re * exp_iu_im;
      real cos_w = cos(w_p);
      real sinc_w;

>>>>>>> aea144ea
      //[33] Added one more term to the series given in the paper.
      if (w_p < 0.05 && w_p > -0.05) {
	//1 - 1/6 x^2 (1 - 1/20 x^2 (1 - 1/42 x^2(1 - 1/72*x^2)))
	sinc_w = 1.0 - (w_sq/6.0)*(1 - (w_sq*0.05)*(1 - (w_sq/42.0)*(1 - (w_sq/72.0))));
      }
      else sinc_w = sin(w_p)/w_p;
      
      //[34] Test for c0 < 0.
      int parity = 0;
      if(c0 < 0) {
	c0 *= -1.0;
	parity = 1;
	//calculate fj with c0 > 0 and then convert all fj.
      }
	
      //Get all the numerators for fj,
      //[30] f0
<<<<<<< HEAD
      hj_re = (u_sq - w_sq)*exp_2iu_re + 8*u_sq*cos_w*exp_iu_re + 2*u_p*(3*u_sq + w_sq)*sinc_w*exp_iu_im;
      hj_im = (u_sq - w_sq)*exp_2iu_im - 8*u_sq*cos_w*exp_iu_im + 2*u_p*(3*u_sq + w_sq)*sinc_w*exp_iu_re;
      f0_re = hj_re*denom_inv;
      f0_im = hj_im*denom_inv;
      
      //[31] f1
      hj_re = 2*u_p*exp_2iu_re - 2*u_p*cos_w*exp_iu_re + (3*u_sq - w_sq)*sinc_w*exp_iu_im;
      hj_im = 2*u_p*exp_2iu_im + 2*u_p*cos_w*exp_iu_im + (3*u_sq - w_sq)*sinc_w*exp_iu_re;
      f1_re = hj_re*denom_inv;
      f1_im = hj_im*denom_inv;
      
      //[32] f2
      hj_re = exp_2iu_re - cos_w*exp_iu_re - 3*u_p*sinc_w*exp_iu_im;
      hj_im = exp_2iu_im + cos_w*exp_iu_im - 3*u_p*sinc_w*exp_iu_re;
      f2_re = hj_re*denom_inv;
      f2_im = hj_im*denom_inv;
      
=======
      real hj_re = (u_sq - w_sq)*exp_2iu_re + 8*u_sq*cos_w*exp_iu_re + 2*u_p*(3*u_sq + w_sq)*sinc_w*exp_iu_im;
      real hj_im = (u_sq - w_sq)*exp_2iu_im - 8*u_sq*cos_w*exp_iu_im + 2*u_p*(3*u_sq + w_sq)*sinc_w*exp_iu_re;
      T f0{hj_re * denom_inv, hj_im * denom_inv};

      //[31] f1
      hj_re = 2*u_p*exp_2iu_re - 2*u_p*cos_w*exp_iu_re + (3*u_sq - w_sq)*sinc_w*exp_iu_im;
      hj_im = 2*u_p*exp_2iu_im + 2*u_p*cos_w*exp_iu_im + (3*u_sq - w_sq)*sinc_w*exp_iu_re;
      T f1{hj_re * denom_inv, hj_im * denom_inv};

      //[32] f2
      hj_re = exp_2iu_re - cos_w*exp_iu_re - 3*u_p*sinc_w*exp_iu_im;
      hj_im = exp_2iu_im + cos_w*exp_iu_im - 3*u_p*sinc_w*exp_iu_re;
      T f2{hj_re * denom_inv, hj_im * denom_inv};

>>>>>>> aea144ea
      //[34] If c0 < 0, apply tranformation  fj(-c0,c1) = (-1)^j f^*j(c0,c1)
      if (parity == 1) {
	f0.imag(-f0.imag());
	f1.real(-f1.real());
	f2.imag(-f2.imag());
      }
<<<<<<< HEAD
      
      T f0_c;
      T f1_c;
      T f2_c;
      
      f0_c.x = f0_re;
      f0_c.y = f0_im;
      
      f1_c.x = f1_re;
      f1_c.y = f1_im;
      
      f2_c.x = f2_re;
      f2_c.y = f2_im;
      
=======

>>>>>>> aea144ea
      //[19] Construct exp{iQ}
      setZero(&exp_iQ);
      Matrix<T,Nc> UnitM;
      setIdentity(&UnitM);
      // +f0*I
      temp1 = f0 * UnitM;
      exp_iQ = temp1;
      
      // +f1*Q
      temp1 = f1 * Q;
      exp_iQ += temp1;
      
      // +f2*Q^2
      temp1 = Q * Q;
<<<<<<< HEAD
      temp2 = f2_c * temp1;
      exp_iQ += temp2;	
=======
      temp2 = f2 * temp1;
      exp_iQ += temp2;

>>>>>>> aea144ea
      //exp(iQ) is now defined.
    }
    else {
      exp_iQ = Q;
      expsuNTaylor(exp_iQ, 20);
    }     
    return exp_iQ;
  }
  
  /**
     @brief Direct port of the TIFR expsu3 algorithm
  */
  template <typename Float, int Nc> __device__ __host__ void expsuN(Matrix<complex<Float>, Nc> &q)
  {
    if(Nc == 3) {
      typedef complex<Float> Complex;
      
      Complex a2 = (q(3) * q(1) + q(7) * q(5) + q(6) * q(2) - (q(0) * q(4) + (q(0) + q(4)) * q(8))) / (Float)3.0;
      Complex a3 = q(0) * q(4) * q(8) + q(1) * q(5) * q(6) + q(2) * q(3) * q(7) - q(6) * q(4) * q(2)
	- q(3) * q(1) * q(8) - q(0) * q(7) * q(5);

      Complex sg2h3 = sqrt(a3 * a3 - (Float)4. * a2 * a2 * a2);
      Complex cp = exp(log((Float)0.5 * (a3 + sg2h3)) / (Float)3.0);
      Complex cm = a2 / cp;

      Complex r1 = exp(Complex(0.0, 1.0) * (Float)(2.0 * M_PI / 3.0));
      Complex r2 = exp(-Complex(0.0, 1.0) * (Float)(2.0 * M_PI / 3.0));

      Complex w1[3];

      w1[0] = cm + cp;
      w1[1] = r1 * cp + r2 * cm;
      w1[2] = r2 * cp + r1 * cm;
      Complex z1 = q(1) * q(6) - q(0) * q(7);
      Complex z2 = q(3) * q(7) - q(4) * q(6);

      Complex al = w1[0];
      Complex wr21 = (z1 + al * q(7)) / (z2 + al * q(6));
      Complex wr31 = (al - q(0) - wr21 * q(3)) / q(6);

      al = w1[1];
      Complex wr22 = (z1 + al * q(7)) / (z2 + al * q(6));
      Complex wr32 = (al - q(0) - wr22 * q(3)) / q(6);

      al = w1[2];
      Complex wr23 = (z1 + al * q(7)) / (z2 + al * q(6));
      Complex wr33 = (al - q(0) - wr23 * q(3)) / q(6);

      z1 = q(3) * q(2) - q(0) * q(5);
      z2 = q(1) * q(5) - q(4) * q(2);

      al = w1[0];
      Complex wl21 = conj((z1 + al * q(5)) / (z2 + al * q(2)));
      Complex wl31 = conj((al - q(0) - conj(wl21) * q(1)) / q(2));

      al = w1[1];
      Complex wl22 = conj((z1 + al * q(5)) / (z2 + al * q(2)));
      Complex wl32 = conj((al - q(0) - conj(wl22) * q(1)) / q(2));

      al = w1[2];
      Complex wl23 = conj((z1 + al * q(5)) / (z2 + al * q(2)));
      Complex wl33 = conj((al - q(0) - conj(wl23) * q(1)) / q(2));

      Complex xn1 = (Float)1. + wr21 * conj(wl21) + wr31 * conj(wl31);
      Complex xn2 = (Float)1. + wr22 * conj(wl22) + wr32 * conj(wl32);
      Complex xn3 = (Float)1. + wr23 * conj(wl23) + wr33 * conj(wl33);

      Complex d1 = exp(w1[0]);
      Complex d2 = exp(w1[1]);
      Complex d3 = exp(w1[2]);
      Complex y11 = d1 / xn1;
      Complex y12 = d2 / xn2;
      Complex y13 = d3 / xn3;
      Complex y21 = wr21 * d1 / xn1;
      Complex y22 = wr22 * d2 / xn2;
      Complex y23 = wr23 * d3 / xn3;
      Complex y31 = wr31 * d1 / xn1;
      Complex y32 = wr32 * d2 / xn2;
      Complex y33 = wr33 * d3 / xn3;
      q(0) = y11 + y12 + y13;
      q(1) = y21 + y22 + y23;
      q(2) = y31 + y32 + y33;
      q(3) = y11 * conj(wl21) + y12 * conj(wl22) + y13 * conj(wl23);
      q(4) = y21 * conj(wl21) + y22 * conj(wl22) + y23 * conj(wl23);
      q(5) = y31 * conj(wl21) + y32 * conj(wl22) + y33 * conj(wl23);
      q(6) = y11 * conj(wl31) + y12 * conj(wl32) + y13 * conj(wl33);
      q(7) = y21 * conj(wl31) + y22 * conj(wl32) + y23 * conj(wl33);
      q(8) = y31 * conj(wl31) + y32 * conj(wl32) + y33 * conj(wl33);
    }
    else {
      expsuNTaylor(q, 20);
    }
  }
} // end namespace quda<|MERGE_RESOLUTION|>--- conflicted
+++ resolved
@@ -1079,7 +1079,6 @@
       }
       return os;
     }
-<<<<<<< HEAD
   
   template<class Cmplx, class Real, int Nc>
     inline void copyArrayToLink(Matrix<Cmplx,Nc>* link, Real* array)
@@ -1106,8 +1105,6 @@
     }
   }
   
-=======
-
   template<class Cmplx>
     __device__  __host__ inline
     void computeLinkInverse(Matrix<Cmplx,3>* uinv, const Matrix<Cmplx,3>& u)
@@ -1145,7 +1142,6 @@
       (*uinv)(2,2) = (temp*det_inv);
     }
 
->>>>>>> aea144ea
   template<class T>
   __device__ __host__ inline Matrix<T,3> getSubTraceUnit(const Matrix<T,3>& a){
     T tr = (a(0,0) + a(1,1) + a(2,2)) / 3.0;
@@ -1176,8 +1172,6 @@
     return sum;
   }
 
-<<<<<<< HEAD
-  // and this!
   template<class Cmplx, int N>
     __host__ __device__ inline
     void printLink(const Matrix<Cmplx,N>& link)
@@ -1186,21 +1180,6 @@
       for(int j=0; j<N; j++) {      
 	printf("(%lf, %lf)\t", link(i,j).x, link(i,j).y);
       }
-=======
-  template<class Cmplx>
-    __host__ __device__ inline
-    void printLink(const Matrix<Cmplx,3>& link){
-      printf("(%lf, %lf)\t", link(0,0).real(), link(0,0).imag());
-      printf("(%lf, %lf)\t", link(0,1).real(), link(0,1).imag());
-      printf("(%lf, %lf)\n", link(0,2).real(), link(0,2).imag());
-      printf("(%lf, %lf)\t", link(1,0).real(), link(1,0).imag());
-      printf("(%lf, %lf)\t", link(1,1).real(), link(1,1).imag());
-      printf("(%lf, %lf)\n", link(1,2).real(), link(1,2).imag());
-      printf("(%lf, %lf)\t", link(2,0).real(), link(2,0).imag());
-      printf("(%lf, %lf)\t", link(2,1).real(), link(2,1).imag());
-      printf("(%lf, %lf)\n", link(2,2).real(), link(2,2).imag());
-      printf("\n");
->>>>>>> aea144ea
     }
     printf("\n");
   }
@@ -1281,52 +1260,30 @@
     if(Nc == 3) {
       
       //Declarations
-<<<<<<< HEAD
-      typedef decltype(Q(0, 0).x) realType;
-      
-      realType inv3 = 1.0 / 3.0;
-      realType c0, c1, c0_max, Tr_re;
-      realType f0_re, f0_im, f1_re, f1_im, f2_re, f2_im;
-      realType theta;
-      realType u_p, w_p; // u, w parameters.
+      using real = typename T::value_type;
+      
+      real inv3 = 1.0 / 3.0;      
       Matrix<T,Nc> temp1;
       Matrix<T,Nc> temp2;
-=======
-      using real = typename T::value_type;
-
-      real inv3 = 1.0 / 3.0;
-      Matrix<T,3> temp1;
-      Matrix<T,3> temp2;
->>>>>>> aea144ea
+      
       //[14] c0 = det(Q) = 1/3Tr(Q^3)
       real c0 = getDeterminant(Q).real();
       //[15] c1 = 1/2Tr(Q^2)
       // Q = Q^dag => Tr(Q^2) = Tr(QQ^dag) = sum_ab [Q_ab * Q_ab^*]
       temp1 = Q;
       temp1 = temp1 * Q;
-<<<<<<< HEAD
-      Tr_re = getTrace(temp1).x;
-      c1 = 0.5*Tr_re;
-      
-=======
+
       real Tr_re = getTrace(temp1).real();
       real c1 = static_cast<real>(0.5) * Tr_re;
 
->>>>>>> aea144ea
       //We now have the coeffiecients c0 and c1.
       //We now find: exp(iQ) = f0*I + f1*Q + f2*Q^2
       //      where       fj = fj(c0,c1), j=0,1,2.
       
       //[17]
-<<<<<<< HEAD
-      auto sqrt_c1_inv3 = sqrt(c1 * inv3);
-      c0_max = 2 * (c1 * inv3 * sqrt_c1_inv3); // reuse the sqrt factor for a fast 1.5 power
-      
-=======
       real sqrt_c1_inv3 = sqrt(c1 * inv3);
       real c0_max = 2 * (c1 * inv3 * sqrt_c1_inv3); // reuse the sqrt factor for a fast 1.5 power
 
->>>>>>> aea144ea
       //[25]
       real theta = acos(c0 / c0_max);
 
@@ -1339,20 +1296,6 @@
       w_p *= sqrt(c1);
       
       //[29] Construct objects for fj = hj/(9u^2 - w^2).
-<<<<<<< HEAD
-      realType u_sq = u_p * u_p;
-      realType w_sq = w_p * w_p;
-      realType denom_inv = 1.0 / (9 * u_sq - w_sq);
-      realType exp_iu_re, exp_iu_im;
-      sincos(u_p, &exp_iu_im, &exp_iu_re);
-      realType exp_2iu_re = exp_iu_re * exp_iu_re - exp_iu_im * exp_iu_im;
-      realType exp_2iu_im = 2 * exp_iu_re * exp_iu_im;
-      realType cos_w = cos(w_p);
-      realType sinc_w;
-      realType hj_re = 0.0;
-      realType hj_im = 0.0;
-      
-=======
       real u_sq = u_p * u_p;
       real w_sq = w_p * w_p;
       real denom_inv = static_cast<real>(1.0) / (9 * u_sq - w_sq);
@@ -1363,7 +1306,6 @@
       real cos_w = cos(w_p);
       real sinc_w;
 
->>>>>>> aea144ea
       //[33] Added one more term to the series given in the paper.
       if (w_p < 0.05 && w_p > -0.05) {
 	//1 - 1/6 x^2 (1 - 1/20 x^2 (1 - 1/42 x^2(1 - 1/72*x^2)))
@@ -1381,25 +1323,6 @@
 	
       //Get all the numerators for fj,
       //[30] f0
-<<<<<<< HEAD
-      hj_re = (u_sq - w_sq)*exp_2iu_re + 8*u_sq*cos_w*exp_iu_re + 2*u_p*(3*u_sq + w_sq)*sinc_w*exp_iu_im;
-      hj_im = (u_sq - w_sq)*exp_2iu_im - 8*u_sq*cos_w*exp_iu_im + 2*u_p*(3*u_sq + w_sq)*sinc_w*exp_iu_re;
-      f0_re = hj_re*denom_inv;
-      f0_im = hj_im*denom_inv;
-      
-      //[31] f1
-      hj_re = 2*u_p*exp_2iu_re - 2*u_p*cos_w*exp_iu_re + (3*u_sq - w_sq)*sinc_w*exp_iu_im;
-      hj_im = 2*u_p*exp_2iu_im + 2*u_p*cos_w*exp_iu_im + (3*u_sq - w_sq)*sinc_w*exp_iu_re;
-      f1_re = hj_re*denom_inv;
-      f1_im = hj_im*denom_inv;
-      
-      //[32] f2
-      hj_re = exp_2iu_re - cos_w*exp_iu_re - 3*u_p*sinc_w*exp_iu_im;
-      hj_im = exp_2iu_im + cos_w*exp_iu_im - 3*u_p*sinc_w*exp_iu_re;
-      f2_re = hj_re*denom_inv;
-      f2_im = hj_im*denom_inv;
-      
-=======
       real hj_re = (u_sq - w_sq)*exp_2iu_re + 8*u_sq*cos_w*exp_iu_re + 2*u_p*(3*u_sq + w_sq)*sinc_w*exp_iu_im;
       real hj_im = (u_sq - w_sq)*exp_2iu_im - 8*u_sq*cos_w*exp_iu_im + 2*u_p*(3*u_sq + w_sq)*sinc_w*exp_iu_re;
       T f0{hj_re * denom_inv, hj_im * denom_inv};
@@ -1414,31 +1337,13 @@
       hj_im = exp_2iu_im + cos_w*exp_iu_im - 3*u_p*sinc_w*exp_iu_re;
       T f2{hj_re * denom_inv, hj_im * denom_inv};
 
->>>>>>> aea144ea
       //[34] If c0 < 0, apply tranformation  fj(-c0,c1) = (-1)^j f^*j(c0,c1)
       if (parity == 1) {
 	f0.imag(-f0.imag());
 	f1.real(-f1.real());
 	f2.imag(-f2.imag());
       }
-<<<<<<< HEAD
-      
-      T f0_c;
-      T f1_c;
-      T f2_c;
-      
-      f0_c.x = f0_re;
-      f0_c.y = f0_im;
-      
-      f1_c.x = f1_re;
-      f1_c.y = f1_im;
-      
-      f2_c.x = f2_re;
-      f2_c.y = f2_im;
-      
-=======
-
->>>>>>> aea144ea
+      
       //[19] Construct exp{iQ}
       setZero(&exp_iQ);
       Matrix<T,Nc> UnitM;
@@ -1453,14 +1358,9 @@
       
       // +f2*Q^2
       temp1 = Q * Q;
-<<<<<<< HEAD
-      temp2 = f2_c * temp1;
-      exp_iQ += temp2;	
-=======
       temp2 = f2 * temp1;
       exp_iQ += temp2;
 
->>>>>>> aea144ea
       //exp(iQ) is now defined.
     }
     else {
