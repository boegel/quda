--- conflicted
+++ resolved
@@ -688,11 +688,8 @@
 	}
       }
       return result;
-      
-    }
-  
-<<<<<<< HEAD
-=======
+    }
+  
   template<class T>
     __device__ __host__ inline
     Matrix<T,2> operator*(const Matrix<T,2> & a, const Matrix<T,2> & b)
@@ -705,7 +702,6 @@
       return result;
     }
   
->>>>>>> 67f5db99
   template<class T, int N>
     __device__ __host__ inline
     Matrix<T,N> conj(const Matrix<T,N> & other){
@@ -717,15 +713,10 @@
 	result(i,j) = conj( other(j,i) );
       }
     }
-<<<<<<< HEAD
-  
-
-=======
     return result;
   }
   
   
->>>>>>> 67f5db99
   template<class T>
     __device__  __host__ inline
     Matrix<T,1> inverse(const Matrix<T,1> &u)
