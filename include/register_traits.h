#ifndef _REGISTER_TRAITS_H
#define _REGISTER_TRAITS_H

/**
 * @file  register_traits.h
 * @brief Provides precision abstractions and defines the register
 * precision given the storage precision using C++ traits.
 *
 */

#include <quda_internal.h>
#include <generics/ldg.h>
#include <complex_quda.h>
#include <inline_ptx.h>

namespace quda {

  /*
    Here we use traits to define the greater type used for mixing types of computation involving these types
  */
  template <class T, class U> struct PromoteTypeId {
    typedef T type;
  };
  template <> struct PromoteTypeId<complex<float>, float> {
    typedef complex<float> type;
  };
  template <> struct PromoteTypeId<float, complex<float>> {
    typedef complex<float> type;
  };
  template <> struct PromoteTypeId<complex<double>, double> {
    typedef complex<double> type;
  };
  template <> struct PromoteTypeId<double, complex<double>> {
    typedef complex<double> type;
  };
  template <> struct PromoteTypeId<double, int> {
    typedef double type;
  };
  template <> struct PromoteTypeId<int, double> {
    typedef double type;
  };
  template <> struct PromoteTypeId<float, int> {
    typedef float type;
  };
  template <> struct PromoteTypeId<int, float> {
    typedef float type;
  };
  template <> struct PromoteTypeId<double, float> {
    typedef double type;
  };
  template <> struct PromoteTypeId<float, double> {
    typedef double type;
  };
  template <> struct PromoteTypeId<double, short> {
    typedef double type;
  };
  template <> struct PromoteTypeId<short, double> {
    typedef double type;
  };
  template <> struct PromoteTypeId<double, int8_t> {
    typedef double type;
  };
  template <> struct PromoteTypeId<int8_t, double> {
    typedef double type;
  };
  template <> struct PromoteTypeId<float, short> {
    typedef float type;
  };
  template <> struct PromoteTypeId<short, float> {
    typedef float type;
  };
  template <> struct PromoteTypeId<float, int8_t> {
    typedef float type;
  };
  template <> struct PromoteTypeId<int8_t, float> {
    typedef float type;
  };
  template <> struct PromoteTypeId<short, int8_t> {
    typedef short type;
  };
  template <> struct PromoteTypeId<int8_t, short> {
    typedef short type;
  };

  /*
    Here we use traits to define the mapping between storage type and
    register type:
    double -> double
    float -> float
    short -> float
    quarter -> float
    This allows us to wrap the encapsulate the register type into the storage template type
   */
  template<typename> struct mapper { };
  template<> struct mapper<double> { typedef double type; };
  template<> struct mapper<float> { typedef float type; };
  template<> struct mapper<short> { typedef float type; };
  template <> struct mapper<int8_t> {
    typedef float type;
  };

  template<> struct mapper<double2> { typedef double2 type; };
  template<> struct mapper<float2> { typedef float2 type; };
  template<> struct mapper<short2> { typedef float2 type; };
  template<> struct mapper<char2> { typedef float2 type; };

  template<> struct mapper<double4> { typedef double4 type; };
  template<> struct mapper<float4> { typedef float4 type; };
  template<> struct mapper<short4> { typedef float4 type; };
  template<> struct mapper<char4> { typedef float4 type; };

  template <> struct mapper<double8> {
    typedef double8 type;
  };
  template <> struct mapper<float8> {
    typedef float8 type;
  };
  template <> struct mapper<short8> {
    typedef float8 type;
  };
  template <> struct mapper<char8> {
    typedef float8 type;
  };

  template<typename,typename> struct bridge_mapper { };
  template<> struct bridge_mapper<double2,double2> { typedef double2 type; };
  template<> struct bridge_mapper<double2,float2> { typedef double2 type; };
  template<> struct bridge_mapper<double2,short2> { typedef float2 type; };
  template<> struct bridge_mapper<double2,char2> { typedef float2 type; };
  template<> struct bridge_mapper<double2,float4> { typedef double4 type; };
  template<> struct bridge_mapper<double2,short4> { typedef float4 type; };
  template<> struct bridge_mapper<double2,char4> { typedef float4 type; };
  template<> struct bridge_mapper<float4,double2> { typedef float2 type; };
  template<> struct bridge_mapper<float4,float4> { typedef float4 type; };
  template<> struct bridge_mapper<float4,short4> { typedef float4 type; };
  template<> struct bridge_mapper<float4,char4> { typedef float4 type; };
  template<> struct bridge_mapper<float2,double2> { typedef float2 type; };
  template<> struct bridge_mapper<float2,float2> { typedef float2 type; };
  template<> struct bridge_mapper<float2,short2> { typedef float2 type; };
  template<> struct bridge_mapper<float2,char2> { typedef float2 type; };

  template <> struct bridge_mapper<double2, short8> {
    typedef double8 type;
  };
  template <> struct bridge_mapper<double2, char8> {
    typedef double8 type;
  };
  template <> struct bridge_mapper<float8, short8> {
    typedef float8 type;
  };
  template <> struct bridge_mapper<float8, char8> {
    typedef float8 type;
  };
  template <> struct bridge_mapper<float4, short8> {
    typedef float8 type;
  };
  template <> struct bridge_mapper<float4, char8> {
    typedef float8 type;
  };

  template<typename> struct vec_length { static const int value = 0; };
  template <> struct vec_length<double8> {
    static const int value = 8;
  };
  template<> struct vec_length<double4> { static const int value = 4; };
  template <> struct vec_length<double3> {
    static const int value = 3;
  };
  template<> struct vec_length<double2> { static const int value = 2; };
  template<> struct vec_length<double> { static const int value = 1; };
  template <> struct vec_length<float8> {
    static const int value = 8;
  };
  template<> struct vec_length<float4> { static const int value = 4; };
  template <> struct vec_length<float3> {
    static const int value = 3;
  };
  template<> struct vec_length<float2> { static const int value = 2; };
  template<> struct vec_length<float> { static const int value = 1; };
  template <> struct vec_length<short8> {
    static const int value = 8;
  };
  template<> struct vec_length<short4> { static const int value = 4; };
  template <> struct vec_length<short3> {
    static const int value = 3;
  };
  template<> struct vec_length<short2> { static const int value = 2; };
  template<> struct vec_length<short> { static const int value = 1; };
  template <> struct vec_length<char8> {
    static const int value = 8;
  };
  template<> struct vec_length<char4> { static const int value = 4; };
  template <> struct vec_length<char3> {
    static const int value = 3;
  };
  template<> struct vec_length<char2> { static const int value = 2; };
  template <> struct vec_length<int8_t> {
    static const int value = 1;
  };

  template <> struct vec_length<Complex> {
    static const int value = 2;
  };
  template <> struct vec_length<complex<double>> {
    static const int value = 2;
  };
  template <> struct vec_length<complex<float>> {
    static const int value = 2;
  };
  template <> struct vec_length<complex<short>> {
    static const int value = 2;
  };
  template <> struct vec_length<complex<int8_t>> {
    static const int value = 2;
  };

  template<typename, int N> struct vector { };

  template<> struct vector<double, 2> {
    typedef double2 type;
    type a;
    vector(const type &a) { this->a.x = a.x; this->a.y = a.y; }
    operator type() const { return a; }
  };

  template<> struct vector<float, 2> {
    typedef float2 type;
    float2 a;
    vector(const double2 &a) { this->a.x = a.x; this->a.y = a.y; }
    operator type() const { return a; }
  };

  template<> struct vector<int, 2> {
    typedef int2 type;
    int2 a;
    vector(const int2 &a) { this->a.x = a.x; this->a.y = a.y; }
    operator type() const { return a; }
  };

  template<typename> struct scalar { };
  template <> struct scalar<double8> {
    typedef double type;
  };
  template <> struct scalar<double4> {
    typedef double type;
  };
  template <> struct scalar<double3> {
    typedef double type;
  };
  template <> struct scalar<double2> {
    typedef double type;
  };
  template <> struct scalar<double> {
    typedef double type;
  };
  template <> struct scalar<float8> {
    typedef float type;
  };
  template <> struct scalar<float4> {
    typedef float type;
  };
  template <> struct scalar<float3> {
    typedef float type;
  };
  template <> struct scalar<float2> {
    typedef float type;
  };
  template <> struct scalar<float> {
    typedef float type;
  };
  template <> struct scalar<short8> {
    typedef short type;
  };
  template <> struct scalar<short4> {
    typedef short type;
  };
  template <> struct scalar<short3> {
    typedef short type;
  };
  template <> struct scalar<short2> {
    typedef short type;
  };
  template <> struct scalar<short> {
    typedef short type;
  };
  template <> struct scalar<char8> {
    typedef int8_t type;
  };
  template <> struct scalar<char4> {
    typedef int8_t type;
  };
  template <> struct scalar<char3> {
    typedef int8_t type;
  };
  template <> struct scalar<char2> {
    typedef int8_t type;
  };
  template <> struct scalar<int8_t> {
    typedef int8_t type;
  };

  template <> struct scalar<complex<double>> {
    typedef double type;
  };
  template <> struct scalar<complex<float>> {
    typedef float type;
  };

#ifdef QUAD_SUM
  template <> struct scalar<doubledouble> {
    typedef doubledouble type;
  };
  template <> struct scalar<doubledouble2> {
    typedef doubledouble type;
  };
  template <> struct scalar<doubledouble3> {
    typedef doubledouble type;
  };
  template <> struct scalar<doubledouble4> {
    typedef doubledouble type;
  };
  template <> struct vector<doubledouble, 2> {
    typedef doubledouble2 type;
  };
#endif

  /* Traits used to determine if a variable is half precision or not */
  template< typename T > struct isHalf{ static const bool value = false; };
  template<> struct isHalf<short>{ static const bool value = true; };
  template<> struct isHalf<short2>{ static const bool value = true; };
  template<> struct isHalf<short4>{ static const bool value = true; };
  template <> struct isHalf<short8> {
    static const bool value = true;
  };

  /* Traits used to determine if a variable is quarter precision or not */
  template< typename T > struct isQuarter{ static const bool value = false; };
  template <> struct isQuarter<int8_t> {
    static const bool value = true;
  };
  template<> struct isQuarter<char2>{ static const bool value = true; };
  template<> struct isQuarter<char4>{ static const bool value = true; };
  template <> struct isQuarter<char8> {
    static const bool value = true;
  };

  /* Traits used to determine if a variable is fixed precision or not */
  template< typename T > struct isFixed{ static const bool value = false; };
  template<> struct isFixed<short>{ static const bool value = true; };
  template<> struct isFixed<short2>{ static const bool value = true; };
  template<> struct isFixed<short4>{ static const bool value = true; };
  template <> struct isFixed<short8> {
    static const bool value = true;
  };
  template <> struct isFixed<int8_t> {
    static const bool value = true;
  };
  template<> struct isFixed<char2>{ static const bool value = true; };
  template<> struct isFixed<char4>{ static const bool value = true; };
  template <> struct isFixed<char8> {
    static const bool value = true;
  };

  /**
     Generic wrapper for Trig functions
  */
  template <bool isFixed, typename T>
    struct Trig {
      __device__ __host__ static T Atan2( const T &a, const T &b) { return atan2(a,b); }
      __device__ __host__ static T Sin( const T &a ) { return sin(a); }
      __device__ __host__ static T Cos( const T &a ) { return cos(a); }
      __device__ __host__ static void SinCos(const T &a, T *s, T *c) { sincos(a, s, c); }
    };
  
  /**
     Specialization of Trig functions using floats
   */
  template <>
    struct Trig<false,float> {
    __device__ __host__ static float Atan2( const float &a, const float &b) { return atan2f(a,b); }
    __device__ __host__ static float Sin(const float &a)
    {
#ifdef __CUDA_ARCH__
      return __sinf(a); 
#else
      return sinf(a);
#endif
    }
    __device__ __host__ static float Cos(const float &a)
    {
#ifdef __CUDA_ARCH__
      return __cosf(a); 
#else
      return cosf(a); 
#endif
    }

    __device__ __host__ static void SinCos(const float &a, float *s, float *c)
    {
#ifdef __CUDA_ARCH__
       __sincosf(a, s, c);
#else
       sincosf(a, s, c);
#endif
    }
  };

  /**
     Specialization of Trig functions using fixed b/c gauge reconstructs are -1 -> 1 instead of -Pi -> Pi
   */
  template <>
    struct Trig<true,float> {
    __device__ __host__ static float Atan2( const float &a, const float &b) { return atan2f(a,b)/M_PI; }
    __device__ __host__ static float Sin(const float &a)
    {
#ifdef __CUDA_ARCH__
      return __sinf(a * static_cast<float>(M_PI));
#else
      return sinf(a * static_cast<float>(M_PI));
#endif
    }
    __device__ __host__ static float Cos(const float &a)
    {
#ifdef __CUDA_ARCH__
      return __cosf(a * static_cast<float>(M_PI));
#else
      return cosf(a * static_cast<float>(M_PI));
#endif
    }

    __device__ __host__ static void SinCos(const float &a, float *s, float *c)
    {
#ifdef __CUDA_ARCH__
      __sincosf(a * static_cast<float>(M_PI), s, c);
#else
      sincosf(a * static_cast<float>(M_PI), s, c);
#endif
    }
  };

  
  template <typename Float, int number> struct VectorType;

  // double precision
  template <> struct VectorType<double, 1>{typedef double type; };
  template <> struct VectorType<double, 2>{typedef double2 type; };
  template <> struct VectorType<double, 3> {
    typedef double3 type;
  };
  template <> struct VectorType<double, 4>{typedef double4 type; };
  template <> struct VectorType<double, 8> {
    typedef double8 type;
  };

  // single precision
  template <> struct VectorType<float, 1>{typedef float type; };
  template <> struct VectorType<float, 2>{typedef float2 type; };
  template <> struct VectorType<float, 3> {
    typedef float3 type;
  };
  template <> struct VectorType<float, 4>{typedef float4 type; };
  template <> struct VectorType<float, 8> {
    typedef float8 type;
  };

  // half precision
  template <> struct VectorType<short, 1>{typedef short type; };
  template <> struct VectorType<short, 2>{typedef short2 type; };
  template <> struct VectorType<short, 3> {
    typedef short3 type;
  };
  template <> struct VectorType<short, 4>{typedef short4 type; };
  template <> struct VectorType<short, 8> {
    typedef short8 type;
  };

  // quarter precision
  template <> struct VectorType<int8_t, 1> {
    typedef int8_t type;
  };
  template <> struct VectorType<int8_t, 2> {
    typedef char2 type;
  };
  template <> struct VectorType<int8_t, 3> {
    typedef char3 type;
  };
  template <> struct VectorType<int8_t, 4> {
    typedef char4 type;
  };
  template <> struct VectorType<int8_t, 8> {
    typedef char8 type;
  };

<<<<<<< HEAD
  // This trait returns the matching texture type (needed for double precision)
  template <typename Float, int number> struct TexVectorType;

  // double precision
  template <> struct TexVectorType<double, 1>{typedef int2 type; };
  template <> struct TexVectorType<double, 2>{typedef int4 type; };

  // single precision
  template <> struct TexVectorType<float, 1>{typedef float type; };
  template <> struct TexVectorType<float, 2>{typedef float2 type; };
  template <> struct TexVectorType<float, 4>{typedef float4 type; };

  // half precision
  template <> struct TexVectorType<short, 1>{typedef short type; };
  template <> struct TexVectorType<short, 2>{typedef short2 type; };
  template <> struct TexVectorType<short, 4>{typedef short4 type; };

  // quarter precision
  template <> struct TexVectorType<int8_t, 1> {
    typedef int8_t type;
  };
  template <> struct TexVectorType<int8_t, 2> {
    typedef char2 type;
  };
  template <> struct TexVectorType<int8_t, 4> {
    typedef char4 type;
  };

=======
>>>>>>> 001fa9ff
  template <typename VectorType>
    __device__ __host__ inline VectorType vector_load(const void *ptr, int idx)
  {
#if (__CUDA_ARCH__ >= 320 && __CUDA_ARCH__ < 520)
    return __ldg(reinterpret_cast< const VectorType* >(ptr) + idx);
#else
    return reinterpret_cast< const VectorType * >(ptr)[idx];
#endif
  }

  template <> __device__ __host__ inline short8 vector_load(const void *ptr, int idx)
  {
    float4 tmp = vector_load<float4>(ptr, idx);
    short8 recast;
    memcpy(&recast, &tmp, sizeof(float4));
    return recast;
  }

  template <> __device__ __host__ inline char8 vector_load(const void *ptr, int idx)
  {
    float2 tmp = vector_load<float2>(ptr, idx);
    char8 recast;
    memcpy(&recast, &tmp, sizeof(float2));
    return recast;
  }

  template <typename VectorType>
    __device__ __host__ inline void vector_store(void *ptr, int idx, const VectorType &value) {
    reinterpret_cast< VectorType* >(ptr)[idx] = value;
  }

  template <>
    __device__ __host__ inline void vector_store(void *ptr, int idx, const double2 &value) {
#if defined(__CUDA_ARCH__)
    store_streaming_double2(reinterpret_cast<double2*>(ptr)+idx, value.x, value.y);
#else
    reinterpret_cast<double2*>(ptr)[idx] = value;
#endif
  }

  template <>
    __device__ __host__ inline void vector_store(void *ptr, int idx, const float4 &value) {
#if defined(__CUDA_ARCH__)
    store_streaming_float4(reinterpret_cast<float4*>(ptr)+idx, value.x, value.y, value.z, value.w);
#else
    reinterpret_cast<float4*>(ptr)[idx] = value;
#endif
  }

  template <>
    __device__ __host__ inline void vector_store(void *ptr, int idx, const float2 &value) {
#if defined(__CUDA_ARCH__)
    store_streaming_float2(reinterpret_cast<float2*>(ptr)+idx, value.x, value.y);
#else
    reinterpret_cast<float2*>(ptr)[idx] = value;
#endif
  }

  template <>
    __device__ __host__ inline void vector_store(void *ptr, int idx, const short4 &value) {
#if defined(__CUDA_ARCH__)
    store_streaming_short4(reinterpret_cast<short4*>(ptr)+idx, value.x, value.y, value.z, value.w);
#else
    reinterpret_cast<short4*>(ptr)[idx] = value;
#endif
  }

  template <>
    __device__ __host__ inline void vector_store(void *ptr, int idx, const short2 &value) {
#if defined(__CUDA_ARCH__)
    store_streaming_short2(reinterpret_cast<short2*>(ptr)+idx, value.x, value.y);
#else
    reinterpret_cast<short2*>(ptr)[idx] = value;
#endif
  }

  // A char4 is the same size as a short2
  template <>
    __device__ __host__ inline void vector_store(void *ptr, int idx, const char4 &value) {
#if defined(__CUDA_ARCH__)
    store_streaming_short2(reinterpret_cast<short2*>(ptr)+idx, reinterpret_cast<const short2*>(&value)->x, reinterpret_cast<const short2*>(&value)->y);
#else
    reinterpret_cast<char4*>(ptr)[idx] = value;
#endif
  }

  template <>
    __device__ __host__ inline void vector_store(void *ptr, int idx, const char2 &value) {
#if defined(__CUDA_ARCH__)
    vector_store(ptr, idx, *reinterpret_cast<const short*>(&value));
#else
    reinterpret_cast<char2*>(ptr)[idx] = value;
#endif
  }

  template <> __device__ __host__ inline void vector_store(void *ptr, int idx, const short8 &value)
  {
#if defined(__CUDA_ARCH__)
    vector_store(ptr, idx, *reinterpret_cast<const float4 *>(&value));
#else
    reinterpret_cast<short8 *>(ptr)[idx] = value;
#endif
  }

  template <> __device__ __host__ inline void vector_store(void *ptr, int idx, const char8 &value)
  {
#if defined(__CUDA_ARCH__)
    vector_store(ptr, idx, *reinterpret_cast<const float2 *>(&value));
#else
    reinterpret_cast<char8 *>(ptr)[idx] = value;
#endif
  }

  template<bool large_alloc> struct AllocType { };
  template<> struct AllocType<true> { typedef size_t type; };
  template<> struct AllocType<false> { typedef int type; };

} // namespace quda

#endif // _REGISTER_TRAITS_H<|MERGE_RESOLUTION|>--- conflicted
+++ resolved
@@ -491,37 +491,6 @@
     typedef char8 type;
   };
 
-<<<<<<< HEAD
-  // This trait returns the matching texture type (needed for double precision)
-  template <typename Float, int number> struct TexVectorType;
-
-  // double precision
-  template <> struct TexVectorType<double, 1>{typedef int2 type; };
-  template <> struct TexVectorType<double, 2>{typedef int4 type; };
-
-  // single precision
-  template <> struct TexVectorType<float, 1>{typedef float type; };
-  template <> struct TexVectorType<float, 2>{typedef float2 type; };
-  template <> struct TexVectorType<float, 4>{typedef float4 type; };
-
-  // half precision
-  template <> struct TexVectorType<short, 1>{typedef short type; };
-  template <> struct TexVectorType<short, 2>{typedef short2 type; };
-  template <> struct TexVectorType<short, 4>{typedef short4 type; };
-
-  // quarter precision
-  template <> struct TexVectorType<int8_t, 1> {
-    typedef int8_t type;
-  };
-  template <> struct TexVectorType<int8_t, 2> {
-    typedef char2 type;
-  };
-  template <> struct TexVectorType<int8_t, 4> {
-    typedef char4 type;
-  };
-
-=======
->>>>>>> 001fa9ff
   template <typename VectorType>
     __device__ __host__ inline VectorType vector_load(const void *ptr, int idx)
   {
