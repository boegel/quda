#pragma once

#include <target_device.h>

/**
   @file shared_memory_cache_helper.cuh

   Helper functionality for aiding the use of the shared memory for
   sharing data between threads in a thread block.
 */

namespace quda
{

  /**
     @brief Class which wraps around a shared memory cache for type T,
     where each thread in the thread block stores a unique value in
     the cache which any other thread can access.

     This accessor supports both explicit run-time block size and
     compile-time sizing.

     * For run-time block size, the constructor should be initialied
       with the desired block size.

     * For compile-time block size, no arguments should be passed to
       the constructor, and then the second and third template
       parameters correspond to the y and z dimensions of the block,
       respectively.  The x dimension of the block will be set
       according the maximum number of threads possible, given these
       dimensions.  To prevent shared-memory bank conflicts this width
       is optionally padded to allow for access along the y and z dimensions.
   */
  template <typename T, int block_size_y = 1, int block_size_z = 1, bool pad = false, bool dynamic = true>
  class SharedMemoryCache
  {
    /** maximum number of threads in x given the y and z block sizes */
    static constexpr int max_block_size_x = device::max_block_size<block_size_y, block_size_z>();

    /** pad in the x dimension width if requested to ensure that it isn't a multiple of the bank width */
    static constexpr int block_size_x = !pad ? max_block_size_x :
      ((max_block_size_x + device::shared_memory_bank_width() - 1) /
       device::shared_memory_bank_width()) * device::shared_memory_bank_width();

    //using atom_t = sizeof(T) % 16 == 0 ? int4 : sizeof(T) % 8 == 0 ? int2 : int;
    using atom_t = int;
    static_assert(sizeof(T) % 4 == 0, "Shared memory cache does not support sub-word size types");

    // The number of elements of type atom_t that we break T into for optimal shared-memory access
    static constexpr int n_element = sizeof(T) / sizeof(atom_t);

    const dim3 block;
    const int stride;

    /**
       @brief This is a dummy instantiation for the host compiler
    */
    template <bool, typename dummy = void> struct cache_dynamic {
      atom_t* operator()()
      {
        static atom_t *cache_;
        return reinterpret_cast<atom_t*>(cache_);
      }
    };

    template <bool is_device, typename dummy = void> struct cache_static : cache_dynamic<is_device> {};

    /**
       @brief This is the handle to the shared memory, dynamic specialization
       @return Shared memory pointer
     */
<<<<<<< HEAD
    template <bool dynamic_shared>
    __device__ __host__ inline typename std::enable_if<dynamic_shared == true, atom_t>::type *cache()
    {
#if defined( __CUDA_ARCH__ )
      extern __shared__ atom_t cache_[];
#elif defined ( __HIP_DEVICE_COMPILE__ )
      HIP_DYNAMIC_SHARED( atom_t, cache_ );
#else
      static atom_t *cache_;
#endif
      return reinterpret_cast<atom_t*>(cache_);
    }
=======
    template <typename dummy> struct cache_dynamic<true, dummy> {
      __device__ inline atom_t* operator()()
      {
        extern __shared__ atom_t cache_[];
        return reinterpret_cast<atom_t*>(cache_);
      }
    };
>>>>>>> 78437212

    /**
       @brief This is the handle to the shared memory, static specialization
       @return Shared memory pointer
     */
    template <typename dummy> struct cache_static<true, dummy> {
      __device__ inline atom_t* operator()()
      {
        static __shared__ atom_t cache_[n_element * block_size_x * block_size_y * block_size_z];
        return reinterpret_cast<atom_t*>(cache_);
      }
    };

    template <bool dynamic_shared> __device__ __host__ inline std::enable_if_t<dynamic_shared, atom_t*> cache()
    {
      return target::dispatch<cache_dynamic>();
    }

    template <bool dynamic_shared> __device__ __host__ inline std::enable_if_t<!dynamic_shared, atom_t*> cache()
    {
<<<<<<< HEAD
#if defined(__CUDA_ARCH__) || defined(__HIP_DEVICE_COMPILE__)
      static __shared__ atom_t cache_[n_element * block_size_x * block_size_y * block_size_z];
#else
      static atom_t *cache_;
#endif
      return reinterpret_cast<atom_t*>(cache_);
=======
      return target::dispatch<cache_static>();
>>>>>>> 78437212
    }

    __device__ __host__ inline void save_detail(const T &a, int x, int y, int z)
    {
      atom_t tmp[n_element];
      memcpy(tmp, (void*)&a, sizeof(T));
      int j = (z * block.y + y) * block.x + x;
#pragma unroll
      for (int i = 0; i < n_element; i++) cache<dynamic>()[i * stride + j] = tmp[i];
    }

    __device__ __host__ inline T load_detail(int x, int y, int z)
    {
      atom_t tmp[n_element];
      int j = (z * block.y + y) * block.x + x;
#pragma unroll
      for (int i = 0; i < n_element; i++) tmp[i] = cache<dynamic>()[i * stride + j];
      T a;
      memcpy((void*)&a, tmp, sizeof(T));
      return a;
    }

    /**
       @brief Dummy instantiation for the host compiler
    */
    template <bool is_device, typename dummy = void> struct sync_impl { void operator()() { } };

    /**
       @brief Synchronize the cache when on the device
    */
    template <typename dummy> struct sync_impl<true, dummy> { __device__ inline void operator()() { __syncthreads(); } };

  public:
    /**
       @brief constructor for SharedMemory cache.  If no arguments are
       pass, then the dimensions are set according to the templates
       block_size_y and block_size_z, together with the derived
       block_size_x.  Otherwise use the block sizes passed into the
       constructor.

       @param[in] block Block dimensions for the 3-d shared memory object 
    */
#if defined (QUDA_TARGET_CUDA)
    constexpr SharedMemoryCache(dim3 block = dim3(block_size_x, block_size_y, block_size_z)) :
    block(block),
      stride(block.x * block.y * block.z) {}
#else
    __device__ __host__ SharedMemoryCache(dim3 block = dim3(block_size_x, block_size_y, block_size_z)) :
      block(block),
      stride(block.x * block.y * block.z) {}
#endif
    //constexpr SharedMemoryCache(dim3 block = dim3(block_size_x, block_size_y, block_size_z)) :
    //block(block),
    //stride(block.x * block.y * block.z) {}

    /**
       @brief Grab the raw base address to shared memory.
    */
    __device__ __host__ inline T* data() { return reinterpret_cast<T*>(cache<dynamic>()); }

    /**
       @brief Save the value into the 3-d shared memory cache.
       Implicitly store at coordinates given by thread_idx().
       @param[in] a The value to store in the shared memory cache
     */
    __device__ __host__ inline void save(const T &a)
    {
      save_detail(a, target::thread_idx().x, target::thread_idx().y, target::thread_idx().z);
    }

    /**
       @brief Load a value from the shared memory cache
       @param[in] x The x index to use
       @param[in] y The y index to use
       @param[in] z The z index to use
       @return The value at coordinates (x,y,z)
     */
    __device__ __host__ inline T load(int x = -1, int y = -1, int z = -1)
    {
      auto tid = target::thread_idx();
      x = (x == -1) ? tid.x : x;
      y = (y == -1) ? tid.y : y;
      z = (z == -1) ? tid.z : z;
      return load_detail(x, y, z);
    }

    /**
       @brief Load a vector from the shared memory cache
       @param[in] x The x index to use
       @return The value at coordinates (x,y,z)
    */
    __device__ __host__ inline T load_x(int x = -1)
    {
      auto tid = target::thread_idx();
      x = (x == -1) ? tid.x : x;
      return load_detail(x, tid.y, tid.z);
    }

    /**
       @brief Load a vector from the shared memory cache
       @param[in] y The y index to use
       @return The value at coordinates (x,y,z)
    */
    __device__ __host__ inline T load_y(int y = -1)
    {
      auto tid = target::thread_idx();
      y = (y == -1) ? tid.y : y;
      return load_detail(tid.x, y, tid.z);
    }

    /**
       @brief Load a vector from the shared memory cache
       @param[in] z The z index to use
       @return The value at coordinates (x,y,z)
    */
    __device__ __host__ inline T load_z(int z = -1)
    {
      auto tid = target::thread_idx();
      z = (z == -1) ? tid.z : z;
      return load_detail(tid.x, tid.y, z);
    }

    /**
       @brief Synchronize the cache
    */
<<<<<<< HEAD
    __device__ __host__ inline void sync()
    {
#if defined( __CUDA_ARCH__) || defined(__HIP_DEVICE_COMPILE__)
      __syncthreads();
#endif
    }
=======
    __device__ __host__ void sync() { target::dispatch<sync_impl>(); }
>>>>>>> 78437212
  };

  template <typename T, int n>
  struct thread_array {
    SharedMemoryCache<vector_type<T, n>, 1, 1, false, false> device_array;
    int offset;
    vector_type<T, n> host_array;
    vector_type<T, n> &array;

    __device__ __host__ constexpr thread_array() :
      offset((target::thread_idx().z * target::block_dim().y + target::thread_idx().y) * target::block_dim().x + target::thread_idx().x),
      array(target::is_device() ? *(device_array.data() + offset) : host_array)
    {
      array = vector_type<T, n>(); // call default constructor
    }

    __device__ __host__ T& operator[](int i) { return array[i]; }
    __device__ __host__ const T& operator[](int i) const { return array[i]; }
  };

} // namespace quda<|MERGE_RESOLUTION|>--- conflicted
+++ resolved
@@ -69,28 +69,18 @@
        @brief This is the handle to the shared memory, dynamic specialization
        @return Shared memory pointer
      */
-<<<<<<< HEAD
-    template <bool dynamic_shared>
-    __device__ __host__ inline typename std::enable_if<dynamic_shared == true, atom_t>::type *cache()
-    {
-#if defined( __CUDA_ARCH__ )
-      extern __shared__ atom_t cache_[];
-#elif defined ( __HIP_DEVICE_COMPILE__ )
-      HIP_DYNAMIC_SHARED( atom_t, cache_ );
-#else
-      static atom_t *cache_;
-#endif
-      return reinterpret_cast<atom_t*>(cache_);
-    }
-=======
+
     template <typename dummy> struct cache_dynamic<true, dummy> {
       __device__ inline atom_t* operator()()
       {
+#if defned(__CUDA_ARCH__)
         extern __shared__ atom_t cache_[];
+#elif defined(__HIP_DEVICE_COMPILE__)
+		HIP_DYNAMIC_SHARED( atom_t, cache_ );
+#endif
         return reinterpret_cast<atom_t*>(cache_);
       }
     };
->>>>>>> 78437212
 
     /**
        @brief This is the handle to the shared memory, static specialization
@@ -111,16 +101,7 @@
 
     template <bool dynamic_shared> __device__ __host__ inline std::enable_if_t<!dynamic_shared, atom_t*> cache()
     {
-<<<<<<< HEAD
-#if defined(__CUDA_ARCH__) || defined(__HIP_DEVICE_COMPILE__)
-      static __shared__ atom_t cache_[n_element * block_size_x * block_size_y * block_size_z];
-#else
-      static atom_t *cache_;
-#endif
-      return reinterpret_cast<atom_t*>(cache_);
-=======
       return target::dispatch<cache_static>();
->>>>>>> 78437212
     }
 
     __device__ __host__ inline void save_detail(const T &a, int x, int y, int z)
@@ -246,16 +227,7 @@
     /**
        @brief Synchronize the cache
     */
-<<<<<<< HEAD
-    __device__ __host__ inline void sync()
-    {
-#if defined( __CUDA_ARCH__) || defined(__HIP_DEVICE_COMPILE__)
-      __syncthreads();
-#endif
-    }
-=======
     __device__ __host__ void sync() { target::dispatch<sync_impl>(); }
->>>>>>> 78437212
   };
 
   template <typename T, int n>
