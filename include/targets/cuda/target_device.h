#pragma once

#include <quda_arch.h>
#include <quda_api.h>
#include <type_traits>
#include <algorithm>
#ifdef _NVHPC_CUDA
#include <nv/target>
#endif

#if defined(__CUDACC__) || defined(_NVHPC_CUDA) || (defined(__clang__) && defined(__CUDA__))
#define QUDA_CUDA_CC
#endif

namespace quda
{

  namespace target
  {

#ifdef _NVHPC_CUDA

    // nvc++: run-time dispatch using if target
    template <template <bool, typename...> class f, typename... Args> __host__ __device__ auto dispatch(Args &&...args)
    {
      if target (nv::target::is_device) {
        return f<true>()(args...);
      } else {
        return f<false>()(args...);
      }
    }

#else

    // nvcc or clang: compile-time dispatch
    template <template <bool, typename...> class f, typename... Args> __host__ __device__ auto dispatch(Args &&...args)
    {
#ifdef __CUDA_ARCH__
      return f<true>()(args...);
#else
      return f<false>()(args...);
#endif
    }

#endif

    template <bool is_device> struct is_device_impl {
      constexpr bool operator()() { return false; }
    };
    template <> struct is_device_impl<true> {
      constexpr bool operator()() { return true; }
    };

    /**
       @brief Helper function that returns if the current execution
       region is on the device
    */
    __device__ __host__ inline bool is_device() { return dispatch<is_device_impl>(); }

    template <bool is_device> struct is_host_impl {
      constexpr bool operator()() { return true; }
    };
    template <> struct is_host_impl<true> {
      constexpr bool operator()() { return false; }
    };

    /**
       @brief Helper function that returns if the current execution
       region is on the host
    */
    __device__ __host__ inline bool is_host() { return dispatch<is_host_impl>(); }

    template <bool is_device> struct block_dim_impl {
      dim3 operator()() { return dim3(1, 1, 1); }
    };
#ifdef QUDA_CUDA_CC
    template <> struct block_dim_impl<true> {
      __device__ dim3 operator()() { return dim3(blockDim.x, blockDim.y, blockDim.z); }
    };
#endif

    /**
       @brief Helper function that returns the thread block
       dimensions.  On CUDA this returns the intrinsic blockDim,
       whereas on the host this returns (1, 1, 1).
    */
    __device__ __host__ inline dim3 block_dim() { return dispatch<block_dim_impl>(); }

    template <bool is_device> struct grid_dim_impl {
      dim3 operator()() { return dim3(1, 1, 1); }
    };
#ifdef QUDA_CUDA_CC
    template <> struct grid_dim_impl<true> {
      __device__ dim3 operator()() { return dim3(gridDim.x, gridDim.y, gridDim.z); }
    };
#endif

    /**
       @brief Helper function that returns the grid dimensions.  On
       CUDA this returns the intrinsic blockDim, whereas on the host
       this returns (1, 1, 1).
    */
    __device__ __host__ inline dim3 grid_dim() { return dispatch<grid_dim_impl>(); }

    template <bool is_device> struct block_idx_impl {
      dim3 operator()() { return dim3(0, 0, 0); }
    };
#ifdef QUDA_CUDA_CC
    template <> struct block_idx_impl<true> {
      __device__ dim3 operator()() { return dim3(blockIdx.x, blockIdx.y, blockIdx.z); }
    };
#endif

    /**
       @brief Helper function that returns the thread indices within a
       thread block.  On CUDA this returns the intrinsic
       blockIdx, whereas on the host this just returns (0, 0, 0).
    */
    __device__ __host__ inline dim3 block_idx() { return dispatch<block_idx_impl>(); }

    template <bool is_device> struct thread_idx_impl {
      dim3 operator()() { return dim3(0, 0, 0); }
    };
#ifdef QUDA_CUDA_CC
    template <> struct thread_idx_impl<true> {
      __device__ dim3 operator()() { return dim3(threadIdx.x, threadIdx.y, threadIdx.z); }
    };
#endif

    /**
       @brief Helper function that returns the thread indices within a
       thread block.  On CUDA this returns the intrinsic
       threadIdx, whereas on the host this just returns (0, 0, 0).
    */
    __device__ __host__ inline dim3 thread_idx() { return dispatch<thread_idx_impl>(); }

  } // namespace target

  namespace device
  {

    /**
       @brief Helper function that returns the warp-size of the
       architecture we are running on.
    */
    constexpr int warp_size() { return 32; }

    /**
       @brief Return the thread mask for a converged warp.
    */
    constexpr unsigned int warp_converged_mask() { return 0xffffffff; }

    /**
       @brief Helper function that returns the maximum number of threads
       in a block in the x dimension.
    */
    template <int block_size_y = 1, int block_size_z = 1> constexpr unsigned int max_block_size()
    {
      return std::max(warp_size(), 1024 / (block_size_y * block_size_z));
    }

    /**
       @brief Helper function that returns the maximum number of threads
       in a block in the x dimension for reduction kernels.
    */
    template <int block_size_y = 1, int block_size_z = 1> constexpr unsigned int max_reduce_block_size()
    {
#ifdef QUDA_FAST_COMPILE_REDUCE
      // This is the specialized variant used when we have fast-compilation mode enabled
      return warp_size();
#else
      return max_block_size<block_size_y, block_size_z>();
#endif
    }

    /**
       @brief Helper function that returns the maximum number of threads
       in a block in the x dimension for reduction kernels.
    */
    template <int block_size_y = 1, int block_size_z = 1> constexpr unsigned int max_multi_reduce_block_size()
    {
#ifdef QUDA_FAST_COMPILE_REDUCE
      // This is the specialized variant used when we have fast-compilation mode enabled
      return warp_size();
#else
      return max_block_size<block_size_y, block_size_z>();
#endif
    }

    /**
       @brief Helper function that returns the maximum size of a
       __constant__ buffer on the target architecture.  For CUDA,
       this is set to the somewhat arbitrary limit of 32 KiB for now.
    */
    constexpr size_t max_constant_size() { return 32768; }

    /**
       @brief Helper function that returns the maximum static size of
       the kernel arguments passed to a kernel on the target
       architecture.
    */
    constexpr size_t max_kernel_arg_size() { return 4096; }

    /**
       @brief Helper function that returns the bank width of the
       shared memory bank width on the target architecture.
    */
    constexpr int shared_memory_bank_width() { return 32; }

    /**
       @brief Helper function that returns true if we are to pass the
       kernel parameter struct to the kernel as an explicit kernel
       argument.  Otherwise the parameter struct is explicitly copied
       to the device prior to kernel launch.
    */
    template <typename Arg> constexpr bool use_kernel_arg()
    {
      return (sizeof(Arg) <= device::max_kernel_arg_size() && Arg::use_kernel_arg);
    }

    /**
       @brief Helper function that returns kernel argument from
       __constant__ memory.  Note this is the dummy implementation,
       and is present only to keep the compiler happy in the
       translation units where constant memory is not used.
     */
    template <typename Arg> constexpr std::enable_if_t<use_kernel_arg<Arg>(), const Arg &> get_arg()
    {
      return reinterpret_cast<Arg &>(nullptr);
    }

    /**
       @brief Helper function that returns a pointer to the
       __constant__ memory buffer.  Note this is the dummy
       implementation, and is present only to keep the compiler happy
       in the translation units where constant memory is not used.
     */
    template <typename Arg> constexpr std::enable_if_t<use_kernel_arg<Arg>(), void *> get_constant_buffer()
    {
      return nullptr;
    }

<<<<<<< HEAD
   /**
      @brief Return CUDA stream from QUDA stream.  This is a
      temporary addition until all kernels have been made generic.
      @param stream QUDA stream we which to convert to CUDA stream
      @return CUDA stream
    */
    cudaStream_t get_cuda_stream(const qudaStream_t& stream);

  }
=======
  } // namespace device
>>>>>>> 30f67f3e

} // namespace quda

#undef QUDA_CUDA_CC<|MERGE_RESOLUTION|>--- conflicted
+++ resolved
@@ -240,19 +240,7 @@
       return nullptr;
     }
 
-<<<<<<< HEAD
-   /**
-      @brief Return CUDA stream from QUDA stream.  This is a
-      temporary addition until all kernels have been made generic.
-      @param stream QUDA stream we which to convert to CUDA stream
-      @return CUDA stream
-    */
-    cudaStream_t get_cuda_stream(const qudaStream_t& stream);
-
-  }
-=======
   } // namespace device
->>>>>>> 30f67f3e
 
 } // namespace quda
 
