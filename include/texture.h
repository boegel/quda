#ifndef _TEXTURE_H
#define _TEXTURE_H

#include <quda_internal.h>
#include <color_spinor_field.h>
#include <convert.h>
#include <register_traits.h>
#include <float_vector.h>

// FIXME - it would be too hard to get this working on the host as well

//namespace quda {

enum UseGhost {
  useGhost
};


#ifdef USE_TEXTURE_OBJECTS

template<typename OutputType, typename InputType>
class Texture {

  typedef typename quda::mapper<InputType>::type RegType;

private: 
#ifndef DIRECT_ACCESS_BLAS
  cudaTextureObject_t spinor;
#else
  const InputType *spinor; // used when textures are disabled
#endif
  
public:
  Texture() : spinor(0) { }   
#ifndef DIRECT_ACCESS_BLAS
  Texture(const cudaColorSpinorField *x) : spinor(x->Tex()) { }
  Texture(const cudaColorSpinorField *x, UseGhost use_ghost) : spinor(x->GhostTex()) { }
#else
  Texture(const cudaColorSpinorField *x) : spinor((InputType*)(x->V())) { }
  Texture(const cudaColorSpinorField *x, UseGhost use_ghost) : spinor((InputType*)(x->Ghost())) { }
#endif
  Texture(const Texture &tex) : spinor(tex.spinor) { }
  ~Texture() { }

  
  


  Texture& operator=(const Texture &tex) {
    if (this != &tex) spinor = tex.spinor;
    return *this;
  }
  
#ifndef DIRECT_ACCESS_BLAS
  __device__ inline OutputType fetch(unsigned int idx) 
  { 
    OutputType rtn;
    copyFloatN(rtn, tex1Dfetch<RegType>(spinor, idx));
    return rtn;
  }
#else
  __device__ inline OutputType fetch(unsigned int idx) 
  { OutputType out; copyFloatN(out, spinor[idx]); return out; } 
#endif

  __device__ inline OutputType operator[](unsigned int idx) { return fetch(idx); }
};

#ifndef DIRECT_ACCESS_BLAS
__device__ inline double fetch_double(int2 v)
{ return __hiloint2double(v.y, v.x); }

__device__ inline double2 fetch_double2(int4 v)
{ return make_double2(__hiloint2double(v.y, v.x), __hiloint2double(v.w, v.z)); }

template<> __device__ inline double2 Texture<double2,double2>::fetch(unsigned int idx) 
{ double2 out; copyFloatN(out, fetch_double2(tex1Dfetch<int4>(spinor, idx))); return out; }

template<> __device__ inline float2 Texture<float2,double2>::fetch(unsigned int idx) 
{ float2 out; copyFloatN(out, fetch_double2(tex1Dfetch<int4>(spinor, idx))); return out; }
#endif

#else 

// legacy Texture references

#if (__COMPUTE_CAPABILITY__ >= 130)

  __inline__ __device__ double fetch_double(texture<int2, 1> t, int i)
  {
    int2 v = tex1Dfetch(t,i);
    return __hiloint2double(v.y, v.x);
  }

  __inline__ __device__ double2 fetch_double2(texture<int4, 1> t, int i)
  {
    int4 v = tex1Dfetch(t,i);
    return make_double2(__hiloint2double(v.y, v.x), __hiloint2double(v.w, v.z));
  }
#else
  __inline__ __device__ double fetch_double(texture<int2, 1> t, int i){ return 0.0; }

  __inline__ __device__ double2 fetch_double2(texture<int4, 1> t, int i)
  {
    // do nothing
    return make_double2(0.0, 0.0);
  }
#endif

#define MAX_TEXELS (1<<27)

#define MAX_TEX_ID 4

// dynamically keep track of texture references we've already bound to
bool tex_id_table[MAX_TEX_ID] = { };

template<typename OutputType, typename InputType, int tex_id>
  class Texture {

  private: 
#ifdef DIRECT_ACCESS_BLAS
  const InputType *spinor; // used when textures are disabled
  size_t bytes;
#endif
  static bool bound;
  static int count;

  public:
  Texture()
#ifdef DIRECT_ACCESS_BLAS
  : spinor(0), bytes(0)
#endif
  { count++; } 

  Texture(const cudaColorSpinorField *x)
#ifdef DIRECT_ACCESS_BLAS 
  : spinor((const InputType*)x->V()), bytes(x->Bytes())
#endif
  { 
    // only bind if bytes > 0
    if (x->Bytes()) { 
      if (tex_id > 0 && tex_id <= MAX_TEX_ID && tex_id_table[tex_id]) {
	errorQuda("Already bound to this texture reference");
      } else {
	tex_id_table[tex_id] = true;
      }
      bind((const InputType*)x->V(), x->Bytes()); bound = true; 
    } 
    count++;
  }

  Texture(const Texture &tex) 
#ifdef DIRECT_ACCESS_BLAS
  : spinor(tex.spinor), bytes(tex.bytes)
#endif
  { count++; }

  ~Texture() { if (bound && !--count) { 
      unbind(); bound = false; tex_id_table[tex_id]=false;
    } }

  Texture& operator=(const Texture &tex) {
#ifdef DIRECT_ACCESS_BLAS
    spinor = tex.spinor;
    bytes = tex.bytes;
#endif
    return *this;
  }

  inline void bind(const InputType*, size_t bytes){ /*errorQuda("Texture id is out of range");*/ }
  inline void unbind() { /*errorQuda("Texture id is out of range");*/ }

  //default should only be called if a tex_id is out of range
  __device__ inline OutputType fetch(unsigned int idx) { OutputType x; x.x =0; return x; };  
  __device__ inline OutputType operator[](unsigned int idx) { return fetch(idx); }
  };

  template<typename OutputType, typename InputType, int tex_id>  
    bool Texture<OutputType, InputType, tex_id>::bound = false;

  template<typename OutputType, typename InputType, int tex_id>  
    int Texture<OutputType, InputType, tex_id>::count = 0;

#define DECL_TEX(id)							\
  texture<short2,1,cudaReadModeNormalizedFloat> tex_short2_##id;	\
  texture<short4,1,cudaReadModeNormalizedFloat> tex_short4_##id;	\
  texture<float,1> tex_float_##id;					\
  texture<float2,1> tex_float2_##id;					\
  texture<float4,1> tex_float4_##id;					\
  texture<int4,1> tex_double2_##id;


#define DEF_BIND_UNBIND(outtype, intype, id)				\
  template<> inline void Texture<outtype,intype,id>::bind(const intype *ptr, size_t bytes) \
    { cudaBindTexture(0,tex_##intype##_##id, ptr, bytes); }		\
  template<> inline void Texture<outtype,intype,id>::unbind() { cudaUnbindTexture(tex_##intype##_##id); }


#define DEF_FETCH_TEX(outtype, intype, id)				\
  template<> __device__ inline outtype Texture<outtype,intype,id>::fetch(unsigned int idx) \
    { return tex1Dfetch(tex_##intype##_##id,idx); }


#define DEF_FETCH_DIRECT(outtype, intype, id)				\
  template<> __device__ inline outtype Texture<outtype,intype,id>::fetch(unsigned int idx) \
    { outtype out; copyFloatN(out, spinor[idx]); return out; }


#if defined(DIRECT_ACCESS_BLAS)
#define DEF_FETCH DEF_FETCH_DIRECT
#else
#define DEF_FETCH DEF_FETCH_TEX
#endif


#if defined(DIRECT_ACCESS_BLAS) || defined(FERMI_NO_DBLE_TEX)
#define DEF_FETCH_DBLE DEF_FETCH_DIRECT
#else
#define DEF_FETCH_DBLE(outtype, intype, id)				\
  template<> __device__ inline outtype Texture<outtype,double2,id>::fetch(unsigned int idx) \
    { outtype out; copyFloatN(out, fetch_double2(tex_double2_##id,idx)); return out; }
#endif

#if defined(DIRECT_ACCESS_BLAS) || defined(FERMI_NO_DBLE_TEX)
#define DEF_FETCH_DBLE_MIXED DEF_FETCH_DIRECT
#else
#define DEF_FETCH_DBLE_MIXED(outtype, intype, id)                      \
  template<> __device__ inline outtype Texture<outtype,intype,id>::fetch(unsigned int idx) \
  { outtype out; copyFloatN(out, tex1Dfetch(tex_##intype##_##id,idx)); return out; }
#endif


#define DEF_BIND_UNBIND_FETCH(outtype, intype, id)	\
  DEF_BIND_UNBIND(outtype, intype, id)			\
  DEF_FETCH(outtype, intype, id)


#define DEF_ALL(id)				\
  DECL_TEX(id)					\
  DEF_BIND_UNBIND_FETCH(float2, short2, id)	\
  DEF_BIND_UNBIND_FETCH(float4, short4, id)	\
  DEF_BIND_UNBIND_FETCH(float, float, id)	\
  DEF_BIND_UNBIND_FETCH(float2, float2, id)	\
  DEF_BIND_UNBIND_FETCH(float4, float4, id)	\
  DEF_BIND_UNBIND(double2, double2, id)		\
  DEF_BIND_UNBIND(float2, double2, id)		\
  DEF_FETCH_DBLE(double2, double2, id)		\
  DEF_FETCH_DBLE(float2, double2, id)		\
  DEF_BIND_UNBIND(double2, float2, id)		\
  DEF_BIND_UNBIND(double4, float4, id)		\
  DEF_BIND_UNBIND(double2, short2, id)		\
  DEF_BIND_UNBIND(double4, short4, id)		\
  DEF_FETCH_DBLE_MIXED(double2, float2, id)	\
  DEF_FETCH_DBLE_MIXED(double4, float4, id)	\
  DEF_FETCH_DBLE_MIXED(double2, short2, id)	\
  DEF_FETCH_DBLE_MIXED(double4, short4, id)

  // Declare the textures and define the member functions of the corresponding templated classes.
  DEF_ALL(0)
  DEF_ALL(1)
  DEF_ALL(2)
  DEF_ALL(3)
  DEF_ALL(4)

#undef DECL_TEX
#undef DEF_BIND_UNBIND
#undef DEF_FETCH_DIRECT
#undef DEF_FETCH_TEX
#undef DEF_FETCH
#undef DEF_FETCH_DBLE
#undef DEF_BIND_UNBIND_FETCH
#undef DEF_ALL

#endif // USE_TEXTURE_OBJECTS


  /**
     Checks that the types are set correctly.  The precision used in the
     RegType must match that of the InterType, and the ordering of the
     InterType must match that of the StoreType.  The only exception is
     when half precision is used, in which case, RegType can be a double
     and InterType can be single (with StoreType short).
     
     @param RegType Register type used in kernel
     @param InterType Intermediate format - RegType precision with StoreType ordering
     @param StoreType Type used to store field in memory
  */
  template <typename RegType, typename InterType, typename StoreType>
    void checkTypes() {

    const size_t reg_size = sizeof(((RegType*)0)->x);
    const size_t inter_size = sizeof(((InterType*)0)->x);
    const size_t store_size = sizeof(((StoreType*)0)->x);

    if (reg_size != inter_size  && store_size != 2 && inter_size != 4)
      errorQuda("Precision of register (%lu) and intermediate (%lu) types must match\n",
		(unsigned long)reg_size, (unsigned long)inter_size);
  
    if (vecLength<InterType>() != vecLength<StoreType>()) {
      errorQuda("Vector lengths intermediate and register types must match\n");
    }

    if (vecLength<RegType>() == 0) errorQuda("Vector type not supported\n");
    if (vecLength<InterType>() == 0) errorQuda("Vector type not supported\n");
    if (vecLength<StoreType>() == 0) errorQuda("Vector type not supported\n");

  }

  template <typename FloatN, int M>
  __device__ inline float store_norm(float *norm, FloatN x[M], int i) {
    float c[M];
#pragma unroll
    for (int j=0; j<M; j++) c[j] = max_fabs(x[j]);
#pragma unroll
    for (int j=1; j<M; j++) c[0] = fmaxf(c[j],c[0]);
    norm[i] = c[0];
    return __fdividef(MAX_SHORT, c[0]);
  }

  // the number of elements per virtual register
#define REG_LENGTH (sizeof(RegType) / sizeof(((RegType*)0)->x))

// whether the type is a shortN vector
#define IS_SHORT(type) (sizeof( ((type*)0)->x ) == sizeof(short) )

  /**
     @param RegType Register type used in kernel
     @param InterType Intermediate format - RegType precision with StoreType ordering
     @param StoreType Type used to store field in memory
     @param N Length of vector of RegType elements that this Spinor represents
     @param tex_id Which texture reference are we using.  A default of
     -1 disables textures on architectures that don't support texture objects.
  */
template <typename RegType, typename InterType, typename StoreType, int N, int write, int tex_id=-1>
    class Spinor {

  private:
    StoreType *spinor;
    StoreType *ghost_spinor;
#ifdef USE_TEXTURE_OBJECTS // texture objects
    Texture<InterType, StoreType> tex;
    Texture<InterType, StoreType> ghostTex;
#else
    Texture<InterType, StoreType, tex_id> tex;
    Texture<InterType, StoreType, tex_id> ghostTex;
#endif
    float *norm; // direct reads for norm
    int stride;
    int ghost_stride[4];

  public:
    Spinor() 
<<<<<<< HEAD
      : spinor(0), ghost_spinor(0), tex(), ghostTex(), norm(0), stride(0) { } // default constructor

    Spinor(const cudaColorSpinorField &x) 
      : spinor((StoreType*)x.V()), ghost_spinor((StoreType*)x.Ghost()), tex(&x), ghostTex(&x,useGhost), norm((float*)x.Norm()),
      stride(x.Length()/(N*REG_LENGTH)) { checkTypes<RegType,InterType,StoreType>(); }

    Spinor(const Spinor &st) 
      : spinor(st.spinor), ghost_spinor(st.ghost_spinor), tex(st.tex), ghostTex(st.ghostTex), norm(st.norm), stride(st.stride) { }
=======
  : spinor(0), tex(), norm(0), stride(0) { } // default constructor

  // Spinor must only eveb called with cudaColorSpinorField references!!!!
 Spinor(const ColorSpinorField &x, int nFace=1) 
     : spinor((StoreType*)x.V()), tex(&(static_cast<const cudaColorSpinorField&>(x))), norm((float*)x.Norm()),
       stride(x.Length()/(N*REG_LENGTH)) { 
      checkTypes<RegType,InterType,StoreType>(); 
      for (int d=0; d<4; d++) {
	ghost_stride[d] = nFace*x.SurfaceCB(d);
      }
    }

    Spinor(const Spinor &st) 
  : spinor(st.spinor), tex(st.tex), norm(st.norm), stride(st.stride) { 
      for (int d=0; d<4; d++) ghost_stride[d] = st.ghost_stride[d];
    }
>>>>>>> 1afef0d1

  /*Spinor(StoreType* spinor, float* norm, int stride) 
    : spinor(spinor), norm(norm), stride(stride), ghost_stride({}) { checkTypes<RegType, InterType, StoreType>(); }*/

    Spinor& operator=(const Spinor &src) {
      if (&src != this) {
	spinor = src.spinor;
        ghost_spinor = src.ghost_spinor;
	tex = src.tex;
        ghostTex = src.ghostTex;
	norm = src.norm;
	stride = src.stride;
	for (int d=0; d<4; d++) ghost_stride[d] = src.ghost_stride[d];
      }
      return *this;
    }

    void set(const cudaColorSpinorField &x){
      spinor = (StoreType*)x.V();
      ghost_spinor = (StoreType*)x.Ghost();
#ifdef USE_TEXTURE_OBJECTS 
      tex = Texture<InterType, StoreType>(&x);
      ghostTex = Texture<InterType, StoreType>(&x,useGhost);
#else
      tex = Texture<InterType, StoreType, tex_id>(&x);
      ghostTex = Texture<InterType, StoreType, tex_id>(&x,useGhost);
#endif      
      norm = (float*)x.Norm();
      stride = x.Length()/(N*REG_LENGTH);
    
      checkTypes<RegType,InterType,StoreType>();
    }

    ~Spinor() { }

    __device__ inline void load(RegType x[], const int i) {
      // load data into registers first using the storage order
      const int M = (N * sizeof(RegType)) / sizeof(InterType);
      InterType y[M];

      // If we are using tex references, then we can only use the predeclared texture ids
#ifndef USE_TEXTURE_OBJECTS
      if (tex_id >= 0 && tex_id <= MAX_TEX_ID) {
#endif
	// half precision types
	if ( IS_SHORT(StoreType) ) { 
	  float xN = norm[i];
#pragma unroll
	  for (int j=0; j<M; j++) y[j] = xN*tex[i + j*stride];
	} else { // other types
#pragma unroll 
	  for (int j=0; j<M; j++) copyFloatN(y[j], tex[i + j*stride]);
	}
#ifndef USE_TEXTURE_OBJECTS
      } else { // default load when out of tex_id range

	if ( IS_SHORT(StoreType) ) { 
	  float xN = norm[i];
#pragma unroll
	  for (int j=0; j<M; j++) {
	    copyFloatN(y[j], spinor[i + j*stride]);
	    y[j] *= xN;
	  }
	} else { // other types
#pragma unroll
	  for (int j=0; j<M; j++) copyFloatN(y[j],spinor[i + j*stride]);
	}
      }
#endif
      // now convert into desired register order
      convert<RegType, InterType>(x, y, N);
    }

<<<<<<< HEAD
    __device__ inline void ghostLoad(RegType x[], const int i) {
      // load data into registers first using the storage order
      const int M = (N * sizeof(RegType)) / sizeof(InterType);
      InterType y[M];

      // If we are using tex references, then we can only use the predeclared texture ids
#ifndef USE_TEXTURE_OBJECTS
      if (tex_id >= 0 && tex_id <= MAX_TEX_ID) {
#endif
	// half precision types
#pragma unroll 
	for (int j=0; j<M; j++) copyFloatN(y[j], ghostTex[i + j*stride]);
#ifndef USE_TEXTURE_OBJECTS
      } else { // default load when out of tex_id range
#pragma unroll
	for (int j=0; j<M; j++) copyFloatN(y[j],ghost_spinor[i + j*stride]);
      }
#endif
      // now convert into desired register order
      convert<RegType, InterType>(x, y, N);
    }
=======
  /**
     Load the ghost spinor.  For Wilson fermions, we assume that the
     ghost is spin projected
   */
  __device__ inline void loadGhost(RegType x[], const int i, const int dim) {
    // load data into registers first using the storage order
    const int Nspin = (REG_LENGTH * N) / (3 * 2);
    // if Wilson, then load only half the number of components
    const int M = ((N * sizeof(RegType)) / sizeof(InterType)) / ((Nspin == 4) ? 2 : 1);

    InterType y[M];
    
    // If we are using tex references, then we can only use the predeclared texture ids
#ifndef USE_TEXTURE_OBJECTS
    if (tex_id >= 0 && tex_id <= MAX_TEX_ID) {
#endif
      // half precision types
      if ( IS_SHORT(StoreType) ) { 
	float xN = norm[i];
#pragma unroll
	for (int j=0; j<M; j++) y[j] = xN*tex[i + j*ghost_stride[dim]];
      } else { // other types
#pragma unroll 
	for (int j=0; j<M; j++) copyFloatN(y[j], tex[i + j*ghost_stride[dim]]);
      }
#ifndef USE_TEXTURE_OBJECTS
    } else { // default load when out of tex_id range
      
      if ( IS_SHORT(StoreType) ) { 
	float xN = norm[i];
#pragma unroll
	for (int j=0; j<M; j++) {
	  copyFloatN(y[j], spinor[i + j*ghost_stride[dim]]);
	  y[j] *= xN;
	}
      } else { // other types
#pragma unroll
	for (int j=0; j<M; j++) copyFloatN(y[j],spinor[i + j*ghost_stride[dim]]);
      }
    }
#endif
    
    // now convert into desired register order
    convert<RegType, InterType>(x, y, N);
  }
>>>>>>> 1afef0d1

    // default store used for simple fields
    __device__ inline void save(RegType x[], int i) {
      if (write) {
	const int M = (N * sizeof(RegType)) / sizeof(InterType);
	InterType y[M];
	convert<InterType, RegType>(y, x, M);
	
	if ( IS_SHORT(StoreType) ) {
	  float C = store_norm<InterType, M>(norm, y, i);
#pragma unroll
	  for (int j=0; j<M; j++) copyFloatN(spinor[i+j*stride], C*y[j]);
	} else {
#pragma unroll
	  for (int j=0; j<M; j++) copyFloatN(spinor[i+j*stride], y[j]);
	}
      }
    }

    // used to backup the field to the host
    void save(char **spinor_h, char **norm_h, size_t bytes, size_t norm_bytes) {
      if (write) {
	*spinor_h = new char[bytes];
	cudaMemcpy(*spinor_h, spinor, bytes, cudaMemcpyDeviceToHost);
	if (norm_bytes > 0) {
	  *norm_h = new char[norm_bytes];
	  cudaMemcpy(*norm_h, norm, norm_bytes, cudaMemcpyDeviceToHost);
	}
	checkCudaError();
      }
    }

    // restore the field from the host
    void load(char **spinor_h, char **norm_h, size_t bytes, size_t norm_bytes) {
      if (write) {
	cudaMemcpy(spinor, *spinor_h, bytes, cudaMemcpyHostToDevice);
	if (norm_bytes > 0) {
	  cudaMemcpy(norm, *norm_h, norm_bytes, cudaMemcpyHostToDevice);
	  delete []*norm_h;
	  *norm_h = 0;
	}
	delete []*spinor_h;
	*spinor_h = 0;
	checkCudaError();
      }
    }

    void* V() { return (void*)spinor; }
    float* Norm() { return norm; }

    QudaPrecision Precision() const { 
      QudaPrecision precision = QUDA_INVALID_PRECISION;
      if (sizeof(((StoreType*)0)->x) == sizeof(double)) precision = QUDA_DOUBLE_PRECISION;
      else if (sizeof(((StoreType*)0)->x) == sizeof(float)) precision = QUDA_SINGLE_PRECISION;
      else if (sizeof(((StoreType*)0)->x) == sizeof(short)) precision = QUDA_HALF_PRECISION;
      else errorQuda("Unknown precision type\n");
      return precision;
    }

    int Stride() const { return stride; }
    int Bytes() const { return N*sizeof(RegType); }
  };

//} // namespace quda

#ifndef USE_TEXTURE_OBJECTS
#undef MAX_TEX_ID
#endif

#endif // _TEXTURE_H<|MERGE_RESOLUTION|>--- conflicted
+++ resolved
@@ -37,7 +37,7 @@
   Texture(const cudaColorSpinorField *x, UseGhost use_ghost) : spinor(x->GhostTex()) { }
 #else
   Texture(const cudaColorSpinorField *x) : spinor((InputType*)(x->V())) { }
-  Texture(const cudaColorSpinorField *x, UseGhost use_ghost) : spinor((InputType*)(x->Ghost())) { }
+  Texture(const cudaColorSpinorField *x, UseGhost use_ghost) : spinor((InputType*)(x->Ghost2())) { }
 #endif
   Texture(const Texture &tex) : spinor(tex.spinor) { }
   ~Texture() { }
@@ -349,34 +349,22 @@
     int ghost_stride[4];
 
   public:
-    Spinor() 
-<<<<<<< HEAD
-      : spinor(0), ghost_spinor(0), tex(), ghostTex(), norm(0), stride(0) { } // default constructor
-
-    Spinor(const cudaColorSpinorField &x) 
-      : spinor((StoreType*)x.V()), ghost_spinor((StoreType*)x.Ghost()), tex(&x), ghostTex(&x,useGhost), norm((float*)x.Norm()),
-      stride(x.Length()/(N*REG_LENGTH)) { checkTypes<RegType,InterType,StoreType>(); }
+    Spinor() : spinor(0), ghost_spinor(0), tex(), ghostTex(), norm(0), stride(0) { } // default constructor
+
+    // Spinor must only ever called with cudaColorSpinorField references!!!!
+    Spinor(const ColorSpinorField &x, int nFace=1) 
+      : spinor((StoreType*)x.V()), ghost_spinor((StoreType*)x.Ghost2()),
+        tex(&(static_cast<const cudaColorSpinorField&>(x))),
+        ghostTex(&(static_cast<const cudaColorSpinorField&>(x)),useGhost),
+        norm((float*)x.Norm()), stride(x.Length()/(N*REG_LENGTH))
+    {
+      checkTypes<RegType,InterType,StoreType>();
+      for (int d=0; d<4; d++) ghost_stride[d] = nFace*x.SurfaceCB(d);
+    }
 
     Spinor(const Spinor &st) 
-      : spinor(st.spinor), ghost_spinor(st.ghost_spinor), tex(st.tex), ghostTex(st.ghostTex), norm(st.norm), stride(st.stride) { }
-=======
-  : spinor(0), tex(), norm(0), stride(0) { } // default constructor
-
-  // Spinor must only eveb called with cudaColorSpinorField references!!!!
- Spinor(const ColorSpinorField &x, int nFace=1) 
-     : spinor((StoreType*)x.V()), tex(&(static_cast<const cudaColorSpinorField&>(x))), norm((float*)x.Norm()),
-       stride(x.Length()/(N*REG_LENGTH)) { 
-      checkTypes<RegType,InterType,StoreType>(); 
-      for (int d=0; d<4; d++) {
-	ghost_stride[d] = nFace*x.SurfaceCB(d);
-      }
-    }
-
-    Spinor(const Spinor &st) 
-  : spinor(st.spinor), tex(st.tex), norm(st.norm), stride(st.stride) { 
-      for (int d=0; d<4; d++) ghost_stride[d] = st.ghost_stride[d];
-    }
->>>>>>> 1afef0d1
+      : spinor(st.spinor), ghost_spinor(st.ghost_spinor), tex(st.tex), ghostTex(st.ghostTex), norm(st.norm), stride(st.stride)
+      { for (int d=0; d<4; d++) ghost_stride[d] = st.ghost_stride[d]; }
 
   /*Spinor(StoreType* spinor, float* norm, int stride) 
     : spinor(spinor), norm(norm), stride(stride), ghost_stride({}) { checkTypes<RegType, InterType, StoreType>(); }*/
@@ -396,7 +384,7 @@
 
     void set(const cudaColorSpinorField &x){
       spinor = (StoreType*)x.V();
-      ghost_spinor = (StoreType*)x.Ghost();
+      ghost_spinor = (StoreType*)x.Ghost2();
 #ifdef USE_TEXTURE_OBJECTS 
       tex = Texture<InterType, StoreType>(&x);
       ghostTex = Texture<InterType, StoreType>(&x,useGhost);
@@ -450,53 +438,30 @@
       convert<RegType, InterType>(x, y, N);
     }
 
-<<<<<<< HEAD
-    __device__ inline void ghostLoad(RegType x[], const int i) {
-      // load data into registers first using the storage order
-      const int M = (N * sizeof(RegType)) / sizeof(InterType);
-      InterType y[M];
-
-      // If we are using tex references, then we can only use the predeclared texture ids
-#ifndef USE_TEXTURE_OBJECTS
-      if (tex_id >= 0 && tex_id <= MAX_TEX_ID) {
-#endif
-	// half precision types
-#pragma unroll 
-	for (int j=0; j<M; j++) copyFloatN(y[j], ghostTex[i + j*stride]);
-#ifndef USE_TEXTURE_OBJECTS
-      } else { // default load when out of tex_id range
-#pragma unroll
-	for (int j=0; j<M; j++) copyFloatN(y[j],ghost_spinor[i + j*stride]);
-      }
-#endif
-      // now convert into desired register order
-      convert<RegType, InterType>(x, y, N);
-    }
-=======
   /**
      Load the ghost spinor.  For Wilson fermions, we assume that the
      ghost is spin projected
-   */
+  */
   __device__ inline void loadGhost(RegType x[], const int i, const int dim) {
     // load data into registers first using the storage order
     const int Nspin = (REG_LENGTH * N) / (3 * 2);
     // if Wilson, then load only half the number of components
     const int M = ((N * sizeof(RegType)) / sizeof(InterType)) / ((Nspin == 4) ? 2 : 1);
-
+    
     InterType y[M];
     
     // If we are using tex references, then we can only use the predeclared texture ids
 #ifndef USE_TEXTURE_OBJECTS
     if (tex_id >= 0 && tex_id <= MAX_TEX_ID) {
 #endif
-      // half precision types
+      // half precision types (FIXME - these don't look correct?)
       if ( IS_SHORT(StoreType) ) { 
 	float xN = norm[i];
 #pragma unroll
-	for (int j=0; j<M; j++) y[j] = xN*tex[i + j*ghost_stride[dim]];
+	for (int j=0; j<M; j++) y[j] = xN*ghostTex[i + j*ghost_stride[dim]];
       } else { // other types
 #pragma unroll 
-	for (int j=0; j<M; j++) copyFloatN(y[j], tex[i + j*ghost_stride[dim]]);
+	for (int j=0; j<M; j++) copyFloatN(y[j], ghostTex[i + j*ghost_stride[dim]]);
       }
 #ifndef USE_TEXTURE_OBJECTS
     } else { // default load when out of tex_id range
@@ -505,12 +470,12 @@
 	float xN = norm[i];
 #pragma unroll
 	for (int j=0; j<M; j++) {
-	  copyFloatN(y[j], spinor[i + j*ghost_stride[dim]]);
+	  copyFloatN(y[j], ghost_spinor[i + j*ghost_stride[dim]]);
 	  y[j] *= xN;
 	}
       } else { // other types
 #pragma unroll
-	for (int j=0; j<M; j++) copyFloatN(y[j],spinor[i + j*ghost_stride[dim]]);
+	for (int j=0; j<M; j++) copyFloatN(y[j],ghost_spinor[i + j*ghost_stride[dim]]);
       }
     }
 #endif
@@ -518,8 +483,7 @@
     // now convert into desired register order
     convert<RegType, InterType>(x, y, N);
   }
->>>>>>> 1afef0d1
-
+  
     // default store used for simple fields
     __device__ inline void save(RegType x[], int i) {
       if (write) {
