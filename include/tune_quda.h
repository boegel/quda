#ifndef _TUNE_QUDA_H
#define _TUNE_QUDA_H

#include <string>
#include <iostream>
#include <iomanip>
#include <cstring>
#include <cfloat>
#include <stdarg.h>

#include <tune_key.h>
#include <quda_internal.h>

namespace quda {

  class TuneParam {

  public:
    dim3 block;
    dim3 grid;
    int shared_bytes;
    int4 aux; // free parameter that can be used as an arbitrary autotuning dimension outside of launch parameters

    std::string comment;
    float time;
    long long n_calls;

    inline TuneParam() : block(32, 1, 1), grid(1, 1, 1), shared_bytes(0), aux(), time(FLT_MAX), n_calls(0) {
      aux = make_int4(1,1,1,1);
    }

    inline TuneParam(const TuneParam &param)
      : block(param.block), grid(param.grid), shared_bytes(param.shared_bytes), aux(param.aux), comment(param.comment), time(param.time), n_calls(param.n_calls) { }

    inline TuneParam& operator=(const TuneParam &param) {
      if (&param != this) {
	block = param.block;
	grid = param.grid;
	shared_bytes = param.shared_bytes;
	aux = param.aux;
	comment = param.comment;
	time = param.time;
	n_calls = param.n_calls;
      }
      return *this;
    }

    friend std::ostream& operator<<(std::ostream& output, const TuneParam& param) {
      output << "block = (" << param.block.x << ", " << param.block.y << ", " << param.block.z << ")" << std::endl;
      output << "grid = (" << param.grid.x << ", " << param.grid.y << ", " << param.grid.z << ")" << std::endl;
      output << "shared_bytes = " << param.shared_bytes << std::endl;
      output << "aux = (" << param.aux.x << ", " << param.aux.y << ", " << param.aux.z << ", " << param.aux.w << ")" << std::endl;
      output << param.comment << std::endl;
      return output;
    }
  };


  class Tunable {

  protected:
    virtual long long flops() const = 0;
    virtual long long bytes() const { return 0; } // FIXME

    // the minimum number of shared bytes per thread
    virtual unsigned int sharedBytesPerThread() const = 0;

    // the minimum number of shared bytes per thread block
    virtual unsigned int sharedBytesPerBlock(const TuneParam &param) const = 0;

    // override this if a specific thread count is required (e.g., if not grid size tuning)
    virtual unsigned int minThreads() const { return 1; }
    virtual bool tuneGridDim() const { return true; }
    virtual bool tuneAuxDim() const { return false; }
    virtual bool tuneSharedBytes() const { return true; }

    virtual bool advanceGridDim(TuneParam &param) const
    {
      if (tuneGridDim()) {
	const unsigned int max_blocks = maxGridSize();
	const int step = 1;
	param.grid.x += step;
	if (param.grid.x > max_blocks) {
	  param.grid.x = minGridSize();
	  return false;
	} else {
	  return true;
	}
      } else {
	return false;
      }
    }

<<<<<<< HEAD
    virtual unsigned int maxBlockSize(const TuneParam &param) const { return deviceProp.maxThreadsPerBlock / (param.block.y*param.block.z); }
=======
    virtual unsigned int maxBlockSize() const { return deviceProp.maxThreadsDim[0]; }
    virtual unsigned int maxGridSize() const { return 2*deviceProp.multiProcessorCount; }
    virtual unsigned int minGridSize() const { return 1; }
>>>>>>> 53d4c712

    virtual int blockStep() const { return deviceProp.warpSize; }
    virtual int blockMin() const { return deviceProp.warpSize; }

    virtual void resetBlockDim(TuneParam &param) const {
      const unsigned int max_threads = maxBlockSize(param);
      const unsigned int max_blocks = deviceProp.maxGridSize[0];
      const int step = blockStep();

      if (tuneGridDim()) {
	param.block.x = step;
      } else { // not tuning the grid dimension so have to set a valid grid size
	// ensure the blockDim is large enough given the limit on gridDim
	param.block.x = (minThreads()+max_blocks-1)/max_blocks;
	param.block.x = ((param.block.x+step-1)/step)*step; // round up to nearest step size
	if (param.block.x > max_threads && param.block.y == 1 && param.block.z == 1)
	  errorQuda("Local lattice volume is too large for device");
      }
    }

    virtual bool advanceBlockDim(TuneParam &param) const
    {
      const unsigned int max_threads = maxBlockSize(param);
      const unsigned int max_shared = deviceProp.sharedMemPerBlock;
      bool ret;

      param.block.x += blockStep();
      int nthreads = param.block.x*param.block.y*param.block.z;
      if (param.block.x > max_threads || sharedBytesPerThread()*nthreads > max_shared) {
	resetBlockDim(param);
	ret = false;
      } else {
	ret = true;
      }

      if (!tuneGridDim()) 
	param.grid = dim3((minThreads()+param.block.x-1)/param.block.x, 1, 1);

      return ret;
    }

    /**
     * @brief For reason this can't be queried from the device properties, so
     * here we set set this.  Based on Table 14 of the CUDA
     * Programming Guide 9.0 (Technical Specifications per Compute Capability)
     * @return The maximum number of simultaneously resident blocks per SM
     */
    unsigned int maxBlocksPerSM() const {
      switch (deviceProp.major) {
      case 2:
	return 8;
      case 3:
	return 16;
      case 5:
      case 6:
      case 7:
	return 32;
      default:
	errorQuda("Unknown SM architecture %d.%d\n", deviceProp.major, deviceProp.minor);
	return 0;
      }
    }

    /**
     * The goal here is to throttle the number of thread blocks per SM
     * by over-allocating shared memory (in order to improve L2
     * utilization, etc.).  We thus request the smallest amount of
     * dynamic shared memory that guarantees throttling to a given
     * number of blocks, in order to allow some extra leeway.
     */
    virtual bool advanceSharedBytes(TuneParam &param) const
    {
      if (tuneSharedBytes()) {
	const int max_shared = deviceProp.sharedMemPerBlock;
	const int max_blocks_per_sm = std::min(deviceProp.maxThreadsPerMultiProcessor / (param.block.x*param.block.y*param.block.z), maxBlocksPerSM());
	int blocks_per_sm = max_shared / (param.shared_bytes ? param.shared_bytes : 1);
	if (blocks_per_sm > max_blocks_per_sm) blocks_per_sm = max_blocks_per_sm;
	param.shared_bytes = (blocks_per_sm > 0 ? max_shared / blocks_per_sm + 1 : max_shared + 1);

	if (param.shared_bytes > max_shared) {
	  TuneParam next(param);
	  advanceBlockDim(next); // to get next blockDim
	  int nthreads = next.block.x * next.block.y * next.block.z;
	  param.shared_bytes = sharedBytesPerThread()*nthreads > sharedBytesPerBlock(param) ?
	    sharedBytesPerThread()*nthreads : sharedBytesPerBlock(param);
	  return false;
	} else {
	  return true;
	}
      } else {
	return false;
      }
    }

    virtual bool advanceAux(TuneParam &param) const { return false; }

    char aux[TuneKey::aux_n];

    int writeAuxString(const char *format, ...) {
      va_list arguments;
      va_start(arguments, format);
      int n = vsnprintf(aux, TuneKey::aux_n, format, arguments);
      if (n < 0 || n >=TuneKey::aux_n) errorQuda("Error writing auxiliary string");
      return n;
    }

  public:
    Tunable() { }
    virtual ~Tunable() { }
    virtual TuneKey tuneKey() const = 0;
    virtual void apply(const cudaStream_t &stream) = 0;
    virtual void preTune() { }
    virtual void postTune() { }
    virtual int tuningIter() const { return 1; }

    virtual std::string paramString(const TuneParam &param) const
      {
	std::stringstream ps;
	ps << "block=(" << param.block.x << "," << param.block.y << "," << param.block.z << "), ";
	if (tuneGridDim()) ps << "grid=(" << param.grid.x << "," << param.grid.y << "," << param.grid.z << "), ";
	ps << "shared=" << param.shared_bytes << ", ";

	// determine if we are tuning the auxiliary dimension
	if (tuneAuxDim()) ps << "aux=(" << param.aux.x << "," << param.aux.y << "," << param.aux.z << "," << param.aux.w << ")";
	return ps.str();
      }

    virtual std::string perfString(float time) const
      {
	float gflops = flops() / (1e9 * time);
	float gbytes = bytes() / (1e9 * time);
	std::stringstream ss;
	ss << std::setiosflags(std::ios::fixed) << std::setprecision(2) << gflops << " Gflop/s, ";
	ss << gbytes << " GB/s";
	return ss.str();
      }

    virtual void initTuneParam(TuneParam &param) const
    {
      const unsigned int max_threads = deviceProp.maxThreadsDim[0];
      const unsigned int max_blocks = deviceProp.maxGridSize[0];
      const int min_grid_size = minGridSize();
      const int min_block_size = blockMin();

      if (tuneGridDim()) {
	param.block = dim3(min_block_size,1,1);

	param.grid = dim3(min_grid_size,1,1);
      } else {
	// find the minimum valid blockDim
	param.block = dim3((minThreads()+max_blocks-1)/max_blocks, 1, 1);
	param.block.x = ((param.block.x+min_block_size-1) / min_block_size) * min_block_size; // round up to the nearest multiple of desired minimum block size
	if (param.block.x > max_threads) errorQuda("Local lattice volume is too large for device");

	param.grid = dim3((minThreads()+param.block.x-1)/param.block.x, 1, 1);
      }
      int nthreads = param.block.x*param.block.y*param.block.z;
      param.shared_bytes = sharedBytesPerThread()*nthreads > sharedBytesPerBlock(param) ?
	sharedBytesPerThread()*nthreads : sharedBytesPerBlock(param);
    }

    /** sets default values for when tuning is disabled */
    virtual void defaultTuneParam(TuneParam &param) const
    {
      initTuneParam(param);
      if (tuneGridDim()) param.grid = dim3(128,1,1);
    }

    virtual bool advanceTuneParam(TuneParam &param) const
    {
      return advanceSharedBytes(param) || advanceBlockDim(param) || advanceGridDim(param) || advanceAux(param);
    }

    /**
     * Check the launch parameters of the kernel to ensure that they are
     * valid for the current device.
     */
    void checkLaunchParam(TuneParam &param) {
    
      if (param.block.x > (unsigned int)deviceProp.maxThreadsDim[0])
	errorQuda("Requested X-dimension block size %d greater than hardware limit %d", 
		  param.block.x, deviceProp.maxThreadsDim[0]);
      
      if (param.block.y > (unsigned int)deviceProp.maxThreadsDim[1])
	errorQuda("Requested Y-dimension block size %d greater than hardware limit %d", 
		  param.block.y, deviceProp.maxThreadsDim[1]);
	
      if (param.block.z > (unsigned int)deviceProp.maxThreadsDim[2])
	errorQuda("Requested Z-dimension block size %d greater than hardware limit %d", 
		  param.block.z, deviceProp.maxThreadsDim[2]);
	  
      if (param.grid.x > (unsigned int)deviceProp.maxGridSize[0]){
	errorQuda("Requested X-dimension grid size %d greater than hardware limit %d", 
		  param.grid.x, deviceProp.maxGridSize[0]);

      }
      if (param.grid.y > (unsigned int)deviceProp.maxGridSize[1])
	errorQuda("Requested Y-dimension grid size %d greater than hardware limit %d", 
		  param.grid.y, deviceProp.maxGridSize[1]);
    
      if (param.grid.z > (unsigned int)deviceProp.maxGridSize[2])
	errorQuda("Requested Z-dimension grid size %d greater than hardware limit %d", 
		  param.grid.z, deviceProp.maxGridSize[2]);
    }

  };

  
  /**
     This derived class is for algorithms that deploy parity across
     the y dimension of the thread block with no shared memory tuning.
     The x threads will typically correspond to the checkboarded
     volume.
   */
  class TunableLocalParity : public Tunable {

  protected:
    unsigned int sharedBytesPerThread() const { return 0; }
    unsigned int sharedBytesPerBlock(const TuneParam &param) const { return 0; }

    // don't tune the grid dimension
    bool tuneGridDim() const { return false; }

    /**
       The maximum block size in the x dimension is the total number
       of threads divided by the size of the y dimension
     */
    unsigned int maxBlockSize(const TuneParam &param) const { return deviceProp.maxThreadsPerBlock / 2; }

  public:
    bool advanceBlockDim(TuneParam &param) const {
      bool rtn = Tunable::advanceBlockDim(param);
      param.block.y = 2;
      return rtn;
    }
    
    void initTuneParam(TuneParam &param) const {
      Tunable::initTuneParam(param);
      param.block.y = 2;
    }

    void defaultTuneParam(TuneParam &param) const {
      Tunable::defaultTuneParam(param);
      param.block.y = 2;
    }

  };
  
  /**
     This derived class is for algorithms that deploy a vector of
     computations across the y dimension of both the threads block and
     grid.  For example this could be parity in the y dimension and
     checkerboarded volume in x.
   */
  class TunableVectorY : public Tunable {

  protected:
    virtual unsigned int sharedBytesPerThread() const { return 0; }
    virtual unsigned int sharedBytesPerBlock(const TuneParam &param) const { return 0; }

    unsigned int vector_length_y;
    bool tune_block_x;

  public:
  TunableVectorY(unsigned int vector_length_y) : vector_length_y(vector_length_y), tune_block_x(true) { }

    bool advanceBlockDim(TuneParam &param) const
    {
      dim3 block = param.block;
      dim3 grid = param.grid;
      bool ret = tune_block_x ? Tunable::advanceBlockDim(param) : false;
      param.block.y = block.y;
      param.grid.y = grid.y;

      if (ret) {
	return true;
      } else { // block.x (spacetime) was reset

	// we can advance spin/block-color since this is valid
	if (param.block.y < vector_length_y && param.block.y < (unsigned int)deviceProp.maxThreadsDim[1] &&
	    param.block.x*(param.block.y+1) <= (unsigned int)deviceProp.maxThreadsPerBlock) {
	  param.block.y++;
	  param.grid.y = (vector_length_y + param.block.y - 1) / param.block.y;
	  return true;
	} else { // we have run off the end so let's reset
	  param.block.y = 1;
	  param.grid.y = vector_length_y;
	  return false;
	}
      }
    }

    void initTuneParam(TuneParam &param) const
    {
      Tunable::initTuneParam(param);
      param.block.y = 1;
      param.grid.y = vector_length_y;
    }

    /** sets default values for when tuning is disabled */
    void defaultTuneParam(TuneParam &param) const
    {
      Tunable::defaultTuneParam(param);
      param.block.y = 1;
      param.grid.y = vector_length_y;
    }

    void resizeVector(int y) { vector_length_y = y;  }
  };

  class TunableVectorYZ : public TunableVectorY {

    mutable unsigned vector_length_z;
    bool tune_block_y;

  public:
    TunableVectorYZ(unsigned int vector_length_y, unsigned int vector_length_z)
      : TunableVectorY(vector_length_y), vector_length_z(vector_length_z), tune_block_y(true) { }

    bool advanceBlockDim(TuneParam &param) const
    {
      dim3 block = param.block;
      dim3 grid = param.grid;
      bool ret = tune_block_y ? TunableVectorY::advanceBlockDim(param) : tune_block_x ? Tunable::advanceBlockDim(param) : false;
      param.block.z = block.z;
      param.grid.z = grid.z;

      if (ret) {
	// we advanced the block.x / block.y so we're done
	return true;
      } else { // block.x/block.y (spacetime) was reset

	// we can advance spin/block-color since this is valid
	if (param.block.z < vector_length_z && param.block.z < (unsigned int)deviceProp.maxThreadsDim[2] &&
	    param.block.x*param.block.y*(param.block.z+1) <= (unsigned int)deviceProp.maxThreadsPerBlock) {
	  param.block.z++;
	  param.grid.z = (vector_length_z + param.block.z - 1) / param.block.z;
	  return true;
	} else { // we have run off the end so let's reset
	  param.block.z = 1;
	  param.grid.z = vector_length_z;
	  return false;
	}
      }
    }

    void initTuneParam(TuneParam &param) const
    {
      TunableVectorY::initTuneParam(param);
      param.block.z = 1;
      param.grid.z = vector_length_z;
    }

    /** sets default values for when tuning is disabled */
    void defaultTuneParam(TuneParam &param) const
    {
      TunableVectorY::defaultTuneParam(param);
      param.block.z = 1;
      param.grid.z = vector_length_z;
    }

    void resizeVector(int y, int z) { vector_length_z = z;  TunableVectorY::resizeVector(y); }
  };

  void loadTuneCache();
  void saveTuneCache(bool error = false);

  /**
   * @brief Save profile to disk.
   */
  void saveProfile(const std::string label = "");

  /**
   * @brief Flush profile contents, setting all counts to zero.
   */
  void flushProfile();

  TuneParam& tuneLaunch(Tunable &tunable, QudaTune enabled, QudaVerbosity verbosity);

} // namespace quda

#endif // _TUNE_QUDA_H<|MERGE_RESOLUTION|>--- conflicted
+++ resolved
@@ -91,13 +91,9 @@
       }
     }
 
-<<<<<<< HEAD
     virtual unsigned int maxBlockSize(const TuneParam &param) const { return deviceProp.maxThreadsPerBlock / (param.block.y*param.block.z); }
-=======
-    virtual unsigned int maxBlockSize() const { return deviceProp.maxThreadsDim[0]; }
     virtual unsigned int maxGridSize() const { return 2*deviceProp.multiProcessorCount; }
     virtual unsigned int minGridSize() const { return 1; }
->>>>>>> 53d4c712
 
     virtual int blockStep() const { return deviceProp.warpSize; }
     virtual int blockMin() const { return deviceProp.warpSize; }
