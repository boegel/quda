#pragma once

namespace quda {

  class Worker {

  public:
    Worker() { }
    virtual ~Worker() { }
    virtual void apply(const qudaStream_t &stream) = 0;
<<<<<<< HEAD
=======
    
>>>>>>> 4950f600
  };

};<|MERGE_RESOLUTION|>--- conflicted
+++ resolved
@@ -8,10 +8,7 @@
     Worker() { }
     virtual ~Worker() { }
     virtual void apply(const qudaStream_t &stream) = 0;
-<<<<<<< HEAD
-=======
     
->>>>>>> 4950f600
   };
 
 };