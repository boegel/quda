# all files for quda -- needs some cleanup
set (QUDA_OBJS
  dirac_coarse.cpp dslash_coarse.cu coarse_op.cu coarsecoarse_op.cu
  coarse_op_preconditioned.cu
  multigrid.cpp transfer.cpp block_orthogonalize.cu inv_bicgstab_quda.cpp
  prolongator.cu restrictor.cu gauge_phase.cu timer.cpp malloc.cpp
  solver.cpp inv_bicgstab_quda.cpp inv_cg_quda.cpp inv_bicgstabl_quda.cpp
  inv_multi_cg_quda.cpp inv_eigcg_quda.cpp gauge_ape.cu
  gauge_stout.cu gauge_plaq.cu laplace.cu gauge_laplace.cpp
  inv_cg3_quda.cpp inv_cg3ne_quda.cpp inv_ca_gcr.cpp inv_ca_cg.cpp
  inv_gcr_quda.cpp inv_mr_quda.cpp inv_sd_quda.cpp inv_xsd_quda.cpp
  inv_pcg_quda.cpp inv_mre.cpp interface_quda.cpp interface_qlua.cpp  util_quda.cpp
  color_spinor_field.cpp color_spinor_util.cu color_spinor_pack.cu qlua_contract_kernels.cu qlua_contract_wrappers.cu qlua_contract_shifts.cu
  color_spinor_wuppertal.cu cuda_qlua_contractQQ.cu qlua_util_kernels.cu covDev.cu gauge_covdev.cpp 
  cpu_color_spinor_field.cpp cuda_color_spinor_field.cu dirac.cpp
  clover_field.cpp lattice_field.cpp gauge_field.cpp
  cpu_gauge_field.cpp cuda_gauge_field.cu extract_gauge_ghost.cu
  extract_gauge_ghost_mg.cu max_gauge.cu gauge_update_quda.cu
  max_clover.cu dirac_clover.cpp dirac_wilson.cpp dirac_staggered.cpp
  dirac_improved_staggered.cpp dirac_domain_wall.cpp
  dirac_domain_wall_4d.cpp dirac_mobius.cpp dirac_twisted_clover.cpp
  dirac_twisted_mass.cpp tune.cpp
  llfat_quda.cu gauge_force.cu gauge_random.cu
  field_strength_tensor.cu clover_quda.cu dslash_quda.cu
  dslash_wilson.cu dslash_clover.cu dslash_clover_asym.cu
  dslash_twisted_mass.cu dslash_ndeg_twisted_mass.cu
  dslash_twisted_clover.cu dslash_domain_wall.cu
  dslash_domain_wall_4d.cu dslash_mobius.cu dslash_staggered.cu
  dslash_improved_staggered.cu dslash_pack.cu blas_quda.cu
  multi_blas_quda.cu copy_quda.cu reduce_quda.cu
  multi_reduce_quda.cu
  comm_common.cpp ${COMM_OBJS} ${NUMA_AFFINITY_OBJS} ${QIO_UTIL}
  clover_deriv_quda.cu clover_invert.cu copy_gauge_extended.cu
  extract_gauge_ghost_extended.cu copy_color_spinor.cu spinor_noise.cu
  copy_color_spinor_dd.cu copy_color_spinor_ds.cu
  copy_color_spinor_dh.cu copy_color_spinor_dq.cu
  copy_color_spinor_ss.cu copy_color_spinor_sd.cu
  copy_color_spinor_sh.cu copy_color_spinor_sq.cu
  copy_color_spinor_hd.cu copy_color_spinor_hs.cu
  copy_color_spinor_hh.cu copy_color_spinor_hq.cu
  copy_color_spinor_qd.cu copy_color_spinor_qs.cu
  copy_color_spinor_qh.cu copy_color_spinor_qq.cu
  copy_color_spinor_mg_dd.cu copy_color_spinor_mg_ds.cu
  copy_color_spinor_mg_sd.cu copy_color_spinor_mg_ss.cu
  copy_color_spinor_mg_sh.cu copy_color_spinor_mg_sq.cu
  copy_color_spinor_mg_hs.cu copy_color_spinor_mg_hh.cu
  copy_color_spinor_mg_hq.cu copy_color_spinor_mg_qs.cu
  copy_color_spinor_mg_qh.cu copy_color_spinor_mg_qq.cu
  copy_gauge_double.cu copy_gauge_single.cu
  copy_gauge_half.cu copy_gauge.cu copy_gauge_mg.cu copy_clover.cu
  staggered_oprod.cu clover_trace_quda.cu ks_force_quda.cu
  hisq_paths_force_quda.cu
  unitarize_force_quda.cu unitarize_links_quda.cu milc_interface.cpp
  extended_color_spinor_utilities.cu eig_lanczos_quda.cpp
  ritz_quda.cpp eig_solver.cpp blas_cublas.cu blas_magma.cu
  inv_mpcg_quda.cpp inv_mpbicgstab_quda.cpp inv_gmresdr_quda.cpp
  pgauge_exchange.cu pgauge_init.cu pgauge_heatbath.cu random.cu
  gauge_fix_ovr_extra.cu gauge_fix_fft.cu gauge_fix_ovr.cu
  pgauge_det_trace.cu clover_outer_product.cu
  clover_sigma_outer_product.cu momentum.cu qcharge_quda.cu
  quda_cuda_api.cpp quda_arpack_interface.cpp deflation.cpp checksum.cu version.cpp )

## split source into cu and cpp files
FOREACH(item ${QUDA_OBJS})
  STRING(REGEX MATCH ".+\\.cu$" item_match ${item})
  IF(item_match)
    LIST(APPEND QUDA_CU_OBJS ${item})
  ENDIF(item_match)
ENDFOREACH(item ${QUDA_OBJS})

LIST(REMOVE_ITEM QUDA_OBJS ${QUDA_CU_OBJS})

if(BUILD_FORTRAN_INTERFACE)
  LIST(APPEND QUDA_OBJS quda_fortran.F90)
  set_source_files_properties(quda_fortran.F90 PROPERTIES OBJECT_OUTPUTS ${CMAKE_CURRENT_BINARY_DIR}/quda_fortran.mod)
endif()

# QUDA_CU_OBJS shoudl contain all cuda files now
# QUDA_OBJS all c, cpp, fortran sources

# if we have a git version make version.cpp depend on git head so that it is rebuild if the git sha changed
<<<<<<< HEAD
# commented out: broken if QUDA is a Git submodule syritsyn 2018/02/16
#if(GITVERSION)
#  find_file(QUDA_GITDIR NAMES .git PATHS ${CMAKE_SOURCE_DIR} NO_DEFAULT_PATH)
#  set_property(SOURCE version.cpp PROPERTY OBJECT_DEPENDS  ${QUDA_GITDIR}/logs/HEAD)
#endif()
#mark_as_advanced(QUDA_GITDIR)
=======
if(${CMAKE_BUILD_TYPE} STREQUAL "DEVEL")
  if(GITVERSION)
    find_path(QUDA_GITDIR NAME HEAD PATHS ${CMAKE_SOURCE_DIR}/.git/logs NO_DEFAULT_PATH)
    if(QUDA_GITDIR)
      set_property(SOURCE version.cpp PROPERTY OBJECT_DEPENDS  ${QUDA_GITDIR}/HEAD)
    endif()
  endif()
  mark_as_advanced(QUDA_GITDIR)
endif()
>>>>>>> 8e9b6a32



# generate a cmake object library for all cpp files first
add_library(quda_cpp OBJECT ${QUDA_OBJS})

# add some deifnitions that cause issues with cmake 3.7 and nvcc only to cpp files
target_compile_definitions(quda_cpp PUBLIC -DQUDA_HASH="${HASH}")
IF(GITVERSION)
  target_compile_definitions(quda_cpp PUBLIC -DGITVERSION="${GITVERSION}")
ENDIF()

# make one library
if(QUDA_BUILD_SHAREDLIB)
    set_target_properties(quda_cpp PROPERTIES POSITION_INDEPENDENT_CODE TRUE)
    cuda_add_library(quda SHARED $<TARGET_OBJECTS:quda_cpp> ${QUDA_CU_OBJS} )
else()
  cuda_add_library(quda STATIC $<TARGET_OBJECTS:quda_cpp> ${QUDA_CU_OBJS})
endif()

# include_directories
target_include_directories(quda PRIVATE dslash_core)
target_include_directories(quda SYSTEM PRIVATE ../include/externals)
target_include_directories(quda PRIVATE .)
target_include_directories(quda_cpp SYSTEM PRIVATE ../include/externals)
target_include_directories(quda_cpp PRIVATE .)

target_include_directories(quda PUBLIC $<BUILD_INTERFACE:${CMAKE_BINARY_DIR}/include>
  $<INSTALL_INTERFACE:include>)

# propagate CXX flags to CUDA host compiler
if(${QUDA_PROPAGATE_CXX_FLAGS})
  target_compile_options(quda PUBLIC $<$<COMPILE_LANGUAGE:CUDA>:
    $<$<CONFIG:DEVEL>:-Xcompiler ${CMAKE_CXX_FLAGS_DEVEL}>
    $<$<CONFIG:STRICT>:-Xcompiler ${CMAKE_CXX_FLAGS_STRICT}>
    $<$<CONFIG:RELEASE>:-Xcompiler ${CMAKE_CXX_FLAGS_RELEASE}>
    $<$<CONFIG:DEBUG>:-Xcompiler ${CMAKE_CXX_FLAGS_DEBUG}>  
    $<$<CONFIG:HOSTDEBUG>:-Xcompiler ${CMAKE_CXX_FLAGS_HOSTDEBUG}>
    $<$<CONFIG:DEVICEDEBUG>:-Xcompiler ${CMAKE_CXX_FLAGS_DEVICEDEBUG}> 
    >)
endif()

# some clang warnings shouds be warning even when turning warnings into errors
if (CMAKE_CXX_COMPILER_ID MATCHES "Clang")
    target_compile_options(quda_cpp PUBLIC $<$<COMPILE_LANGUAGE:CXX>:-Wno-error=unused-private-field -Wno-error=unused-function>)
    target_compile_options(quda PUBLIC $<$<COMPILE_LANGUAGE:CUDA>: "SHELL:-Xcompiler -Wno-error=unused-private-field" "SHELL:-Xcompiler -Wno-error=unused-function" >)

# this is a hack to get colored diagnostics back when using Ninja and clang
    if(CMAKE_GENERATOR MATCHES "Ninja")
      target_compile_options(quda PUBLIC $<$<COMPILE_LANGUAGE:CXX>:-fcolor-diagnostics>)
    endif()
endif()

target_link_libraries(quda INTERFACE ${CMAKE_THREAD_LIBS_INIT} ${QUDA_LIBS})

if(QUDA_QIO)
  target_link_libraries(quda INTERFACE ${QIO_LIB} ${LIME_LIB})
endif()

if(QUDA_QDPJIT)
  target_link_libraries(quda INTERFACE ${QDP_LDFLAGS} ${QDP_LIB} ${QDP_LIBS} ${QIO_LIB} ${LIME_LIB} ${QUDA_QMP_LDFLAGS} ${QMP_LIB} ${MPI_CXX_LIBRARIES})
endif()

if(QUDA_QMP)
  target_link_libraries(quda INTERFACE ${QUDA_QMP_LDFLAGS} ${QUDA_QMP_LIBS} ${MPI_CXX_LIBRARIES})
endif()

if(QUDA_MPI)
  target_link_libraries(quda INTERFACE ${MPI_CXX_LIBRARIES})
endif()

if(QUDA_MAGMA)
  target_link_libraries(quda PRIVATE ${MAGMA})
endif()

if(QUDA_ARPACK)
  target_link_libraries(quda PRIVATE ${PARPACK_OR_ARPACK})
endif()

if(QUDA_NVML)
  target_link_libraries(quda PRIVATE ${NVML_LIBRARY})
endif()

if(QUDA_NUMA_NVML)
  target_link_libraries(quda PRIVATE ${NVML_LIBRARY})
endif()


# malloc.cpp uses both the driver and runtime api
# So we need to find the CUDA_CUDA_LIBRARY (driver api) or the stub version
# for cmake 3.8 and later this has been integrated into  FindCUDALibs.cmake 
target_link_libraries(quda PUBLIC ${CUDA_cuda_LIBRARY})

# if we did not find Eigen but downloaded it we need to add it as dependency so the download is done first
if (QUDA_DOWNLOAD_EIGEN)
  add_dependencies(quda_cpp Eigen)
  add_dependencies(quda Eigen)
endif()

# until we define an install step copy the include directory to the build directory
ADD_CUSTOM_COMMAND(TARGET quda POST_BUILD COMMAND ${CMAKE_COMMAND} -E copy_directory ${CMAKE_SOURCE_DIR}/include ${CMAKE_BINARY_DIR}/include)

# some hackery to prevent having old shared / static builds of quda messing with the current build
ADD_CUSTOM_COMMAND(TARGET quda PRE_LINK COMMAND ${CMAKE_COMMAND} -E remove ${CMAKE_CURRENT_BINARY_DIR}/libquda.a ${CMAKE_CURRENT_BINARY_DIR}/libquda.so)

install(TARGETS quda EXPORT qudaTargets
        LIBRARY DESTINATION lib
        ARCHIVE DESTINATION lib
        INCLUDES DESTINATION include)

install(DIRECTORY ${CMAKE_SOURCE_DIR}/include/ DESTINATION include)
include(CMakePackageConfigHelpers)
write_basic_package_version_file(
  "${CMAKE_CURRENT_BINARY_DIR}/qudaConfigVersion.cmake"
  VERSION ${QUDA_VERSION}
  COMPATIBILITY AnyNewerVersion
)

export(EXPORT qudaTargets FILE "${CMAKE_CURRENT_BINARY_DIR}/qudaTargets.cmake" NAMESPACE quda::)
set(ConfigPackageLocation lib/cmake/quda/)
install(EXPORT qudaTargets NAMESPACE quda:: DESTINATION ${ConfigPackageLocation})


add_custom_target(gen ${PYTHON_EXECUTABLE} generate/gen.py
  WORKING_DIRECTORY ${CMAKE_CURRENT_SOURCE_DIR}
  COMMENT "Generating dslash_core files" )

add_custom_target(mpi_nvtx ${PYTHON_EXECUTABLE} generate/wrap.py -g -o nvtx_pmpi.c generate/nvtx.w
  WORKING_DIRECTORY ${CMAKE_CURRENT_SOURCE_DIR}
  COMMENT "Generating mpi_nvtx wrapper" )<|MERGE_RESOLUTION|>--- conflicted
+++ resolved
@@ -79,14 +79,6 @@
 # QUDA_OBJS all c, cpp, fortran sources
 
 # if we have a git version make version.cpp depend on git head so that it is rebuild if the git sha changed
-<<<<<<< HEAD
-# commented out: broken if QUDA is a Git submodule syritsyn 2018/02/16
-#if(GITVERSION)
-#  find_file(QUDA_GITDIR NAMES .git PATHS ${CMAKE_SOURCE_DIR} NO_DEFAULT_PATH)
-#  set_property(SOURCE version.cpp PROPERTY OBJECT_DEPENDS  ${QUDA_GITDIR}/logs/HEAD)
-#endif()
-#mark_as_advanced(QUDA_GITDIR)
-=======
 if(${CMAKE_BUILD_TYPE} STREQUAL "DEVEL")
   if(GITVERSION)
     find_path(QUDA_GITDIR NAME HEAD PATHS ${CMAKE_SOURCE_DIR}/.git/logs NO_DEFAULT_PATH)
@@ -96,7 +88,6 @@
   endif()
   mark_as_advanced(QUDA_GITDIR)
 endif()
->>>>>>> 8e9b6a32
 
 
 
