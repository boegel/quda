--- conflicted
+++ resolved
@@ -171,14 +171,7 @@
 # malloc.cpp uses both the driver and runtime api
 # So we need to find the CUDA_CUDA_LIBRARY (driver api) or the stub version
 # for cmake 3.8 and later this has been integrated into  FindCUDALibs.cmake 
-<<<<<<< HEAD
-target_link_libraries(quda PRIVATE ${CUDA_cuda_LIBRARY})
-=======
-if(${CMAKE_VERSION} VERSION_LESS 3.8)
-  find_library(CUDA_cuda_LIBRARY cuda HINTS ${CMAKE_CUDA_IMPLICIT_LINK_DIRECTORIES} ${CUDA_TOOLKIT_ROOT_DIR}/lib ${CUDA_TOOLKIT_ROOT_DIR}/lib64 PATH_SUFFIXES stubs )
-endif()
-target_link_libraries(quda ${QUDA_SHAREDLIB_PUBLIC} ${CUDA_cuda_LIBRARY})
->>>>>>> 29c0bfe6
+target_link_libraries(quda PUBLIC ${CUDA_cuda_LIBRARY})
 
 # if we did not find Eigen but downloaded it we need to add it as dependency so the download is done first
 if (QUDA_DOWNLOAD_EIGEN)
