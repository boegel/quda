#include <stdlib.h>
#include <stdio.h>
#include <cstring> // needed for memset

#include <tune_quda.h>
#include <quda_internal.h>
#include <blas_quda.h>
#include <color_spinor_field.h>

#include <jitify_helper.cuh>
#ifndef DPCPP_DEVELOP
#include <kernels/blas_core.cuh>
#else
#include "blas_core.cuh"
#endif

namespace quda {

  namespace blas {

    unsigned long long flops;
    unsigned long long bytes;

    static qudaStream_t *blasStream;

    template <template <typename real> class Functor, typename store_t, typename y_store_t,
              int nSpin, typename coeff_t>
    class Blas : public Tunable
    {
      using real = typename mapper<y_store_t>::type;
      Functor<real> f;
      const int nParity; // for composite fields this includes the number of composites

      const coeff_t &a, &b, &c;
      ColorSpinorField &x, &y, &z, &w, &v;
      const QudaFieldLocation location;

      unsigned int sharedBytesPerThread() const { return 0; }
      unsigned int sharedBytesPerBlock(const TuneParam &param) const { return 0; }

      bool tuneSharedBytes() const { return false; }

      // for these streaming kernels, there is no need to tune the grid size, just use max
      unsigned int minGridSize() const { return maxGridSize(); }

    public:
      Blas(const coeff_t &a, const coeff_t &b, const coeff_t &c, ColorSpinorField &x,
           ColorSpinorField &y, ColorSpinorField &z, ColorSpinorField &w, ColorSpinorField &v) :
        f(a, b, c),
        nParity((x.IsComposite() ? x.CompositeDim() : 1) * x.SiteSubset()),
        a(a),
        b(b),
        c(c),
        x(x),
        y(y),
        z(z),
        w(w),
        v(v),
        location(checkLocation(x, y, z, w, v))
      {
        checkLength(x, y, z, w, v);
        auto x_prec = checkPrecision(x, z, w);
        auto y_prec = checkPrecision(y, v);
        auto x_order = checkOrder(x, z, w);
        auto y_order = checkOrder(y, v);
        if (x_prec == y_prec && x_order != y_order) errorQuda("Orders %d %d do not match", x_order, y_order);

        strcpy(aux, x.AuxString());
        if (x.Precision() != y.Precision()) {
          strcat(aux, ",");
          strcat(aux, y.AuxString());
        }
        if (location == QUDA_CPU_FIELD_LOCATION) strcat(aux, ",CPU");

#ifdef JITIFY
        ::quda::create_jitify_program("kernels/blas_core.cuh");
#endif

        apply(*blasStream);
        checkCudaError();

        blas::bytes += bytes();
        blas::flops += flops();
      }

      TuneKey tuneKey() const { return TuneKey(x.VolString(), typeid(f).name(), aux); }

      void apply(const qudaStream_t &stream)
      {
        constexpr bool site_unroll = !std::is_same<store_t, y_store_t>::value || isFixed<store_t>::value;
        if (site_unroll && (x.Ncolor() != 3 || x.Nspin() == 2))
          errorQuda("site unroll not supported for nSpin = %d nColor = %d", x.Nspin(), x.Ncolor());

        TuneParam tp = tuneLaunch(*this, getTuning(), getVerbosity());
        if (location == QUDA_CUDA_FIELD_LOCATION) {
          if (site_unroll) checkNative(x, y, z, w, v); // require native order when using site_unroll
          using device_store_t = typename device_type_mapper<store_t>::type;
          using device_y_store_t = typename device_type_mapper<y_store_t>::type;
          using device_real_t = typename mapper<device_y_store_t>::type;
          Functor<device_real_t> f_(a, b, c);

          constexpr int N = n_vector<device_store_t, true, nSpin, site_unroll>();
          constexpr int Ny = n_vector<device_y_store_t, true, nSpin, site_unroll>();
          constexpr int M = site_unroll ? (nSpin == 4 ? 24 : 6) : N; // real numbers per thread
          const int length = x.Length() / (nParity * M);

          BlasArg<device_store_t, N, device_y_store_t, Ny, decltype(f_)> arg(x, y, z, w, v, f_, length, nParity);
#ifdef JITIFY
          using namespace jitify::reflection;
          jitify_error = program->kernel("quda::blas::blasKernel")
            .instantiate(Type<device_real_t>(), M, Type<decltype(arg)>())
            .configure(tp.grid, tp.block, tp.shared_bytes, stream)
            .launch(arg);
#else
          blasKernel<device_real_t, M><<<tp.grid, tp.block, tp.shared_bytes, stream>>>(arg);
#endif
        } else {
          if (checkOrder(x, y, z, w, v) != QUDA_SPACE_SPIN_COLOR_FIELD_ORDER)
            errorQuda("CPU Blas functions expect AoS field order");

          using host_store_t = typename host_type_mapper<store_t>::type;
          using host_y_store_t = typename host_type_mapper<y_store_t>::type;
          using host_real_t = typename mapper<host_y_store_t>::type;
          Functor<host_real_t> f_(a, b, c);

          // if site unrolling then we need full AoS ordering
          constexpr int N = n_vector<host_store_t, false, nSpin, site_unroll>();
          constexpr int Ny = n_vector<host_y_store_t, false, nSpin, site_unroll>();
          constexpr int M = N;
          const int length = x.Length() / (nParity * M);

          BlasArg<host_store_t, N, host_y_store_t, Ny, decltype(f_)> arg(x, y, z, w, v, f_, length, nParity);
          blasCPU<host_real_t, M>(arg);
        }
      }

      void preTune()
      {
        if (f.write.X) x.backup();
        if (f.write.Y) y.backup();
        if (f.write.Z) z.backup();
        if (f.write.W) w.backup();
        if (f.write.V) v.backup();
      }

      void postTune()
      {
        if (f.write.X) x.restore();
        if (f.write.Y) y.restore();
        if (f.write.Z) z.restore();
        if (f.write.W) w.restore();
        if (f.write.V) v.restore();
      }

      bool advanceTuneParam(TuneParam &param) const
      {
        return location == QUDA_CPU_FIELD_LOCATION ? false : Tunable::advanceTuneParam(param);
      }

      void initTuneParam(TuneParam &param) const
      {
        Tunable::initTuneParam(param);
        param.grid.y = nParity;
      }

      void defaultTuneParam(TuneParam &param) const
      {
        Tunable::initTuneParam(param);
        param.grid.y = nParity;
      }

      long long flops() const { return f.flops() * x.Length(); }
      long long bytes() const
      {
        // the factor two here assumes we are reading and writing to the high precision vector
        // this will evaluate correctly for non-mixed kernels since the +2/-2 will cancel out
        return (f.streams() - 2) * x.Bytes() + 2 * y.Bytes();
      }
      int tuningIter() const { return 3; }
    };

<<<<<<< HEAD
    template <typename RegType, typename StoreType, typename yType, int M, template <typename, typename> class Functor,
        int writeX, int writeY, int writeZ, int writeW, int writeV>
    void nativeBlas(const double2 &a, const double2 &b, const double2 &c, ColorSpinorField &x, ColorSpinorField &y,
        ColorSpinorField &z, ColorSpinorField &w, ColorSpinorField &v, int length)
    {

      checkLength(x, y);
      checkLength(x, z);
      checkLength(x, w);
      checkLength(x, v);

      Spinor<RegType, StoreType, M, writeX> X(x);
      Spinor<RegType, yType, M, writeY> Y(y);
      Spinor<RegType, StoreType, M, writeZ> Z(z);
      Spinor<RegType, StoreType, M, writeW> W(w);
      Spinor<RegType, yType, M, writeV> V(v);

      typedef typename scalar<RegType>::type Float;
      typedef typename vector<Float, 2>::type Float2;
      typedef vector<Float, 2> vec2;
      Functor<Float2, RegType> f((Float2)vec2(a), (Float2)vec2(b), (Float2)vec2(c));

      BlasCuda<RegType, M, decltype(X), decltype(Y), decltype(Z), decltype(W), decltype(V), Functor<Float2, RegType>> blas(
          X, Y, Z, W, V, f, x, y, z, w, v, length);
      blas.apply(*blasStream);

      blas::bytes += blas.bytes();
      blas::flops += blas.flops();
#ifndef DPCPP_DEVELOP
      checkCudaError();
#endif
    }

    /**
       Driver for generic blas routine with four loads and two store.  All
       fields must have matching precisions.
     */
    template <template <typename Float, typename FloatN> class Functor, int writeX = 0, int writeY = 0, int writeZ = 0,
        int writeW = 0, int writeV = 0>
    void uni_blas(const double2 &a, const double2 &b, const double2 &c, ColorSpinorField &x, ColorSpinorField &y,
        ColorSpinorField &z, ColorSpinorField &w, ColorSpinorField &v)
    {
      checkPrecision(x, y, z, w, v);

      if (checkLocation(x, y, z, w, v) == QUDA_CUDA_FIELD_LOCATION) {

        if (!x.isNative() && x.FieldOrder() != QUDA_FLOAT2_FIELD_ORDER && x.FieldOrder() != QUDA_FLOAT8_FIELD_ORDER) {
          warningQuda("Device blas on non-native fields is not supported\n");
          return;
        }

        if (x.Precision() == QUDA_DOUBLE_PRECISION) {

#if QUDA_PRECISION & 8
#if defined(NSPIN4) || defined(NSPIN2) || defined(NSPIN1)
          const int M = 1;
          nativeBlas<double2, double2, double2, M, Functor, writeX, writeY, writeZ, writeW, writeV>(
              a, b, c, x, y, z, w, v, x.Length() / (2 * M));
#else
          errorQuda("blas has not been built for Nspin=%d order=%d fields", x.Nspin(), x.FieldOrder());
#endif
#else
          errorQuda("QUDA_PRECISION=%d does not enable precision %d", QUDA_PRECISION, x.Precision());
#endif

        } else if (x.Precision() == QUDA_SINGLE_PRECISION) {

#if QUDA_PRECISION & 4
          if (x.Nspin() == 4 && x.FieldOrder() == QUDA_FLOAT4_FIELD_ORDER) {
#if defined(NSPIN4)
            const int M = 1;
            nativeBlas<float4, float4, float4, M, Functor, writeX, writeY, writeZ, writeW, writeV>(
                a, b, c, x, y, z, w, v, x.Length() / (4 * M));
#else
            errorQuda("blas has not been built for Nspin=%d order=%d fields", x.Nspin(), x.FieldOrder());
#endif
          } else if (x.Nspin() == 1 || x.Nspin() == 2 || (x.Nspin() == 4 && x.FieldOrder() == QUDA_FLOAT2_FIELD_ORDER)) {
#if defined(NSPIN1) || defined(NSPIN2)
            const int M = 1;
            nativeBlas<float2, float2, float2, M, Functor, writeX, writeY, writeZ, writeW, writeV>(
                a, b, c, x, y, z, w, v, x.Length() / (2 * M));
#else
            errorQuda("blas has not been built for Nspin=%d order=%d fields", x.Nspin(), x.FieldOrder());
#endif
          } else {
            errorQuda("nSpin=%d is not supported\n", x.Nspin());
          }
#else
          errorQuda("QUDA_PRECISION=%d does not enable precision %d", QUDA_PRECISION, x.Precision());
#endif
#ifndef DPCPP_DEVELOP
        } else if (x.Precision() == QUDA_HALF_PRECISION) {

#if QUDA_PRECISION & 2
          if (x.Ncolor() != 3) { errorQuda("nColor = %d is not supported", x.Ncolor()); }
          if (x.Nspin() == 4 && x.FieldOrder() == QUDA_FLOAT4_FIELD_ORDER) { // wilson
#if defined(NSPIN4)
            const int M = 6;
            nativeBlas<float4, short4, short4, M, Functor, writeX, writeY, writeZ, writeW, writeV>(
                a, b, c, x, y, z, w, v, x.Volume());
#else
            errorQuda("blas has not been built for Nspin=%d order=%d fields", x.Nspin(), x.FieldOrder());
#endif
          } else if (x.Nspin() == 4 && x.FieldOrder() == QUDA_FLOAT2_FIELD_ORDER) { // wilson
#if defined(GPU_MULTIGRID) // FIXME eventually we should get rid of this and use float4 ordering
            const int M = 12;
            nativeBlas<float2, short2, short2, M, Functor, writeX, writeY, writeZ, writeW, writeV>(
                a, b, c, x, y, z, w, v, x.Volume());
#else
            errorQuda("blas has not been built for Nspin=%d order=%d fields", x.Nspin(), x.FieldOrder());
#endif
          } else if (x.Nspin() == 4 && x.FieldOrder() == QUDA_FLOAT8_FIELD_ORDER) { // wilson
#if defined(NSPIN4) && defined(FLOAT8)
            const int M = 3;
            nativeBlas<float8, short8, short8, M, Functor, writeX, writeY, writeZ, writeW, writeV>(
                a, b, c, x, y, z, w, v, x.Volume());
#else
            errorQuda("blas has not been built for Nspin=%d order=%d fields", x.Nspin(), x.FieldOrder());
#endif
          } else if (x.Nspin() == 1) { // staggered
#if defined(NSPIN1)
            const int M = 3;
            nativeBlas<float2, short2, short2, M, Functor, writeX, writeY, writeZ, writeW, writeV>(
                a, b, c, x, y, z, w, v, x.Volume());
#else
            errorQuda("blas has not been built for Nspin=%d order=%d fields", x.Nspin(), x.FieldOrder());
#endif
          } else {
            errorQuda("nSpin=%d is not supported\n", x.Nspin());
          }
#else
          errorQuda("QUDA_PRECISION=%d does not enable precision %d", QUDA_PRECISION, x.Precision());
#endif

        } else if (x.Precision() == QUDA_QUARTER_PRECISION) {

#if QUDA_PRECISION & 1
          if (x.Ncolor() != 3) { errorQuda("nColor = %d is not supported", x.Ncolor()); }
          if (x.Nspin() == 4 && x.FieldOrder() == QUDA_FLOAT4_FIELD_ORDER) { // wilson
#if defined(NSPIN4)
            const int M = 6;
            nativeBlas<float4, char4, char4, M, Functor, writeX, writeY, writeZ, writeW, writeV>(
                a, b, c, x, y, z, w, v, x.Volume());
#else
            errorQuda("blas has not been built for Nspin=%d order=%d fields", x.Nspin(), x.FieldOrder());
#endif
          } else if (x.Nspin() == 4 && x.FieldOrder() == QUDA_FLOAT2_FIELD_ORDER) { // wilson
#if defined(GPU_MULTIGRID) // FIXME eventually we should get rid of this and use float4 ordering
            const int M = 12;
            nativeBlas<float2, char2, char2, M, Functor, writeX, writeY, writeZ, writeW, writeV>(a, b, c, x, y, z, w, v,
                                                                                                 x.Volume());
#else
            errorQuda("blas has not been built for Nspin=%d order=%d fields", x.Nspin(), x.FieldOrder());
#endif
          } else if (x.Nspin() == 4 && x.FieldOrder() == QUDA_FLOAT8_FIELD_ORDER) { // wilson
#if defined(NSPIN4) && defined(FLOAT8)
            const int M = 3;
            nativeBlas<float8, char8, char8, M, Functor, writeX, writeY, writeZ, writeW, writeV>(a, b, c, x, y, z, w, v,
                                                                                                 x.Volume());
#else
            errorQuda("blas has not been built for Nspin=%d order=%d fields", x.Nspin(), x.FieldOrder());
#endif
          } else if (x.Nspin() == 1) { // staggered
#if defined(NSPIN1)
            const int M = 3;
            nativeBlas<float2, char2, char2, M, Functor, writeX, writeY, writeZ, writeW, writeV>(
                a, b, c, x, y, z, w, v, x.Volume());
#else
            errorQuda("blas has not been built for Nspin=%d order=%d fields", x.Nspin(), x.FieldOrder());
#endif
          } else {
            errorQuda("nSpin=%d is not supported\n", x.Nspin());
          }
#else
          errorQuda("QUDA_PRECISION=%d does not enable precision %d", QUDA_PRECISION, x.Precision());
#endif
#endif //DPCPP
        } else {
          errorQuda("precision=%d is not supported\n", x.Precision());
        }
      } else { // fields on the cpu
        if (x.Precision() == QUDA_DOUBLE_PRECISION) {
          Functor<double2, double2> f(a, b, c);
          genericBlas<double, double, writeX, writeY, writeZ, writeW, writeV>(x, y, z, w, v, f);
        } else if (x.Precision() == QUDA_SINGLE_PRECISION) {
          Functor<float2, float2> f(make_float2(a.x, a.y), make_float2(b.x, b.y), make_float2(c.x, c.y));
          genericBlas<float, float, writeX, writeY, writeZ, writeW, writeV>(x, y, z, w, v, f);
        } else {
          errorQuda("Not implemented");
        }
      }
    }

    /**
       Driver for generic blas routine with four loads and two store.
       This is the mixed-precision driver which supports a different
       precision for (x,z,w) and (y,v), where the former is the low
       precision and the latter is the high precision.
    */
    template <template <typename Float, typename FloatN> class Functor, int writeX = 0, int writeY = 0, int writeZ = 0,
        int writeW = 0, int writeV = 0>
    void mixed_blas(const double2 &a, const double2 &b, const double2 &c, ColorSpinorField &x, ColorSpinorField &y,
        ColorSpinorField &z, ColorSpinorField &w, ColorSpinorField &v)
    {

      checkPrecision(x, z, w);
      checkPrecision(y, v);

      if (checkLocation(x, y, z, w, v) == QUDA_CUDA_FIELD_LOCATION) {

        if (!x.isNative()) {
          warningQuda("Device blas on non-native fields is not supported\n");
          return;
        }

        if (x.Precision() == QUDA_SINGLE_PRECISION && y.Precision() == QUDA_DOUBLE_PRECISION) {

#if QUDA_PRECISION & 4
          if (x.Nspin() == 4) {
#if defined(NSPIN4)
            const int M = 12;
            nativeBlas<double2, float4, double2, M, Functor, writeX, writeY, writeZ, writeW, writeV>(
                a, b, c, x, y, z, w, v, x.Volume());
#else
            errorQuda("blas has not been built for Nspin=%d order=%d fields", x.Nspin(), x.FieldOrder());
#endif
          } else if (x.Nspin() == 1) {
#if defined(NSPIN1)
            const int M = 3;
            nativeBlas<double2, float2, double2, M, Functor, writeX, writeY, writeZ, writeW, writeV>(
                a, b, c, x, y, z, w, v, x.Volume());
#else
            errorQuda("blas has not been built for Nspin=%d order=%d fields", x.Nspin(), x.FieldOrder());
#endif
          }
#else
          errorQuda("QUDA_PRECISION=%d does not enable precision %d", QUDA_PRECISION, x.Precision());
#endif
#ifndef DPCPP_DEVELOP
        } else if (x.Precision() == QUDA_HALF_PRECISION) {

#if QUDA_PRECISION & 2
          if (y.Precision() == QUDA_DOUBLE_PRECISION) {

#if QUDA_PRECISION & 8
            if (x.Nspin() == 4) {
#if defined(NSPIN4)
              const int M = 12;
              nativeBlas<double2, short4, double2, M, Functor, writeX, writeY, writeZ, writeW, writeV>(
                  a, b, c, x, y, z, w, v, x.Volume());
#else
              errorQuda("blas has not been built for Nspin=%d order=%d fields", x.Nspin(), x.FieldOrder());
#endif
            } else if (x.Nspin() == 1) {
#if defined(NSPIN1)
              const int M = 3;
              nativeBlas<double2, short2, double2, M, Functor, writeX, writeY, writeZ, writeW, writeV>(
                  a, b, c, x, y, z, w, v, x.Volume());
#else
              errorQuda("blas has not been built for Nspin=%d order=%d fields", x.Nspin(), x.FieldOrder());
#endif
            }
#else
            errorQuda("QUDA_PRECISION=%d does not enable precision %d", QUDA_PRECISION, y.Precision());
#endif

          } else if (y.Precision() == QUDA_SINGLE_PRECISION) {

#if QUDA_PRECISION & 4
            if (x.Nspin() == 4) {
#if defined(NSPIN4)
              const int M = 6;
              nativeBlas<float4, short4, float4, M, Functor, writeX, writeY, writeZ, writeW, writeV>(
                  a, b, c, x, y, z, w, v, x.Volume());
#else
              errorQuda("blas has not been built for Nspin=%d order=%d fields", x.Nspin(), x.FieldOrder());
#endif
            } else if (x.Nspin() == 1) {
#if defined(NSPIN1)
              const int M = 3;
              nativeBlas<float2, short2, float2, M, Functor, writeX, writeY, writeZ, writeW, writeV>(
                  a, b, c, x, y, z, w, v, x.Volume());
#else
              errorQuda("blas has not been built for Nspin=%d order=%d fields", x.Nspin(), x.FieldOrder());
#endif
            }
#else
            errorQuda("QUDA_PRECISION=%d does not enable precision %d", QUDA_PRECISION, y.Precision());
#endif

          } else {
            errorQuda("Not implemented for this precision combination %d %d", x.Precision(), y.Precision());
          }
#else
          errorQuda("QUDA_PRECISION=%d does not enable precision %d", QUDA_PRECISION, x.Precision());
#endif

        } else if (x.Precision() == QUDA_QUARTER_PRECISION) {

#if QUDA_PRECISION & 1

          if (y.Precision() == QUDA_DOUBLE_PRECISION) {

#if QUDA_PRECISION & 8
            if (x.Nspin() == 4) {
#if defined(NSPIN4)
              const int M = 12;
              nativeBlas<double2, char4, double2, M, Functor, writeX, writeY, writeZ, writeW, writeV>(
                  a, b, c, x, y, z, w, v, x.Volume());
#else
              errorQuda("blas has not been built for Nspin=%d order=%d fields", x.Nspin(), x.FieldOrder());
#endif
            } else if (x.Nspin() == 1) {
#if defined(NSPIN1)
              const int M = 3;
              nativeBlas<double2, char2, double2, M, Functor, writeX, writeY, writeZ, writeW, writeV>(
                  a, b, c, x, y, z, w, v, x.Volume());
#else
              errorQuda("blas has not been built for Nspin=%d order=%d fields", x.Nspin(), x.FieldOrder());
#endif
            }
#else
            errorQuda("QUDA_PRECISION=%d does not enable precision %d", QUDA_PRECISION, y.Precision());
#endif

          } else if (y.Precision() == QUDA_SINGLE_PRECISION) {

#if QUDA_PRECISION & 4
            if (x.Nspin() == 4) {
#if defined(NSPIN4)
              const int M = 6;
              nativeBlas<float4, char4, float4, M, Functor, writeX, writeY, writeZ, writeW, writeV>(
                  a, b, c, x, y, z, w, v, x.Volume());
#else
              errorQuda("blas has not been built for Nspin=%d order=%d fields", x.Nspin(), x.FieldOrder());
#endif
            } else if (x.Nspin() == 1) {
#if defined(NSPIN1)
              const int M = 3;
              nativeBlas<float2, char2, float2, M, Functor, writeX, writeY, writeZ, writeW, writeV>(
                  a, b, c, x, y, z, w, v, x.Volume());
#else
              errorQuda("blas has not been built for Nspin=%d order=%d fields", x.Nspin(), x.FieldOrder());
#endif
            }
#else
            errorQuda("QUDA_PRECISION=%d does not enable precision %d", QUDA_PRECISION, y.Precision());
#endif

          } else if (y.Precision() == QUDA_HALF_PRECISION) {

#if QUDA_PRECISION & 2
            if (x.Nspin() == 4) {
#if defined(NSPIN4)
              const int M = 6;
              nativeBlas<float4, char4, short4, M, Functor, writeX, writeY, writeZ, writeW, writeV>(
                  a, b, c, x, y, z, w, v, x.Volume());
#else
              errorQuda("blas has not been built for Nspin=%d order=%d fields", x.Nspin(), x.FieldOrder());
#endif
            } else if (x.Nspin() == 1) {
#if defined(NSPIN1)
              const int M = 3;
              nativeBlas<float2, char2, short2, M, Functor, writeX, writeY, writeZ, writeW, writeV>(
                  a, b, c, x, y, z, w, v, x.Volume());
#else
              errorQuda("blas has not been built for Nspin=%d order=%d fields", x.Nspin(), x.FieldOrder());
#endif
            }
#else
            errorQuda("QUDA_PRECISION=%d does not enable precision %d", QUDA_PRECISION, y.Precision());
#endif

          } else {
            errorQuda("Not implemented for this precision combination %d %d", x.Precision(), y.Precision());
          }
#else
          errorQuda("QUDA_PRECISION=%d does not enable precision %d", QUDA_PRECISION, x.Precision());
#endif
#endif //DPCPP
        } else {
          errorQuda("Not implemented for this precision combination %d %d", x.Precision(), y.Precision());
        }

      } else { // fields on the cpu
        using namespace quda::colorspinor;
        if (x.Precision() == QUDA_SINGLE_PRECISION && y.Precision() == QUDA_DOUBLE_PRECISION) {
          Functor<double2, double2> f(a, b, c);
          genericBlas<float, double, writeX, writeY, writeZ, writeW, writeV>(x, y, z, w, v, f);
        } else {
          errorQuda("Not implemented");
        }
      }
    }

=======
>>>>>>> ad1d9546
    void zero(ColorSpinorField &a) {
      if (typeid(a) == typeid(cudaColorSpinorField)) {
	static_cast<cudaColorSpinorField&>(a).zero();
      } else {
	static_cast<cpuColorSpinorField&>(a).zero();
      }
    }

    void initReduce();
    void endReduce();

    void init()
    {
      blasStream = &streams[Nstream-1];
      initReduce();
    }

    void end(void)
    {
      endReduce();
    }

    qudaStream_t* getStream() { return blasStream; }

    void axpbyz(double a, ColorSpinorField &x, double b, ColorSpinorField &y, ColorSpinorField &z)
    {
      instantiate<axpbyz_, Blas, true>(a, b, 0.0, x, y, x, x, z);
    }

    void ax(double a, ColorSpinorField &x)
    {
      instantiate<ax_, Blas, false>(a, 0.0, 0.0, x, x, x, x, x);
    }

    void caxpy(const Complex &a, ColorSpinorField &x, ColorSpinorField &y)
    {
      instantiate<caxpy_, Blas, true>(a, Complex(0.0), Complex(0.0), x, y, x, x, y);
    }

    void caxpby(const Complex &a, ColorSpinorField &x, const Complex &b, ColorSpinorField &y)
    {
      instantiate<caxpby_, Blas, false>(a, b, Complex(0.0), x, y, x, x, y);
    }

    void caxpbypczw(const Complex &a, ColorSpinorField &x, const Complex &b, ColorSpinorField &y, const Complex &c,
                    ColorSpinorField &z, ColorSpinorField &w)
    {
      instantiate<caxpbypczw_, Blas, false>(a, b, c, x, y, z, w, y);
    }

    void cxpaypbz(ColorSpinorField &x, const Complex &a, ColorSpinorField &y, const Complex &b, ColorSpinorField &z)
    {
      instantiate<caxpbypczw_, Blas, false>(Complex(1.0), a, b, x, y, z, z, y);
    }

    void axpyBzpcx(double a, ColorSpinorField& x, ColorSpinorField& y, double b, ColorSpinorField& z, double c)
    {
      instantiate<axpyBzpcx_, Blas, true>(a, b, c, x, y, z, x, y);
    }

    void axpyZpbx(double a, ColorSpinorField& x, ColorSpinorField& y, ColorSpinorField& z, double b)
    {
      instantiate<axpyZpbx_, Blas, true>(a, b, 0.0, x, y, z, x, y);
    }

    void caxpyBzpx(const Complex &a, ColorSpinorField &x, ColorSpinorField &y, const Complex &b, ColorSpinorField &z)
    {
      instantiate<caxpyBzpx_, Blas, true>(a, b, Complex(0.0), x, y, z, x, y);
    }

    void caxpyBxpz(const Complex &a, ColorSpinorField &x, ColorSpinorField &y, const Complex &b, ColorSpinorField &z)
    {
      instantiate<caxpyBxpz_, Blas, true>(a, b, Complex(0.0), x, y, z, x, y);
    }

    void caxpbypzYmbw(const Complex &a, ColorSpinorField &x, const Complex &b, ColorSpinorField &y, ColorSpinorField &z, ColorSpinorField &w)
    {
      instantiate<caxpbypzYmbw_, Blas, false>(a, b, Complex(0.0), x, y, z, w, y);
    }

    void cabxpyAx(double a, const Complex &b, ColorSpinorField &x, ColorSpinorField &y)
    {
      instantiate<cabxpyAx_, Blas, false>(Complex(a), b, Complex(0.0), x, y, x, x, y);
    }

<<<<<<< HEAD
    void caxpyXmaz(const Complex &a, ColorSpinorField &x,
		   ColorSpinorField &y, ColorSpinorField &z) {
#ifndef DPCPP_DEVELOP
      uni_blas<caxpyxmaz_, 1, 1>(
          make_double2(REAL(a), IMAG(a)), make_double2(0.0, 0.0), make_double2(0.0, 0.0), x, y, z, x, y);
#endif //DPCPP
    }

    void caxpyXmazMR(const Complex &a, ColorSpinorField &x,
		     ColorSpinorField &y, ColorSpinorField &z) {
#ifndef DPCPP_DEVELOP
=======
    void caxpyXmaz(const Complex &a, ColorSpinorField &x, ColorSpinorField &y, ColorSpinorField &z)
    {
      instantiate<caxpyxmaz_, Blas, false>(a, Complex(0.0), Complex(0.0), x, y, z, x, y);
    }

    void caxpyXmazMR(const double &a, ColorSpinorField &x, ColorSpinorField &y, ColorSpinorField &z)
    {
>>>>>>> ad1d9546
      if (!commAsyncReduction())
	errorQuda("This kernel requires asynchronous reductions to be set");
      if (x.Location() == QUDA_CPU_FIELD_LOCATION)
	errorQuda("This kernel cannot be run on CPU fields");
<<<<<<< HEAD

      uni_blas<caxpyxmazMR_, 1, 1>(
          make_double2(REAL(a), IMAG(a)), make_double2(0.0, 0.0), make_double2(0.0, 0.0), x, y, z, x, y);
#endif //DPCPP
    }

    void tripleCGUpdate(double a, double b, ColorSpinorField &x,
			ColorSpinorField &y, ColorSpinorField &z, ColorSpinorField &w) {
#ifndef DPCPP_DEVELOP
      if (x.Precision() != y.Precision()) {
      // call hacked mixed precision kernel
      mixed_blas<tripleCGUpdate_, 0, 1, 1, 1>(
          make_double2(a, 0.0), make_double2(b, 0.0), make_double2(0.0, 0.0), x, y, z, w, y);
      } else {
        uni_blas<tripleCGUpdate_, 0, 1, 1, 1>(
            make_double2(a, 0.0), make_double2(b, 0.0), make_double2(0.0, 0.0), x, y, z, w, y);
      }
#endif //DPCPP
    }

    void doubleCG3Init(double a, ColorSpinorField &x, ColorSpinorField &y, ColorSpinorField &z) {
#ifndef DPCPP_DEVELOP
      uni_blas<doubleCG3Init_, 1, 1, 0, 0>(
          make_double2(a, 0.0), make_double2(0.0, 0.0), make_double2(0.0, 0.0), x, y, z, z, y);
#endif //DPCPP
    }

    void doubleCG3Update(double a, double b, ColorSpinorField &x, ColorSpinorField &y, ColorSpinorField &z) {
#ifndef DPCPP_DEVELOP
      uni_blas<doubleCG3Update_, 1, 1, 0, 0>(
          make_double2(a, 0.0), make_double2(b, 1.0 - b), make_double2(0.0, 0.0), x, y, z, z, y);
#endif //DPCPP
=======
      instantiate<caxpyxmazMR_, Blas, false>(a, 0.0, 0.0, x, y, z, y, y);
    }

    void tripleCGUpdate(double a, double b, ColorSpinorField &x, ColorSpinorField &y, ColorSpinorField &z, ColorSpinorField &w)
    {
      instantiate<tripleCGUpdate_, Blas, true>(a, b, 0.0, x, y, z, w, y);
>>>>>>> ad1d9546
    }

  } // namespace blas

} // namespace quda<|MERGE_RESOLUTION|>--- conflicted
+++ resolved
@@ -179,404 +179,6 @@
       int tuningIter() const { return 3; }
     };
 
-<<<<<<< HEAD
-    template <typename RegType, typename StoreType, typename yType, int M, template <typename, typename> class Functor,
-        int writeX, int writeY, int writeZ, int writeW, int writeV>
-    void nativeBlas(const double2 &a, const double2 &b, const double2 &c, ColorSpinorField &x, ColorSpinorField &y,
-        ColorSpinorField &z, ColorSpinorField &w, ColorSpinorField &v, int length)
-    {
-
-      checkLength(x, y);
-      checkLength(x, z);
-      checkLength(x, w);
-      checkLength(x, v);
-
-      Spinor<RegType, StoreType, M, writeX> X(x);
-      Spinor<RegType, yType, M, writeY> Y(y);
-      Spinor<RegType, StoreType, M, writeZ> Z(z);
-      Spinor<RegType, StoreType, M, writeW> W(w);
-      Spinor<RegType, yType, M, writeV> V(v);
-
-      typedef typename scalar<RegType>::type Float;
-      typedef typename vector<Float, 2>::type Float2;
-      typedef vector<Float, 2> vec2;
-      Functor<Float2, RegType> f((Float2)vec2(a), (Float2)vec2(b), (Float2)vec2(c));
-
-      BlasCuda<RegType, M, decltype(X), decltype(Y), decltype(Z), decltype(W), decltype(V), Functor<Float2, RegType>> blas(
-          X, Y, Z, W, V, f, x, y, z, w, v, length);
-      blas.apply(*blasStream);
-
-      blas::bytes += blas.bytes();
-      blas::flops += blas.flops();
-#ifndef DPCPP_DEVELOP
-      checkCudaError();
-#endif
-    }
-
-    /**
-       Driver for generic blas routine with four loads and two store.  All
-       fields must have matching precisions.
-     */
-    template <template <typename Float, typename FloatN> class Functor, int writeX = 0, int writeY = 0, int writeZ = 0,
-        int writeW = 0, int writeV = 0>
-    void uni_blas(const double2 &a, const double2 &b, const double2 &c, ColorSpinorField &x, ColorSpinorField &y,
-        ColorSpinorField &z, ColorSpinorField &w, ColorSpinorField &v)
-    {
-      checkPrecision(x, y, z, w, v);
-
-      if (checkLocation(x, y, z, w, v) == QUDA_CUDA_FIELD_LOCATION) {
-
-        if (!x.isNative() && x.FieldOrder() != QUDA_FLOAT2_FIELD_ORDER && x.FieldOrder() != QUDA_FLOAT8_FIELD_ORDER) {
-          warningQuda("Device blas on non-native fields is not supported\n");
-          return;
-        }
-
-        if (x.Precision() == QUDA_DOUBLE_PRECISION) {
-
-#if QUDA_PRECISION & 8
-#if defined(NSPIN4) || defined(NSPIN2) || defined(NSPIN1)
-          const int M = 1;
-          nativeBlas<double2, double2, double2, M, Functor, writeX, writeY, writeZ, writeW, writeV>(
-              a, b, c, x, y, z, w, v, x.Length() / (2 * M));
-#else
-          errorQuda("blas has not been built for Nspin=%d order=%d fields", x.Nspin(), x.FieldOrder());
-#endif
-#else
-          errorQuda("QUDA_PRECISION=%d does not enable precision %d", QUDA_PRECISION, x.Precision());
-#endif
-
-        } else if (x.Precision() == QUDA_SINGLE_PRECISION) {
-
-#if QUDA_PRECISION & 4
-          if (x.Nspin() == 4 && x.FieldOrder() == QUDA_FLOAT4_FIELD_ORDER) {
-#if defined(NSPIN4)
-            const int M = 1;
-            nativeBlas<float4, float4, float4, M, Functor, writeX, writeY, writeZ, writeW, writeV>(
-                a, b, c, x, y, z, w, v, x.Length() / (4 * M));
-#else
-            errorQuda("blas has not been built for Nspin=%d order=%d fields", x.Nspin(), x.FieldOrder());
-#endif
-          } else if (x.Nspin() == 1 || x.Nspin() == 2 || (x.Nspin() == 4 && x.FieldOrder() == QUDA_FLOAT2_FIELD_ORDER)) {
-#if defined(NSPIN1) || defined(NSPIN2)
-            const int M = 1;
-            nativeBlas<float2, float2, float2, M, Functor, writeX, writeY, writeZ, writeW, writeV>(
-                a, b, c, x, y, z, w, v, x.Length() / (2 * M));
-#else
-            errorQuda("blas has not been built for Nspin=%d order=%d fields", x.Nspin(), x.FieldOrder());
-#endif
-          } else {
-            errorQuda("nSpin=%d is not supported\n", x.Nspin());
-          }
-#else
-          errorQuda("QUDA_PRECISION=%d does not enable precision %d", QUDA_PRECISION, x.Precision());
-#endif
-#ifndef DPCPP_DEVELOP
-        } else if (x.Precision() == QUDA_HALF_PRECISION) {
-
-#if QUDA_PRECISION & 2
-          if (x.Ncolor() != 3) { errorQuda("nColor = %d is not supported", x.Ncolor()); }
-          if (x.Nspin() == 4 && x.FieldOrder() == QUDA_FLOAT4_FIELD_ORDER) { // wilson
-#if defined(NSPIN4)
-            const int M = 6;
-            nativeBlas<float4, short4, short4, M, Functor, writeX, writeY, writeZ, writeW, writeV>(
-                a, b, c, x, y, z, w, v, x.Volume());
-#else
-            errorQuda("blas has not been built for Nspin=%d order=%d fields", x.Nspin(), x.FieldOrder());
-#endif
-          } else if (x.Nspin() == 4 && x.FieldOrder() == QUDA_FLOAT2_FIELD_ORDER) { // wilson
-#if defined(GPU_MULTIGRID) // FIXME eventually we should get rid of this and use float4 ordering
-            const int M = 12;
-            nativeBlas<float2, short2, short2, M, Functor, writeX, writeY, writeZ, writeW, writeV>(
-                a, b, c, x, y, z, w, v, x.Volume());
-#else
-            errorQuda("blas has not been built for Nspin=%d order=%d fields", x.Nspin(), x.FieldOrder());
-#endif
-          } else if (x.Nspin() == 4 && x.FieldOrder() == QUDA_FLOAT8_FIELD_ORDER) { // wilson
-#if defined(NSPIN4) && defined(FLOAT8)
-            const int M = 3;
-            nativeBlas<float8, short8, short8, M, Functor, writeX, writeY, writeZ, writeW, writeV>(
-                a, b, c, x, y, z, w, v, x.Volume());
-#else
-            errorQuda("blas has not been built for Nspin=%d order=%d fields", x.Nspin(), x.FieldOrder());
-#endif
-          } else if (x.Nspin() == 1) { // staggered
-#if defined(NSPIN1)
-            const int M = 3;
-            nativeBlas<float2, short2, short2, M, Functor, writeX, writeY, writeZ, writeW, writeV>(
-                a, b, c, x, y, z, w, v, x.Volume());
-#else
-            errorQuda("blas has not been built for Nspin=%d order=%d fields", x.Nspin(), x.FieldOrder());
-#endif
-          } else {
-            errorQuda("nSpin=%d is not supported\n", x.Nspin());
-          }
-#else
-          errorQuda("QUDA_PRECISION=%d does not enable precision %d", QUDA_PRECISION, x.Precision());
-#endif
-
-        } else if (x.Precision() == QUDA_QUARTER_PRECISION) {
-
-#if QUDA_PRECISION & 1
-          if (x.Ncolor() != 3) { errorQuda("nColor = %d is not supported", x.Ncolor()); }
-          if (x.Nspin() == 4 && x.FieldOrder() == QUDA_FLOAT4_FIELD_ORDER) { // wilson
-#if defined(NSPIN4)
-            const int M = 6;
-            nativeBlas<float4, char4, char4, M, Functor, writeX, writeY, writeZ, writeW, writeV>(
-                a, b, c, x, y, z, w, v, x.Volume());
-#else
-            errorQuda("blas has not been built for Nspin=%d order=%d fields", x.Nspin(), x.FieldOrder());
-#endif
-          } else if (x.Nspin() == 4 && x.FieldOrder() == QUDA_FLOAT2_FIELD_ORDER) { // wilson
-#if defined(GPU_MULTIGRID) // FIXME eventually we should get rid of this and use float4 ordering
-            const int M = 12;
-            nativeBlas<float2, char2, char2, M, Functor, writeX, writeY, writeZ, writeW, writeV>(a, b, c, x, y, z, w, v,
-                                                                                                 x.Volume());
-#else
-            errorQuda("blas has not been built for Nspin=%d order=%d fields", x.Nspin(), x.FieldOrder());
-#endif
-          } else if (x.Nspin() == 4 && x.FieldOrder() == QUDA_FLOAT8_FIELD_ORDER) { // wilson
-#if defined(NSPIN4) && defined(FLOAT8)
-            const int M = 3;
-            nativeBlas<float8, char8, char8, M, Functor, writeX, writeY, writeZ, writeW, writeV>(a, b, c, x, y, z, w, v,
-                                                                                                 x.Volume());
-#else
-            errorQuda("blas has not been built for Nspin=%d order=%d fields", x.Nspin(), x.FieldOrder());
-#endif
-          } else if (x.Nspin() == 1) { // staggered
-#if defined(NSPIN1)
-            const int M = 3;
-            nativeBlas<float2, char2, char2, M, Functor, writeX, writeY, writeZ, writeW, writeV>(
-                a, b, c, x, y, z, w, v, x.Volume());
-#else
-            errorQuda("blas has not been built for Nspin=%d order=%d fields", x.Nspin(), x.FieldOrder());
-#endif
-          } else {
-            errorQuda("nSpin=%d is not supported\n", x.Nspin());
-          }
-#else
-          errorQuda("QUDA_PRECISION=%d does not enable precision %d", QUDA_PRECISION, x.Precision());
-#endif
-#endif //DPCPP
-        } else {
-          errorQuda("precision=%d is not supported\n", x.Precision());
-        }
-      } else { // fields on the cpu
-        if (x.Precision() == QUDA_DOUBLE_PRECISION) {
-          Functor<double2, double2> f(a, b, c);
-          genericBlas<double, double, writeX, writeY, writeZ, writeW, writeV>(x, y, z, w, v, f);
-        } else if (x.Precision() == QUDA_SINGLE_PRECISION) {
-          Functor<float2, float2> f(make_float2(a.x, a.y), make_float2(b.x, b.y), make_float2(c.x, c.y));
-          genericBlas<float, float, writeX, writeY, writeZ, writeW, writeV>(x, y, z, w, v, f);
-        } else {
-          errorQuda("Not implemented");
-        }
-      }
-    }
-
-    /**
-       Driver for generic blas routine with four loads and two store.
-       This is the mixed-precision driver which supports a different
-       precision for (x,z,w) and (y,v), where the former is the low
-       precision and the latter is the high precision.
-    */
-    template <template <typename Float, typename FloatN> class Functor, int writeX = 0, int writeY = 0, int writeZ = 0,
-        int writeW = 0, int writeV = 0>
-    void mixed_blas(const double2 &a, const double2 &b, const double2 &c, ColorSpinorField &x, ColorSpinorField &y,
-        ColorSpinorField &z, ColorSpinorField &w, ColorSpinorField &v)
-    {
-
-      checkPrecision(x, z, w);
-      checkPrecision(y, v);
-
-      if (checkLocation(x, y, z, w, v) == QUDA_CUDA_FIELD_LOCATION) {
-
-        if (!x.isNative()) {
-          warningQuda("Device blas on non-native fields is not supported\n");
-          return;
-        }
-
-        if (x.Precision() == QUDA_SINGLE_PRECISION && y.Precision() == QUDA_DOUBLE_PRECISION) {
-
-#if QUDA_PRECISION & 4
-          if (x.Nspin() == 4) {
-#if defined(NSPIN4)
-            const int M = 12;
-            nativeBlas<double2, float4, double2, M, Functor, writeX, writeY, writeZ, writeW, writeV>(
-                a, b, c, x, y, z, w, v, x.Volume());
-#else
-            errorQuda("blas has not been built for Nspin=%d order=%d fields", x.Nspin(), x.FieldOrder());
-#endif
-          } else if (x.Nspin() == 1) {
-#if defined(NSPIN1)
-            const int M = 3;
-            nativeBlas<double2, float2, double2, M, Functor, writeX, writeY, writeZ, writeW, writeV>(
-                a, b, c, x, y, z, w, v, x.Volume());
-#else
-            errorQuda("blas has not been built for Nspin=%d order=%d fields", x.Nspin(), x.FieldOrder());
-#endif
-          }
-#else
-          errorQuda("QUDA_PRECISION=%d does not enable precision %d", QUDA_PRECISION, x.Precision());
-#endif
-#ifndef DPCPP_DEVELOP
-        } else if (x.Precision() == QUDA_HALF_PRECISION) {
-
-#if QUDA_PRECISION & 2
-          if (y.Precision() == QUDA_DOUBLE_PRECISION) {
-
-#if QUDA_PRECISION & 8
-            if (x.Nspin() == 4) {
-#if defined(NSPIN4)
-              const int M = 12;
-              nativeBlas<double2, short4, double2, M, Functor, writeX, writeY, writeZ, writeW, writeV>(
-                  a, b, c, x, y, z, w, v, x.Volume());
-#else
-              errorQuda("blas has not been built for Nspin=%d order=%d fields", x.Nspin(), x.FieldOrder());
-#endif
-            } else if (x.Nspin() == 1) {
-#if defined(NSPIN1)
-              const int M = 3;
-              nativeBlas<double2, short2, double2, M, Functor, writeX, writeY, writeZ, writeW, writeV>(
-                  a, b, c, x, y, z, w, v, x.Volume());
-#else
-              errorQuda("blas has not been built for Nspin=%d order=%d fields", x.Nspin(), x.FieldOrder());
-#endif
-            }
-#else
-            errorQuda("QUDA_PRECISION=%d does not enable precision %d", QUDA_PRECISION, y.Precision());
-#endif
-
-          } else if (y.Precision() == QUDA_SINGLE_PRECISION) {
-
-#if QUDA_PRECISION & 4
-            if (x.Nspin() == 4) {
-#if defined(NSPIN4)
-              const int M = 6;
-              nativeBlas<float4, short4, float4, M, Functor, writeX, writeY, writeZ, writeW, writeV>(
-                  a, b, c, x, y, z, w, v, x.Volume());
-#else
-              errorQuda("blas has not been built for Nspin=%d order=%d fields", x.Nspin(), x.FieldOrder());
-#endif
-            } else if (x.Nspin() == 1) {
-#if defined(NSPIN1)
-              const int M = 3;
-              nativeBlas<float2, short2, float2, M, Functor, writeX, writeY, writeZ, writeW, writeV>(
-                  a, b, c, x, y, z, w, v, x.Volume());
-#else
-              errorQuda("blas has not been built for Nspin=%d order=%d fields", x.Nspin(), x.FieldOrder());
-#endif
-            }
-#else
-            errorQuda("QUDA_PRECISION=%d does not enable precision %d", QUDA_PRECISION, y.Precision());
-#endif
-
-          } else {
-            errorQuda("Not implemented for this precision combination %d %d", x.Precision(), y.Precision());
-          }
-#else
-          errorQuda("QUDA_PRECISION=%d does not enable precision %d", QUDA_PRECISION, x.Precision());
-#endif
-
-        } else if (x.Precision() == QUDA_QUARTER_PRECISION) {
-
-#if QUDA_PRECISION & 1
-
-          if (y.Precision() == QUDA_DOUBLE_PRECISION) {
-
-#if QUDA_PRECISION & 8
-            if (x.Nspin() == 4) {
-#if defined(NSPIN4)
-              const int M = 12;
-              nativeBlas<double2, char4, double2, M, Functor, writeX, writeY, writeZ, writeW, writeV>(
-                  a, b, c, x, y, z, w, v, x.Volume());
-#else
-              errorQuda("blas has not been built for Nspin=%d order=%d fields", x.Nspin(), x.FieldOrder());
-#endif
-            } else if (x.Nspin() == 1) {
-#if defined(NSPIN1)
-              const int M = 3;
-              nativeBlas<double2, char2, double2, M, Functor, writeX, writeY, writeZ, writeW, writeV>(
-                  a, b, c, x, y, z, w, v, x.Volume());
-#else
-              errorQuda("blas has not been built for Nspin=%d order=%d fields", x.Nspin(), x.FieldOrder());
-#endif
-            }
-#else
-            errorQuda("QUDA_PRECISION=%d does not enable precision %d", QUDA_PRECISION, y.Precision());
-#endif
-
-          } else if (y.Precision() == QUDA_SINGLE_PRECISION) {
-
-#if QUDA_PRECISION & 4
-            if (x.Nspin() == 4) {
-#if defined(NSPIN4)
-              const int M = 6;
-              nativeBlas<float4, char4, float4, M, Functor, writeX, writeY, writeZ, writeW, writeV>(
-                  a, b, c, x, y, z, w, v, x.Volume());
-#else
-              errorQuda("blas has not been built for Nspin=%d order=%d fields", x.Nspin(), x.FieldOrder());
-#endif
-            } else if (x.Nspin() == 1) {
-#if defined(NSPIN1)
-              const int M = 3;
-              nativeBlas<float2, char2, float2, M, Functor, writeX, writeY, writeZ, writeW, writeV>(
-                  a, b, c, x, y, z, w, v, x.Volume());
-#else
-              errorQuda("blas has not been built for Nspin=%d order=%d fields", x.Nspin(), x.FieldOrder());
-#endif
-            }
-#else
-            errorQuda("QUDA_PRECISION=%d does not enable precision %d", QUDA_PRECISION, y.Precision());
-#endif
-
-          } else if (y.Precision() == QUDA_HALF_PRECISION) {
-
-#if QUDA_PRECISION & 2
-            if (x.Nspin() == 4) {
-#if defined(NSPIN4)
-              const int M = 6;
-              nativeBlas<float4, char4, short4, M, Functor, writeX, writeY, writeZ, writeW, writeV>(
-                  a, b, c, x, y, z, w, v, x.Volume());
-#else
-              errorQuda("blas has not been built for Nspin=%d order=%d fields", x.Nspin(), x.FieldOrder());
-#endif
-            } else if (x.Nspin() == 1) {
-#if defined(NSPIN1)
-              const int M = 3;
-              nativeBlas<float2, char2, short2, M, Functor, writeX, writeY, writeZ, writeW, writeV>(
-                  a, b, c, x, y, z, w, v, x.Volume());
-#else
-              errorQuda("blas has not been built for Nspin=%d order=%d fields", x.Nspin(), x.FieldOrder());
-#endif
-            }
-#else
-            errorQuda("QUDA_PRECISION=%d does not enable precision %d", QUDA_PRECISION, y.Precision());
-#endif
-
-          } else {
-            errorQuda("Not implemented for this precision combination %d %d", x.Precision(), y.Precision());
-          }
-#else
-          errorQuda("QUDA_PRECISION=%d does not enable precision %d", QUDA_PRECISION, x.Precision());
-#endif
-#endif //DPCPP
-        } else {
-          errorQuda("Not implemented for this precision combination %d %d", x.Precision(), y.Precision());
-        }
-
-      } else { // fields on the cpu
-        using namespace quda::colorspinor;
-        if (x.Precision() == QUDA_SINGLE_PRECISION && y.Precision() == QUDA_DOUBLE_PRECISION) {
-          Functor<double2, double2> f(a, b, c);
-          genericBlas<float, double, writeX, writeY, writeZ, writeW, writeV>(x, y, z, w, v, f);
-        } else {
-          errorQuda("Not implemented");
-        }
-      }
-    }
-
-=======
->>>>>>> ad1d9546
     void zero(ColorSpinorField &a) {
       if (typeid(a) == typeid(cudaColorSpinorField)) {
 	static_cast<cudaColorSpinorField&>(a).zero();
@@ -662,19 +264,6 @@
       instantiate<cabxpyAx_, Blas, false>(Complex(a), b, Complex(0.0), x, y, x, x, y);
     }
 
-<<<<<<< HEAD
-    void caxpyXmaz(const Complex &a, ColorSpinorField &x,
-		   ColorSpinorField &y, ColorSpinorField &z) {
-#ifndef DPCPP_DEVELOP
-      uni_blas<caxpyxmaz_, 1, 1>(
-          make_double2(REAL(a), IMAG(a)), make_double2(0.0, 0.0), make_double2(0.0, 0.0), x, y, z, x, y);
-#endif //DPCPP
-    }
-
-    void caxpyXmazMR(const Complex &a, ColorSpinorField &x,
-		     ColorSpinorField &y, ColorSpinorField &z) {
-#ifndef DPCPP_DEVELOP
-=======
     void caxpyXmaz(const Complex &a, ColorSpinorField &x, ColorSpinorField &y, ColorSpinorField &z)
     {
       instantiate<caxpyxmaz_, Blas, false>(a, Complex(0.0), Complex(0.0), x, y, z, x, y);
@@ -682,52 +271,16 @@
 
     void caxpyXmazMR(const double &a, ColorSpinorField &x, ColorSpinorField &y, ColorSpinorField &z)
     {
->>>>>>> ad1d9546
       if (!commAsyncReduction())
 	errorQuda("This kernel requires asynchronous reductions to be set");
       if (x.Location() == QUDA_CPU_FIELD_LOCATION)
 	errorQuda("This kernel cannot be run on CPU fields");
-<<<<<<< HEAD
-
-      uni_blas<caxpyxmazMR_, 1, 1>(
-          make_double2(REAL(a), IMAG(a)), make_double2(0.0, 0.0), make_double2(0.0, 0.0), x, y, z, x, y);
-#endif //DPCPP
-    }
-
-    void tripleCGUpdate(double a, double b, ColorSpinorField &x,
-			ColorSpinorField &y, ColorSpinorField &z, ColorSpinorField &w) {
-#ifndef DPCPP_DEVELOP
-      if (x.Precision() != y.Precision()) {
-      // call hacked mixed precision kernel
-      mixed_blas<tripleCGUpdate_, 0, 1, 1, 1>(
-          make_double2(a, 0.0), make_double2(b, 0.0), make_double2(0.0, 0.0), x, y, z, w, y);
-      } else {
-        uni_blas<tripleCGUpdate_, 0, 1, 1, 1>(
-            make_double2(a, 0.0), make_double2(b, 0.0), make_double2(0.0, 0.0), x, y, z, w, y);
-      }
-#endif //DPCPP
-    }
-
-    void doubleCG3Init(double a, ColorSpinorField &x, ColorSpinorField &y, ColorSpinorField &z) {
-#ifndef DPCPP_DEVELOP
-      uni_blas<doubleCG3Init_, 1, 1, 0, 0>(
-          make_double2(a, 0.0), make_double2(0.0, 0.0), make_double2(0.0, 0.0), x, y, z, z, y);
-#endif //DPCPP
-    }
-
-    void doubleCG3Update(double a, double b, ColorSpinorField &x, ColorSpinorField &y, ColorSpinorField &z) {
-#ifndef DPCPP_DEVELOP
-      uni_blas<doubleCG3Update_, 1, 1, 0, 0>(
-          make_double2(a, 0.0), make_double2(b, 1.0 - b), make_double2(0.0, 0.0), x, y, z, z, y);
-#endif //DPCPP
-=======
       instantiate<caxpyxmazMR_, Blas, false>(a, 0.0, 0.0, x, y, z, y, y);
     }
 
     void tripleCGUpdate(double a, double b, ColorSpinorField &x, ColorSpinorField &y, ColorSpinorField &z, ColorSpinorField &w)
     {
       instantiate<tripleCGUpdate_, Blas, true>(a, b, 0.0, x, y, z, w, y);
->>>>>>> ad1d9546
     }
 
   } // namespace blas
