--- conflicted
+++ resolved
@@ -22,11 +22,7 @@
     unsigned long long flops;
     unsigned long long bytes;
 
-<<<<<<< HEAD
-    static hipStream_t *blasStream;
-=======
     static qudaStream_t *blasStream;
->>>>>>> 4f390279
 
     template <template <typename real> class Functor, typename store_t, typename y_store_t,
               int nSpin, typename coeff_t>
@@ -92,11 +88,7 @@
 
       TuneKey tuneKey() const { return TuneKey(x.VolString(), typeid(f).name(), aux); }
 
-<<<<<<< HEAD
-      inline void apply(const hipStream_t &stream)
-=======
       void apply(const qudaStream_t &stream)
->>>>>>> 4f390279
       {
         constexpr bool site_unroll_check = !std::is_same<store_t, y_store_t>::value || isFixed<store_t>::value;
         if (site_unroll_check && (x.Ncolor() != 3 || x.Nspin() == 2))
@@ -211,11 +203,7 @@
       reducer::destroy();
     }
 
-<<<<<<< HEAD
-    hipStream_t* getStream() { return blasStream; }
-=======
     qudaStream_t* getStream() { return blasStream; }
->>>>>>> 4f390279
 
     void axpbyz(double a, ColorSpinorField &x, double b, ColorSpinorField &y, ColorSpinorField &z)
     {
