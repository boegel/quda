#include <color_spinor_field.h>
#include <uint_to_char.h>
#include <vector>
#include <assert.h>
#include <utility>

#include <tunable_block_reduction.h>
#include <kernels/block_orthogonalize.cuh>

namespace quda {

  struct OrthoAggregates {
    // List of block sizes we wish to instantiate.  The required block
    // size is equal to number of fine points per aggregate, rounded
    // up to a whole power of two.  So for example, 2x2x2x2 and
    // 3x3x3x1 aggregation would both use the same block size 32
#ifndef QUDA_FAST_COMPILE_REDUCE
    static constexpr std::array<unsigned int, 6> block = {32, 64, 128, 256, 512, 1024};
#else
    static constexpr std::array<unsigned int, 1> block = {1024};
#endif

    /**
       @brief Return the first power of two block that is larger than the required size
    */
    static unsigned int block_mapper(unsigned int raw_block)
    {
      for (auto block_ : block) if (raw_block <= block_) return block_;
      errorQuda("Invalid raw block size %d\n", raw_block);
      return 0;
    }
  };

#ifndef QUDA_FAST_COMPILE_REDUCE
  constexpr std::array<unsigned int, 6> OrthoAggregates::block;
#else
  constexpr std::array<unsigned int, 1> OrthoAggregates::block;
#endif

  using namespace quda::colorspinor;

  // B fields in general use float2 ordering except for fine-grid Wilson
  template <typename store_t, int nSpin, int nColor> struct BOrder { static constexpr QudaFieldOrder order = QUDA_FLOAT2_FIELD_ORDER; };
  template<> struct BOrder<float, 4, N_COLORS> { static constexpr QudaFieldOrder order = QUDA_FLOAT4_FIELD_ORDER; };
#ifdef FLOAT8
  template<> struct BOrder<short, 4, N_COLORS> { static constexpr QudaFieldOrder order = QUDA_FLOAT8_FIELD_ORDER; };
#else
  template<> struct BOrder<short, 4, N_COLORS> { static constexpr QudaFieldOrder order = QUDA_FLOAT4_FIELD_ORDER; };
#endif

  template <typename vFloat, typename bFloat, int nSpin, int spinBlockSize, int nColor_, int coarseSpin, int nVec>
  class BlockOrtho : public TunableBlock2D {

    using real = typename mapper<vFloat>::type;
    // we only support block-format on fine grid where Ncolor=N_COLORS
    static constexpr int nColor = isFixed<bFloat>::value ? N_COLORS : nColor_;
    static constexpr int chiral_blocks = nSpin == 1 ? 2 : nSpin / spinBlockSize;
    template <typename Rotator, typename Vector> using Arg = BlockOrthoArg<vFloat, Rotator, Vector, nSpin, nColor, coarseSpin, nVec>;

    ColorSpinorField &V;
    const std::vector<ColorSpinorField*> B;
    const int *fine_to_coarse;
    const int *coarse_to_fine;
    const int *geo_bs;
    const int n_block_ortho;
    int aggregate_size;
    int nBlock;

  public:
    BlockOrtho(ColorSpinorField &V, const std::vector<ColorSpinorField *> B, const int *fine_to_coarse,
               const int *coarse_to_fine, const int *geo_bs, const int n_block_ortho) :
      TunableBlock2D(V, chiral_blocks),
      V(V),
      B(B),
      fine_to_coarse(fine_to_coarse),
      coarse_to_fine(coarse_to_fine),
      geo_bs(geo_bs),
      n_block_ortho(n_block_ortho)
    {
      if (nColor_ != nColor)
        errorQuda("Number of colors %d not supported with this precision %lu\n", nColor_, sizeof(bFloat));

      strcat(aux,",block_size=");

      aggregate_size = 1;
      char geo_str[16];
      for (int d = 0; d < V.Ndim(); d++) {
        aggregate_size *= geo_bs[d];
        i32toa(geo_str, geo_bs[d]);
        strcat(aux, geo_str);
        if (d < V.Ndim() - 1) strcat(aux, "x");
      }
      nBlock = (V.Volume()/aggregate_size) * chiral_blocks;

      strcat(aux, ",n_block_ortho=");
      char n_ortho_str[2];
      i32toa(n_ortho_str, n_block_ortho);
      strcat(aux, n_ortho_str);
      strcat(aux, ",mVec=");
      char mvec_str[3];
      int active_x_threads = (aggregate_size / 2) * (nSpin == 1 ? 1 : V.SiteSubset());
      i32toa(mvec_str, tile_size<nColor, nVec>(OrthoAggregates::block_mapper(active_x_threads)));
      strcat(aux, mvec_str);
    }

    template <typename Rotator, typename Vector, std::size_t... S>
    void CPU(const TuneParam &tp, const qudaStream_t &stream,
             const std::vector<ColorSpinorField*> &B, std::index_sequence<S...>)
    {
      Arg<Rotator, Vector> arg(V, fine_to_coarse, coarse_to_fine, QUDA_INVALID_PARITY, geo_bs, n_block_ortho, V, B[S]...);
      launch_host<BlockOrtho_, OrthoAggregates>(tp, stream, arg);
    }

    template <typename Rotator, typename Vector, std::size_t... S>
    void GPU(const TuneParam &tp, const qudaStream_t &stream,
             const std::vector<ColorSpinorField*> &B, std::index_sequence<S...>)
    {
      Arg<Rotator, Vector> arg(V, fine_to_coarse, coarse_to_fine, QUDA_INVALID_PARITY, geo_bs, n_block_ortho, V, B[S]...);
      arg.swizzle_factor = tp.aux.x;
      launch_device<BlockOrtho_, OrthoAggregates>(tp, stream, arg);
    }

    void apply(const qudaStream_t &stream)
    {
      TuneParam tp = tuneLaunch(*this, getTuning(), getVerbosity());
      if (V.Location() == QUDA_CPU_FIELD_LOCATION) {
        if (V.FieldOrder() == QUDA_SPACE_SPIN_COLOR_FIELD_ORDER && B[0]->FieldOrder() == QUDA_SPACE_SPIN_COLOR_FIELD_ORDER) {
          typedef FieldOrderCB<real,nSpin,nColor,nVec,QUDA_SPACE_SPIN_COLOR_FIELD_ORDER,vFloat,vFloat,DISABLE_GHOST> Rotator;
          typedef FieldOrderCB<real,nSpin,nColor,1,QUDA_SPACE_SPIN_COLOR_FIELD_ORDER,bFloat,bFloat,DISABLE_GHOST> Vector;
          CPU<Rotator,Vector>(tp, stream, B, std::make_index_sequence<nVec>());
        } else {
          errorQuda("Unsupported field order %d\n", V.FieldOrder());
        }
      } else {
        if (V.FieldOrder() == QUDA_FLOAT2_FIELD_ORDER && B[0]->FieldOrder() == BOrder<bFloat,nSpin,nColor>::order) {
          typedef FieldOrderCB<real,nSpin,nColor,nVec,QUDA_FLOAT2_FIELD_ORDER,vFloat,vFloat,DISABLE_GHOST> Rotator;
          typedef FieldOrderCB<real,nSpin,nColor,1,BOrder<bFloat,nSpin,nColor>::order,bFloat,bFloat,DISABLE_GHOST,isFixed<bFloat>::value> Vector;
          GPU<Rotator,Vector>(tp, stream, B, std::make_index_sequence<nVec>());
        } else {
          errorQuda("Unsupported field order V=%d B=%d\n", V.FieldOrder(), B[0]->FieldOrder());
        }
      }
    }

#ifdef SWIZZLE
    bool advanceAux(TuneParam &param) const
    {
      if (param.aux.x < 2 * device::processor_count()) {
        param.aux.x++;
	return true;
      } else {
        param.aux.x = 1;
	return false;
      }
    }
#else
    bool advanceAux(TuneParam &) const { return false; }
#endif

    bool advanceTuneParam(TuneParam &param) const
    {
      if (V.Location() == QUDA_CUDA_FIELD_LOCATION) {
	return advanceSharedBytes(param) || advanceAux(param);
      } else {
	return false;
      }
    }

    /** sets default values for when tuning is disabled */
    void initTuneParam(TuneParam &param) const
    {
      TunableBlock2D::initTuneParam(param);
      int active_x_threads = (aggregate_size / 2) * (nSpin == 1 ? 1 : V.SiteSubset());
      param.block = dim3(OrthoAggregates::block_mapper(active_x_threads), 1, 1);
      param.grid = dim3(V.Volume() / (nSpin == 1 ? 2 : active_x_threads), chiral_blocks, 1);
      param.aux.x = 1; // swizzle factor
    }

    void defaultTuneParam(TuneParam &param) const { initTuneParam(param); }

    long long flops() const
    {
      auto n = nVec;
      auto k = (aggregate_size / 2) * (spinBlockSize == 0 ? 1 : 2 * spinBlockSize) * nColor;
      auto L = 8l + 8l; // dot + caxpy
      auto D = 4l + 2l; // norm + scale
      return n_block_ortho * nBlock * k * ((n - 1) * n / 2 * L + n * D);
    }

    long long bytes() const
    {
      return nVec * B[0]->Bytes() + (nVec - 1) * nVec / 2 * V.Bytes() / nVec + V.Bytes()
        + (n_block_ortho - 1) * (V.Bytes() + (nVec - 1) * nVec / 2 * V.Bytes() / nVec + V.Bytes());
    }

    void preTune() { V.backup(); }
    void postTune() { V.restore(); }
  };

  template <typename vFloat, typename bFloat, int nSpin, int spinBlockSize, int nColor, int nVec>
  void BlockOrthogonalize(ColorSpinorField &V, const std::vector<ColorSpinorField *> &B, const int *fine_to_coarse,
                          const int *coarse_to_fine, const int *geo_bs, const int n_block_ortho)
  {
    int geo_blocksize = 1;
    for (int d = 0; d < V.Ndim(); d++) geo_blocksize *= geo_bs[d];

    int blocksize = geo_blocksize * V.Ncolor();
    if (spinBlockSize == 0) { blocksize /= 2; } else { blocksize *= spinBlockSize; }
    int chiralBlocks = (spinBlockSize == 0) ? 2 : V.Nspin() / spinBlockSize; //always 2 for staggered.
    int numblocks = (V.Volume()/geo_blocksize) * chiralBlocks;
    constexpr int coarseSpin = (nSpin == 4 || nSpin == 2 || spinBlockSize == 0) ? 2 : 1;

    if (getVerbosity() >= QUDA_VERBOSE)
      printfQuda("Block Orthogonalizing %d blocks of %d length and width %d repeating %d times\n", numblocks, blocksize,
                 nVec, n_block_ortho);

    V.Scale(1.0); // by definition this is true
    BlockOrtho<vFloat, bFloat, nSpin, spinBlockSize, nColor, coarseSpin, nVec> ortho(
      V, B, fine_to_coarse, coarse_to_fine, geo_bs, n_block_ortho);
    ortho.apply(device::get_default_stream());
  }

  template <typename vFloat, typename bFloat>
  void BlockOrthogonalize(ColorSpinorField &V, const std::vector<ColorSpinorField *> &B, const int *fine_to_coarse,
                          const int *coarse_to_fine, const int *geo_bs, int spin_bs, int n_block_ortho)
  {
    const int Nvec = B.size();
<<<<<<< HEAD
    if (V.Ncolor()/Nvec == N_COLORS) {
      constexpr int nColor = N_COLORS;
=======
    if (V.Ncolor()/Nvec == 3) {
>>>>>>> dca7c146
#ifdef NSPIN4
      if (V.Nspin() == 4) {
        constexpr int nColor = 3;
        constexpr int nSpin = 4;
        if (spin_bs != 2) errorQuda("Unexpected spin block size = %d", spin_bs);
        constexpr int spinBlockSize = 2;

        if (Nvec == 2*N_COLORS) { // for Wilson free field
          BlockOrthogonalize<vFloat, bFloat, nSpin, spinBlockSize, nColor, 2*N_COLORS>(V, B, fine_to_coarse, coarse_to_fine,
										       geo_bs, n_block_ortho);
        } else if (Nvec == 24) {
          BlockOrthogonalize<vFloat, bFloat, nSpin, spinBlockSize, nColor, 24>(V, B, fine_to_coarse, coarse_to_fine,
                                                                               geo_bs, n_block_ortho);
        } else if (Nvec == 32) {
          BlockOrthogonalize<vFloat, bFloat, nSpin, spinBlockSize, nColor, 32>(V, B, fine_to_coarse, coarse_to_fine,
                                                                               geo_bs, n_block_ortho);
        } else {
          errorQuda("Unsupported nVec %d\n", Nvec);
        }
      } else
#endif // NSPIN4
#ifdef NSPIN1
      if (V.Nspin() == 1) {
        constexpr int nColor = 3;
        constexpr int nSpin = 1;
        if (spin_bs != 0) errorQuda("Unexpected spin block size = %d", spin_bs);
        constexpr int spinBlockSize = 0;

        if (Nvec == 24) {
          BlockOrthogonalize<vFloat, bFloat, nSpin, spinBlockSize, nColor, 24>(V, B, fine_to_coarse, coarse_to_fine,
                                                                               geo_bs, n_block_ortho);
        } else if (Nvec == 64) {
          BlockOrthogonalize<vFloat, bFloat, nSpin, spinBlockSize, nColor, 64>(V, B, fine_to_coarse, coarse_to_fine,
                                                                               geo_bs, n_block_ortho);
        } else if (Nvec == 96) {
          BlockOrthogonalize<vFloat, bFloat, nSpin, spinBlockSize, nColor, 96>(V, B, fine_to_coarse, coarse_to_fine,
                                                                               geo_bs, n_block_ortho);
        } else {
          errorQuda("Unsupported nVec %d\n", Nvec);
        }

      } else
#endif // NSPIN1
      {
        errorQuda("Unexpected nSpin = %d", V.Nspin());
      }

    } else { // Nc != N_COLORS
      if (V.Nspin() != 2) errorQuda("Unexpected nSpin = %d", V.Nspin());
      constexpr int nSpin = 2;
      if (spin_bs != 1) errorQuda("Unexpected spin block size = %d", spin_bs);
      constexpr int spinBlockSize = 1;

#ifdef NSPIN4
      if (V.Ncolor()/Nvec == 2*N_COLORS) {
        constexpr int nColor = 2*N_COLORS;
        if (Nvec == 2*N_COLORS) {
          BlockOrthogonalize<vFloat, bFloat, nSpin, spinBlockSize, nColor, 2*N_COLORS>(V, B, fine_to_coarse, coarse_to_fine,
                                                                              geo_bs, n_block_ortho);
        } else {
          errorQuda("Unsupported nVec %d\n", Nvec);
        }
      } else
#endif // NSPIN4
      if (V.Ncolor()/Nvec == 24) {
        constexpr int nColor = 24;
        if (Nvec == 24) {
          BlockOrthogonalize<vFloat,bFloat,nSpin,spinBlockSize,nColor,24>(V, B, fine_to_coarse, coarse_to_fine, geo_bs, n_block_ortho);
#ifdef NSPIN4
        } else if (Nvec == 32) {
          BlockOrthogonalize<vFloat,bFloat,nSpin,spinBlockSize,nColor,32>(V, B, fine_to_coarse, coarse_to_fine, geo_bs, n_block_ortho);
#endif // NSPIN4
#ifdef NSPIN1
        } else if (Nvec == 64) {
          BlockOrthogonalize<vFloat,bFloat,nSpin,spinBlockSize,nColor,64>(V, B, fine_to_coarse, coarse_to_fine, geo_bs, n_block_ortho);
        } else if (Nvec == 96) {
          BlockOrthogonalize<vFloat,bFloat,nSpin,spinBlockSize,nColor,96>(V, B, fine_to_coarse, coarse_to_fine, geo_bs, n_block_ortho);
#endif // NSPIN1
        } else {
          errorQuda("Unsupported nVec %d\n", Nvec);
        }
#ifdef NSPIN4
      } else if (V.Ncolor()/Nvec == 32) {
        constexpr int nColor = 32;
        if (Nvec == 32) {
          BlockOrthogonalize<vFloat,bFloat,nSpin,spinBlockSize,nColor,32>(V, B, fine_to_coarse, coarse_to_fine, geo_bs, n_block_ortho);
        } else {
          errorQuda("Unsupported nVec %d\n", Nvec);
        }
#endif // NSPIN4
#ifdef NSPIN1
      } else if (V.Ncolor()/Nvec == 64) {
        constexpr int nColor = 64;
        if (Nvec == 64) {
          BlockOrthogonalize<vFloat,bFloat,nSpin,spinBlockSize,nColor,64>(V, B, fine_to_coarse, coarse_to_fine, geo_bs, n_block_ortho);
        } else if (Nvec == 96) {
          BlockOrthogonalize<vFloat,bFloat,nSpin,spinBlockSize,nColor,96>(V, B, fine_to_coarse, coarse_to_fine, geo_bs, n_block_ortho);
        } else {
          errorQuda("Unsupported nVec %d\n", Nvec);
        }
      } else if (V.Ncolor()/Nvec == 96) {
        constexpr int nColor = 96;
        if (Nvec == 96) {
          BlockOrthogonalize<vFloat,bFloat,nSpin,spinBlockSize,nColor,96>(V, B, fine_to_coarse, coarse_to_fine, geo_bs, n_block_ortho);
        } else {
          errorQuda("Unsupported nVec %d\n", Nvec);
        }
#endif // NSPIN1
      } else {
        errorQuda("Unsupported nColor %d\n", V.Ncolor()/Nvec);
      }
    } // Nc != N_COLORS
  }

#ifdef GPU_MULTIGRID
  void BlockOrthogonalize(ColorSpinorField &V, const std::vector<ColorSpinorField *> &B, const int *fine_to_coarse,
                          const int *coarse_to_fine, const int *geo_bs, const int spin_bs, const int n_block_ortho)
  {
    if (B[0]->V() == nullptr) {
      warningQuda("Trying to BlockOrthogonalize staggered transform, skipping...");
      return;
    }
    if (V.Precision() == QUDA_DOUBLE_PRECISION && B[0]->Precision() == QUDA_DOUBLE_PRECISION) {
#ifdef GPU_MULTIGRID_DOUBLE
      BlockOrthogonalize<double>(V, B, fine_to_coarse, coarse_to_fine, geo_bs, spin_bs, n_block_ortho);
#else
      errorQuda("Double precision multigrid has not been enabled");
#endif
    } else if (V.Precision() == QUDA_SINGLE_PRECISION && B[0]->Precision() == QUDA_SINGLE_PRECISION) {
      BlockOrthogonalize<float, float>(V, B, fine_to_coarse, coarse_to_fine, geo_bs, spin_bs, n_block_ortho);
    } else if (V.Precision() == QUDA_HALF_PRECISION && B[0]->Precision() == QUDA_SINGLE_PRECISION) {
#if QUDA_PRECISION & 2
      BlockOrthogonalize<short, float>(V, B, fine_to_coarse, coarse_to_fine, geo_bs, spin_bs, n_block_ortho);
#else
      errorQuda("QUDA_PRECISION=%d does not enable half precision", QUDA_PRECISION);
#endif
    } else if (V.Precision() == QUDA_HALF_PRECISION && B[0]->Precision() == QUDA_HALF_PRECISION) {
#if QUDA_PRECISION & 2
      BlockOrthogonalize<short, short>(V, B, fine_to_coarse, coarse_to_fine, geo_bs, spin_bs, n_block_ortho);
#else
      errorQuda("QUDA_PRECISION=%d does not enable half precision", QUDA_PRECISION);
#endif
    } else {
      errorQuda("Unsupported precision combination V=%d B=%d\n", V.Precision(), B[0]->Precision());
    }
  }
#else
  void BlockOrthogonalize(ColorSpinorField &, const std::vector<ColorSpinorField *> &, const int *,
                          const int *, const int *, const int, const int)
  {
    errorQuda("Multigrid has not been built");
  }
#endif // GPU_MULTIGRID

} // namespace quda<|MERGE_RESOLUTION|>--- conflicted
+++ resolved
@@ -225,12 +225,8 @@
                           const int *coarse_to_fine, const int *geo_bs, int spin_bs, int n_block_ortho)
   {
     const int Nvec = B.size();
-<<<<<<< HEAD
     if (V.Ncolor()/Nvec == N_COLORS) {
       constexpr int nColor = N_COLORS;
-=======
-    if (V.Ncolor()/Nvec == 3) {
->>>>>>> dca7c146
 #ifdef NSPIN4
       if (V.Nspin() == 4) {
         constexpr int nColor = 3;
