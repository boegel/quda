#include <stdlib.h>
#include <stdio.h>
#include <string.h>
#include <math.h>
#include <typeinfo>

#include <quda_internal.h>
#include <clover_field.h>
#include <gauge_field.h>
#include <color_spinor_field.h>
#include <blas_quda.h>

namespace quda {

  CloverFieldParam::CloverFieldParam(const CloverField &a) :
    LatticeFieldParam(a),
    direct(a.V(false)),
    inverse(a.V(true)),
    clover(nullptr),
    norm(nullptr),
    cloverInv(nullptr),
    invNorm(nullptr),
    csw(a.Csw()),
    coeff(a.Coeff()),
    twist_flavor(a.TwistFlavor()),
    mu2(a.Mu2()),
    epsilon2(a.Epsilon2()),
    rho(a.Rho()),
    order(a.Order()),
    create(QUDA_NULL_FIELD_CREATE),
    location(a.Location())
  {
    precision = a.Precision();
    nDim = a.Ndim();
    pad = a.Pad();
    siteSubset = QUDA_FULL_SITE_SUBSET;
    for (int dir = 0; dir < nDim; ++dir) x[dir] = a.X()[dir];
  }

  CloverField::CloverField(const CloverFieldParam &param) :
<<<<<<< HEAD
    LatticeField(param), bytes(0), norm_bytes(0), nColor(3), nSpin(4), 
    clover(0), norm(0), cloverInv(0), invNorm(0), csw(param.csw), coeff(param.coeff), rho(param.rho),
    order(param.order), create(param.create), trlog{0, 0}
=======
    LatticeField(param),
    bytes(0),
    norm_bytes(0),
    nColor(3),
    nSpin(4),
    clover(0),
    norm(0),
    cloverInv(0),
    invNorm(0),
    csw(param.csw),
    coeff(param.coeff),
    rho(param.rho),
    order(param.order),
    create(param.create),
    trlog {0, 0}
>>>>>>> 6a3caa27
  {
    if (nDim != 4) errorQuda("Number of dimensions must be 4, not %d", nDim);

    if (order == QUDA_QDPJIT_CLOVER_ORDER && create != QUDA_REFERENCE_FIELD_CREATE)
      errorQuda("QDPJIT ordered clover fields only supported for reference fields");

    real_length = 2 * ((size_t)volumeCB) * nColor * nColor * nSpin * nSpin / 2; // block-diagonal Hermitian (72 reals)
    length = 2 * ((size_t)stride) * nColor * nColor * nSpin * nSpin / 2;

    bytes = length * precision;
    if (isNative()) bytes = 2*ALIGNMENT_ADJUST(bytes/2);
    if (precision == QUDA_HALF_PRECISION || precision == QUDA_QUARTER_PRECISION) {
      norm_bytes = sizeof(float)*2*stride*2; // 2 chirality
      if (isNative()) norm_bytes = 2*ALIGNMENT_ADJUST(norm_bytes/2);
    }
    //for twisted mass only:
    twist_flavor = QUDA_TWIST_NO; // param.twist_flavor;
    mu2 = 0.0; //param.mu2;
    epsilon2 = 0.0; // param.epsilon2

    setTuningString();
  }

  CloverField::~CloverField() { }

  void CloverField::setTuningString()
  {
    LatticeField::setTuningString();
    int aux_string_n = TuneKey::aux_n / 2;
    int check
      = snprintf(aux_string, aux_string_n, "vol=%lu,stride=%lu,precision=%d,Nc=%d", volume, stride, precision, nColor);
    if (check < 0 || check >= aux_string_n) errorQuda("Error writing aux string");
  }

  void CloverField::backup() const
  {
    if (backup_h) errorQuda("Already allocated host backup");
    backup_h = static_cast<char *>(safe_malloc(2 * bytes));
    if (norm_bytes) backup_norm_h = static_cast<char *>(safe_malloc(2 * norm_bytes));

    if (Location() == QUDA_CUDA_FIELD_LOCATION) {
      qudaMemcpy(backup_h, clover, bytes, qudaMemcpyDeviceToHost);
      qudaMemcpy(backup_h + bytes, cloverInv, bytes, qudaMemcpyDeviceToHost);
      if (norm_bytes) {
        qudaMemcpy(backup_norm_h, norm, norm_bytes, qudaMemcpyDeviceToHost);
        qudaMemcpy(backup_norm_h + norm_bytes, invNorm, norm_bytes, qudaMemcpyDeviceToHost);
      }
    } else {
      memcpy(backup_h, clover, bytes);
      memcpy(backup_h + bytes, cloverInv, bytes);
      if (norm_bytes) {
        memcpy(backup_norm_h, norm, norm_bytes);
        memcpy(backup_norm_h + norm_bytes, invNorm, norm_bytes);
      }
    }
  }

  void CloverField::restore() const
  {
    if (Location() == QUDA_CUDA_FIELD_LOCATION) {
      qudaMemcpy(clover, backup_h, bytes, qudaMemcpyHostToDevice);
      qudaMemcpy(cloverInv, backup_h + bytes, bytes, qudaMemcpyHostToDevice);
      if (norm_bytes) {
        qudaMemcpy(norm, backup_norm_h, norm_bytes, qudaMemcpyHostToDevice);
        qudaMemcpy(invNorm, backup_norm_h + norm_bytes, norm_bytes, qudaMemcpyHostToDevice);
      }
    } else {
      memcpy(clover, backup_h, bytes);
      memcpy(cloverInv, backup_h + bytes, bytes);
      if (norm_bytes) {
        memcpy(norm, backup_norm_h, norm_bytes);
        memcpy(invNorm, backup_norm_h + norm_bytes, norm_bytes);
      }
    }

    host_free(backup_h);
    backup_h = nullptr;
    if (norm_bytes) {
      host_free(backup_norm_h);
      backup_norm_h = nullptr;
    }
  }

  CloverField *CloverField::Create(const CloverFieldParam &param)
  {
    CloverField *field = nullptr;
    if (param.location == QUDA_CPU_FIELD_LOCATION) {
      field = new cpuCloverField(param);
    } else if (param.location == QUDA_CUDA_FIELD_LOCATION) {
      field = new cudaCloverField(param);
    } else {
      errorQuda("Invalid field location %d", param.location);
    }

    return field;
  }

  void CloverField::setRho(double rho_)
  {
    rho = rho_;
  }

  cudaCloverField::cudaCloverField(const CloverFieldParam &param) : CloverField(param) {

    if (create != QUDA_NULL_FIELD_CREATE && create != QUDA_REFERENCE_FIELD_CREATE) 
      errorQuda("Create type %d not supported", create);

    if (param.direct) {
      if (create != QUDA_REFERENCE_FIELD_CREATE) {
	clover = bytes ? pool_device_malloc(bytes) : nullptr;
        if (precision == QUDA_HALF_PRECISION || precision == QUDA_QUARTER_PRECISION)
          norm = norm_bytes ? pool_device_malloc(norm_bytes) : nullptr;
      } else {
	clover = param.clover;
	norm = param.norm;
      }

      even = clover;
      odd = static_cast<char*>(clover) + bytes/2;

      evenNorm = norm;
      oddNorm = static_cast<char*>(norm) + norm_bytes/2;

      total_bytes += bytes + norm_bytes;

      // this is a hack to prevent us allocating a texture object for an unallocated inverse field
      if (!param.inverse) {
	cloverInv = clover;
	evenInv = even;
	oddInv = odd;
	invNorm = norm;
	evenInvNorm = evenNorm;
	oddInvNorm = oddNorm;
      }
    }

    if (param.inverse) {
      if (create != QUDA_REFERENCE_FIELD_CREATE) {
	cloverInv = bytes ? pool_device_malloc(bytes) : nullptr;
        if (precision == QUDA_HALF_PRECISION || precision == QUDA_QUARTER_PRECISION)
          invNorm = norm_bytes ? pool_device_malloc(norm_bytes) : nullptr;
      } else {
	cloverInv = param.cloverInv;
	invNorm = param.invNorm;
      }

      evenInv = cloverInv;
      oddInv = static_cast<char*>(cloverInv) + bytes/2;

      evenInvNorm = invNorm;
      oddInvNorm = static_cast<char*>(invNorm) + norm_bytes/2;

      total_bytes += bytes + norm_bytes;

      // this is a hack to ensure that we can autotune the clover
      // operator when just using symmetric preconditioning
      if (!param.direct) {
	clover = cloverInv;
	even = evenInv;
	odd = oddInv;
	norm = invNorm;
	evenNorm = evenInvNorm;
	oddNorm = oddInvNorm;
      }
    }

    if (!param.inverse) {
      cloverInv = clover;
      evenInv = even;
      oddInv = odd;
      invNorm = norm;
      evenInvNorm = evenNorm;
      oddInvNorm = oddNorm;
    }

    twist_flavor = param.twist_flavor;
    mu2 = param.mu2;
    epsilon2 = param.epsilon2;
  }

  cudaCloverField::~cudaCloverField()
  {
    if (create != QUDA_REFERENCE_FIELD_CREATE) {
      if (clover != cloverInv) {
	if (clover) pool_device_free(clover);
	if (norm) pool_device_free(norm);
      }
      if (cloverInv) pool_device_free(cloverInv);
      if (invNorm) pool_device_free(invNorm);
    }
  }

  void cudaCloverField::copy(const CloverField &src, bool inverse) {

    checkField(src);

    if (typeid(src) == typeid(cudaCloverField)) {
      if (src.V(false))	copyGenericClover(*this, src, false, QUDA_CUDA_FIELD_LOCATION);
      if (src.V(true)) copyGenericClover(*this, src, true, QUDA_CUDA_FIELD_LOCATION);
    } else if (reorder_location() == QUDA_CPU_FIELD_LOCATION && typeid(src) == typeid(cpuCloverField)) {
      void *packClover = pool_pinned_malloc(bytes + norm_bytes);
      void *packCloverNorm = (precision == QUDA_HALF_PRECISION || precision == QUDA_QUARTER_PRECISION) ?
          static_cast<char *>(packClover) + bytes :
          0;

      if (src.V(false)) {
	copyGenericClover(*this, src, false, QUDA_CPU_FIELD_LOCATION, packClover, 0, packCloverNorm, 0);
        qudaMemcpy(clover, packClover, bytes, qudaMemcpyHostToDevice);
        if (precision == QUDA_HALF_PRECISION || precision == QUDA_QUARTER_PRECISION)
          qudaMemcpy(norm, packCloverNorm, norm_bytes, qudaMemcpyHostToDevice);
      }

      if (src.V(true) && inverse) {
	copyGenericClover(*this, src, true, QUDA_CPU_FIELD_LOCATION, packClover, 0, packCloverNorm, 0);
        qudaMemcpy(cloverInv, packClover, bytes, qudaMemcpyHostToDevice);
        if (precision == QUDA_HALF_PRECISION || precision == QUDA_QUARTER_PRECISION)
          qudaMemcpy(invNorm, packCloverNorm, norm_bytes, qudaMemcpyHostToDevice);
      }

      pool_pinned_free(packClover);
    } else if (reorder_location() == QUDA_CUDA_FIELD_LOCATION && typeid(src) == typeid(cpuCloverField)) {
      void *packClover = pool_device_malloc(src.Bytes() + src.NormBytes());
      void *packCloverNorm = (precision == QUDA_HALF_PRECISION || precision == QUDA_QUARTER_PRECISION) ?
          static_cast<char *>(packClover) + src.Bytes() :
          0;

      if (src.V(false)) {
        qudaMemcpy(packClover, src.V(false), src.Bytes(), qudaMemcpyHostToDevice);
        if (precision == QUDA_HALF_PRECISION || precision == QUDA_QUARTER_PRECISION)
          qudaMemcpy(packCloverNorm, src.Norm(false), src.NormBytes(), qudaMemcpyHostToDevice);

        copyGenericClover(*this, src, false, QUDA_CUDA_FIELD_LOCATION, 0, packClover, 0, packCloverNorm);
      }

      if (src.V(true) && inverse) {
        qudaMemcpy(packClover, src.V(true), src.Bytes(), qudaMemcpyHostToDevice);
        if (precision == QUDA_HALF_PRECISION || precision == QUDA_QUARTER_PRECISION)
          qudaMemcpy(packCloverNorm, src.Norm(true), src.NormBytes(), qudaMemcpyHostToDevice);

        copyGenericClover(*this, src, true, QUDA_CUDA_FIELD_LOCATION, 0, packClover, 0, packCloverNorm);
      }

      pool_device_free(packClover);
    } else {
      errorQuda("Invalid clover field type");
    }

    qudaDeviceSynchronize();
  }

  void cudaCloverField::loadCPUField(const cpuCloverField &cpu) { copy(cpu); }

  void cudaCloverField::saveCPUField(cpuCloverField &cpu) const {
    checkField(cpu);

    // we know we are copying from GPU to CPU here, so for now just
    // assume that reordering is on CPU
    void *packClover = pool_pinned_malloc(bytes + norm_bytes);
    void *packCloverNorm = (precision == QUDA_HALF_PRECISION) ? static_cast<char*>(packClover) + bytes : 0;

    // first copy over the direct part (if it exists)
    if (V(false) && cpu.V(false)) {
      qudaMemcpy(packClover, clover, bytes, qudaMemcpyDeviceToHost);
      if (precision == QUDA_HALF_PRECISION) qudaMemcpy(packCloverNorm, norm, norm_bytes, qudaMemcpyDeviceToHost);
      copyGenericClover(cpu, *this, false, QUDA_CPU_FIELD_LOCATION, 0, packClover, 0, packCloverNorm);
    } else if((V(false) && !cpu.V(false)) || (!V(false) && cpu.V(false))) {
      errorQuda("Mismatch between Clover field GPU V(false) and CPU.V(false)");
    }

    // now copy the inverse part (if it exists)
    if (V(true) && cpu.V(true)) {
      qudaMemcpy(packClover, cloverInv, bytes, qudaMemcpyDeviceToHost);
      if (precision == QUDA_HALF_PRECISION) qudaMemcpy(packCloverNorm, invNorm, norm_bytes, qudaMemcpyDeviceToHost);
      copyGenericClover(cpu, *this, true, QUDA_CPU_FIELD_LOCATION, 0, packClover, 0, packCloverNorm);
    } else if ((V(true) && !cpu.V(true)) || (!V(true) && cpu.V(true))) {
      errorQuda("Mismatch between Clover field GPU V(true) and CPU.V(true)");
    }

    pool_pinned_free(packClover);

    qudaDeviceSynchronize();
  }

  void cudaCloverField::copy_to_buffer(void *buffer) const
  {

    size_t buffer_offset = 0;
    if (V(false)) { // direct
      qudaMemcpy(buffer, clover, bytes, qudaMemcpyDeviceToHost);
      if (precision < QUDA_SINGLE_PRECISION) {
        qudaMemcpy(static_cast<char *>(buffer) + bytes, norm, norm_bytes, qudaMemcpyDeviceToHost);
      }
      buffer_offset += bytes + norm_bytes;
    }

    if (V(true)) { // inverse
      qudaMemcpy(static_cast<char *>(buffer) + buffer_offset, cloverInv, bytes, qudaMemcpyDeviceToHost);
      if (precision < QUDA_SINGLE_PRECISION) {
        qudaMemcpy(static_cast<char *>(buffer) + buffer_offset + bytes, invNorm, norm_bytes, qudaMemcpyDeviceToHost);
      }
    }
  }

  void cudaCloverField::copy_from_buffer(void *buffer)
  {

    size_t buffer_offset = 0;
    if (V(false)) { // direct
      qudaMemcpy(clover, static_cast<char *>(buffer), bytes, qudaMemcpyHostToDevice);
      if (precision < QUDA_SINGLE_PRECISION) {
        qudaMemcpy(norm, static_cast<char *>(buffer) + bytes, norm_bytes, qudaMemcpyHostToDevice);
      }
      buffer_offset += bytes + norm_bytes;
    }

    if (V(true)) { // inverse
      qudaMemcpy(cloverInv, static_cast<char *>(buffer) + buffer_offset, bytes, qudaMemcpyHostToDevice);
      if (precision < QUDA_SINGLE_PRECISION) {
        qudaMemcpy(invNorm, static_cast<char *>(buffer) + buffer_offset + bytes, norm_bytes, qudaMemcpyHostToDevice);
      }
    }
  }

  void cudaCloverField::prefetch(QudaFieldLocation mem_space, qudaStream_t stream) const
  {
    prefetch(mem_space, stream, CloverPrefetchType::BOTH_CLOVER_PREFETCH_TYPE);
  }

  void cudaCloverField::prefetch(QudaFieldLocation mem_space, qudaStream_t stream, CloverPrefetchType type,
                                 QudaParity parity) const
  {
    if (is_prefetch_enabled()) {
      auto clover_parity = clover;
      auto norm_parity = norm;
      auto cloverInv_parity = cloverInv;
      auto invNorm_parity = invNorm;
      auto bytes_parity = bytes;
      auto norm_bytes_parity = norm_bytes;
      if (parity != QUDA_INVALID_PARITY) {
        bytes_parity /= 2;
        norm_bytes_parity /= 2;
        if (parity == QUDA_EVEN_PARITY) {
          clover_parity = even;
          norm_parity = evenNorm;
          cloverInv_parity = evenInv;
          invNorm_parity = evenInvNorm;
        } else { // odd
          clover_parity = odd;
          norm_parity = oddNorm;
          cloverInv_parity = oddInv;
          invNorm_parity = oddInvNorm;
        }
      }

      switch (type) {
      case CloverPrefetchType::BOTH_CLOVER_PREFETCH_TYPE:
        if (clover_parity) qudaMemPrefetchAsync(clover_parity, bytes_parity, mem_space, stream);
        if (norm_parity) qudaMemPrefetchAsync(norm_parity, norm_bytes_parity, mem_space, stream);
        if (clover_parity != cloverInv_parity) {
          if (cloverInv_parity) qudaMemPrefetchAsync(cloverInv_parity, bytes_parity, mem_space, stream);
          if (invNorm_parity) qudaMemPrefetchAsync(invNorm_parity, norm_bytes_parity, mem_space, stream);
        }
        break;
      case CloverPrefetchType::CLOVER_CLOVER_PREFETCH_TYPE:
        if (clover_parity) qudaMemPrefetchAsync(clover_parity, bytes_parity, mem_space, stream);
        if (norm_parity) qudaMemPrefetchAsync(norm_parity, norm_bytes_parity, mem_space, stream);
        break;
      case CloverPrefetchType::INVERSE_CLOVER_PREFETCH_TYPE:
        if (cloverInv_parity) qudaMemPrefetchAsync(cloverInv_parity, bytes_parity, mem_space, stream);
        if (invNorm_parity) qudaMemPrefetchAsync(invNorm_parity, norm_bytes_parity, mem_space, stream);
        break;
      default: errorQuda("Invalid CloverPrefetchType.");
      }
    }
  }

  /**
     Computes Fmunu given the gauge field U
  */
  void cudaCloverField::compute(const cudaGaugeField &gauge) { computeClover(*this, gauge, 1.0); }

  cpuCloverField::cpuCloverField(const CloverFieldParam &param) : CloverField(param) {

    if (create == QUDA_NULL_FIELD_CREATE || create == QUDA_ZERO_FIELD_CREATE) {
      if(order != QUDA_PACKED_CLOVER_ORDER) {errorQuda("cpuCloverField only supports QUDA_PACKED_CLOVER_ORDER");}
      clover = (void *) safe_malloc(bytes);
      if (precision == QUDA_HALF_PRECISION) norm = (void *) safe_malloc(norm_bytes);
      if(param.inverse) {
	cloverInv = (void *) safe_malloc(bytes);
	if (precision == QUDA_HALF_PRECISION) invNorm = (void *) safe_malloc(norm_bytes);
      }

      if(create == QUDA_ZERO_FIELD_CREATE) {
	memset(clover, '\0', bytes);
	if(param.inverse) memset(cloverInv, '\0', bytes);
	if(precision == QUDA_HALF_PRECISION) memset(norm, '\0', norm_bytes);
	if(param.inverse && precision ==QUDA_HALF_PRECISION) memset(invNorm, '\0', norm_bytes);
      }
    } else if (create == QUDA_REFERENCE_FIELD_CREATE) {
      clover = param.clover;
      norm = param.norm;
      cloverInv = param.cloverInv;
      invNorm = param.invNorm;
    } else {
      errorQuda("Create type %d not supported", create);
    }

    if (param.pad != 0) errorQuda("%s pad must be zero", __func__);
  }

  cpuCloverField::~cpuCloverField()
  {
    if (create != QUDA_REFERENCE_FIELD_CREATE) {
      if (clover) host_free(clover);
      if (norm) host_free(norm);
      if (cloverInv) host_free(cloverInv);
      if (invNorm) host_free(invNorm);
    }
  }

  void cpuCloverField::copy_to_buffer(void *buffer) const
  {

    size_t buffer_offset = 0;
    if (V(false)) { // direct
      std::memcpy(static_cast<char *>(buffer), clover, bytes);
      if (precision < QUDA_SINGLE_PRECISION) { std::memcpy(static_cast<char *>(buffer) + bytes, norm, norm_bytes); }
      buffer_offset += bytes + norm_bytes;
    }

    if (V(true)) { // inverse
      std::memcpy(static_cast<char *>(buffer) + buffer_offset, cloverInv, bytes);
      if (precision < QUDA_SINGLE_PRECISION) {
        std::memcpy(static_cast<char *>(buffer) + buffer_offset + bytes, invNorm, norm_bytes);
      }
    }
  }

  void cpuCloverField::copy_from_buffer(void *buffer)
  {

    size_t buffer_offset = 0;
    if (V(false)) { // direct
      std::memcpy(clover, static_cast<char *>(buffer), bytes);
      if (precision < QUDA_SINGLE_PRECISION) { std::memcpy(norm, static_cast<char *>(buffer) + bytes, norm_bytes); }
      buffer_offset += bytes + norm_bytes;
    }

    if (V(true)) { // inverse
      std::memcpy(cloverInv, static_cast<char *>(buffer) + buffer_offset, bytes);
      if (precision < QUDA_SINGLE_PRECISION) {
        std::memcpy(invNorm, static_cast<char *>(buffer) + buffer_offset + bytes, norm_bytes);
      }
    }
  }

  // This doesn't really live here, but is fine for the moment
  std::ostream& operator<<(std::ostream& output, const CloverFieldParam& param)
  {
    output << static_cast<const LatticeFieldParam&>(param);
<<<<<<< HEAD
    output << "direct = "           << param.direct << std::endl;
    output << "inverse = "          << param.inverse << std::endl;
    output << "clover = "           << param.clover << std::endl;
    output << "norm = "             << param.norm << std::endl;
    output << "cloverInv = "        << param.cloverInv << std::endl;
    output << "invNorm = "          << param.invNorm << std::endl;
    output << "csw = "              << param.csw << std::endl;
    output << "coeff = "     << param.coeff << std::endl;
    output << "twist_flavor = "     << param.twist_flavor << std::endl;
    output << "mu2 = "              << param.mu2 << std::endl;
    output << "epsilon2 = "         << param.epsilon2 << std::endl;
    output << "rho = "              << param.rho << std::endl;
    output << "order = "            << param.order << std::endl;
    output << "create = "           << param.create << std::endl;
=======
    output << "direct = "    << param.direct << std::endl;
    output << "inverse = "   << param.inverse << std::endl;
    output << "clover = "    << param.clover << std::endl;
    output << "norm = "      << param.norm << std::endl;
    output << "cloverInv = " << param.cloverInv << std::endl;
    output << "invNorm = "   << param.invNorm << std::endl;
    output << "csw = "       << param.csw << std::endl;
    output << "coeff = " << param.coeff << std::endl;
    output << "twisted = "   << param.twisted << std::endl;
    output << "mu2 = "       << param.mu2 << std::endl;
    output << "rho = "       << param.rho << std::endl;
    output << "order = "     << param.order << std::endl;
    output << "create = "    << param.create << std::endl;
>>>>>>> 6a3caa27
    return output;  // for multiple << operators.
  }

  ColorSpinorParam colorSpinorParam(const CloverField &a, bool inverse) {

    if (a.Precision() == QUDA_HALF_PRECISION)
      errorQuda("Casting a CloverField into ColorSpinorField not possible in half precision");

    ColorSpinorParam spinor_param;
    // 72 = 9 * 4 * 2
    spinor_param.nColor = 9;
    spinor_param.nSpin = 4;
    spinor_param.nDim = a.Ndim();
    for (int d=0; d<a.Ndim(); d++) spinor_param.x[d] = a.X()[d];
    spinor_param.setPrecision(a.Precision());
    spinor_param.pad = a.Pad();
    spinor_param.siteSubset = QUDA_FULL_SITE_SUBSET;
    spinor_param.siteOrder = QUDA_EVEN_ODD_SITE_ORDER;
    spinor_param.fieldOrder = a.Precision() == QUDA_DOUBLE_PRECISION ?
      QUDA_FLOAT2_FIELD_ORDER : QUDA_FLOAT4_FIELD_ORDER;
    spinor_param.gammaBasis = QUDA_UKQCD_GAMMA_BASIS;
    spinor_param.create = QUDA_REFERENCE_FIELD_CREATE;
    spinor_param.v = (void*)a.V(inverse);
    spinor_param.location = a.Location();
    return spinor_param;
  }

  // Return the L2 norm squared of the clover field
  double norm2(const CloverField &a, bool inverse) {
    ColorSpinorField *b = ColorSpinorField::Create(colorSpinorParam(a, inverse));
    double nrm2 = blas::norm2(*b);
    delete b;
    return nrm2;
  }

  // Return the L1 norm of the clover field
  double norm1(const CloverField &a, bool inverse) {
    ColorSpinorField *b = ColorSpinorField::Create(colorSpinorParam(a, inverse));
    double nrm1 = blas::norm1(*b);
    delete b;
    return nrm1;
  }

} // namespace quda<|MERGE_RESOLUTION|>--- conflicted
+++ resolved
@@ -38,11 +38,6 @@
   }
 
   CloverField::CloverField(const CloverFieldParam &param) :
-<<<<<<< HEAD
-    LatticeField(param), bytes(0), norm_bytes(0), nColor(3), nSpin(4), 
-    clover(0), norm(0), cloverInv(0), invNorm(0), csw(param.csw), coeff(param.coeff), rho(param.rho),
-    order(param.order), create(param.create), trlog{0, 0}
-=======
     LatticeField(param),
     bytes(0),
     norm_bytes(0),
@@ -58,7 +53,6 @@
     order(param.order),
     create(param.create),
     trlog {0, 0}
->>>>>>> 6a3caa27
   {
     if (nDim != 4) errorQuda("Number of dimensions must be 4, not %d", nDim);
 
@@ -519,7 +513,6 @@
   std::ostream& operator<<(std::ostream& output, const CloverFieldParam& param)
   {
     output << static_cast<const LatticeFieldParam&>(param);
-<<<<<<< HEAD
     output << "direct = "           << param.direct << std::endl;
     output << "inverse = "          << param.inverse << std::endl;
     output << "clover = "           << param.clover << std::endl;
@@ -527,28 +520,13 @@
     output << "cloverInv = "        << param.cloverInv << std::endl;
     output << "invNorm = "          << param.invNorm << std::endl;
     output << "csw = "              << param.csw << std::endl;
-    output << "coeff = "     << param.coeff << std::endl;
+    output << "coeff = "            << param.coeff << std::endl;
     output << "twist_flavor = "     << param.twist_flavor << std::endl;
     output << "mu2 = "              << param.mu2 << std::endl;
     output << "epsilon2 = "         << param.epsilon2 << std::endl;
     output << "rho = "              << param.rho << std::endl;
     output << "order = "            << param.order << std::endl;
     output << "create = "           << param.create << std::endl;
-=======
-    output << "direct = "    << param.direct << std::endl;
-    output << "inverse = "   << param.inverse << std::endl;
-    output << "clover = "    << param.clover << std::endl;
-    output << "norm = "      << param.norm << std::endl;
-    output << "cloverInv = " << param.cloverInv << std::endl;
-    output << "invNorm = "   << param.invNorm << std::endl;
-    output << "csw = "       << param.csw << std::endl;
-    output << "coeff = " << param.coeff << std::endl;
-    output << "twisted = "   << param.twisted << std::endl;
-    output << "mu2 = "       << param.mu2 << std::endl;
-    output << "rho = "       << param.rho << std::endl;
-    output << "order = "     << param.order << std::endl;
-    output << "create = "    << param.create << std::endl;
->>>>>>> 6a3caa27
     return output;  // for multiple << operators.
   }
 
