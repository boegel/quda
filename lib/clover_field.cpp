--- conflicted
+++ resolved
@@ -304,7 +304,7 @@
 
   cpuCloverField::cpuCloverField(const CloverFieldParam &param) : CloverField(param) {
 
-    if(create == QUDA_NULL_FIELD_CREATE || create == QUDA_ZERO_FIELD_CREATE) {
+    if (create == QUDA_NULL_FIELD_CREATE || create == QUDA_ZERO_FIELD_CREATE) {
       //printfQuda("Allocating clover field of size %lu with precision %lu\n", bytes, precision);
       if(order != QUDA_PACKED_CLOVER_ORDER) {errorQuda("cpuCloverField only supports QUDA_PACKED_CLOVER_ORDER");}
       clover = (void *) safe_malloc(bytes);
@@ -320,21 +320,16 @@
 	if(precision == QUDA_HALF_PRECISION) memset(norm, '\0', norm_bytes);
 	if(param.inverse && precision ==QUDA_HALF_PRECISION) memset(invNorm, '\0', norm_bytes);
       }
-    }
-    else if (create == QUDA_REFERENCE_FIELD_CREATE) {
+    } else if (create == QUDA_REFERENCE_FIELD_CREATE) {
       clover = param.clover;
       norm = param.norm;
       cloverInv = param.cloverInv;
       invNorm = param.invNorm;
-    }
-<<<<<<< HEAD
-    else {
+    } else {
       errorQuda("Create type %d not supported", create);
     }
-=======
 
     if (param.pad != 0) errorQuda("%s pad must be zero", __func__);
->>>>>>> 9425ca6f
   }
 
   cpuCloverField::~cpuCloverField() { 
