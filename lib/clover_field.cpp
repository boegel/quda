#include <stdlib.h>
#include <stdio.h>
#include <string.h>
#include <math.h>
#include <typeinfo>

#include <quda_internal.h>
#include <clover_field.h>
#include <gauge_field.h>
#include <color_spinor_field.h>
#include <blas_quda.h>

namespace quda {

  CloverFieldParam::CloverFieldParam(const CloverField &a) :
      LatticeFieldParam(a),
      direct(false),
      inverse(false),
      clover(NULL),
      norm(NULL),
      cloverInv(NULL),
      invNorm(NULL),
      csw(a.Csw()),
      twisted(a.Twisted()),
      mu2(a.Mu2()),
      rho(a.Rho()),
      order(a.Order()),
      create(QUDA_NULL_FIELD_CREATE)
  {
    precision = a.Precision();
    nDim = a.Ndim();
    pad = a.Pad();
    siteSubset = QUDA_FULL_SITE_SUBSET;
    for (int dir = 0; dir < nDim; ++dir) x[dir] = a.X()[dir];
  }

  CloverField::CloverField(const CloverFieldParam &param) :
    LatticeField(param), bytes(0), norm_bytes(0), nColor(3), nSpin(4), 
    clover(0), norm(0), cloverInv(0), invNorm(0), csw(param.csw), rho(param.rho),
    order(param.order), create(param.create), trlog{0, 0}
  {
    if (nDim != 4) errorQuda("Number of dimensions must be 4, not %d", nDim);

    if (order == QUDA_QDPJIT_CLOVER_ORDER && create != QUDA_REFERENCE_FIELD_CREATE)
      errorQuda("QDPJIT ordered clover fields only supported for reference fields");

    real_length = 2 * ((size_t)volumeCB) * nColor * nColor * nSpin * nSpin / 2; // block-diagonal Hermitian (72 reals)
    length = 2 * ((size_t)stride) * nColor * nColor * nSpin * nSpin / 2;

    bytes = length * precision;
    if (isNative()) bytes = 2*ALIGNMENT_ADJUST(bytes/2);
    if (precision == QUDA_HALF_PRECISION || precision == QUDA_QUARTER_PRECISION) {
      norm_bytes = sizeof(float)*2*stride*2; // 2 chirality
      if (isNative()) norm_bytes = 2*ALIGNMENT_ADJUST(norm_bytes/2);
    }
//for twisted mass only:
    twisted = false;//param.twisted;
    mu2 = 0.0; //param.mu2;
  }
  
  CloverField::~CloverField() { }

  bool CloverField::isNative() const {
    if (precision == QUDA_DOUBLE_PRECISION) {
      if (order  == QUDA_FLOAT2_CLOVER_ORDER) return true;
    } else if (precision == QUDA_SINGLE_PRECISION || precision == QUDA_HALF_PRECISION
        || precision == QUDA_QUARTER_PRECISION) {
      if (order == QUDA_FLOAT4_CLOVER_ORDER) return true;
    }
    return false;
  }

  void CloverField::setRho(double rho_)
  {
    rho = rho_;
  }

  cudaCloverField::cudaCloverField(const CloverFieldParam &param) : CloverField(param) {
    
    if (create != QUDA_NULL_FIELD_CREATE && create != QUDA_REFERENCE_FIELD_CREATE) 
      errorQuda("Create type %d not supported", create);

    if (param.direct) {
      if (create != QUDA_REFERENCE_FIELD_CREATE) {
	clover = bytes ? pool_device_malloc(bytes) : nullptr;
        if (precision == QUDA_HALF_PRECISION || precision == QUDA_QUARTER_PRECISION)
          norm = norm_bytes ? pool_device_malloc(norm_bytes) : nullptr;
      } else {
	clover = param.clover;
	norm = param.norm;
      }

      even = clover;
      odd = static_cast<char*>(clover) + bytes/2;
    
      evenNorm = norm;
      oddNorm = static_cast<char*>(norm) + norm_bytes/2;

      total_bytes += bytes + norm_bytes;

      // this is a hack to prevent us allocating a texture object for an unallocated inverse field
      if (!param.inverse) {
	cloverInv = clover;
	evenInv = even;
	oddInv = odd;
	invNorm = norm;
	evenInvNorm = evenNorm;
	oddInvNorm = oddNorm;
      }
    } 

    if (param.inverse) {
      if (create != QUDA_REFERENCE_FIELD_CREATE) {
	cloverInv = bytes ? pool_device_malloc(bytes) : nullptr;
        if (precision == QUDA_HALF_PRECISION || precision == QUDA_QUARTER_PRECISION)
          invNorm = norm_bytes ? pool_device_malloc(norm_bytes) : nullptr;
      } else {
	cloverInv = param.cloverInv;
	invNorm = param.invNorm;
      }

      evenInv = cloverInv;
      oddInv = static_cast<char*>(cloverInv) + bytes/2;
    
      evenInvNorm = invNorm;
      oddInvNorm = static_cast<char*>(invNorm) + norm_bytes/2;

      total_bytes += bytes + norm_bytes;

      // this is a hack to ensure that we can autotune the clover
      // operator when just using symmetric preconditioning
      if (!param.direct) {
	clover = cloverInv;
	even = evenInv;
	odd = oddInv;
	norm = invNorm;
	evenNorm = evenInvNorm;
	oddNorm = oddInvNorm;
      }
    }

    if (!param.inverse) {
      cloverInv = clover;
      evenInv = even;
      oddInv = odd;
      invNorm = norm;
      evenInvNorm = evenNorm;
      oddInvNorm = oddNorm;
    }

#ifdef USE_TEXTURE_OBJECTS
    createTexObject(tex, normTex, clover, norm, true);
    createTexObject(invTex, invNormTex, cloverInv, invNorm, true);

    createTexObject(evenTex, evenNormTex, even, evenNorm, false);
    createTexObject(oddTex, oddNormTex, odd, oddNorm, false);

    createTexObject(evenInvTex, evenInvNormTex, evenInv, evenInvNorm, false);
    createTexObject(oddInvTex, oddInvNormTex, oddInv, oddInvNorm, false);
#endif
    twisted = param.twisted;
    mu2 = param.mu2;

  }

#ifdef USE_TEXTURE_OBJECTS
<<<<<<< HEAD
  void cudaCloverField::createTexObject(qudaTextureObject_t &tex, qudaTextureObject_t &texNorm,
					void *field, void *norm, bool full) {
    if (isNative()) {
      // create the texture for the field components
      
      qudaChannelFormatDesc desc;
      memset(&desc, 0, sizeof(qudaChannelFormatDesc));
      if (precision == QUDA_SINGLE_PRECISION) desc.f = qudaChannelFormatKindFloat;
      else desc.f = qudaChannelFormatKindSigned; // half is short, double is int2
      
=======
  void cudaCloverField::createTexObject(qudaTextureObject_t &tex, qudaTextureObject_t &texNorm, void *field, void *norm,
                                        bool full)
  {
    if (isNative()) {
      // create the texture for the field components

      qudaChannelFormatDesc desc;
      memset(&desc, 0, sizeof(qudaChannelFormatDesc));
      if (precision == QUDA_SINGLE_PRECISION)
        desc.f = qudaChannelFormatKindFloat;
      else
        desc.f = qudaChannelFormatKindSigned; // half is short, double is int2

>>>>>>> a2543a25
      // always four components regardless of precision
      desc.x = (precision == QUDA_DOUBLE_PRECISION) ? 8*sizeof(int) : 8*precision;
      desc.y = (precision == QUDA_DOUBLE_PRECISION) ? 8*sizeof(int) : 8*precision;
      desc.z = (precision == QUDA_DOUBLE_PRECISION) ? 8*sizeof(int) : 8*precision;
      desc.w = (precision == QUDA_DOUBLE_PRECISION) ? 8*sizeof(int) : 8*precision;
      int texel_size = 4 * (precision == QUDA_DOUBLE_PRECISION ? sizeof(int) : precision);

      qudaResourceDesc resDesc;
      memset(&resDesc, 0, sizeof(resDesc));
      resDesc.resType = qudaResourceTypeLinear;
      resDesc.res.linear.devPtr = field;
      resDesc.res.linear.desc = desc;
      resDesc.res.linear.sizeInBytes = bytes/(!full ? 2 : 1);

      if (resDesc.res.linear.sizeInBytes % deviceProp.textureAlignment != 0
          || !is_aligned(resDesc.res.linear.devPtr, deviceProp.textureAlignment)) {
        errorQuda("Allocation size %lu does not have correct alignment for textures (%lu)",
                  resDesc.res.linear.sizeInBytes, deviceProp.textureAlignment);
      }

      unsigned long texels = resDesc.res.linear.sizeInBytes / texel_size;
      if (texels > (unsigned)deviceProp.maxTexture1DLinear) {
	errorQuda("Attempting to bind too large a texture %lu > %d", texels, deviceProp.maxTexture1DLinear);
      }

      qudaTextureDesc texDesc;
      memset(&texDesc, 0, sizeof(texDesc));
      if (precision == QUDA_HALF_PRECISION || precision == QUDA_QUARTER_PRECISION)
        texDesc.readMode = qudaReadModeNormalizedFloat;
      else
        texDesc.readMode = qudaReadModeElementType;

      qudaCreateTextureObject(&tex, &resDesc, &texDesc, NULL);
<<<<<<< HEAD
      checkQudaError();
=======
      checkCudaError();
>>>>>>> a2543a25
      
      // create the texture for the norm components
      if (precision == QUDA_HALF_PRECISION || precision == QUDA_QUARTER_PRECISION) {
        qudaChannelFormatDesc desc;
<<<<<<< HEAD
	memset(&desc, 0, sizeof(qudaChannelFormatDesc));
	desc.f = qudaChannelFormatKindFloat;
	desc.x = 8*QUDA_SINGLE_PRECISION; desc.y = 0; desc.z = 0; desc.w = 0;
	
	qudaResourceDesc resDesc;
	memset(&resDesc, 0, sizeof(resDesc));
	resDesc.resType = qudaResourceTypeLinear;
	resDesc.res.linear.devPtr = norm;
	resDesc.res.linear.desc = desc;
	resDesc.res.linear.sizeInBytes = norm_bytes/(!full ? 2 : 1);
=======
        memset(&desc, 0, sizeof(qudaChannelFormatDesc));
        desc.f = qudaChannelFormatKindFloat;
        desc.x = 8 * QUDA_SINGLE_PRECISION;
        desc.y = 0;
        desc.z = 0;
        desc.w = 0;

        qudaResourceDesc resDesc;
        memset(&resDesc, 0, sizeof(resDesc));
        resDesc.resType = qudaResourceTypeLinear;
        resDesc.res.linear.devPtr = norm;
        resDesc.res.linear.desc = desc;
        resDesc.res.linear.sizeInBytes = norm_bytes / (!full ? 2 : 1);
>>>>>>> a2543a25

        if (!is_aligned(resDesc.res.linear.devPtr, deviceProp.textureAlignment)) {
          errorQuda("Allocation size %lu does not have correct alignment for textures (%lu)",
                    resDesc.res.linear.sizeInBytes, deviceProp.textureAlignment);
        }

        qudaTextureDesc texDesc;
        memset(&texDesc, 0, sizeof(texDesc));
        texDesc.readMode = qudaReadModeElementType;

        qudaCreateTextureObject(&texNorm, &resDesc, &texDesc, NULL);
<<<<<<< HEAD
	checkQudaError();
=======
        checkCudaError();
>>>>>>> a2543a25
      }
    }
  }

  void cudaCloverField::destroyTexObject() {
    if (isNative()) {
      qudaDestroyTextureObject(tex);
      qudaDestroyTextureObject(invTex);
      qudaDestroyTextureObject(evenTex);
      qudaDestroyTextureObject(oddTex);
      qudaDestroyTextureObject(evenInvTex);
      qudaDestroyTextureObject(oddInvTex);
      if (precision == QUDA_HALF_PRECISION || precision == QUDA_QUARTER_PRECISION) {
        qudaDestroyTextureObject(normTex);
<<<<<<< HEAD
	qudaDestroyTextureObject(invNormTex);
	qudaDestroyTextureObject(evenNormTex);
	qudaDestroyTextureObject(oddNormTex);
	qudaDestroyTextureObject(evenInvNormTex);
	qudaDestroyTextureObject(oddInvNormTex);
=======
        qudaDestroyTextureObject(invNormTex);
        qudaDestroyTextureObject(evenNormTex);
        qudaDestroyTextureObject(oddNormTex);
        qudaDestroyTextureObject(evenInvNormTex);
        qudaDestroyTextureObject(oddInvNormTex);
>>>>>>> a2543a25
      }
      checkQudaError();
    }
  }
#endif

  cudaCloverField::~cudaCloverField()
  {
#ifdef USE_TEXTURE_OBJECTS
    destroyTexObject();
#endif

    if (create != QUDA_REFERENCE_FIELD_CREATE) {
      if (clover != cloverInv) {
	if (clover) pool_device_free(clover);
	if (norm) pool_device_free(norm);
      }
      if (cloverInv) pool_device_free(cloverInv);
      if (invNorm) pool_device_free(invNorm);
    }
    
    checkQudaError();
  }

  void cudaCloverField::copy(const CloverField &src, bool inverse) {

    checkField(src);
    
    if (typeid(src) == typeid(cudaCloverField)) {
      if (src.V(false))	copyGenericClover(*this, src, false, QUDA_CUDA_FIELD_LOCATION);
      if (src.V(true)) copyGenericClover(*this, src, true, QUDA_CUDA_FIELD_LOCATION);
    } else if (reorder_location() == QUDA_CPU_FIELD_LOCATION && typeid(src) == typeid(cpuCloverField)) {
      void *packClover = pool_pinned_malloc(bytes + norm_bytes);
      void *packCloverNorm = (precision == QUDA_HALF_PRECISION || precision == QUDA_QUARTER_PRECISION) ?
          static_cast<char *>(packClover) + bytes :
          0;

      if (src.V(false)) {
	copyGenericClover(*this, src, false, QUDA_CPU_FIELD_LOCATION, packClover, 0, packCloverNorm, 0);
<<<<<<< HEAD
	qudaMemcpy(clover, packClover, bytes, qudaMemcpyHostToDevice);
=======
        qudaMemcpy(clover, packClover, bytes, qudaMemcpyHostToDevice);
>>>>>>> a2543a25
        if (precision == QUDA_HALF_PRECISION || precision == QUDA_QUARTER_PRECISION)
          qudaMemcpy(norm, packCloverNorm, norm_bytes, qudaMemcpyHostToDevice);
      }
      
      if (src.V(true) && inverse) {
	copyGenericClover(*this, src, true, QUDA_CPU_FIELD_LOCATION, packClover, 0, packCloverNorm, 0);
<<<<<<< HEAD
	qudaMemcpy(cloverInv, packClover, bytes, qudaMemcpyHostToDevice);
=======
        qudaMemcpy(cloverInv, packClover, bytes, qudaMemcpyHostToDevice);
>>>>>>> a2543a25
        if (precision == QUDA_HALF_PRECISION || precision == QUDA_QUARTER_PRECISION)
          qudaMemcpy(invNorm, packCloverNorm, norm_bytes, qudaMemcpyHostToDevice);
      }

      pool_pinned_free(packClover);
    } else if (reorder_location() == QUDA_CUDA_FIELD_LOCATION && typeid(src) == typeid(cpuCloverField)) {
      void *packClover = pool_device_malloc(src.Bytes() + src.NormBytes());
      void *packCloverNorm = (precision == QUDA_HALF_PRECISION || precision == QUDA_QUARTER_PRECISION) ?
          static_cast<char *>(packClover) + src.Bytes() :
          0;

      if (src.V(false)) {
<<<<<<< HEAD
	qudaMemcpy(packClover, src.V(false), src.Bytes(), qudaMemcpyHostToDevice);
=======
        qudaMemcpy(packClover, src.V(false), src.Bytes(), qudaMemcpyHostToDevice);
>>>>>>> a2543a25
        if (precision == QUDA_HALF_PRECISION || precision == QUDA_QUARTER_PRECISION)
          qudaMemcpy(packCloverNorm, src.Norm(false), src.NormBytes(), qudaMemcpyHostToDevice);

        copyGenericClover(*this, src, false, QUDA_CUDA_FIELD_LOCATION, 0, packClover, 0, packCloverNorm);
      }

      if (src.V(true) && inverse) {
<<<<<<< HEAD
	qudaMemcpy(packClover, src.V(true), src.Bytes(), qudaMemcpyHostToDevice);
=======
        qudaMemcpy(packClover, src.V(true), src.Bytes(), qudaMemcpyHostToDevice);
>>>>>>> a2543a25
        if (precision == QUDA_HALF_PRECISION || precision == QUDA_QUARTER_PRECISION)
          qudaMemcpy(packCloverNorm, src.Norm(true), src.NormBytes(), qudaMemcpyHostToDevice);

        copyGenericClover(*this, src, true, QUDA_CUDA_FIELD_LOCATION, 0, packClover, 0, packCloverNorm);
      }

      pool_device_free(packClover);
    } else {
      errorQuda("Invalid clover field type");
    }

    qudaDeviceSynchronize();
    checkQudaError();
  }

  void cudaCloverField::loadCPUField(const cpuCloverField &cpu) { copy(cpu); }

  void cudaCloverField::saveCPUField(cpuCloverField &cpu) const {
    checkField(cpu);

    // we know we are copying from GPU to CPU here, so for now just
    // assume that reordering is on CPU
    void *packClover = pool_pinned_malloc(bytes + norm_bytes);
    void *packCloverNorm = (precision == QUDA_HALF_PRECISION) ? static_cast<char*>(packClover) + bytes : 0;

    // first copy over the direct part (if it exists)
    if (V(false) && cpu.V(false)) {
      qudaMemcpy(packClover, clover, bytes, qudaMemcpyDeviceToHost);
<<<<<<< HEAD
      if (precision == QUDA_HALF_PRECISION)
	qudaMemcpy(packCloverNorm, norm, norm_bytes, qudaMemcpyDeviceToHost);
=======
      if (precision == QUDA_HALF_PRECISION) qudaMemcpy(packCloverNorm, norm, norm_bytes, qudaMemcpyDeviceToHost);
>>>>>>> a2543a25
      copyGenericClover(cpu, *this, false, QUDA_CPU_FIELD_LOCATION, 0, packClover, 0, packCloverNorm);
    } else if((V(false) && !cpu.V(false)) || (!V(false) && cpu.V(false))) {
      errorQuda("Mismatch between Clover field GPU V(false) and CPU.V(false)");
    }

    // now copy the inverse part (if it exists)
    if (V(true) && cpu.V(true)) {
      qudaMemcpy(packClover, cloverInv, bytes, qudaMemcpyDeviceToHost);
<<<<<<< HEAD
      if (precision == QUDA_HALF_PRECISION)
	qudaMemcpy(packCloverNorm, invNorm, norm_bytes, qudaMemcpyDeviceToHost);
=======
      if (precision == QUDA_HALF_PRECISION) qudaMemcpy(packCloverNorm, invNorm, norm_bytes, qudaMemcpyDeviceToHost);
>>>>>>> a2543a25
      copyGenericClover(cpu, *this, true, QUDA_CPU_FIELD_LOCATION, 0, packClover, 0, packCloverNorm);
    } else if ((V(true) && !cpu.V(true)) || (!V(true) && cpu.V(true))) {
      errorQuda("Mismatch between Clover field GPU V(true) and CPU.V(true)");
    } 

    pool_pinned_free(packClover);

    qudaDeviceSynchronize();
    checkQudaError();
  }

  void cudaCloverField::prefetch(QudaFieldLocation mem_space, qudaStream_t stream) const
  {
    prefetch(mem_space, stream, CloverPrefetchType::BOTH_CLOVER_PREFETCH_TYPE);
  }

  void cudaCloverField::prefetch(QudaFieldLocation mem_space, qudaStream_t stream, CloverPrefetchType type,
                                 QudaParity parity) const
  {
    if (is_prefetch_enabled()) {
      int dev_id = 0;
      if (mem_space == QUDA_CUDA_FIELD_LOCATION)
        dev_id = comm_gpuid();
      else if (mem_space == QUDA_CPU_FIELD_LOCATION)
        dev_id = cudaCpuDeviceId;
      else
        errorQuda("Invalid QudaFieldLocation.");

      auto clover_parity = clover;
      auto norm_parity = norm;
      auto cloverInv_parity = cloverInv;
      auto invNorm_parity = invNorm;
      auto bytes_parity = bytes;
      auto norm_bytes_parity = norm_bytes;
      if (parity != QUDA_INVALID_PARITY) {
        bytes_parity /= 2;
        norm_bytes_parity /= 2;
        if (parity == QUDA_EVEN_PARITY) {
          clover_parity = even;
          norm_parity = evenNorm;
          cloverInv_parity = evenInv;
          invNorm_parity = evenInvNorm;
        } else { // odd
          clover_parity = odd;
          norm_parity = oddNorm;
          cloverInv_parity = oddInv;
          invNorm_parity = oddInvNorm;
        }
      }

      switch (type) {
      case CloverPrefetchType::BOTH_CLOVER_PREFETCH_TYPE:
        if (clover_parity) qudaMemPrefetchAsync(clover_parity, bytes_parity, dev_id, stream);
        if (norm_parity) qudaMemPrefetchAsync(norm_parity, norm_bytes_parity, dev_id, stream);
        if (clover_parity != cloverInv_parity) {
          if (cloverInv_parity) qudaMemPrefetchAsync(cloverInv_parity, bytes_parity, dev_id, stream);
          if (invNorm_parity) qudaMemPrefetchAsync(invNorm_parity, norm_bytes_parity, dev_id, stream);
        }
        break;
      case CloverPrefetchType::CLOVER_CLOVER_PREFETCH_TYPE:
        if (clover_parity) qudaMemPrefetchAsync(clover_parity, bytes_parity, dev_id, stream);
        if (norm_parity) qudaMemPrefetchAsync(norm_parity, norm_bytes_parity, dev_id, stream);
        break;
      case CloverPrefetchType::INVERSE_CLOVER_PREFETCH_TYPE:
        if (cloverInv_parity) qudaMemPrefetchAsync(cloverInv_parity, bytes_parity, dev_id, stream);
        if (invNorm_parity) qudaMemPrefetchAsync(invNorm_parity, norm_bytes_parity, dev_id, stream);
        break;
      default: errorQuda("Invalid CloverPrefetchType.");
      }
    }
  }

  /**
     Computes Fmunu given the gauge field U
  */
  void cudaCloverField::compute(const cudaGaugeField &gauge) {

    if (gauge.Precision() != precision) 
      errorQuda("Gauge and clover precisions must match");

    computeClover(*this, gauge, 1.0, QUDA_CUDA_FIELD_LOCATION);

  }

  cpuCloverField::cpuCloverField(const CloverFieldParam &param) : CloverField(param) {

    if (create == QUDA_NULL_FIELD_CREATE || create == QUDA_ZERO_FIELD_CREATE) {
      if(order != QUDA_PACKED_CLOVER_ORDER) {errorQuda("cpuCloverField only supports QUDA_PACKED_CLOVER_ORDER");}
      clover = (void *) safe_malloc(bytes);
      if (precision == QUDA_HALF_PRECISION) norm = (void *) safe_malloc(norm_bytes);
      if(param.inverse) {
	cloverInv = (void *) safe_malloc(bytes);
	if (precision == QUDA_HALF_PRECISION) invNorm = (void *) safe_malloc(norm_bytes);
      }

      if(create == QUDA_ZERO_FIELD_CREATE) {
	memset(clover, '\0', bytes);
	if(param.inverse) memset(cloverInv, '\0', bytes);
	if(precision == QUDA_HALF_PRECISION) memset(norm, '\0', norm_bytes);
	if(param.inverse && precision ==QUDA_HALF_PRECISION) memset(invNorm, '\0', norm_bytes);
      }
    } else if (create == QUDA_REFERENCE_FIELD_CREATE) {
      clover = param.clover;
      norm = param.norm;
      cloverInv = param.cloverInv;
      invNorm = param.invNorm;
    } else {
      errorQuda("Create type %d not supported", create);
    }

    if (param.pad != 0) errorQuda("%s pad must be zero", __func__);
  }

  cpuCloverField::~cpuCloverField() { 
    if (create != QUDA_REFERENCE_FIELD_CREATE) {
      if (clover) host_free(clover);
      if (norm) host_free(norm);
      if (cloverInv) host_free(cloverInv);
      if (invNorm) host_free(invNorm);      
    }
  }

  // This doesn't really live here, but is fine for the moment
  std::ostream& operator<<(std::ostream& output, const CloverFieldParam& param)
  {
    output << static_cast<const LatticeFieldParam&>(param);
    output << "direct = "    << param.direct << std::endl;
    output << "inverse = "   << param.inverse << std::endl;
    output << "clover = "    << param.clover << std::endl;
    output << "norm = "      << param.norm << std::endl;
    output << "cloverInv = " << param.cloverInv << std::endl;
    output << "invNorm = "   << param.invNorm << std::endl;
    output << "csw = "       << param.csw << std::endl;
    output << "twisted = "   << param.twisted << std::endl;
    output << "mu2 = "       << param.mu2 << std::endl;
    output << "rho = "       << param.rho << std::endl;
    output << "order = "     << param.order << std::endl;
    output << "create = "    << param.create << std::endl;
    return output;  // for multiple << operators.
  }

  ColorSpinorParam colorSpinorParam(const CloverField &a, bool inverse) {

    if (a.Precision() == QUDA_HALF_PRECISION)
      errorQuda("Casting a CloverField into ColorSpinorField not possible in half precision");

    ColorSpinorParam spinor_param;
    // 72 = 9 * 4 * 2
    spinor_param.nColor = 9;
    spinor_param.nSpin = 4;
    spinor_param.nDim = a.Ndim();
    for (int d=0; d<a.Ndim(); d++) spinor_param.x[d] = a.X()[d];
    spinor_param.setPrecision(a.Precision());
    spinor_param.pad = a.Pad();
    spinor_param.siteSubset = QUDA_FULL_SITE_SUBSET;
    spinor_param.siteOrder = QUDA_EVEN_ODD_SITE_ORDER;
    spinor_param.fieldOrder = a.Precision() == QUDA_DOUBLE_PRECISION ?
      QUDA_FLOAT2_FIELD_ORDER : QUDA_FLOAT4_FIELD_ORDER;
    spinor_param.gammaBasis = QUDA_UKQCD_GAMMA_BASIS;
    spinor_param.create = QUDA_REFERENCE_FIELD_CREATE;
    spinor_param.v = (void*)a.V(inverse);
    spinor_param.location = a.Location();
    return spinor_param;
  }

  // Return the L2 norm squared of the clover field
  double norm2(const CloverField &a, bool inverse) {
    ColorSpinorField *b = ColorSpinorField::Create(colorSpinorParam(a, inverse));
    double nrm2 = blas::norm2(*b);
    delete b;
    return nrm2;
  }

  // Return the L1 norm of the clover field
  double norm1(const CloverField &a, bool inverse) {
    ColorSpinorField *b = ColorSpinorField::Create(colorSpinorParam(a, inverse));
    double nrm1 = blas::norm1(*b);
    delete b;
    return nrm1;
  }

} // namespace quda<|MERGE_RESOLUTION|>--- conflicted
+++ resolved
@@ -164,18 +164,6 @@
   }
 
 #ifdef USE_TEXTURE_OBJECTS
-<<<<<<< HEAD
-  void cudaCloverField::createTexObject(qudaTextureObject_t &tex, qudaTextureObject_t &texNorm,
-					void *field, void *norm, bool full) {
-    if (isNative()) {
-      // create the texture for the field components
-      
-      qudaChannelFormatDesc desc;
-      memset(&desc, 0, sizeof(qudaChannelFormatDesc));
-      if (precision == QUDA_SINGLE_PRECISION) desc.f = qudaChannelFormatKindFloat;
-      else desc.f = qudaChannelFormatKindSigned; // half is short, double is int2
-      
-=======
   void cudaCloverField::createTexObject(qudaTextureObject_t &tex, qudaTextureObject_t &texNorm, void *field, void *norm,
                                         bool full)
   {
@@ -189,7 +177,6 @@
       else
         desc.f = qudaChannelFormatKindSigned; // half is short, double is int2
 
->>>>>>> a2543a25
       // always four components regardless of precision
       desc.x = (precision == QUDA_DOUBLE_PRECISION) ? 8*sizeof(int) : 8*precision;
       desc.y = (precision == QUDA_DOUBLE_PRECISION) ? 8*sizeof(int) : 8*precision;
@@ -223,27 +210,11 @@
         texDesc.readMode = qudaReadModeElementType;
 
       qudaCreateTextureObject(&tex, &resDesc, &texDesc, NULL);
-<<<<<<< HEAD
-      checkQudaError();
-=======
       checkCudaError();
->>>>>>> a2543a25
       
       // create the texture for the norm components
       if (precision == QUDA_HALF_PRECISION || precision == QUDA_QUARTER_PRECISION) {
         qudaChannelFormatDesc desc;
-<<<<<<< HEAD
-	memset(&desc, 0, sizeof(qudaChannelFormatDesc));
-	desc.f = qudaChannelFormatKindFloat;
-	desc.x = 8*QUDA_SINGLE_PRECISION; desc.y = 0; desc.z = 0; desc.w = 0;
-	
-	qudaResourceDesc resDesc;
-	memset(&resDesc, 0, sizeof(resDesc));
-	resDesc.resType = qudaResourceTypeLinear;
-	resDesc.res.linear.devPtr = norm;
-	resDesc.res.linear.desc = desc;
-	resDesc.res.linear.sizeInBytes = norm_bytes/(!full ? 2 : 1);
-=======
         memset(&desc, 0, sizeof(qudaChannelFormatDesc));
         desc.f = qudaChannelFormatKindFloat;
         desc.x = 8 * QUDA_SINGLE_PRECISION;
@@ -257,7 +228,6 @@
         resDesc.res.linear.devPtr = norm;
         resDesc.res.linear.desc = desc;
         resDesc.res.linear.sizeInBytes = norm_bytes / (!full ? 2 : 1);
->>>>>>> a2543a25
 
         if (!is_aligned(resDesc.res.linear.devPtr, deviceProp.textureAlignment)) {
           errorQuda("Allocation size %lu does not have correct alignment for textures (%lu)",
@@ -269,11 +239,7 @@
         texDesc.readMode = qudaReadModeElementType;
 
         qudaCreateTextureObject(&texNorm, &resDesc, &texDesc, NULL);
-<<<<<<< HEAD
-	checkQudaError();
-=======
         checkCudaError();
->>>>>>> a2543a25
       }
     }
   }
@@ -288,21 +254,13 @@
       qudaDestroyTextureObject(oddInvTex);
       if (precision == QUDA_HALF_PRECISION || precision == QUDA_QUARTER_PRECISION) {
         qudaDestroyTextureObject(normTex);
-<<<<<<< HEAD
-	qudaDestroyTextureObject(invNormTex);
-	qudaDestroyTextureObject(evenNormTex);
-	qudaDestroyTextureObject(oddNormTex);
-	qudaDestroyTextureObject(evenInvNormTex);
-	qudaDestroyTextureObject(oddInvNormTex);
-=======
         qudaDestroyTextureObject(invNormTex);
         qudaDestroyTextureObject(evenNormTex);
         qudaDestroyTextureObject(oddNormTex);
         qudaDestroyTextureObject(evenInvNormTex);
         qudaDestroyTextureObject(oddInvNormTex);
->>>>>>> a2543a25
-      }
-      checkQudaError();
+      }
+      checkCudaError();
     }
   }
 #endif
@@ -322,7 +280,7 @@
       if (invNorm) pool_device_free(invNorm);
     }
     
-    checkQudaError();
+    checkCudaError();
   }
 
   void cudaCloverField::copy(const CloverField &src, bool inverse) {
@@ -340,22 +298,14 @@
 
       if (src.V(false)) {
 	copyGenericClover(*this, src, false, QUDA_CPU_FIELD_LOCATION, packClover, 0, packCloverNorm, 0);
-<<<<<<< HEAD
-	qudaMemcpy(clover, packClover, bytes, qudaMemcpyHostToDevice);
-=======
         qudaMemcpy(clover, packClover, bytes, qudaMemcpyHostToDevice);
->>>>>>> a2543a25
         if (precision == QUDA_HALF_PRECISION || precision == QUDA_QUARTER_PRECISION)
           qudaMemcpy(norm, packCloverNorm, norm_bytes, qudaMemcpyHostToDevice);
       }
       
       if (src.V(true) && inverse) {
 	copyGenericClover(*this, src, true, QUDA_CPU_FIELD_LOCATION, packClover, 0, packCloverNorm, 0);
-<<<<<<< HEAD
-	qudaMemcpy(cloverInv, packClover, bytes, qudaMemcpyHostToDevice);
-=======
         qudaMemcpy(cloverInv, packClover, bytes, qudaMemcpyHostToDevice);
->>>>>>> a2543a25
         if (precision == QUDA_HALF_PRECISION || precision == QUDA_QUARTER_PRECISION)
           qudaMemcpy(invNorm, packCloverNorm, norm_bytes, qudaMemcpyHostToDevice);
       }
@@ -368,11 +318,7 @@
           0;
 
       if (src.V(false)) {
-<<<<<<< HEAD
-	qudaMemcpy(packClover, src.V(false), src.Bytes(), qudaMemcpyHostToDevice);
-=======
         qudaMemcpy(packClover, src.V(false), src.Bytes(), qudaMemcpyHostToDevice);
->>>>>>> a2543a25
         if (precision == QUDA_HALF_PRECISION || precision == QUDA_QUARTER_PRECISION)
           qudaMemcpy(packCloverNorm, src.Norm(false), src.NormBytes(), qudaMemcpyHostToDevice);
 
@@ -380,11 +326,7 @@
       }
 
       if (src.V(true) && inverse) {
-<<<<<<< HEAD
-	qudaMemcpy(packClover, src.V(true), src.Bytes(), qudaMemcpyHostToDevice);
-=======
         qudaMemcpy(packClover, src.V(true), src.Bytes(), qudaMemcpyHostToDevice);
->>>>>>> a2543a25
         if (precision == QUDA_HALF_PRECISION || precision == QUDA_QUARTER_PRECISION)
           qudaMemcpy(packCloverNorm, src.Norm(true), src.NormBytes(), qudaMemcpyHostToDevice);
 
@@ -397,7 +339,7 @@
     }
 
     qudaDeviceSynchronize();
-    checkQudaError();
+    checkCudaError();
   }
 
   void cudaCloverField::loadCPUField(const cpuCloverField &cpu) { copy(cpu); }
@@ -413,12 +355,7 @@
     // first copy over the direct part (if it exists)
     if (V(false) && cpu.V(false)) {
       qudaMemcpy(packClover, clover, bytes, qudaMemcpyDeviceToHost);
-<<<<<<< HEAD
-      if (precision == QUDA_HALF_PRECISION)
-	qudaMemcpy(packCloverNorm, norm, norm_bytes, qudaMemcpyDeviceToHost);
-=======
       if (precision == QUDA_HALF_PRECISION) qudaMemcpy(packCloverNorm, norm, norm_bytes, qudaMemcpyDeviceToHost);
->>>>>>> a2543a25
       copyGenericClover(cpu, *this, false, QUDA_CPU_FIELD_LOCATION, 0, packClover, 0, packCloverNorm);
     } else if((V(false) && !cpu.V(false)) || (!V(false) && cpu.V(false))) {
       errorQuda("Mismatch between Clover field GPU V(false) and CPU.V(false)");
@@ -427,12 +364,7 @@
     // now copy the inverse part (if it exists)
     if (V(true) && cpu.V(true)) {
       qudaMemcpy(packClover, cloverInv, bytes, qudaMemcpyDeviceToHost);
-<<<<<<< HEAD
-      if (precision == QUDA_HALF_PRECISION)
-	qudaMemcpy(packCloverNorm, invNorm, norm_bytes, qudaMemcpyDeviceToHost);
-=======
       if (precision == QUDA_HALF_PRECISION) qudaMemcpy(packCloverNorm, invNorm, norm_bytes, qudaMemcpyDeviceToHost);
->>>>>>> a2543a25
       copyGenericClover(cpu, *this, true, QUDA_CPU_FIELD_LOCATION, 0, packClover, 0, packCloverNorm);
     } else if ((V(true) && !cpu.V(true)) || (!V(true) && cpu.V(true))) {
       errorQuda("Mismatch between Clover field GPU V(true) and CPU.V(true)");
@@ -441,7 +373,7 @@
     pool_pinned_free(packClover);
 
     qudaDeviceSynchronize();
-    checkQudaError();
+    checkCudaError();
   }
 
   void cudaCloverField::prefetch(QudaFieldLocation mem_space, qudaStream_t stream) const
