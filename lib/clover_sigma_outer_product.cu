#include <cstdio>
#include <cstdlib>

#include <tune_quda.h>
#include <gauge_field.h>
#include <color_spinor_field.h>
#include <dslash_quda.h>

#include <jitify_helper.cuh>
#include <kernels/clover_sigma_outer_product.cuh>

namespace quda {

#ifdef GPU_CLOVER_DIRAC

  template <typename Float, typename Arg> class CloverSigmaOprod : public TunableVectorYZ
  {
    Arg &arg;
    const GaugeField &meta;

    unsigned int sharedBytesPerThread() const { return 0; }
    unsigned int sharedBytesPerBlock(const TuneParam &) const { return 0; }

    unsigned int minThreads() const { return arg.length; }
    bool tuneGridDim() const { return false; }

  public:
      CloverSigmaOprod(Arg &arg, const GaugeField &meta) : TunableVectorYZ(2, 6), arg(arg), meta(meta)
      {
        writeAuxString("%s,nvector=%d", meta.AuxString(), arg.nvector);
        // this sets the communications pattern for the packing kernel
#ifdef JITIFY
        create_jitify_program("kernels/clover_sigma_outer_product.cuh");
#endif
      }

      virtual ~CloverSigmaOprod() {}

<<<<<<< HEAD
      void apply(const hipStream_t &stream)
=======
      void apply(const qudaStream_t &stream)
>>>>>>> 4f390279
      {
        if (meta.Location() == QUDA_CUDA_FIELD_LOCATION) {
          TuneParam tp = tuneLaunch(*this, getTuning(), getVerbosity());
#ifdef JITIFY
          using namespace jitify::reflection;
          jitify_error = program->kernel("quda::sigmaOprodKernel")
                             .instantiate(arg.nvector, Type<Float>(), Type<Arg>())
                             .configure(tp.grid, tp.block, tp.shared_bytes, stream)
                             .launch(arg);
#else
          switch (arg.nvector) {
          case 1: sigmaOprodKernel<1, Float><<<tp.grid, tp.block, tp.shared_bytes, stream>>>(arg); break;
          default: errorQuda("Unsupported nvector = %d\n", arg.nvector);
          }
#endif
        } else { // run the CPU code
          errorQuda("No CPU support for staggered outer-product calculation\n");
        }
      } // apply

      void preTune() { this->arg.oprod.save(); }
      void postTune() { this->arg.oprod.load(); }

      long long flops() const
      {
        return (2 * (long long)arg.length) * 6
            * ((0 + 144 + 18) * arg.nvector + 18); // spin_mu_nu + spin trace + multiply-add
      }
      long long bytes() const
      {
        return (2 * (long long)arg.length) * 6
            * ((arg.inA[0].Bytes() + arg.inB[0].Bytes()) * arg.nvector + 2 * arg.oprod.Bytes());
      }

      TuneKey tuneKey() const { return TuneKey(meta.VolString(), "CloverSigmaOprod", aux); }
  }; // CloverSigmaOprod

  template<typename Float>
  void computeCloverSigmaOprod(GaugeField& oprod, const std::vector<ColorSpinorField*> &x,
			       const std::vector<ColorSpinorField*> &p, const std::vector<std::vector<double> > &coeff, int nvector)
  {
    // Create the arguments
    CloverSigmaOprodArg<Float, 3> arg(oprod, x, p, coeff, nvector);
    CloverSigmaOprod<Float, decltype(arg)> sigma_oprod(arg, oprod);
    sigma_oprod.apply(0);
  } // computeCloverSigmaOprod

#endif // GPU_CLOVER_FORCE

  void computeCloverSigmaOprod(GaugeField& oprod,
			       std::vector<ColorSpinorField*> &x,
			       std::vector<ColorSpinorField*> &p,
			       std::vector<std::vector<double> > &coeff)
  {

#ifdef GPU_CLOVER_DIRAC
    if (x.size() > MAX_NVECTOR) {
      // divide and conquer
      std::vector<ColorSpinorField*> x0(x.begin(), x.begin()+x.size()/2);
      std::vector<ColorSpinorField*> p0(p.begin(), p.begin()+p.size()/2);
      std::vector<std::vector<double> > coeff0(coeff.begin(), coeff.begin()+coeff.size()/2);
      for (unsigned int i=0; i<coeff0.size(); i++) {
	coeff0[i].reserve(2); coeff0[i][0] = coeff[i][0]; coeff0[i][1] = coeff[i][1];
      }
      computeCloverSigmaOprod(oprod, x0, p0, coeff0);

      std::vector<ColorSpinorField*> x1(x.begin()+x.size()/2, x.end());
      std::vector<ColorSpinorField*> p1(p.begin()+p.size()/2, p.end());
      std::vector<std::vector<double> > coeff1(coeff.begin()+coeff.size()/2, coeff.end());
      for (unsigned int i=0; i<coeff1.size(); i++) {
	coeff1[i].reserve(2); coeff1[i][0] = coeff[coeff.size()/2 + i][0]; coeff1[i][1] = coeff[coeff.size()/2 + i][1];
      }
      computeCloverSigmaOprod(oprod, x1, p1, coeff1);

      return;
    }

    if (oprod.Order() != QUDA_FLOAT2_GAUGE_ORDER) errorQuda("Unsupported output ordering: %d\n", oprod.Order());

    if (checkPrecision(*x[0], *p[0], oprod) == QUDA_DOUBLE_PRECISION) {
      computeCloverSigmaOprod<double>(oprod, x, p, coeff, x.size());
    } else {
      errorQuda("Unsupported precision: %d\n", oprod.Precision());
    }
#else // GPU_CLOVER_DIRAC not defined
    errorQuda("Clover Dirac operator has not been built!");
#endif

    checkCudaError();
  } // computeCloverForce

} // namespace quda<|MERGE_RESOLUTION|>--- conflicted
+++ resolved
@@ -36,11 +36,7 @@
 
       virtual ~CloverSigmaOprod() {}
 
-<<<<<<< HEAD
-      void apply(const hipStream_t &stream)
-=======
       void apply(const qudaStream_t &stream)
->>>>>>> 4f390279
       {
         if (meta.Location() == QUDA_CUDA_FIELD_LOCATION) {
           TuneParam tp = tuneLaunch(*this, getTuning(), getVerbosity());
