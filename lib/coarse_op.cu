#include <transfer.h>
#include <color_spinor_field.h>
#include <gauge_field.h>
#include <clover_field.h>

#ifdef GPU_MULTIGRID
#include <coarse_op.cuh>
#endif

namespace quda {

#ifdef GPU_MULTIGRID

  template <typename Float, typename vFloat, int fineColor, int fineSpin, int coarseColor, int coarseSpin>
  void calculateY(GaugeField &Y, GaugeField &X, GaugeField &Yatomic, GaugeField &Xatomic,
                  ColorSpinorField &uv, ColorSpinorField &av, const Transfer &T,
		  const GaugeField &g, const CloverField &c, double kappa, double mu, double mu_factor, QudaDiracType dirac, QudaMatPCType matpc) {

    QudaFieldLocation location = Y.Location();

    bool need_bidirectional = false;
    if (dirac == QUDA_CLOVERPC_DIRAC || dirac == QUDA_TWISTED_MASSPC_DIRAC || dirac == QUDA_TWISTED_CLOVERPC_DIRAC) { need_bidirectional = QUDA_BOOLEAN_TRUE; }

    if (location == QUDA_CPU_FIELD_LOCATION) {

      constexpr QudaFieldOrder csOrder = QUDA_SPACE_SPIN_COLOR_FIELD_ORDER;
      constexpr QudaGaugeFieldOrder gOrder = QUDA_QDP_GAUGE_ORDER;
      constexpr QudaCloverFieldOrder clOrder = QUDA_PACKED_CLOVER_ORDER;

      if (T.Vectors(Y.Location()).FieldOrder() != csOrder)
        errorQuda("Unsupported field order %d\n", T.Vectors(Y.Location()).FieldOrder());
      if (g.FieldOrder() != gOrder) errorQuda("Unsupported field order %d\n", g.FieldOrder());
      if (c.Order() != clOrder && c.Bytes()) errorQuda("Unsupported field order %d\n", c.Order());

      typedef typename colorspinor::FieldOrderCB<Float,fineSpin,fineColor,coarseColor,csOrder,vFloat> V;
      typedef typename colorspinor::FieldOrderCB<Float,fineSpin,fineColor,coarseColor,csOrder,vFloat> F;
      typedef typename gauge::FieldOrder<Float,fineColor,1,gOrder> gFine;
      typedef typename gauge::FieldOrder<Float,coarseColor*coarseSpin,coarseSpin,gOrder,true,vFloat> gCoarse;
      typedef typename gauge::FieldOrder<Float,coarseColor*coarseSpin,coarseSpin,gOrder,true,storeType> gCoarseAtomic;
      typedef typename clover::FieldOrder<Float,fineColor,fineSpin,clOrder> cFine;

      const ColorSpinorField &v = T.Vectors(g.Location());

      V vAccessor(const_cast<ColorSpinorField&>(v));
      F uvAccessor(const_cast<ColorSpinorField&>(uv));
      F avAccessor(const_cast<ColorSpinorField&>(av));
      gFine gAccessor(const_cast<GaugeField&>(g));
      gCoarse yAccessor(const_cast<GaugeField&>(Y));
      gCoarse xAccessor(const_cast<GaugeField&>(X));
      gCoarseAtomic yAccessorAtomic(const_cast<GaugeField&>(Yatomic));
      gCoarseAtomic xAccessorAtomic(const_cast<GaugeField&>(Xatomic));
      cFine cAccessor(const_cast<CloverField&>(c), false);
      cFine cInvAccessor(const_cast<CloverField&>(c), true);


      calculateY<false,Float,fineSpin,fineColor,coarseSpin,coarseColor>
	(yAccessor, xAccessor, yAccessorAtomic, xAccessorAtomic, uvAccessor,
	 avAccessor, vAccessor, gAccessor, cAccessor, cInvAccessor, Y, X, Yatomic, Xatomic, uv, av, v, kappa, mu, mu_factor, dirac, matpc, need_bidirectional,
	 T.fineToCoarse(location), T.coarseToFine(location));

    } else {

      constexpr QudaFieldOrder csOrder = QUDA_FLOAT2_FIELD_ORDER;
      constexpr QudaGaugeFieldOrder gOrder = QUDA_FLOAT2_GAUGE_ORDER;
      constexpr QudaCloverFieldOrder clOrder = QUDA_FLOAT4_CLOVER_ORDER;

      if (T.Vectors(Y.Location()).FieldOrder() != csOrder)
        errorQuda("Unsupported field order %d\n", T.Vectors(Y.Location()).FieldOrder());
      if (g.FieldOrder() != gOrder) errorQuda("Unsupported field order %d\n", g.FieldOrder());
      if (c.Order() != clOrder && c.Bytes()) errorQuda("Unsupported field order %d\n", c.Order());

      constexpr bool use_tex = __COMPUTE_CAPABILITY__ < 520 ? true : false; // on pre-Maxwell-2 use textures/ldg to get caching
      typedef typename colorspinor::FieldOrderCB<Float,fineSpin,fineColor,coarseColor,csOrder,vFloat,vFloat,false,false,use_tex> F;
      typedef typename gauge::FieldOrder<Float,fineColor,1,gOrder,true,Float,use_tex> gFine;
      typedef typename gauge::FieldOrder<Float,coarseColor*coarseSpin,coarseSpin,gOrder,true,vFloat> gCoarse;
      typedef typename gauge::FieldOrder<Float,coarseColor*coarseSpin,coarseSpin,gOrder,true,storeType> gCoarseAtomic;
      typedef typename clover::FieldOrder<Float,fineColor,fineSpin,clOrder> cFine;

      const ColorSpinorField &v = T.Vectors(g.Location());

      F vAccessor(const_cast<ColorSpinorField&>(v));
      F uvAccessor(const_cast<ColorSpinorField&>(uv));
      F avAccessor(const_cast<ColorSpinorField&>(av));
      gFine gAccessor(const_cast<GaugeField&>(g));
      gCoarse yAccessor(const_cast<GaugeField&>(Y));
      gCoarse xAccessor(const_cast<GaugeField&>(X));
      gCoarseAtomic yAccessorAtomic(const_cast<GaugeField&>(Yatomic));
      gCoarseAtomic xAccessorAtomic(const_cast<GaugeField&>(Xatomic));
      cFine cAccessor(const_cast<CloverField&>(c), false);
      cFine cInvAccessor(const_cast<CloverField&>(c), true);

      calculateY<false,Float,fineSpin,fineColor,coarseSpin,coarseColor>
<<<<<<< HEAD
        (yAccessor, xAccessor, yAccessorAtomic, xAccessorAtomic, uvAccessor,
         avAccessor, vAccessor, gAccessor, cAccessor, cInvAccessor, Y, X, Yatomic, Xatomic, uv, av, v, kappa, mu, mu_factor, dirac, matpc,
         T.fineToCoarse(location), T.coarseToFine(location));
=======
	(yAccessor, xAccessor, yAccessorAtomic, xAccessorAtomic, uvAccessor,
	 avAccessor, vAccessor, gAccessor, cAccessor, cInvAccessor, Y, X, Yatomic, Xatomic, uv, av, v, kappa, mu, mu_factor, dirac, matpc, need_bidirectional,
	 T.fineToCoarse(location), T.coarseToFine(location));
>>>>>>> c71386da

    }

  }

  // template on the number of coarse degrees of freedom
  template <typename Float, typename vFloat, int fineColor, int fineSpin>
  void calculateY(GaugeField &Y, GaugeField &X, GaugeField &Yatomic, GaugeField &Xatomic,
                  ColorSpinorField &uv, ColorSpinorField &av, const Transfer &T,
		  const GaugeField &g, const CloverField &c, double kappa, double mu, double mu_factor, QudaDiracType dirac, QudaMatPCType matpc) {
    if (T.Vectors().Nspin()/T.Spin_bs() != 2)
      errorQuda("Unsupported number of coarse spins %d\n",T.Vectors().Nspin()/T.Spin_bs());
    const int coarseSpin = 2;
    const int coarseColor = Y.Ncolor() / coarseSpin;

#if 0
    } else if (coarseCoor == 4) {
      calculateY<Float,vFloat,fineColor,fineSpin,4,coarseSpin>(Y, X, Yatomic, Xatomic, uv, av, T, g, c, kappa, mu, mu_factor, dirac, matpc);
#endif
    if (coarseColor == 6) { // free field Wilson
      calculateY<Float,vFloat,fineColor,fineSpin,6,coarseSpin>(Y, X, Yatomic, Xatomic, uv, av, T, g, c, kappa, mu, mu_factor, dirac, matpc);
#if 0
    } else if (coarseColor == 8) {
      calculateY<Float,vFloat,fineColor,fineSpin,8,coarseSpin>(Y, X, Yatomic, Xatomic, uv, av, T, g, c, kappa, mu, mu_factor, dirac, matpc);
    } else if (coarseColor == 12) {
      calculateY<Float,vFloat,fineColor,fineSpin,12,coarseSpin>(Y, X, Yatomic, Xatomic, uv, av, T, g, c, kappa, mu, mu_factor, dirac, matpc);
    } else if (coarseColor == 16) {
      calculateY<Float,vFloat,fineColor,fineSpin,16,coarseSpin>(Y, X, Yatomic, Xatomic, uv, av, T, g, c, kappa, mu, mu_factor, dirac, matpc);
    } else if (coarseColor == 20) {
      calculateY<Float,vFloat,fineColor,fineSpin,20,coarseSpin>(Y, X, Yatomic, Xatomic, uv, av, T, g, c, kappa, mu, mu_factor, dirac, matpc);
#endif
    } else if (coarseColor == 24) {
      calculateY<Float,vFloat,fineColor,fineSpin,24,coarseSpin>(Y, X, Yatomic, Xatomic, uv, av, T, g, c, kappa, mu, mu_factor, dirac, matpc);
    } else if (coarseColor == 32) {
      calculateY<Float,vFloat,fineColor,fineSpin,32,coarseSpin>(Y, X, Yatomic, Xatomic, uv, av, T, g, c, kappa, mu, mu_factor, dirac, matpc);
#if 0 // only needed for Laplace MG. Not necessary for staggered MG Lanczos
#ifdef NSPIN1
    } else if (coarseColor == 64) {
      calculateY<Float,vFloat,fineColor,fineSpin,64,coarseSpin>(Y, X, Yatomic, Xatomic, uv, av, T, g, c, kappa, mu, mu_factor, dirac, matpc);
    } else if (coarseColor == 96) {
      calculateY<Float,vFloat,fineColor,fineSpin,96,coarseSpin>(Y, X, Yatomic, Xatomic, uv, av, T, g, c, kappa, mu, mu_factor, dirac, matpc);
#endif
#endif
    } else {
      errorQuda("Unsupported number of coarse dof %d\n", Y.Ncolor());
    }
  }

  // template on fine spin
  template <typename Float, typename vFloat, int fineColor>
  void calculateY(GaugeField &Y, GaugeField &X, GaugeField &Yatomic, GaugeField &Xatomic,
                  ColorSpinorField &uv, ColorSpinorField &av, const Transfer &T,
		  const GaugeField &g, const CloverField &c, double kappa, double mu, double mu_factor, QudaDiracType dirac, QudaMatPCType matpc) {
    if (uv.Nspin() == 4) {
      calculateY<Float,vFloat,fineColor,4>(Y, X, Yatomic, Xatomic, uv, av, T, g, c, kappa, mu, mu_factor, dirac, matpc);
    } else {
      errorQuda("Unsupported number of spins %d\n", uv.Nspin());
    }
  }

  // template on fine colors
  template <typename Float, typename vFloat>
  void calculateY(GaugeField &Y, GaugeField &X, GaugeField &Yatomic, GaugeField &Xatomic,
                  ColorSpinorField &uv, ColorSpinorField &av, const Transfer &T,
		  const GaugeField &g, const CloverField &c, double kappa, double mu, double mu_factor, QudaDiracType dirac, QudaMatPCType matpc) {
    if (g.Ncolor() == 3) {
      calculateY<Float,vFloat,3>(Y, X, Yatomic, Xatomic, uv, av, T, g, c, kappa, mu, mu_factor, dirac, matpc);
    } else {
      errorQuda("Unsupported number of colors %d\n", g.Ncolor());
    }
  }

  //Does the heavy lifting of creating the coarse color matrices Y
  void calculateY(GaugeField &Y, GaugeField &X, GaugeField &Yatomic, GaugeField &Xatomic,
                  ColorSpinorField &uv, ColorSpinorField &av, const Transfer &T,
		  const GaugeField &g, const CloverField &c, double kappa, double mu, double mu_factor, QudaDiracType dirac, QudaMatPCType matpc) {
    checkPrecision(Xatomic, Yatomic, g);
    checkPrecision(uv, av, T.Vectors(X.Location()), X, Y);

    if (getVerbosity() >= QUDA_SUMMARIZE) printfQuda("Computing Y field......\n");

    if (Y.Precision() == QUDA_DOUBLE_PRECISION) {
#ifdef GPU_MULTIGRID_DOUBLE
      if (T.Vectors(X.Location()).Precision() == QUDA_DOUBLE_PRECISION) {
        calculateY<double,double>(Y, X, Yatomic, Xatomic, uv, av, T, g, c, kappa, mu, mu_factor, dirac, matpc);
      } else {
        errorQuda("Unsupported precision %d\n", Y.Precision());
      }
#else
      errorQuda("Double precision multigrid has not been enabled");
#endif
    } else if (Y.Precision() == QUDA_SINGLE_PRECISION) {
      if (T.Vectors(X.Location()).Precision() == QUDA_SINGLE_PRECISION) {
        calculateY<float,float>(Y, X, Yatomic, Xatomic, uv, av, T, g, c, kappa, mu, mu_factor, dirac, matpc);
      } else {
        errorQuda("Unsupported precision %d\n", T.Vectors(X.Location()).Precision());
      }
    } else if (Y.Precision() == QUDA_HALF_PRECISION) {
      if (T.Vectors(X.Location()).Precision() == QUDA_HALF_PRECISION) {
        calculateY<float,short>(Y, X, Yatomic, Xatomic, uv, av, T, g, c, kappa, mu, mu_factor, dirac, matpc);
      } else {
        errorQuda("Unsupported precision %d\n", T.Vectors(X.Location()).Precision());
      }
    } else {
      errorQuda("Unsupported precision %d\n", Y.Precision());
    }
    if (getVerbosity() >= QUDA_SUMMARIZE) printfQuda("....done computing Y field\n");
  }

#endif // GPU_MULTIGRID

  //Calculates the coarse color matrix and puts the result in Y.
  //N.B. Assumes Y, X have been allocated.
  void CoarseOp(GaugeField &Y, GaugeField &X, const Transfer &T,
		const cudaGaugeField &gauge, const cudaCloverField *clover,
		double kappa, double mu, double mu_factor, QudaDiracType dirac, QudaMatPCType matpc) {

#ifdef GPU_MULTIGRID
    QudaPrecision precision = Y.Precision();
    QudaFieldLocation location = checkLocation(Y, X);

    GaugeField *U = location == QUDA_CUDA_FIELD_LOCATION ? const_cast<cudaGaugeField*>(&gauge) : nullptr;
    CloverField *C = location == QUDA_CUDA_FIELD_LOCATION ? const_cast<cudaCloverField*>(clover) : nullptr;

    if (location == QUDA_CPU_FIELD_LOCATION) {
      //First make a cpu gauge field from the cuda gauge field
      int pad = 0;
      GaugeFieldParam gf_param(gauge.X(), precision, QUDA_RECONSTRUCT_NO, pad, gauge.Geometry());
      gf_param.order = QUDA_QDP_GAUGE_ORDER;
      gf_param.fixed = gauge.GaugeFixed();
      gf_param.link_type = gauge.LinkType();
      gf_param.t_boundary = gauge.TBoundary();
      gf_param.anisotropy = gauge.Anisotropy();
      gf_param.gauge = NULL;
      gf_param.create = QUDA_NULL_FIELD_CREATE;
      gf_param.siteSubset = QUDA_FULL_SITE_SUBSET;
      gf_param.nFace = 1;
      gf_param.ghostExchange = QUDA_GHOST_EXCHANGE_PAD;

      U = new cpuGaugeField(gf_param);

      //Copy the cuda gauge field to the cpu
      gauge.saveCPUField(*static_cast<cpuGaugeField*>(U));
    } else if (location == QUDA_CUDA_FIELD_LOCATION && gauge.Reconstruct() != QUDA_RECONSTRUCT_NO) {
      //Create a copy of the gauge field with no reconstruction, required for fine-grained access
      GaugeFieldParam gf_param(gauge);
      gf_param.reconstruct = QUDA_RECONSTRUCT_NO;
      gf_param.order = QUDA_FLOAT2_GAUGE_ORDER;
      gf_param.setPrecision(gf_param.Precision());
      U = new cudaGaugeField(gf_param);

      U->copy(gauge);
    }

    CloverFieldParam cf_param;
    cf_param.nDim = 4;
    cf_param.pad = 0;
    cf_param.setPrecision(clover ? clover->Precision() : QUDA_SINGLE_PRECISION);

    // if we have no clover term then create an empty clover field
    for(int i = 0; i < cf_param.nDim; i++) cf_param.x[i] = clover ? clover->X()[i] : 0;

    cf_param.direct = true;
    cf_param.inverse = true;
    cf_param.clover = NULL;
    cf_param.norm = 0;
    cf_param.cloverInv = NULL;
    cf_param.invNorm = 0;
    cf_param.create = QUDA_NULL_FIELD_CREATE;
    cf_param.siteSubset = QUDA_FULL_SITE_SUBSET;

    if (location == QUDA_CUDA_FIELD_LOCATION && !clover) {
      // create a dummy cudaCloverField if one is not defined
      cf_param.order = QUDA_INVALID_CLOVER_ORDER;
      C = new cudaCloverField(cf_param);
    } else if (location == QUDA_CPU_FIELD_LOCATION) {
      //Create a cpuCloverField from the cudaCloverField
      cf_param.order = QUDA_PACKED_CLOVER_ORDER;
      C = new cpuCloverField(cf_param);
      if (clover) clover->saveCPUField(*static_cast<cpuCloverField*>(C));
    }

    //Create a field UV which holds U*V.  Has the same structure as V.
    ColorSpinorParam UVparam(T.Vectors(location));
    UVparam.create = QUDA_ZERO_FIELD_CREATE;
    UVparam.location = location;
    UVparam.setPrecision(T.Vectors(location).Precision());
    UVparam.mem_type = Y.MemType(); // allocate temporaries to match coarse-grid link field

    ColorSpinorField *uv = ColorSpinorField::Create(UVparam);

    // if we are coarsening a preconditioned clover or twisted-mass operator we need
    // an additional vector to store the cloverInv * V field, else just alias v
    ColorSpinorField *av = ((matpc != QUDA_MATPC_INVALID && clover) || (dirac == QUDA_TWISTED_MASSPC_DIRAC)) ?
      ColorSpinorField::Create(UVparam) : &const_cast<ColorSpinorField&>(T.Vectors(location));

    GaugeField *Yatomic = &Y;
    GaugeField *Xatomic = &X;
    if (Y.Precision() < QUDA_SINGLE_PRECISION) {
      // we need to coarsen into single precision fields (float or int), so we allocate temporaries for this purpose
      // else we can just coarsen directly into the original fields
      GaugeFieldParam param(X); // use X since we want scalar geometry
      param.location = location;
      param.setPrecision(QUDA_SINGLE_PRECISION, location == QUDA_CUDA_FIELD_LOCATION ? true : false);

      Yatomic = GaugeField::Create(param);
      Xatomic = GaugeField::Create(param);
    }

    calculateY(Y, X, *Yatomic, *Xatomic, *uv, *av, T, *U, *C, kappa, mu, mu_factor, dirac, matpc);

    if (Yatomic != &Y) delete Yatomic;
    if (Xatomic != &X) delete Xatomic;

    if (&T.Vectors(location) != av) delete av;
    delete uv;

    if (C != clover) delete C;
    if (U != &gauge) delete U;
#else
    errorQuda("Multigrid has not been built");
#endif // GPU_MULTIGRID
  }

} //namespace quda<|MERGE_RESOLUTION|>--- conflicted
+++ resolved
@@ -90,15 +90,9 @@
       cFine cInvAccessor(const_cast<CloverField&>(c), true);
 
       calculateY<false,Float,fineSpin,fineColor,coarseSpin,coarseColor>
-<<<<<<< HEAD
         (yAccessor, xAccessor, yAccessorAtomic, xAccessorAtomic, uvAccessor,
-         avAccessor, vAccessor, gAccessor, cAccessor, cInvAccessor, Y, X, Yatomic, Xatomic, uv, av, v, kappa, mu, mu_factor, dirac, matpc,
+         avAccessor, vAccessor, gAccessor, cAccessor, cInvAccessor, Y, X, Yatomic, Xatomic, uv, av, v, kappa, mu, mu_factor, dirac, matpc, need_bidirectional,
          T.fineToCoarse(location), T.coarseToFine(location));
-=======
-	(yAccessor, xAccessor, yAccessorAtomic, xAccessorAtomic, uvAccessor,
-	 avAccessor, vAccessor, gAccessor, cAccessor, cInvAccessor, Y, X, Yatomic, Xatomic, uv, av, v, kappa, mu, mu_factor, dirac, matpc, need_bidirectional,
-	 T.fineToCoarse(location), T.coarseToFine(location));
->>>>>>> c71386da
 
     }
 
