--- conflicted
+++ resolved
@@ -32,7 +32,7 @@
    */
   template <QudaFieldLocation location, bool from_coarse, typename Float, int fineSpin,
             int fineColor, int coarseSpin, int coarseColor, typename Arg> struct Launch {
-    Launch(Arg &arg, CUresult &error, TuneParam &tp, ComputeType type, const cudaStream_t &stream)
+    Launch(Arg &arg, CUresult &error, TuneParam &tp, ComputeType type, const hipStream_t &stream)
     {
       if (type == COMPUTE_UV) {
         if (arg.dir == QUDA_BACKWARDS) {
@@ -130,7 +130,7 @@
   */
   template <bool from_coarse, typename Float, int fineSpin, int fineColor, int coarseSpin, int coarseColor, typename Arg>
   struct Launch<QUDA_CUDA_FIELD_LOCATION, from_coarse, Float, fineSpin, fineColor, coarseSpin, coarseColor, Arg> {
-    Launch(Arg &arg, CUresult &error, TuneParam &tp, ComputeType type, const cudaStream_t &stream)
+    Launch(Arg &arg, CUresult &error, TuneParam &tp, ComputeType type, const hipStream_t &stream)
     {
 #ifdef JITIFY
       using namespace jitify::reflection;
@@ -289,20 +289,21 @@
           .instantiate(arg.shared_atomic,arg.parity_flip,from_coarse,Type<Float>(),arg.dim,arg.dir,fineSpin,fineColor,coarseSpin,coarseColor,Type<Arg>())
           .configure(tp.grid,tp.block,tp.shared_bytes,stream).launch(arg);
 #else
+        Arg *arg_d;hipMalloc(&arg_d, sizeof(Arg));hipMemcpy(arg_d,&arg,sizeof(Arg),hipMemcpyHostToDevice);
         if (arg.shared_atomic) {
           if (arg.parity_flip != true) errorQuda("parity_flip = %d not instantiated", arg.parity_flip);
           constexpr bool parity_flip = true;
 
           if (arg.dir == QUDA_BACKWARDS) {
-            if      (arg.dim==0) ComputeVUVGPU<true,parity_flip,from_coarse,Float,0,QUDA_BACKWARDS,fineSpin,fineColor,coarseSpin,coarseColor><<<tp.grid,tp.block,tp.shared_bytes>>>(arg);
-            else if (arg.dim==1) ComputeVUVGPU<true,parity_flip,from_coarse,Float,1,QUDA_BACKWARDS,fineSpin,fineColor,coarseSpin,coarseColor><<<tp.grid,tp.block,tp.shared_bytes>>>(arg);
-            else if (arg.dim==2) ComputeVUVGPU<true,parity_flip,from_coarse,Float,2,QUDA_BACKWARDS,fineSpin,fineColor,coarseSpin,coarseColor><<<tp.grid,tp.block,tp.shared_bytes>>>(arg);
-            else if (arg.dim==3) ComputeVUVGPU<true,parity_flip,from_coarse,Float,3,QUDA_BACKWARDS,fineSpin,fineColor,coarseSpin,coarseColor><<<tp.grid,tp.block,tp.shared_bytes>>>(arg);
+            if      (arg.dim==0) ComputeVUVGPU<true,parity_flip,from_coarse,Float,0,QUDA_BACKWARDS,fineSpin,fineColor,coarseSpin,coarseColor><<<tp.grid,tp.block,tp.shared_bytes>>>(*arg_d);
+            else if (arg.dim==1) ComputeVUVGPU<true,parity_flip,from_coarse,Float,1,QUDA_BACKWARDS,fineSpin,fineColor,coarseSpin,coarseColor><<<tp.grid,tp.block,tp.shared_bytes>>>(*arg_d);
+            else if (arg.dim==2) ComputeVUVGPU<true,parity_flip,from_coarse,Float,2,QUDA_BACKWARDS,fineSpin,fineColor,coarseSpin,coarseColor><<<tp.grid,tp.block,tp.shared_bytes>>>(*arg_d);
+            else if (arg.dim==3) ComputeVUVGPU<true,parity_flip,from_coarse,Float,3,QUDA_BACKWARDS,fineSpin,fineColor,coarseSpin,coarseColor><<<tp.grid,tp.block,tp.shared_bytes>>>(*arg_d);
           } else if (arg.dir == QUDA_FORWARDS) {
-            if      (arg.dim==0) ComputeVUVGPU<true,parity_flip,from_coarse,Float,0,QUDA_FORWARDS,fineSpin,fineColor,coarseSpin,coarseColor><<<tp.grid,tp.block,tp.shared_bytes>>>(arg);
-            else if (arg.dim==1) ComputeVUVGPU<true,parity_flip,from_coarse,Float,1,QUDA_FORWARDS,fineSpin,fineColor,coarseSpin,coarseColor><<<tp.grid,tp.block,tp.shared_bytes>>>(arg);
-            else if (arg.dim==2) ComputeVUVGPU<true,parity_flip,from_coarse,Float,2,QUDA_FORWARDS,fineSpin,fineColor,coarseSpin,coarseColor><<<tp.grid,tp.block,tp.shared_bytes>>>(arg);
-            else if (arg.dim==3) ComputeVUVGPU<true,parity_flip,from_coarse,Float,3,QUDA_FORWARDS,fineSpin,fineColor,coarseSpin,coarseColor><<<tp.grid,tp.block,tp.shared_bytes>>>(arg);
+            if      (arg.dim==0) ComputeVUVGPU<true,parity_flip,from_coarse,Float,0,QUDA_FORWARDS,fineSpin,fineColor,coarseSpin,coarseColor><<<tp.grid,tp.block,tp.shared_bytes>>>(*arg_d);
+            else if (arg.dim==1) ComputeVUVGPU<true,parity_flip,from_coarse,Float,1,QUDA_FORWARDS,fineSpin,fineColor,coarseSpin,coarseColor><<<tp.grid,tp.block,tp.shared_bytes>>>(*arg_d);
+            else if (arg.dim==2) ComputeVUVGPU<true,parity_flip,from_coarse,Float,2,QUDA_FORWARDS,fineSpin,fineColor,coarseSpin,coarseColor><<<tp.grid,tp.block,tp.shared_bytes>>>(*arg_d);
+            else if (arg.dim==3) ComputeVUVGPU<true,parity_flip,from_coarse,Float,3,QUDA_FORWARDS,fineSpin,fineColor,coarseSpin,coarseColor><<<tp.grid,tp.block,tp.shared_bytes>>>(*arg_d);
           } else {
             errorQuda("Undefined direction %d", arg.dir);
           }
@@ -311,19 +312,20 @@
           constexpr bool parity_flip = false;
 
           if (arg.dir == QUDA_BACKWARDS) {
-            if      (arg.dim==0) ComputeVUVGPU<false,parity_flip,from_coarse,Float,0,QUDA_BACKWARDS,fineSpin,fineColor,coarseSpin,coarseColor><<<tp.grid,tp.block,tp.shared_bytes>>>(arg);
-            else if (arg.dim==1) ComputeVUVGPU<false,parity_flip,from_coarse,Float,1,QUDA_BACKWARDS,fineSpin,fineColor,coarseSpin,coarseColor><<<tp.grid,tp.block,tp.shared_bytes>>>(arg);
-            else if (arg.dim==2) ComputeVUVGPU<false,parity_flip,from_coarse,Float,2,QUDA_BACKWARDS,fineSpin,fineColor,coarseSpin,coarseColor><<<tp.grid,tp.block,tp.shared_bytes>>>(arg);
-            else if (arg.dim==3) ComputeVUVGPU<false,parity_flip,from_coarse,Float,3,QUDA_BACKWARDS,fineSpin,fineColor,coarseSpin,coarseColor><<<tp.grid,tp.block,tp.shared_bytes>>>(arg);
+            if      (arg.dim==0) ComputeVUVGPU<false,parity_flip,from_coarse,Float,0,QUDA_BACKWARDS,fineSpin,fineColor,coarseSpin,coarseColor><<<tp.grid,tp.block,tp.shared_bytes>>>(*arg_d);
+            else if (arg.dim==1) ComputeVUVGPU<false,parity_flip,from_coarse,Float,1,QUDA_BACKWARDS,fineSpin,fineColor,coarseSpin,coarseColor><<<tp.grid,tp.block,tp.shared_bytes>>>(*arg_d);
+            else if (arg.dim==2) ComputeVUVGPU<false,parity_flip,from_coarse,Float,2,QUDA_BACKWARDS,fineSpin,fineColor,coarseSpin,coarseColor><<<tp.grid,tp.block,tp.shared_bytes>>>(*arg_d);
+            else if (arg.dim==3) ComputeVUVGPU<false,parity_flip,from_coarse,Float,3,QUDA_BACKWARDS,fineSpin,fineColor,coarseSpin,coarseColor><<<tp.grid,tp.block,tp.shared_bytes>>>(*arg_d);
           } else if (arg.dir == QUDA_FORWARDS) {
-            if      (arg.dim==0) ComputeVUVGPU<false,parity_flip,from_coarse,Float,0,QUDA_FORWARDS,fineSpin,fineColor,coarseSpin,coarseColor><<<tp.grid,tp.block,tp.shared_bytes>>>(arg);
-            else if (arg.dim==1) ComputeVUVGPU<false,parity_flip,from_coarse,Float,1,QUDA_FORWARDS,fineSpin,fineColor,coarseSpin,coarseColor><<<tp.grid,tp.block,tp.shared_bytes>>>(arg);
-            else if (arg.dim==2) ComputeVUVGPU<false,parity_flip,from_coarse,Float,2,QUDA_FORWARDS,fineSpin,fineColor,coarseSpin,coarseColor><<<tp.grid,tp.block,tp.shared_bytes>>>(arg);
-            else if (arg.dim==3) ComputeVUVGPU<false,parity_flip,from_coarse,Float,3,QUDA_FORWARDS,fineSpin,fineColor,coarseSpin,coarseColor><<<tp.grid,tp.block,tp.shared_bytes>>>(arg);
+            if      (arg.dim==0) ComputeVUVGPU<false,parity_flip,from_coarse,Float,0,QUDA_FORWARDS,fineSpin,fineColor,coarseSpin,coarseColor><<<tp.grid,tp.block,tp.shared_bytes>>>(*arg_d);
+            else if (arg.dim==1) ComputeVUVGPU<false,parity_flip,from_coarse,Float,1,QUDA_FORWARDS,fineSpin,fineColor,coarseSpin,coarseColor><<<tp.grid,tp.block,tp.shared_bytes>>>(*arg_d);
+            else if (arg.dim==2) ComputeVUVGPU<false,parity_flip,from_coarse,Float,2,QUDA_FORWARDS,fineSpin,fineColor,coarseSpin,coarseColor><<<tp.grid,tp.block,tp.shared_bytes>>>(*arg_d);
+            else if (arg.dim==3) ComputeVUVGPU<false,parity_flip,from_coarse,Float,3,QUDA_FORWARDS,fineSpin,fineColor,coarseSpin,coarseColor><<<tp.grid,tp.block,tp.shared_bytes>>>(*arg_d);
           } else {
             errorQuda("Undefined direction %d", arg.dir);
           }
         }
+	hipDeviceSynchronize();hipFree(arg_d);
 #endif
 
         if (arg.coarse_color_wave) {
@@ -566,427 +568,7 @@
       if (meta.Location() == QUDA_CPU_FIELD_LOCATION) strcat(aux, getOmpThreadStr());
     }
 
-<<<<<<< HEAD
-    void apply(const hipStream_t &stream) {
-      TuneParam tp = tuneLaunch(*this, getTuning(), getVerbosity());
-         
-      float eventMs = 1.0f;
-      hipEvent_t start, stop;
-      hipEventCreate(&start);
-      hipEventCreate(&stop);
-      hipEventRecord(start, stream);
-
-
-
-      if (meta.Location() == QUDA_CPU_FIELD_LOCATION) {
-
-	if (type == COMPUTE_UV) {
-
-	  if (dir == QUDA_BACKWARDS) {
-	    if      (dim==0) ComputeUVCPU<from_coarse,Float,0,QUDA_BACKWARDS,fineSpin,fineColor,coarseSpin,coarseColor>(arg);
-	    else if (dim==1) ComputeUVCPU<from_coarse,Float,1,QUDA_BACKWARDS,fineSpin,fineColor,coarseSpin,coarseColor>(arg);
-	    else if (dim==2) ComputeUVCPU<from_coarse,Float,2,QUDA_BACKWARDS,fineSpin,fineColor,coarseSpin,coarseColor>(arg);
-	    else if (dim==3) ComputeUVCPU<from_coarse,Float,3,QUDA_BACKWARDS,fineSpin,fineColor,coarseSpin,coarseColor>(arg);
-	  } else if (dir == QUDA_FORWARDS) {
-	    if      (dim==0) ComputeUVCPU<from_coarse,Float,0,QUDA_FORWARDS,fineSpin,fineColor,coarseSpin,coarseColor>(arg);
-	    else if (dim==1) ComputeUVCPU<from_coarse,Float,1,QUDA_FORWARDS,fineSpin,fineColor,coarseSpin,coarseColor>(arg);
-	    else if (dim==2) ComputeUVCPU<from_coarse,Float,2,QUDA_FORWARDS,fineSpin,fineColor,coarseSpin,coarseColor>(arg);
-	    else if (dim==3) ComputeUVCPU<from_coarse,Float,3,QUDA_FORWARDS,fineSpin,fineColor,coarseSpin,coarseColor>(arg);
-	  } else {
-	    errorQuda("Undefined direction %d", dir);
-	  }
-
-	} else if (type == COMPUTE_AV) {
-
-	  if (from_coarse) errorQuda("ComputeAV should only be called from the fine grid");
-#if defined(GPU_CLOVER_DIRAC) && !defined(COARSECOARSE)
-          ComputeAVCPU<Float,fineSpin,fineColor,coarseColor>(arg);
-#else
-          errorQuda("Clover dslash has not been built");
-#endif
-
-	} else if (type == COMPUTE_TMAV) {
-
-	  if (from_coarse) errorQuda("ComputeTMAV should only be called from the fine grid");
-#if defined(GPU_TWISTED_MASS_DIRAC) && !defined(COARSECOARSE)
-          ComputeTMAVCPU<Float,fineSpin,fineColor,coarseColor>(arg);
-#else
-          errorQuda("Twisted mass dslash has not been built");
-#endif
-
-	} else if (type == COMPUTE_TMCAV) {
-
-	  if (from_coarse) errorQuda("ComputeTMCAV should only be called from the fine grid");
-#if defined(GPU_TWISTED_CLOVER_DIRAC) && !defined(COARSECOARSE)
-          ComputeTMCAVCPU<Float,fineSpin,fineColor,coarseColor>(arg);
-#else
-          errorQuda("Twisted clover dslash has not been built");
-#endif
-
-	} else if (type == COMPUTE_CLOVER_INV_MAX) {
-
-	  if (from_coarse) errorQuda("ComputeInvCloverMax should only be called from the fine grid");
-#if defined(DYNAMIC_CLOVER) && !defined(COARSECOARSE)
-          ComputeCloverInvMaxCPU<Float, false>(arg);
-#else
-          errorQuda("ComputeInvCloverMax only enabled with dynamic clover");
-#endif
-
-        } else if (type == COMPUTE_TWISTED_CLOVER_INV_MAX) {
-
-          if (from_coarse) errorQuda("ComputeInvCloverMax should only be called from the fine grid");
-#if defined(DYNAMIC_CLOVER) && !defined(COARSECOARSE)
-          ComputeCloverInvMaxCPU<Float, true>(arg);
-#else
-	  errorQuda("ComputeInvCloverMax only enabled with dynamic clover");
-#endif
-
-        } else if (type == COMPUTE_VUV) {
-
-          arg.dim_index = 4*(dir==QUDA_BACKWARDS ? 0 : 1) + dim;
-
-          if (dir == QUDA_BACKWARDS) {
-	    if      (dim==0) ComputeVUVCPU<from_coarse,Float,0,QUDA_BACKWARDS,fineSpin,fineColor,coarseSpin,coarseColor>(arg);
-	    else if (dim==1) ComputeVUVCPU<from_coarse,Float,1,QUDA_BACKWARDS,fineSpin,fineColor,coarseSpin,coarseColor>(arg);
-	    else if (dim==2) ComputeVUVCPU<from_coarse,Float,2,QUDA_BACKWARDS,fineSpin,fineColor,coarseSpin,coarseColor>(arg);
-	    else if (dim==3) ComputeVUVCPU<from_coarse,Float,3,QUDA_BACKWARDS,fineSpin,fineColor,coarseSpin,coarseColor>(arg);
-	  } else if (dir == QUDA_FORWARDS) {
-	    if      (dim==0) ComputeVUVCPU<from_coarse,Float,0,QUDA_FORWARDS,fineSpin,fineColor,coarseSpin,coarseColor>(arg);
-	    else if (dim==1) ComputeVUVCPU<from_coarse,Float,1,QUDA_FORWARDS,fineSpin,fineColor,coarseSpin,coarseColor>(arg);
-	    else if (dim==2) ComputeVUVCPU<from_coarse,Float,2,QUDA_FORWARDS,fineSpin,fineColor,coarseSpin,coarseColor>(arg);
-	    else if (dim==3) ComputeVUVCPU<from_coarse,Float,3,QUDA_FORWARDS,fineSpin,fineColor,coarseSpin,coarseColor>(arg);
-	  } else {
-	    errorQuda("Undefined direction %d", dir);
-	  }
-
-        } else if (type == COMPUTE_COARSE_CLOVER) {
-
-          ComputeCoarseCloverCPU<from_coarse,Float,fineSpin,coarseSpin,fineColor,coarseColor>(arg);
-
-        } else if (type == COMPUTE_REVERSE_Y) {
-
-          ComputeYReverseCPU<Float,coarseSpin,coarseColor>(arg);
-
-        } else if (type == COMPUTE_DIAGONAL) {
-
-          AddCoarseDiagonalCPU<Float,coarseSpin,coarseColor>(arg);
-
-        } else if (type == COMPUTE_TMDIAGONAL) {
-
-          AddCoarseTmDiagonalCPU<Float,coarseSpin,coarseColor>(arg);
-
-        } else if (type == COMPUTE_CONVERT) {
-
-          arg.dim_index = 4*(dir==QUDA_BACKWARDS ? 0 : 1) + dim;
-	  ConvertCPU<Float,coarseSpin,coarseColor>(arg);
-
-        } else if (type == COMPUTE_RESCALE) {
-
-          arg.dim_index = 4*(dir==QUDA_BACKWARDS ? 0 : 1) + dim;
-	  RescaleYCPU<Float,coarseSpin,coarseColor>(arg);
-
-        } else {
-          errorQuda("Undefined compute type %d", type);
-        }
-      } else {
-
-	if (type == COMPUTE_UV) {
-
-          if (dir != QUDA_BACKWARDS && dir != QUDA_FORWARDS) errorQuda("Undefined direction %d", dir);
-#ifdef JITIFY
-          using namespace jitify::reflection;
-          jitify_error = program->kernel("quda::ComputeUVGPU")
-            .instantiate(from_coarse,Type<Float>(),dim,dir,fineSpin,fineColor,coarseSpin,coarseColor,Type<Arg>())
-            .configure(tp.grid,tp.block,tp.shared_bytes,stream).launch(arg);
-#else
-          if (dir == QUDA_BACKWARDS) {
-	    if      (dim==0) ComputeUVGPU<from_coarse,Float,0,QUDA_BACKWARDS,fineSpin,fineColor,coarseSpin,coarseColor><<<tp.grid,tp.block,tp.shared_bytes>>>(arg);
-	    else if (dim==1) ComputeUVGPU<from_coarse,Float,1,QUDA_BACKWARDS,fineSpin,fineColor,coarseSpin,coarseColor><<<tp.grid,tp.block,tp.shared_bytes>>>(arg);
-	    else if (dim==2) ComputeUVGPU<from_coarse,Float,2,QUDA_BACKWARDS,fineSpin,fineColor,coarseSpin,coarseColor><<<tp.grid,tp.block,tp.shared_bytes>>>(arg);
-	    else if (dim==3) ComputeUVGPU<from_coarse,Float,3,QUDA_BACKWARDS,fineSpin,fineColor,coarseSpin,coarseColor><<<tp.grid,tp.block,tp.shared_bytes>>>(arg);
-	  } else if (dir == QUDA_FORWARDS) {
-	    if      (dim==0) ComputeUVGPU<from_coarse,Float,0,QUDA_FORWARDS,fineSpin,fineColor,coarseSpin,coarseColor><<<tp.grid,tp.block,tp.shared_bytes>>>(arg);
-	    else if (dim==1) ComputeUVGPU<from_coarse,Float,1,QUDA_FORWARDS,fineSpin,fineColor,coarseSpin,coarseColor><<<tp.grid,tp.block,tp.shared_bytes>>>(arg);
-	    else if (dim==2) ComputeUVGPU<from_coarse,Float,2,QUDA_FORWARDS,fineSpin,fineColor,coarseSpin,coarseColor><<<tp.grid,tp.block,tp.shared_bytes>>>(arg);
-	    else if (dim==3) ComputeUVGPU<from_coarse,Float,3,QUDA_FORWARDS,fineSpin,fineColor,coarseSpin,coarseColor><<<tp.grid,tp.block,tp.shared_bytes>>>(arg);
-	  }
-#endif
-
-	} else if (type == COMPUTE_AV) {
-
-	  if (from_coarse) errorQuda("ComputeAV should only be called from the fine grid");
-#ifdef JITIFY
-          using namespace jitify::reflection;
-          jitify_error = program->kernel("quda::ComputeAVGPU")
-            .instantiate(Type<Float>(),fineSpin,fineColor,coarseColor,Type<Arg>())
-            .configure(tp.grid,tp.block,tp.shared_bytes,stream).launch(arg);
-#else
-#if defined(GPU_CLOVER_DIRAC) && !defined(COARSECOARSE)
-          ComputeAVGPU<Float,fineSpin,fineColor,coarseColor><<<tp.grid,tp.block,tp.shared_bytes>>>(arg);
-#else
-          errorQuda("Clover dslash has not been built");
-#endif
-#endif
-
-	} else if (type == COMPUTE_TMAV) {
-
-	  if (from_coarse) errorQuda("ComputeTMAV should only be called from the fine grid");
-#ifdef JITIFY
-          using namespace jitify::reflection;
-          jitify_error = program->kernel("quda::ComputeTMAVGPU")
-            .instantiate(Type<Float>(),fineSpin,fineColor,coarseColor,Type<Arg>())
-            .configure(tp.grid,tp.block,tp.shared_bytes,stream).launch(arg);
-#else
-#if defined(GPU_TWISTED_MASS_DIRAC) && !defined(COARSECOARSE)
-          ComputeTMAVGPU<Float,fineSpin,fineColor,coarseColor><<<tp.grid,tp.block,tp.shared_bytes>>>(arg);
-#else
-          errorQuda("Twisted mass dslash has not been built");
-#endif
-#endif
-
-	} else if (type == COMPUTE_TMCAV) {
-
-	  if (from_coarse) errorQuda("ComputeTMCAV should only be called from the fine grid");
-#ifdef JITIFY
-          using namespace jitify::reflection;
-          jitify_error = program->kernel("quda::ComputeTMCAVGPU")
-            .instantiate(Type<Float>(),fineSpin,fineColor,coarseColor,Type<Arg>())
-            .configure(tp.grid,tp.block,tp.shared_bytes,stream).launch(arg);
-#else
-#if defined(GPU_TWISTED_CLOVER_DIRAC) && !defined(COARSECOARSE)
-          ComputeTMCAVGPU<Float,fineSpin,fineColor,coarseColor><<<tp.grid,tp.block,tp.shared_bytes>>>(arg);
-#else
-          errorQuda("Twisted clover dslash has not been built");
-#endif
-#endif
-
-	} else if (type == COMPUTE_CLOVER_INV_MAX) {
-
-	  if (from_coarse) errorQuda("ComputeCloverInvMax should only be called from the fine grid");
-	  arg.max_d = static_cast<Float*>(pool_device_malloc(2 * arg.fineVolumeCB *sizeof(Float)));
-
-#ifdef JITIFY
-          using namespace jitify::reflection;
-          jitify_error = program->kernel("quda::ComputeCloverInvMaxGPU")
-                             .instantiate(Type<Float>(), false, Type<Arg>())
-                             .configure(tp.grid, tp.block, tp.shared_bytes, stream)
-                             .launch(arg);
-#else
-#if defined(DYNAMIC_CLOVER) && !defined(COARSECOARSE)
-          ComputeCloverInvMaxGPU<Float, false><<<tp.grid, tp.block, tp.shared_bytes>>>(arg);
-#else
-          errorQuda("ComputeCloverInvMax only enabled with dynamic clover");
-#endif
-#endif
-
-          if (!activeTuning()) { // only do reduction once tuning is done else thrust will catch tuning failures
-            thrust_allocator alloc;
-            thrust::device_ptr<Float> ptr(arg.max_d);
-            arg.max_h = thrust::reduce(thrust::cuda::par(alloc), ptr, ptr + 2 * arg.fineVolumeCB,
-                static_cast<Float>(0.0), thrust::maximum<Float>());
-          }
-          pool_device_free(arg.max_d);
-
-        } else if (type == COMPUTE_TWISTED_CLOVER_INV_MAX) {
-
-          if (from_coarse) errorQuda("ComputeCloverInvMax should only be called from the fine grid");
-          arg.max_d = static_cast<Float *>(pool_device_malloc(2 * arg.fineVolumeCB * sizeof(Float)));
-
-#ifdef JITIFY
-          using namespace jitify::reflection;
-          jitify_error = program->kernel("quda::ComputeCloverInvMaxGPU")
-                             .instantiate(Type<Float>(), true, Type<Arg>())
-                             .configure(tp.grid, tp.block, tp.shared_bytes, stream)
-                             .launch(arg);
-#else
-#if defined(DYNAMIC_CLOVER) && !defined(COARSECOARSE)
-          ComputeCloverInvMaxGPU<Float, true><<<tp.grid, tp.block, tp.shared_bytes>>>(arg);
-#else
-	  errorQuda("ComputeCloverInvMax only enabled with dynamic clover");
-#endif
-#endif
-
-          if (!activeTuning()) { // only do reduction once tuning is done else thrust will catch tuning failures
-            thrust_allocator alloc;
-            thrust::device_ptr<Float> ptr(arg.max_d);
-            arg.max_h = thrust::reduce(thrust::cuda::par(alloc), ptr, ptr+2*arg.fineVolumeCB, static_cast<Float>(0.0), thrust::maximum<Float>());
-          }
-          pool_device_free(arg.max_d);
-
-        } else if (type == COMPUTE_VUV) {
-
-          arg.dim_index = 4*(dir==QUDA_BACKWARDS ? 0 : 1) + dim;
-
-          // need to resize the grid since we don't tune over the entire coarseColor dimension
-          // factor of two comes from parity onto different blocks (e.g. in the grid)
-          tp.grid.y = (2*coarseColor + tp.block.y - 1) / tp.block.y;
-          tp.grid.z = (coarseColor + tp.block.z - 1) / tp.block.z;
-
-          arg.shared_atomic = tp.aux.y;
-          arg.parity_flip = tp.aux.z;
-
-          if (arg.shared_atomic) {
-            // check we have a valid problem size for shared atomics
-            // constrint is due to how shared memory initialization and global store are done
-            int block_size = arg.fineVolumeCB/arg.coarseVolumeCB;
-            if (block_size/2 < coarseSpin*coarseSpin)
-              errorQuda("Block size %d not supported in shared-memory atomic coarsening", block_size);
-
-            arg.aggregates_per_block = tp.aux.x;
-            tp.block.x *= tp.aux.x;
-            tp.grid.x /= tp.aux.x;
-          }
-
-          if (arg.coarse_color_wave) {
-            // swap x and y grids
-            std::swap(tp.grid.y,tp.grid.x);
-            // augment x grid with coarseColor row grid (z grid)
-            arg.grid_z = tp.grid.z;
-            arg.coarse_color_grid_z = coarseColor*tp.grid.z;
-            tp.grid.x *= tp.grid.z;
-            tp.grid.z = 1;
-          }
-
-          tp.shared_bytes -= sharedBytesPerBlock(tp); // shared memory is static so don't include it in launch
-
-#ifdef JITIFY
-          using namespace jitify::reflection;
-          jitify_error = program->kernel("quda::ComputeVUVGPU")
-            .instantiate(arg.shared_atomic,arg.parity_flip,from_coarse,Type<Float>(),dim,dir,fineSpin,fineColor,coarseSpin,coarseColor,Type<Arg>())
-            .configure(tp.grid,tp.block,tp.shared_bytes,stream).launch(arg);
-#else
-	Arg *arg_d;hipMalloc(&arg_d, sizeof(Arg));hipMemcpy(arg_d,&arg,sizeof(Arg),hipMemcpyHostToDevice);	  
-          if (arg.shared_atomic) {
-            if (arg.parity_flip != true) errorQuda("parity_flip = %d not instantiated", arg.parity_flip);
-            constexpr bool parity_flip = true;
-
-            if (dir == QUDA_BACKWARDS) {
-              if      (dim==0) ComputeVUVGPU<true,parity_flip,from_coarse,Float,0,QUDA_BACKWARDS,fineSpin,fineColor,coarseSpin,coarseColor><<<tp.grid,tp.block,tp.shared_bytes>>>(*arg_d);
-              else if (dim==1) ComputeVUVGPU<true,parity_flip,from_coarse,Float,1,QUDA_BACKWARDS,fineSpin,fineColor,coarseSpin,coarseColor><<<tp.grid,tp.block,tp.shared_bytes>>>(*arg_d);
-              else if (dim==2) ComputeVUVGPU<true,parity_flip,from_coarse,Float,2,QUDA_BACKWARDS,fineSpin,fineColor,coarseSpin,coarseColor><<<tp.grid,tp.block,tp.shared_bytes>>>(*arg_d);
-              else if (dim==3) ComputeVUVGPU<true,parity_flip,from_coarse,Float,3,QUDA_BACKWARDS,fineSpin,fineColor,coarseSpin,coarseColor><<<tp.grid,tp.block,tp.shared_bytes>>>(*arg_d);
-            } else if (dir == QUDA_FORWARDS) {
-              if      (dim==0) ComputeVUVGPU<true,parity_flip,from_coarse,Float,0,QUDA_FORWARDS,fineSpin,fineColor,coarseSpin,coarseColor><<<tp.grid,tp.block,tp.shared_bytes>>>(*arg_d);
-              else if (dim==1) ComputeVUVGPU<true,parity_flip,from_coarse,Float,1,QUDA_FORWARDS,fineSpin,fineColor,coarseSpin,coarseColor><<<tp.grid,tp.block,tp.shared_bytes>>>(*arg_d);
-              else if (dim==2) ComputeVUVGPU<true,parity_flip,from_coarse,Float,2,QUDA_FORWARDS,fineSpin,fineColor,coarseSpin,coarseColor><<<tp.grid,tp.block,tp.shared_bytes>>>(*arg_d);
-              else if (dim==3) ComputeVUVGPU<true,parity_flip,from_coarse,Float,3,QUDA_FORWARDS,fineSpin,fineColor,coarseSpin,coarseColor><<<tp.grid,tp.block,tp.shared_bytes>>>(*arg_d);
-            } else {
-              errorQuda("Undefined direction %d", dir);
-            }
-          } else {
-            if (arg.parity_flip != false) errorQuda("parity_flip = %d not instantiated", arg.parity_flip);
-            constexpr bool parity_flip = false;
-
-            if (dir == QUDA_BACKWARDS) {
-              if      (dim==0) ComputeVUVGPU<false,parity_flip,from_coarse,Float,0,QUDA_BACKWARDS,fineSpin,fineColor,coarseSpin,coarseColor><<<tp.grid,tp.block,tp.shared_bytes>>>(*arg_d);
-              else if (dim==1) ComputeVUVGPU<false,parity_flip,from_coarse,Float,1,QUDA_BACKWARDS,fineSpin,fineColor,coarseSpin,coarseColor><<<tp.grid,tp.block,tp.shared_bytes>>>(*arg_d);
-              else if (dim==2) ComputeVUVGPU<false,parity_flip,from_coarse,Float,2,QUDA_BACKWARDS,fineSpin,fineColor,coarseSpin,coarseColor><<<tp.grid,tp.block,tp.shared_bytes>>>(*arg_d);
-              else if (dim==3) ComputeVUVGPU<false,parity_flip,from_coarse,Float,3,QUDA_BACKWARDS,fineSpin,fineColor,coarseSpin,coarseColor><<<tp.grid,tp.block,tp.shared_bytes>>>(*arg_d);
-            } else if (dir == QUDA_FORWARDS) {
-              if      (dim==0) ComputeVUVGPU<false,parity_flip,from_coarse,Float,0,QUDA_FORWARDS,fineSpin,fineColor,coarseSpin,coarseColor><<<tp.grid,tp.block,tp.shared_bytes>>>(*arg_d);
-              else if (dim==1) ComputeVUVGPU<false,parity_flip,from_coarse,Float,1,QUDA_FORWARDS,fineSpin,fineColor,coarseSpin,coarseColor><<<tp.grid,tp.block,tp.shared_bytes>>>(*arg_d);
-              else if (dim==2) ComputeVUVGPU<false,parity_flip,from_coarse,Float,2,QUDA_FORWARDS,fineSpin,fineColor,coarseSpin,coarseColor><<<tp.grid,tp.block,tp.shared_bytes>>>(*arg_d);
-              else if (dim==3) ComputeVUVGPU<false,parity_flip,from_coarse,Float,3,QUDA_FORWARDS,fineSpin,fineColor,coarseSpin,coarseColor><<<tp.grid,tp.block,tp.shared_bytes>>>(*arg_d);
-            } else {
-              errorQuda("Undefined direction %d", dir);
-            }
-          }
-	hipDeviceSynchronize();hipFree(arg_d);
-#endif
-          tp.shared_bytes += sharedBytesPerBlock(tp); // restore shared memory
-
-          if (arg.coarse_color_wave) {
-            // revert the grids
-            tp.grid.z = arg.grid_z;
-            tp.grid.x /= tp.grid.z;
-            std::swap(tp.grid.x,tp.grid.y);
-          }
-
-          if (arg.shared_atomic) {
-            tp.block.x /= tp.aux.x;
-            tp.grid.x *= tp.aux.x;
-          }
-
-        } else if (type == COMPUTE_COARSE_CLOVER) {
-
-#ifdef JITIFY
-          using namespace jitify::reflection;
-          jitify_error = program->kernel("quda::ComputeCoarseCloverGPU")
-            .instantiate(from_coarse,Type<Float>(),fineSpin,coarseSpin,fineColor,coarseColor,Type<Arg>())
-            .configure(tp.grid,tp.block,tp.shared_bytes,stream).launch(arg);
-#else
-	  ComputeCoarseCloverGPU<from_coarse,Float,fineSpin,coarseSpin,fineColor,coarseColor>
-	    <<<tp.grid,tp.block,tp.shared_bytes>>>(arg);
-#endif
-
-        } else if (type == COMPUTE_REVERSE_Y) {
-
-#ifdef JITIFY
-          using namespace jitify::reflection;
-          jitify_error = program->kernel("quda::ComputeYReverseGPU")
-            .instantiate(Type<Float>(),coarseSpin,coarseColor,Type<Arg>())
-            .configure(tp.grid,tp.block,tp.shared_bytes,stream).launch(arg);
-#else
-	  ComputeYReverseGPU<Float,coarseSpin,coarseColor><<<tp.grid,tp.block,tp.shared_bytes>>>(arg);
-#endif
-        } else if (type == COMPUTE_DIAGONAL) {
-
-#ifdef JITIFY
-          using namespace jitify::reflection;
-          jitify_error = program->kernel("quda::AddCoarseDiagonalGPU")
-            .instantiate(Type<Float>(),coarseSpin,coarseColor,Type<Arg>())
-            .configure(tp.grid,tp.block,tp.shared_bytes,stream).launch(arg);
-#else
-	  AddCoarseDiagonalGPU<Float,coarseSpin,coarseColor><<<tp.grid,tp.block,tp.shared_bytes>>>(arg);
-#endif
-        } else if (type == COMPUTE_TMDIAGONAL) {
-
-#ifdef JITIFY
-          using namespace jitify::reflection;
-          jitify_error = program->kernel("quda::AddCoarseTmDiagonalGPU")
-            .instantiate(Type<Float>(),coarseSpin,coarseColor,Type<Arg>())
-            .configure(tp.grid,tp.block,tp.shared_bytes,stream).launch(arg);
-#else
-          AddCoarseTmDiagonalGPU<Float,coarseSpin,coarseColor><<<tp.grid,tp.block,tp.shared_bytes>>>(arg);
-#endif
-        } else if (type == COMPUTE_CONVERT) {
-
-          arg.dim_index = 4*(dir==QUDA_BACKWARDS ? 0 : 1) + dim;
-#ifdef JITIFY
-          using namespace jitify::reflection;
-          jitify_error = program->kernel("quda::ConvertGPU")
-            .instantiate(Type<Float>(),coarseSpin,coarseColor,Type<Arg>())
-            .configure(tp.grid,tp.block,tp.shared_bytes,stream).launch(arg);
-#else
-	  ConvertGPU<Float,coarseSpin,coarseColor><<<tp.grid,tp.block,tp.shared_bytes>>>(arg);
-#endif
-        } else if (type == COMPUTE_RESCALE) {
-
-          arg.dim_index = 4*(dir==QUDA_BACKWARDS ? 0 : 1) + dim;
-#ifdef JITIFY
-          using namespace jitify::reflection;
-          jitify_error = program->kernel("quda::RescaleYGPU")
-            .instantiate(Type<Float>(),coarseSpin,coarseColor,Type<Arg>())
-            .configure(tp.grid,tp.block,tp.shared_bytes,stream).launch(arg);
-#else
-	  RescaleYGPU<Float,coarseSpin,coarseColor><<<tp.grid,tp.block,tp.shared_bytes>>>(arg);
-#endif
-
-        } else {
-          errorQuda("Undefined compute type %d", type);
-        }
-      }
-
-      hipEventRecord(stop, stream);
-      hipEventSynchronize(stop);
-      hipEventElapsedTime(&eventMs, start, stop);
-      printfQuda("ComputexxxGPU time taken  = %6.3fms\n", eventMs);
-
-
-
-    }
-=======
-    void apply(const cudaStream_t &stream)
+    void apply(const hipStream_t &stream)
     {
       TuneParam tp = tuneLaunch(*this, getTuning(), getVerbosity());
       arg.dim = dim;
@@ -997,7 +579,6 @@
       Launch<location, from_coarse, Float, fineSpin, fineColor, coarseSpin, coarseColor, Arg>(arg, jitify_error, tp, type, stream);
       if (type == COMPUTE_VUV) tp.shared_bytes += sharedBytesPerBlock(tp); // restore shared memory
     };
->>>>>>> 53e85c52
 
     /**
        Set which dimension we are working on (where applicable)
