#pragma once

#include <tune_quda.h>

#if (CUDA_VERSION >= 10010 && __COMPUTE_CAPABILITY__ >= 700)

#include <kernels/coarse_op_kernel_mma.cuh>

#endif

/**
  Here we detail how the MMA kernels for computeUV and computeVUV should be launched. Specifically:
  - bM, bN, bK: the CTA-local MMA shape sizes.
  - block_y, block_z: number of threads in each direction. (blockDim.x has nothing to do with the MMA shape)
 */

namespace quda
{

  namespace mma
  {

#if (CUDA_VERSION >= 10010 && __COMPUTE_CAPABILITY__ >= 700)

    template <int dim, QudaDirection dir, int bM, int bN, int bK, int block_y, int block_z, class Arg, class Tunable>
    std::enable_if_t<!Arg::is_mma_compatible, void> launch_compute_uv_kernel(TuneParam &, const Arg &, int,
                                                                             const qudaStream_t &, Tunable &)
    {
      errorQuda("MMA implementation is ONLY built for AoS order.");
    }

    template <int dim, QudaDirection dir, int bM, int bN, int bK, int block_y, int block_z, class Arg, class Tunable>
    std::enable_if_t<Arg::is_mma_compatible, void> launch_compute_uv_kernel(TuneParam &tp, const Arg &arg,
                                                                            int min_threads, const qudaStream_t &stream,
                                                                            Tunable &tunable)
    {
      tp.block.x = 1;
      tp.block.y = block_y;
      tp.block.z = block_z;
      constexpr int shared_bytes = shared_memory_bytes(bM, bN, bK);
      tp.shared_bytes = shared_bytes;

      // TODO: Fix the split M/N.
      constexpr int t_m = 1;
      constexpr int t_n = 1;

      tp.grid = dim3(min_threads * t_m * t_n, 2, 1);
      tp.set_max_shared_bytes = true;

      tunable.template launch_cuda<ComputeUVMMA>(tp, stream, mmaArg<Arg, dim, dir, bM, bN, bK, block_y, block_z>(arg));
    }

    template <int bM, int bN, int bK, int block_y, int block_z, class Arg, typename Tunable>
    void launch_compute_uv_kernel(TuneParam &tp, const Arg &arg, int min_threads, const qudaStream_t &stream,
                                  Tunable &tunable)
    {
      if (arg.dir == QUDA_BACKWARDS) {
        switch (arg.dim) {
        case 0:
          launch_compute_uv_kernel<0, QUDA_BACKWARDS, bM, bN, bK, block_y, block_z>(tp, arg, min_threads, stream,
                                                                                    tunable);
          break;
        case 1:
          launch_compute_uv_kernel<1, QUDA_BACKWARDS, bM, bN, bK, block_y, block_z>(tp, arg, min_threads, stream,
                                                                                    tunable);
          break;
        case 2:
          launch_compute_uv_kernel<2, QUDA_BACKWARDS, bM, bN, bK, block_y, block_z>(tp, arg, min_threads, stream,
                                                                                    tunable);
          break;
        case 3:
          launch_compute_uv_kernel<3, QUDA_BACKWARDS, bM, bN, bK, block_y, block_z>(tp, arg, min_threads, stream,
                                                                                    tunable);
          break;
        default: errorQuda("arg.dim(=%d) is NOT supported.", arg.dim);
        }
      } else if (arg.dir == QUDA_FORWARDS) {
        switch (arg.dim) {
        case 0:
          launch_compute_uv_kernel<0, QUDA_FORWARDS, bM, bN, bK, block_y, block_z>(tp, arg, min_threads, stream, tunable);
          break;
        case 1:
          launch_compute_uv_kernel<1, QUDA_FORWARDS, bM, bN, bK, block_y, block_z>(tp, arg, min_threads, stream, tunable);
          break;
        case 2:
          launch_compute_uv_kernel<2, QUDA_FORWARDS, bM, bN, bK, block_y, block_z>(tp, arg, min_threads, stream, tunable);
          break;
        case 3:
          launch_compute_uv_kernel<3, QUDA_FORWARDS, bM, bN, bK, block_y, block_z>(tp, arg, min_threads, stream, tunable);
          break;
        default: errorQuda("arg.dim(=%d) is NOT supported.", arg.dim);
        }
      } else if (arg.dir == QUDA_IN_PLACE) {
        launch_compute_uv_kernel<0, QUDA_IN_PLACE, bM, bN, bK, block_y, block_z>(tp, arg, min_threads, stream, tunable);
      } else {
        errorQuda("arg.dir(=%d) is not supported", arg.dir);
      }
    }

    template <bool query_max = false, class Arg, class Tunable>
    std::enable_if_t<!Arg::from_coarse, int> launch_compute_uv_kernel(TuneParam &, const Arg &, int,
                                                                      const qudaStream_t &, Tunable &)
    {
      errorQuda("MMA implementation is ONLY built for !from_coarse.");
      return -1;
    }

    /**
        The following functions have switches that list computeUV and computeVUV MMA kernels instantiations.
        if query_max = true, it will simply return how many instantiations there are; if query_max = false,
        the MMA kernel is launched with the corresponding configuration.
     */

    template <bool query_max = false, class Arg, class Tunable>
<<<<<<< HEAD
    std::enable_if_t<Arg::fineColor == 2*N_COLORS && Arg::coarseColor == 2*N_COLORS && Arg::fineSpin == 2 && Arg::coarseSpin == 2, int>
    launch_compute_uv_kernel(TuneParam &tp, const Arg &arg, int min_threads, const qudaStream_t &stream, Tunable &tunable)      
=======
    std::enable_if_t<Arg::fineColor == 6 && Arg::coarseColor == 6 && Arg::fineSpin == 2 && Arg::coarseSpin == 2, int>
    launch_compute_uv_kernel(TuneParam &tp, const Arg &arg, int min_threads, const qudaStream_t &stream, Tunable &tunable)
>>>>>>> 30f67f3e
    {
      if (query_max) return 1;
      switch (tp.aux.x) {
      // clang-format off
      case 0: launch_compute_uv_kernel< 16,  16,   8,   4,   8>(tp, arg, min_threads, stream, tunable); break;
      case 1: launch_compute_uv_kernel< 16,  16,   8,   8,   4>(tp, arg, min_threads, stream, tunable); break;
      // clang-format on
      default:
        errorQuda("tp.aux.x(=%d) is NOT supported by (%d, %d, %d, %d).", tp.aux.x, Arg::fineSpin, Arg::coarseSpin,
                  Arg::fineColor, Arg::coarseColor);
      }
      return -1;
    }

    template <bool query_max = false, class Arg, class Tunable>
    std::enable_if_t<Arg::fineColor == 24 && Arg::coarseColor == 24 && Arg::fineSpin == 2 && Arg::coarseSpin == 2, int>
    launch_compute_uv_kernel(TuneParam &tp, const Arg &arg, int min_threads, const qudaStream_t &stream, Tunable &tunable)
    {
#if (__COMPUTE_CAPABILITY__ >= 750) // Turing or above
      if (query_max) return 5;
      switch (tp.aux.x) {
      // clang-format off
      case 0: launch_compute_uv_kernel< 48,  24,  24,  24,  12>(tp, arg, min_threads, stream, tunable); break;
      case 1: launch_compute_uv_kernel< 48,  24,  24,  16,   6>(tp, arg, min_threads, stream, tunable); break;
      case 2: launch_compute_uv_kernel< 48,  24,  24,  16,   2>(tp, arg, min_threads, stream, tunable); break;
      case 3: launch_compute_uv_kernel< 48,  24,  24,   8,  12>(tp, arg, min_threads, stream, tunable); break;
      case 4: launch_compute_uv_kernel< 48,  24,  24,   8,   4>(tp, arg, min_threads, stream, tunable); break;
      case 5: launch_compute_uv_kernel< 48,  24,  24,   4,   8>(tp, arg, min_threads, stream, tunable); break;
      // clang-format on
      default:
        errorQuda("tp.aux.x(=%d) is NOT supported by (%d, %d, %d, %d).", tp.aux.x, Arg::fineSpin, Arg::coarseSpin,
                  Arg::fineColor, Arg::coarseColor);
      }
#else
      if (query_max) return 4;
      switch (tp.aux.x) {
      // clang-format off
      case 0: launch_compute_uv_kernel< 48,  32,  24,   8,   8>(tp, arg, min_threads, stream, tunable); break;
      case 1: launch_compute_uv_kernel< 48,  32,  24,   8,  12>(tp, arg, min_threads, stream, tunable); break;
      case 2: launch_compute_uv_kernel< 48,  32,  24,   8,  24>(tp, arg, min_threads, stream, tunable); break;
      case 3: launch_compute_uv_kernel< 48,  32,  24,  16,   4>(tp, arg, min_threads, stream, tunable); break;
      case 4: launch_compute_uv_kernel< 48,  32,  24,  16,  12>(tp, arg, min_threads, stream, tunable); break;
      // clang-format on
      default:
        errorQuda("tp.aux.x(=%d) is NOT supported by (%d, %d, %d, %d).", tp.aux.x, Arg::fineSpin, Arg::coarseSpin,
                  Arg::fineColor, Arg::coarseColor);
      }
#endif
      return -1;
    }

    template <bool query_max = false, class Arg, class Tunable>
    std::enable_if_t<Arg::fineColor == 24 && Arg::coarseColor == 32 && Arg::fineSpin == 2 && Arg::coarseSpin == 2, int>
    launch_compute_uv_kernel(TuneParam &tp, const Arg &arg, int min_threads, const qudaStream_t &stream, Tunable &tunable)
    {
      if (query_max) return 3;
      switch (tp.aux.x) {
      // clang-format off
      case 0: launch_compute_uv_kernel< 48,  32,  24,   8,  12>(tp, arg, min_threads, stream, tunable); break;
      case 1: launch_compute_uv_kernel< 48,  32,  24,   8,  12>(tp, arg, min_threads, stream, tunable); break;
      case 2: launch_compute_uv_kernel< 48,  32,  24,   8,  24>(tp, arg, min_threads, stream, tunable); break;
      case 3: launch_compute_uv_kernel< 48,  32,  24,  16,  12>(tp, arg, min_threads, stream, tunable); break;
      // clang-format on
      default:
        errorQuda("tp.aux.x(=%d) is NOT supported by (%d, %d, %d, %d).", tp.aux.x, Arg::fineSpin, Arg::coarseSpin,
                  Arg::fineColor, Arg::coarseColor);
      }
      return -1;
    }

    template <bool query_max = false, class Arg, class Tunable>
    std::enable_if_t<Arg::fineColor == 24 && Arg::coarseColor == 64 && Arg::fineSpin == 2 && Arg::coarseSpin == 2, int>
    launch_compute_uv_kernel(TuneParam &tp, const Arg &arg, int min_threads, const qudaStream_t &stream, Tunable &tunable)
    {
      if (query_max) return 5;
      switch (tp.aux.x) {
      // clang-format off
      case 0: launch_compute_uv_kernel< 48,  64,  24,   8,  12>(tp, arg, min_threads, stream, tunable); break;
      case 1: launch_compute_uv_kernel< 48,  64,  24,   8,  12>(tp, arg, min_threads, stream, tunable); break;
      case 2: launch_compute_uv_kernel< 48,  64,  24,   8,  24>(tp, arg, min_threads, stream, tunable); break;
      case 3: launch_compute_uv_kernel< 48,  64,  24,  16,  12>(tp, arg, min_threads, stream, tunable); break;
      case 4: launch_compute_uv_kernel< 48,  64,  24,  32,  12>(tp, arg, min_threads, stream, tunable); break;
      case 5: launch_compute_uv_kernel< 48,  64,  24,  16,  24>(tp, arg, min_threads, stream, tunable); break;
      // clang-format on
      default:
        errorQuda("tp.aux.x(=%d) is NOT supported by (%d, %d, %d, %d).", tp.aux.x, Arg::fineSpin, Arg::coarseSpin,
                  Arg::fineColor, Arg::coarseColor);
      }
      return -1;
    }

    // note --- currently unused, may be revisited in the future
    template <bool query_max = false, class Arg, class Tunable>
    std::enable_if_t<Arg::fineColor == 24 && Arg::coarseColor == 96 && Arg::fineSpin == 2 && Arg::coarseSpin == 2, int>
    launch_compute_uv_kernel(TuneParam &tp, const Arg &arg, int min_threads, const qudaStream_t &stream, Tunable &tunable)
    {
      if (query_max) return 6;
      switch (tp.aux.x) {
      // clang-format off
      case 0: launch_compute_uv_kernel< 48,  96,  24,   8,  12>(tp, arg, min_threads, stream, tunable); break;
      case 1: launch_compute_uv_kernel< 48,  96,  24,   8,  24>(tp, arg, min_threads, stream, tunable); break;
      case 2: launch_compute_uv_kernel< 48,  96,  24,  16,   6>(tp, arg, min_threads, stream, tunable); break;
      case 3: launch_compute_uv_kernel< 48,  96,  24,  16,  12>(tp, arg, min_threads, stream, tunable); break;
      case 4: launch_compute_uv_kernel< 48,  96,  24,  16,  12>(tp, arg, min_threads, stream, tunable); break;
      case 5: launch_compute_uv_kernel< 48,  96,  24,  24,  12>(tp, arg, min_threads, stream, tunable); break;
      case 6: launch_compute_uv_kernel< 48,  96,  24,  24,  24>(tp, arg, min_threads, stream, tunable); break;
      // clang-format on
      default:
        errorQuda("tp.aux.x(=%d) is NOT supported by (%d, %d, %d, %d).", tp.aux.x, Arg::fineSpin, Arg::coarseSpin,
                  Arg::fineColor, Arg::coarseColor);
      }
      return -1;
    }

    template <bool query_max = false, class Arg, class Tunable>
    std::enable_if_t<Arg::fineColor == 32 && Arg::coarseColor == 32 && Arg::fineSpin == 2 && Arg::coarseSpin == 2, int>
    launch_compute_uv_kernel(TuneParam &tp, const Arg &arg, int min_threads, const qudaStream_t &stream, Tunable &tunable)
    {
      if (query_max) return 2;
      switch (tp.aux.x) {
      // clang-format off
      case 0: launch_compute_uv_kernel< 64,  32,  32,   8,  16>(tp, arg, min_threads, stream, tunable); break;
      case 1: launch_compute_uv_kernel< 64,  32,  32,   8,  32>(tp, arg, min_threads, stream, tunable); break;
      case 2: launch_compute_uv_kernel< 64,  32,  32,  16,  16>(tp, arg, min_threads, stream, tunable); break;
      // clang-format on
      default:
        errorQuda("tp.aux.x(=%d) is NOT supported by (%d, %d, %d, %d).", tp.aux.x, Arg::fineSpin, Arg::coarseSpin,
                  Arg::fineColor, Arg::coarseColor);
      }
      return -1;
    }

    template <bool query_max = false, class Arg, class Tunable>
    std::enable_if_t<Arg::fineColor == 64 && Arg::coarseColor == 64 && Arg::fineSpin == 2 && Arg::coarseSpin == 2, int>
    launch_compute_uv_kernel(TuneParam &tp, const Arg &arg, int min_threads, const qudaStream_t &stream, Tunable &tunable)
    {
      if (query_max) return 6;
      switch (tp.aux.x) {
      // clang-format off
      case 0: launch_compute_uv_kernel<128,  64,  64,   8,  16>(tp, arg, min_threads, stream, tunable); break;
      case 1: launch_compute_uv_kernel<128,  64,  64,   8,  32>(tp, arg, min_threads, stream, tunable); break;
      case 2: launch_compute_uv_kernel<128,  64,  64,  16,   8>(tp, arg, min_threads, stream, tunable); break;
      case 3: launch_compute_uv_kernel<128,  64,  64,  16,  16>(tp, arg, min_threads, stream, tunable); break;
      case 4: launch_compute_uv_kernel<128,  64,  64,  16,  32>(tp, arg, min_threads, stream, tunable); break;
      case 5: launch_compute_uv_kernel<128,  64,  64,  32,   8>(tp, arg, min_threads, stream, tunable); break;
      case 6: launch_compute_uv_kernel<128,  64,  64,  32,  16>(tp, arg, min_threads, stream, tunable); break;
      // clang-format on
      default:
        errorQuda("tp.aux.x(=%d) is NOT supported by (%d, %d, %d, %d).", tp.aux.x, Arg::fineSpin, Arg::coarseSpin,
                  Arg::fineColor, Arg::coarseColor);
      }
      return -1;
    }

    template <bool query_max = false, class Arg, class Tunable>
    std::enable_if_t<Arg::fineColor == 64 && Arg::coarseColor == 96 && Arg::fineSpin == 2 && Arg::coarseSpin == 2, int>
    launch_compute_uv_kernel(TuneParam &tp, const Arg &arg, int min_threads, const qudaStream_t &stream, Tunable &tunable)
    {
      if (query_max) return 6;
      switch (tp.aux.x) {
      // clang-format off
      case 0: launch_compute_uv_kernel< 64,  96,  64,  32,  24>(tp, arg, min_threads, stream, tunable); break;
      case 1: launch_compute_uv_kernel< 64,  96,  64,  12,  32>(tp, arg, min_threads, stream, tunable); break;
      case 2: launch_compute_uv_kernel< 64,  96,  64,  32,  12>(tp, arg, min_threads, stream, tunable); break;
      case 3: launch_compute_uv_kernel< 64,  96,  64,  16,  24>(tp, arg, min_threads, stream, tunable); break;
      case 4: launch_compute_uv_kernel< 64,  96,  64,  16,  48>(tp, arg, min_threads, stream, tunable); break;
      case 5: launch_compute_uv_kernel< 64,  96,  64,  32,   6>(tp, arg, min_threads, stream, tunable); break;
      case 6: launch_compute_uv_kernel< 64,  96,  64,  32,   8>(tp, arg, min_threads, stream, tunable); break;
      // clang-format on
      default:
        errorQuda("tp.aux.x(=%d) is NOT supported by (%d, %d, %d, %d).", tp.aux.x, Arg::fineSpin, Arg::coarseSpin,
                  Arg::fineColor, Arg::coarseColor);
      }
      return -1;
    }

    // note --- currently unused, may be revisited in the future
    template <bool query_max = false, class Arg, class Tunable>
    std::enable_if_t<Arg::fineColor == 96 && Arg::coarseColor == 96 && Arg::fineSpin == 2 && Arg::coarseSpin == 2, int>
    launch_compute_uv_kernel(TuneParam &tp, const Arg &arg, int min_threads, const qudaStream_t &stream, Tunable &tunable)
    {
      if (query_max) return 5;
      switch (tp.aux.x) {
      // clang-format off
      case 0: launch_compute_uv_kernel<192,  96,  48,  24,  12>(tp, arg, min_threads, stream, tunable); break;
      case 1: launch_compute_uv_kernel<192,  96,  48,  24,  24>(tp, arg, min_threads, stream, tunable); break;
      case 2: launch_compute_uv_kernel< 96,  96,  96,  24,  12>(tp, arg, min_threads, stream, tunable); break;
      case 3: launch_compute_uv_kernel< 96,  96,  96,  24,  24>(tp, arg, min_threads, stream, tunable); break;
      case 4: launch_compute_uv_kernel< 96,  96,  96,  32,  12>(tp, arg, min_threads, stream, tunable); break;
      case 5: launch_compute_uv_kernel< 96,  96,  96,  12,  32>(tp, arg, min_threads, stream, tunable); break;
      // clang-format on
      default:
        errorQuda("tp.aux.x(=%d) is NOT supported by (%d, %d, %d, %d).", tp.aux.x, Arg::fineSpin, Arg::coarseSpin,
                  Arg::fineColor, Arg::coarseColor);
      }
      return -1;
    }

    template <int dim, QudaDirection dir, int bM, int bN, int bK, int block_y, int block_z, class Arg, class Tunable>
    typename std::enable_if_t<!Arg::is_mma_compatible, void> launch_compute_vuv_kernel(TuneParam &, const Arg &, int,
                                                                                       const qudaStream_t &, Tunable &)
    {
      errorQuda("MMA implementation is ONLY built for AoS order.");
    }

    template <int dim, QudaDirection dir, int bM, int bN, int bK, int block_y, int block_z, class Arg, class Tunable>
    std::enable_if_t<Arg::is_mma_compatible, void> launch_compute_vuv_kernel(TuneParam &tp, const Arg &arg,
                                                                             int min_threads, const qudaStream_t &stream,
                                                                             Tunable &tunable)
    {
      tp.block.x = 1;
      tp.block.y = block_y;
      tp.block.z = block_z;
      constexpr int shared_bytes = shared_memory_bytes(bM, bN, bK);
      tp.shared_bytes = shared_bytes;

      // TODO: Fix the split M/N.
      constexpr int t_m = 1;
      constexpr int t_n = 1;

      tp.grid = dim3(min_threads * t_m * t_n, 2, 1);
      tp.set_max_shared_bytes = true;

      tunable.template launch_cuda<ComputeVUVMMA>(tp, stream, mmaArg<Arg, dim, dir, bM, bN, bK, block_y, block_z>(arg));
    }

    template <int bM, int bN, int bK, int block_y, int block_z, class Arg, class Tunable>
    void launch_compute_vuv_kernel(TuneParam &tp, const Arg &arg, int min_threads, const qudaStream_t &stream,
                                   Tunable &tunable)
    {
      if (arg.dir == QUDA_BACKWARDS) {
        switch (arg.dim) {
        case 0:
          launch_compute_vuv_kernel<0, QUDA_BACKWARDS, bM, bN, bK, block_y, block_z>(tp, arg, min_threads, stream,
                                                                                     tunable);
          break;
        case 1:
          launch_compute_vuv_kernel<1, QUDA_BACKWARDS, bM, bN, bK, block_y, block_z>(tp, arg, min_threads, stream,
                                                                                     tunable);
          break;
        case 2:
          launch_compute_vuv_kernel<2, QUDA_BACKWARDS, bM, bN, bK, block_y, block_z>(tp, arg, min_threads, stream,
                                                                                     tunable);
          break;
        case 3:
          launch_compute_vuv_kernel<3, QUDA_BACKWARDS, bM, bN, bK, block_y, block_z>(tp, arg, min_threads, stream,
                                                                                     tunable);
          break;
        default: errorQuda("arg.dim(=%d) is NOT supported.", arg.dim);
        }
      } else if (arg.dir == QUDA_FORWARDS) {
        switch (arg.dim) {
        case 0:
          launch_compute_vuv_kernel<0, QUDA_FORWARDS, bM, bN, bK, block_y, block_z>(tp, arg, min_threads, stream,
                                                                                    tunable);
          break;
        case 1:
          launch_compute_vuv_kernel<1, QUDA_FORWARDS, bM, bN, bK, block_y, block_z>(tp, arg, min_threads, stream,
                                                                                    tunable);
          break;
        case 2:
          launch_compute_vuv_kernel<2, QUDA_FORWARDS, bM, bN, bK, block_y, block_z>(tp, arg, min_threads, stream,
                                                                                    tunable);
          break;
        case 3:
          launch_compute_vuv_kernel<3, QUDA_FORWARDS, bM, bN, bK, block_y, block_z>(tp, arg, min_threads, stream,
                                                                                    tunable);
          break;
        default: errorQuda("arg.dim(=%d) is NOT supported.", arg.dim);
        }
      } else if (arg.dir == QUDA_IN_PLACE) {
        launch_compute_vuv_kernel<0, QUDA_IN_PLACE, bM, bN, bK, block_y, block_z>(tp, arg, min_threads, stream, tunable);
      } else {
        errorQuda("arg.dir(=%d) is not supported", arg.dir);
      }
    }

    template <bool query_max = false, class Arg, class Tunable>
    std::enable_if_t<!Arg::from_coarse, int> launch_compute_vuv_kernel(TuneParam &, const Arg &, int,
                                                                       const qudaStream_t &, Tunable &)
    {
      errorQuda("MMA implementation is ONLY built for !from_coarse.");
      return -1;
    }
    
    template <bool query_max = false, class Arg, class Tunable>
<<<<<<< HEAD
      std::enable_if_t<Arg::fineColor == 2*N_COLORS && Arg::coarseColor == 2*N_COLORS && Arg::fineSpin == 2 && Arg::coarseSpin == 2, int>
      launch_compute_vuv_kernel(TuneParam &tp, const Arg &arg, int min_threads, const qudaStream_t &stream, Tunable &tunable)
      {
#if (__COMPUTE_CAPABILITY__ < 750) && (2*N_COLORS <= 8)
	constexpr int k_tile = 8;
#elif (__COMPUTE_CAPABILITY__ < 750) && (2*N_COLORS <= 12)
	constexpr int k_tile = 12;
#elif (__COMPUTE_CAPABILITY__ < 750) && (2*N_COLORS <= 16)
	constexpr int k_tile = 16;
#endif
	if (query_max) return 2;
	switch (tp.aux.x) {
	  // clang-format off
	case 0: launch_compute_vuv_kernel<16,  16,   k_tile,   8,   4>(tp, arg, min_threads, stream, tunable); break;
	case 1: launch_compute_vuv_kernel<16,  16,   k_tile,   4,   8>(tp, arg, min_threads, stream, tunable); break;
	  // clang-format on
	default:
	  errorQuda("tp.aux.x(=%d) is NOT supported by (%d, %d, %d, %d).", tp.aux.x, Arg::fineSpin, Arg::coarseSpin,
		    Arg::fineColor, Arg::coarseColor);
	}
	return -1;
=======
    std::enable_if_t<Arg::fineColor == 6 && Arg::coarseColor == 6 && Arg::fineSpin == 2 && Arg::coarseSpin == 2, int>
    launch_compute_vuv_kernel(TuneParam &tp, const Arg &arg, int min_threads, const qudaStream_t &stream, Tunable &tunable)
    {
      if (query_max) return 2;
      switch (tp.aux.x) {
      // clang-format off
      case 0: launch_compute_vuv_kernel< 16,  16,   8,   8,   4>(tp, arg, min_threads, stream, tunable); break;
      case 1: launch_compute_vuv_kernel< 16,  16,   8,   4,   8>(tp, arg, min_threads, stream, tunable); break;
      // clang-format on
      default:
        errorQuda("tp.aux.x(=%d) is NOT supported by (%d, %d, %d, %d).", tp.aux.x, Arg::fineSpin, Arg::coarseSpin,
                  Arg::fineColor, Arg::coarseColor);
>>>>>>> 30f67f3e
      }
      
    template <bool query_max = false, class Arg, class Tunable>
      std::enable_if_t<Arg::fineColor == 24 && Arg::coarseColor == 24 && Arg::fineSpin == 2 && Arg::coarseSpin == 2, int>
      launch_compute_vuv_kernel(TuneParam &tp, const Arg &arg, int min_threads, const qudaStream_t &stream, Tunable &tunable)
    {
#if (__COMPUTE_CAPABILITY__ >= 750) // Turing or above
      if (query_max) return 1;
      switch (tp.aux.x) {
      // clang-format off
      case 0: launch_compute_vuv_kernel< 32,  24,  24,  16,   6>(tp, arg, min_threads, stream, tunable); break;
      case 1: launch_compute_vuv_kernel< 32,  24,  24,  16,  12>(tp, arg, min_threads, stream, tunable); break;
      // clang-format on
      default:
        errorQuda("tp.aux.x(=%d) is NOT supported by (%d, %d, %d, %d).", tp.aux.x, Arg::fineSpin, Arg::coarseSpin,
                  Arg::fineColor, Arg::coarseColor);
      }
#else
      if (query_max) return 4;
      switch (tp.aux.x) {
      // clang-format off
      case 0: launch_compute_vuv_kernel< 32,  32,  24,   8,   8>(tp, arg, min_threads, stream, tunable); break;
      case 1: launch_compute_vuv_kernel< 32,  32,  24,   8,  16>(tp, arg, min_threads, stream, tunable); break;
      case 2: launch_compute_vuv_kernel< 32,  32,  24,   8,  16>(tp, arg, min_threads, stream, tunable); break;
      case 3: launch_compute_vuv_kernel< 32,  32,  24,  16,   8>(tp, arg, min_threads, stream, tunable); break;
      case 4: launch_compute_vuv_kernel< 32,  32,  24,  32,   4>(tp, arg, min_threads, stream, tunable); break;
      // clang-format on
      default:
        errorQuda("tp.aux.x(=%d) is NOT supported by (%d, %d, %d, %d).", tp.aux.x, Arg::fineSpin, Arg::coarseSpin,
                  Arg::fineColor, Arg::coarseColor);
      }
#endif
      return -1;
    }

    template <bool query_max = false, class Arg, class Tunable>
    std::enable_if_t<Arg::fineColor == 24 && Arg::coarseColor == 32 && Arg::fineSpin == 2 && Arg::coarseSpin == 2, int>
    launch_compute_vuv_kernel(TuneParam &tp, const Arg &arg, int min_threads, const qudaStream_t &stream, Tunable &tunable)
    {
      if (query_max) return 4;
      switch (tp.aux.x) {
      // clang-format off
      case 0: launch_compute_vuv_kernel< 32,  32,  24,   8,   8>(tp, arg, min_threads, stream, tunable); break;
      case 1: launch_compute_vuv_kernel< 32,  32,  24,   8,  16>(tp, arg, min_threads, stream, tunable); break;
      case 2: launch_compute_vuv_kernel< 32,  32,  24,   8,  16>(tp, arg, min_threads, stream, tunable); break;
      case 3: launch_compute_vuv_kernel< 32,  32,  24,  16,   8>(tp, arg, min_threads, stream, tunable); break;
      case 4: launch_compute_vuv_kernel< 32,  32,  24,  32,   4>(tp, arg, min_threads, stream, tunable); break;
      // clang-format on
      default:
        errorQuda("tp.aux.x(=%d) is NOT supported by (%d, %d, %d, %d).", tp.aux.x, Arg::fineSpin, Arg::coarseSpin,
                  Arg::fineColor, Arg::coarseColor);
      }
      return -1;
    }

    template <bool query_max = false, class Arg, class Tunable>
    std::enable_if_t<Arg::fineColor == 24 && Arg::coarseColor == 64 && Arg::fineSpin == 2 && Arg::coarseSpin == 2, int>
    launch_compute_vuv_kernel(TuneParam &tp, const Arg &arg, int min_threads, const qudaStream_t &stream, Tunable &tunable)
    {
      if (query_max) return 7;
      switch (tp.aux.x) {
      // clang-format off
      case 0: launch_compute_vuv_kernel< 64,  64,  24,   8,   8>(tp, arg, min_threads, stream, tunable); break;
      case 1: launch_compute_vuv_kernel< 64,  64,  24,   8,  16>(tp, arg, min_threads, stream, tunable); break;
      case 2: launch_compute_vuv_kernel< 64,  64,  24,   8,  32>(tp, arg, min_threads, stream, tunable); break;
      case 3: launch_compute_vuv_kernel< 64,  64,  24,  16,   8>(tp, arg, min_threads, stream, tunable); break;
      case 4: launch_compute_vuv_kernel< 64,  64,  24,  16,  16>(tp, arg, min_threads, stream, tunable); break;
      case 5: launch_compute_vuv_kernel< 64,  64,  24,  16,  32>(tp, arg, min_threads, stream, tunable); break;
      case 6: launch_compute_vuv_kernel< 64,  64,  24,  32,   8>(tp, arg, min_threads, stream, tunable); break;
      case 7: launch_compute_vuv_kernel< 64,  64,  24,  32,  16>(tp, arg, min_threads, stream, tunable); break;
      // clang-format on
      default:
        errorQuda("tp.aux.x(=%d) is NOT supported by (%d, %d, %d, %d).", tp.aux.x, Arg::fineSpin, Arg::coarseSpin,
                  Arg::fineColor, Arg::coarseColor);
      }
      return -1;
    }

    // note -- currently unused, may be used in the future
    template <bool query_max = false, class Arg, class Tunable>
    std::enable_if_t<Arg::fineColor == 24 && Arg::coarseColor == 96 && Arg::fineSpin == 2 && Arg::coarseSpin == 2, int>
    launch_compute_vuv_kernel(TuneParam &tp, const Arg &arg, int min_threads, const qudaStream_t &stream, Tunable &tunable)
    {
      if (query_max) return 6;
      // clang-format off
      switch (tp.aux.x) {
      case 0: launch_compute_vuv_kernel< 96,  96,  24,  12,   8>(tp, arg, min_threads, stream, tunable); break;
      case 1: launch_compute_vuv_kernel< 96,  96,  24,  24,   8>(tp, arg, min_threads, stream, tunable); break;
      case 2: launch_compute_vuv_kernel< 96,  96,  24,   6,  16>(tp, arg, min_threads, stream, tunable); break;
      case 3: launch_compute_vuv_kernel< 96,  96,  24,  12,  16>(tp, arg, min_threads, stream, tunable); break;
      case 4: launch_compute_vuv_kernel< 96,  96,  24,  24,  16>(tp, arg, min_threads, stream, tunable); break;
      case 5: launch_compute_vuv_kernel< 96,  96,  24,  12,  24>(tp, arg, min_threads, stream, tunable); break;
      case 6: launch_compute_vuv_kernel< 96,  96,  24,  24,  24>(tp, arg, min_threads, stream, tunable); break;
      default: errorQuda("tp.aux.x(=%d) is NOT supported by (%d, %d, %d, %d).", tp.aux.x, Arg::fineSpin, Arg::coarseSpin, Arg::fineColor, Arg::coarseColor);
      }
      // clang-format on
      return -1;
    }

    template <bool query_max = false, class Arg, class Tunable>
    std::enable_if_t<Arg::fineColor == 32 && Arg::coarseColor == 32 && Arg::fineSpin == 2 && Arg::coarseSpin == 2, int>
    launch_compute_vuv_kernel(TuneParam &tp, const Arg &arg, int min_threads, const qudaStream_t &stream, Tunable &tunable)
    {
      if (query_max) return 3;
      // clang-format off
      switch (tp.aux.x) {
      case 0: launch_compute_vuv_kernel< 32,  32,  32,   8,   8>(tp, arg, min_threads, stream, tunable); break;
      case 1: launch_compute_vuv_kernel< 32,  32,  32,   8,  16>(tp, arg, min_threads, stream, tunable); break;
      case 2: launch_compute_vuv_kernel< 32,  32,  32,  16,   8>(tp, arg, min_threads, stream, tunable); break;
      case 3: launch_compute_vuv_kernel< 32,  32,  32,  32,   4>(tp, arg, min_threads, stream, tunable); break;
      default: errorQuda("tp.aux.x(=%d) is NOT supported by (%d, %d, %d, %d).", tp.aux.x, Arg::fineSpin, Arg::coarseSpin, Arg::fineColor, Arg::coarseColor);
      }
      // clang-format on
      return -1;
    }

    template <bool query_max = false, class Arg, class Tunable>
    std::enable_if_t<Arg::fineColor == 64 && Arg::coarseColor == 64 && Arg::fineSpin == 2 && Arg::coarseSpin == 2, int>
    launch_compute_vuv_kernel(TuneParam &tp, const Arg &arg, int min_threads, const qudaStream_t &stream, Tunable &tunable)
    {
      if (query_max) return 7;
      // clang-format off
      switch (tp.aux.x) {
      case 0: launch_compute_vuv_kernel< 64,  64,  64,   8,   8>(tp, arg, min_threads, stream, tunable); break;
      case 1: launch_compute_vuv_kernel< 64,  64,  64,   8,  16>(tp, arg, min_threads, stream, tunable); break;
      case 2: launch_compute_vuv_kernel< 64,  64,  64,  16,   8>(tp, arg, min_threads, stream, tunable); break;
      case 3: launch_compute_vuv_kernel< 64,  64,  64,  16,  16>(tp, arg, min_threads, stream, tunable); break;
      case 4: launch_compute_vuv_kernel< 64,  64,  64,  16,  32>(tp, arg, min_threads, stream, tunable); break;
      case 5: launch_compute_vuv_kernel< 64,  64,  64,  32,   4>(tp, arg, min_threads, stream, tunable); break;
      case 6: launch_compute_vuv_kernel< 64,  64,  64,  32,   8>(tp, arg, min_threads, stream, tunable); break;
      case 7: launch_compute_vuv_kernel< 64,  64,  64,  32,  16>(tp, arg, min_threads, stream, tunable); break;
      default: errorQuda("tp.aux.x(=%d) is NOT supported by (%d, %d, %d, %d).", tp.aux.x, Arg::fineSpin, Arg::coarseSpin, Arg::fineColor, Arg::coarseColor);
      }
      // clang-format on
      return -1;
    }

    template <bool query_max = false, class Arg, class Tunable>
    std::enable_if_t<Arg::fineColor == 64 && Arg::coarseColor == 96 && Arg::fineSpin == 2 && Arg::coarseSpin == 2, int>
    launch_compute_vuv_kernel(TuneParam &tp, const Arg &arg, int min_threads, const qudaStream_t &stream, Tunable &tunable)
    {
      if (query_max) return 6;
      switch (tp.aux.x) {
      // clang-format off
      case 0: launch_compute_vuv_kernel< 96,  96,  64,   8,   8>(tp, arg, min_threads, stream, tunable); break;
      case 1: launch_compute_vuv_kernel< 96,  96,  64,   8,  12>(tp, arg, min_threads, stream, tunable); break;
      case 2: launch_compute_vuv_kernel< 96,  96,  64,  16,   6>(tp, arg, min_threads, stream, tunable); break;
      case 3: launch_compute_vuv_kernel< 96,  96,  64,  16,   8>(tp, arg, min_threads, stream, tunable); break;
      case 4: launch_compute_vuv_kernel< 96,  96,  64,  16,  12>(tp, arg, min_threads, stream, tunable); break;
      case 5: launch_compute_vuv_kernel< 96,  96,  64,  32,   4>(tp, arg, min_threads, stream, tunable); break;
      case 6: launch_compute_vuv_kernel< 96,  96,  64,  32,   6>(tp, arg, min_threads, stream, tunable); break;
      // clang-format on
      default:
        errorQuda("tp.aux.x(=%d) is NOT supported by (%d, %d, %d, %d).", tp.aux.x, Arg::fineSpin, Arg::coarseSpin,
                  Arg::fineColor, Arg::coarseColor);
      }
      return -1;
    }

    // note -- currently unused, may be revisited in the future
    template <bool query_max = false, class Arg, class Tunable>
    std::enable_if_t<Arg::fineColor == 96 && Arg::coarseColor == 96 && Arg::fineSpin == 2 && Arg::coarseSpin == 2, int>
    launch_compute_vuv_kernel(TuneParam &tp, const Arg &arg, int min_threads, const qudaStream_t &stream, Tunable &tunable)
    {
      if (query_max) return 6;
      switch (tp.aux.x) {
      // clang-format off
      case 0: launch_compute_vuv_kernel< 96,  96,  96,  12,   8>(tp, arg, min_threads, stream, tunable); break;
      case 1: launch_compute_vuv_kernel< 96,  96,  96,  24,   8>(tp, arg, min_threads, stream, tunable); break;
      case 2: launch_compute_vuv_kernel< 96,  96,  96,   6,  16>(tp, arg, min_threads, stream, tunable); break;
      case 3: launch_compute_vuv_kernel< 96,  96,  96,  12,  16>(tp, arg, min_threads, stream, tunable); break;
      case 4: launch_compute_vuv_kernel< 96,  96,  96,  24,  16>(tp, arg, min_threads, stream, tunable); break;
      case 5: launch_compute_vuv_kernel< 96,  96,  96,  12,  24>(tp, arg, min_threads, stream, tunable); break;
      case 6: launch_compute_vuv_kernel< 96,  96,  96,  24,  24>(tp, arg, min_threads, stream, tunable); break;
      // clang-format on
      default:
        errorQuda("tp.aux.x(=%d) is NOT supported by (%d, %d, %d, %d).", tp.aux.x, Arg::fineSpin, Arg::coarseSpin,
                  Arg::fineColor, Arg::coarseColor);
      }
      return -1;
    }

#else

    template <bool query_max = false, class Arg, class Tunable>
    int launch_compute_uv_kernel(TuneParam &, const Arg &, int, const qudaStream_t &, Tunable &)
    {
      errorQuda("MMA multigrid is not available for this setup.");
      return -1;
    }

    template <bool query_max = false, class Arg, class Tunable>
    int launch_compute_vuv_kernel(TuneParam &, const Arg &, int, const qudaStream_t &, Tunable &)
    {
      errorQuda("MMA multigrid is not available for this setup.");
      return -1;
    }

#endif // compute capability >= 700, CUDA >= 10.1

  } // namespace mma

} // namespace quda<|MERGE_RESOLUTION|>--- conflicted
+++ resolved
@@ -112,13 +112,8 @@
      */
 
     template <bool query_max = false, class Arg, class Tunable>
-<<<<<<< HEAD
     std::enable_if_t<Arg::fineColor == 2*N_COLORS && Arg::coarseColor == 2*N_COLORS && Arg::fineSpin == 2 && Arg::coarseSpin == 2, int>
     launch_compute_uv_kernel(TuneParam &tp, const Arg &arg, int min_threads, const qudaStream_t &stream, Tunable &tunable)      
-=======
-    std::enable_if_t<Arg::fineColor == 6 && Arg::coarseColor == 6 && Arg::fineSpin == 2 && Arg::coarseSpin == 2, int>
-    launch_compute_uv_kernel(TuneParam &tp, const Arg &arg, int min_threads, const qudaStream_t &stream, Tunable &tunable)
->>>>>>> 30f67f3e
     {
       if (query_max) return 1;
       switch (tp.aux.x) {
@@ -405,7 +400,6 @@
     }
     
     template <bool query_max = false, class Arg, class Tunable>
-<<<<<<< HEAD
       std::enable_if_t<Arg::fineColor == 2*N_COLORS && Arg::coarseColor == 2*N_COLORS && Arg::fineSpin == 2 && Arg::coarseSpin == 2, int>
       launch_compute_vuv_kernel(TuneParam &tp, const Arg &arg, int min_threads, const qudaStream_t &stream, Tunable &tunable)
       {
@@ -427,20 +421,6 @@
 		    Arg::fineColor, Arg::coarseColor);
 	}
 	return -1;
-=======
-    std::enable_if_t<Arg::fineColor == 6 && Arg::coarseColor == 6 && Arg::fineSpin == 2 && Arg::coarseSpin == 2, int>
-    launch_compute_vuv_kernel(TuneParam &tp, const Arg &arg, int min_threads, const qudaStream_t &stream, Tunable &tunable)
-    {
-      if (query_max) return 2;
-      switch (tp.aux.x) {
-      // clang-format off
-      case 0: launch_compute_vuv_kernel< 16,  16,   8,   8,   4>(tp, arg, min_threads, stream, tunable); break;
-      case 1: launch_compute_vuv_kernel< 16,  16,   8,   4,   8>(tp, arg, min_threads, stream, tunable); break;
-      // clang-format on
-      default:
-        errorQuda("tp.aux.x(=%d) is NOT supported by (%d, %d, %d, %d).", tp.aux.x, Arg::fineSpin, Arg::coarseSpin,
-                  Arg::fineColor, Arg::coarseColor);
->>>>>>> 30f67f3e
       }
       
     template <bool query_max = false, class Arg, class Tunable>
