--- conflicted
+++ resolved
@@ -16,11 +16,7 @@
   */
   template <QudaFieldLocation location, typename Arg>
   struct Launch {
-<<<<<<< HEAD
-    Launch(Arg &arg, QUresult &error, bool compute_max_only, TuneParam &tp, const qudaStream_t &stream)
-=======
     Launch(Arg &arg, CUresult &error, bool compute_max_only, TuneParam &tp, const qudaStream_t &stream)
->>>>>>> 4950f600
     {
       if (compute_max_only)
         CalculateYhatCPU<true, Arg>(arg);
@@ -34,11 +30,7 @@
   */
   template <typename Arg>
   struct Launch<QUDA_CUDA_FIELD_LOCATION, Arg> {
-<<<<<<< HEAD
-    Launch(Arg &arg, QUresult &error, bool compute_max_only, TuneParam &tp, const qudaStream_t &stream)
-=======
     Launch(Arg &arg, CUresult &error, bool compute_max_only, TuneParam &tp, const qudaStream_t &stream)
->>>>>>> 4950f600
     {
       if (compute_max_only) {
         if (!activeTuning()) {
@@ -59,11 +51,7 @@
 #endif
       if (compute_max_only) {
         if (!activeTuning()) { // only do copy once tuning is done
-<<<<<<< HEAD
-          qudaMemcpyAsync(arg.max_h, arg.max_d, sizeof(typename Arg::Float), qudaMemcpyDeviceToHost, stream);
-=======
           qudaMemcpyAsync(arg.max_h, arg.max_d, sizeof(typename Arg::Float), cudaMemcpyDeviceToHost, stream);
->>>>>>> 4950f600
           qudaStreamSynchronize(const_cast<qudaStream_t&>(stream));
         }
       }
