--- conflicted
+++ resolved
@@ -3,10 +3,6 @@
 #include <gauge_field.h>
 #include <tunable_nd.h>
 
-<<<<<<< HEAD
-#include <quda_arch.h>
-=======
->>>>>>> fe31ca4d
 #ifdef QUDA_MMA_AVAILABLE
 #include <kernels/coarse_op_preconditioned_mma.cuh>
 #endif
@@ -161,11 +157,7 @@
       return -1;
     }
 
-<<<<<<< HEAD
-#endif // MMA AVAILABLE
-=======
 #endif // QUDA_MMA_AVAILABLE
->>>>>>> fe31ca4d
 
   } // namespace mma
 
