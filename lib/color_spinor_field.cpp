#include <color_spinor_field.h>
#include <string.h>
#include <iostream>

/*ColorSpinorField::ColorSpinorField() : init(false) {

}*/

ColorSpinorParam::ColorSpinorParam(const ColorSpinorField &field) {
  field.fill(*this);
}

ColorSpinorField::ColorSpinorField(const ColorSpinorParam &param) : verbose(param.verbose), init(false), 
								    even(0), odd(0) 
{
  create(param.nDim, param.x, param.nColor, param.nSpin, param.twistFlavor, param.precision, param.pad, 
	 param.fieldLocation, param.siteSubset, param.siteOrder, param.fieldOrder, 
	 param.gammaBasis, param.ghostDim);

}

ColorSpinorField::ColorSpinorField(const ColorSpinorField &field) : verbose(field.verbose), init(false),
								    even(0), odd(0)
{
  create(field.nDim, field.x, field.nColor, field.nSpin, field.twistFlavor, field.precision, field.pad,
	 field.fieldLocation, field.siteSubset, field.siteOrder, field.fieldOrder, 
	 field.gammaBasis, field.ghostDim);

}

ColorSpinorField::~ColorSpinorField() {
  destroy();
}

void ColorSpinorField::createGhostZone() {

  if (verbose == QUDA_DEBUG_VERBOSE) 
    printfQuda("Location = %d, Precision = %d\n", fieldLocation, precision);

  int num_faces = 1;
  int num_norm_faces=2;
  if (nSpin == 1) { //staggered
    num_faces=6;
    num_norm_faces=6;
  }

  // calculate size of ghost zone required
  int ghostVolume = 0;
  for (int i=0; i<nDim; i++) {
    ghostFace[i] = 0;
    if (ghostDim[i]) {
      ghostFace[i] = 1;
      for (int j=0; j<nDim; j++) {
	if (i==j) continue;
	ghostFace[i] *= x[j];
      }
<<<<<<< HEAD
      if (i==0 && siteSubset != QUDA_FULL_SITE_SUBSET) ghostFace[i] /= 2;
=======
      if (i!=0 && siteSubset == QUDA_FULL_SITE_SUBSET) ghostFace[i] /= 2;
>>>>>>> 0cf979f0
      ghostVolume += ghostFace[i];
    }
    if (verbose == QUDA_DEBUG_VERBOSE) printf("face %d = %d %d\n", i, ghostFace[i], ghostDim[i]);
  }
  int ghostNormVolume = num_norm_faces * ghostVolume;
  ghostVolume *= num_faces;

  if (verbose == QUDA_DEBUG_VERBOSE) 
    printfQuda("Allocated ghost volume = %d, ghost norm volume %d\n", ghostVolume, ghostNormVolume);

// ghost zones are calculated on c/b volumes
#ifdef MULTI_GPU
  ghost_length = ghostVolume*nColor*nSpin*2; 
  ghost_norm_length = (precision == QUDA_HALF_PRECISION) ? ghostNormVolume : 0;
#else
  ghost_length = 0;
  ghost_norm_length = 0;
#endif

  if (siteSubset == QUDA_FULL_SITE_SUBSET) {
    total_length = length + 2*ghost_length; // 2 ghost zones in a full field
    total_norm_length = 2*(stride + ghost_norm_length); // norm length = 2*stride
  } else {
    total_length = length + ghost_length;
    total_norm_length = (precision == QUDA_HALF_PRECISION) ? stride + ghost_norm_length : 0; // norm length = stride
  }

  // no ghost zones for cpu fields (yet?)
  if (fieldLocation == QUDA_CPU_FIELD_LOCATION) {
    ghost_length = 0;
    ghost_norm_length = 0;
    total_length = length;
    total_norm_length = (siteSubset == QUDA_FULL_SITE_SUBSET) ? 2*stride : stride;
  }

  if (verbose == QUDA_DEBUG_VERBOSE) {
    printfQuda("ghost length = %d, ghost norm length = %d\n", ghost_length, ghost_norm_length);
    printfQuda("total length = %d, total norm length = %d\n", total_length, total_norm_length);
  }
}

void ColorSpinorField::create(int Ndim, const int *X, int Nc, int Ns, QudaTwistFlavorType Twistflavor, 
			      QudaPrecision Prec, int Pad, QudaFieldLocation fieldLocation, 
			      QudaSiteSubset siteSubset, QudaSiteOrder siteOrder, 
			      QudaFieldOrder fieldOrder, QudaGammaBasis gammaBasis, const bool *ghostDim) {
  this->fieldLocation = fieldLocation;
  this->siteSubset = siteSubset;
  this->siteOrder = siteOrder;
  this->fieldOrder = fieldOrder;
  this->gammaBasis = gammaBasis;

  if (Ndim > QUDA_MAX_DIM){
    errorQuda("Number of dimensions nDim = %d too great", Ndim);
  }
  nDim = Ndim;
  nColor = Nc;
  nSpin = Ns;
  twistFlavor = Twistflavor;

  precision = Prec;
  volume = 1;
  for (int d=0; d<nDim; d++) {
    x[d] = X[d];
    volume *= x[d];
    this->ghostDim[d] = ghostDim[d];
  }
  pad = Pad;
  if (siteSubset == QUDA_FULL_SITE_SUBSET) {
    stride = volume/2 + pad; // padding is based on half volume
    length = 2*stride*nColor*nSpin*2;    
  } else {
    stride = volume + pad;
    length = stride*nColor*nSpin*2;
  }

  real_length = volume*nColor*nSpin*2; // physical length

  createGhostZone();

  bytes = total_length * precision; // includes pads and ghost zones
  norm_bytes = total_norm_length * sizeof(float);

  init = true;
}

void ColorSpinorField::destroy() {
  init = false;
}

ColorSpinorField& ColorSpinorField::operator=(const ColorSpinorField &src) {
  if (&src != this) {
    create(src.nDim, src.x, src.nColor, src.nSpin, src.twistFlavor, 
	   src.precision, src.pad, src.fieldLocation, src.siteSubset, 
	   src.siteOrder, src.fieldOrder, src.gammaBasis, src.ghostDim);    
  }
  return *this;
}

// Resets the attributes of this field if param disagrees (and is defined)
void ColorSpinorField::reset(const ColorSpinorParam &param) {

  if (param.fieldLocation != QUDA_INVALID_FIELD_LOCATION) fieldLocation = param.fieldLocation;

  if (param.nColor != 0) nColor = param.nColor;
  if (param.nSpin != 0) nSpin = param.nSpin;
  if (param.twistFlavor != QUDA_TWIST_INVALID) twistFlavor = param.twistFlavor;

  if (param.precision != QUDA_INVALID_PRECISION)  precision = param.precision;
  if (param.nDim != 0) nDim = param.nDim;

  volume = 1;
  for (int d=0; d<nDim; d++) {
    if (param.x[0] != 0) x[d] = param.x[d];
    volume *= x[d];
  }
  for (int d=0; d<nDim; d++) {
    ghostDim[d] = param.ghostDim[d];
  }
  
  
  if (param.pad != 0) pad = param.pad;

  if (param.siteSubset == QUDA_FULL_SITE_SUBSET){
    stride = volume/2 + pad;
    length = 2*stride*nColor*nSpin*2;
  } else if (param.siteSubset == QUDA_PARITY_SITE_SUBSET){
    stride = volume + pad;
    length = stride*nColor*nSpin*2;  
  } else {
    //errorQuda("SiteSubset not defined %d", param.siteSubset);
    //do nothing, not an error (can't remember why - need to document this sometime! )
  }

  createGhostZone();

  real_length = volume*nColor*nSpin*2;

  bytes = total_length * precision;
  norm_bytes = total_norm_length * sizeof(float);

  if (param.siteSubset != QUDA_INVALID_SITE_SUBSET) siteSubset = param.siteSubset;
  if (param.siteOrder != QUDA_INVALID_SITE_ORDER) siteOrder = param.siteOrder;
  if (param.fieldOrder != QUDA_INVALID_FIELD_ORDER) fieldOrder = param.fieldOrder;
  if (param.gammaBasis != QUDA_INVALID_GAMMA_BASIS) gammaBasis = param.gammaBasis;

  if (!init) errorQuda("Shouldn't be resetting a non-inited field\n");
}

// Fills the param with the contents of this field
void ColorSpinorField::fill(ColorSpinorParam &param) const {
  param.nColor = nColor;
  param.nSpin = nSpin;
  param.twistFlavor = twistFlavor;
  param.precision = precision;
  param.nDim = nDim;
  memcpy(param.x, x, QUDA_MAX_DIM*sizeof(int));
  param.pad = pad;
  param.fieldLocation = fieldLocation;
  param.siteSubset = siteSubset;
  param.siteOrder = siteOrder;
  param.fieldOrder = fieldOrder;
  param.gammaBasis = gammaBasis;
  param.create = QUDA_INVALID_FIELD_CREATE;
  memcpy(param.ghostDim, ghostDim, QUDA_MAX_DIM*sizeof(bool));
  param.verbose = verbose;
}

// For kernels with precision conversion built in
void ColorSpinorField::checkField(const ColorSpinorField &a, const ColorSpinorField &b) {
  if (a.Length() != b.Length()) {
    errorQuda("checkSpinor: lengths do not match: %d %d", a.Length(), b.Length());
  }

  if (a.Ncolor() != b.Ncolor()) {
    errorQuda("checkSpinor: colors do not match: %d %d", a.Ncolor(), b.Ncolor());
  }

  if (a.Nspin() != b.Nspin()) {
    errorQuda("checkSpinor: spins do not match: %d %d", a.Nspin(), b.Nspin());
  }

  if (a.TwistFlavor() != b.TwistFlavor()) {
    errorQuda("checkSpinor: twist flavors do not match: %d %d", a.TwistFlavor(), b.TwistFlavor());
  }
}

double norm2(const ColorSpinorField &a) {

  double rtn = 0.0;
  if (a.FieldLocation() == QUDA_CUDA_FIELD_LOCATION) {
    rtn = normCuda(dynamic_cast<const cudaColorSpinorField&>(a));
  } else if (a.FieldLocation() == QUDA_CPU_FIELD_LOCATION) {
    rtn = normCpu(dynamic_cast<const cpuColorSpinorField&>(a));
  } else {
    errorQuda("Field type %d not supported", a.FieldLocation());
  }

  return rtn;
}

std::ostream& operator<<(std::ostream &out, const ColorSpinorField &a) {
  out << "fieldLocation = " << a.fieldLocation << std::endl;
  out << "nColor = " << a.nColor << std::endl;
  out << "nSpin = " << a.nSpin << std::endl;
  out << "twistFlavor = " << a.twistFlavor << std::endl;
  out << "nDim = " << a.nDim << std::endl;
  for (int d=0; d<a.nDim; d++) out << "x[" << d << "] = " << a.x[d] << std::endl;
  out << "volume = " << a.volume << std::endl;
  out << "precision = " << a.precision << std::endl;
  out << "pad = " << a.pad << std::endl;
  out << "stride = " << a.stride << std::endl;
  out << "real_length = " << a.real_length << std::endl;
  out << "length = " << a.length << std::endl;
  out << "ghost_length = " << a.ghost_length << std::endl;
  out << "total_length = " << a.total_length << std::endl;
  out << "ghost_norm_length = " << a.ghost_norm_length << std::endl;
  out << "total_norm_length = " << a.total_norm_length << std::endl;
  out << "siteSubset = " << a.siteSubset << std::endl;
  out << "siteOrder = " << a.siteOrder << std::endl;
  out << "fieldOrder = " << a.fieldOrder << std::endl;
  out << "gammaBasis = " << a.gammaBasis << std::endl;
  return out;
}<|MERGE_RESOLUTION|>--- conflicted
+++ resolved
@@ -54,11 +54,7 @@
 	if (i==j) continue;
 	ghostFace[i] *= x[j];
       }
-<<<<<<< HEAD
       if (i==0 && siteSubset != QUDA_FULL_SITE_SUBSET) ghostFace[i] /= 2;
-=======
-      if (i!=0 && siteSubset == QUDA_FULL_SITE_SUBSET) ghostFace[i] /= 2;
->>>>>>> 0cf979f0
       ghostVolume += ghostFace[i];
     }
     if (verbose == QUDA_DEBUG_VERBOSE) printf("face %d = %d %d\n", i, ghostFace[i], ghostDim[i]);
