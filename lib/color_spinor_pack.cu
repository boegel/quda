--- conflicted
+++ resolved
@@ -87,11 +87,6 @@
       strcat(aux,label);
     }
 
-<<<<<<< HEAD
-    virtual ~GenericPackGhostLauncher() { }
-
-=======
->>>>>>> a2543a25
     inline void apply(const qudaStream_t &stream) {
       if (meta.Location() == QUDA_CPU_FIELD_LOCATION) {
 	if (arg.nDim == 5) GenericPackGhost<Float,block_float,Ns,Ms,Nc,Mc,5,Arg>(arg);
