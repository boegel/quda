--- conflicted
+++ resolved
@@ -87,13 +87,7 @@
       strcat(aux,label);
     }
 
-<<<<<<< HEAD
-    virtual ~GenericPackGhostLauncher() { }
-
     inline void apply(const hipStream_t &stream) {
-=======
-    inline void apply(const cudaStream_t &stream) {
->>>>>>> 53e85c52
       if (meta.Location() == QUDA_CPU_FIELD_LOCATION) {
 	if (arg.nDim == 5) GenericPackGhost<Float,block_float,Ns,Ms,Nc,Mc,5,Arg>(arg);
 	else GenericPackGhost<Float,block_float,Ns,Ms,Nc,Mc,4,Arg>(arg);
