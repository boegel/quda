--- conflicted
+++ resolved
@@ -187,23 +187,14 @@
       errorQuda("Ncolor = %d not supported for double precision fields", a.Ncolor());
 #endif
 
-<<<<<<< HEAD
+
     if (a.Ncolor() == N_COLORS) {
-      PackGhost<Float,ghostFloat,order,Ns,precision_spin_color_mapper<Float,ghostFloat,Ns,N_COLORS>::nColor>(ghost, a, parity, nFace, dagger, destination);
+      PackGhost_<Float,ghostFloat,order,Ns,precision_spin_color_mapper<Float,ghostFloat,Ns,N_COLORS>::nColor>(ghost, a, parity, nFace, dagger, destination);
 #ifdef GPU_MULTIGRID
     } else if (a.Ncolor() == 2*N_COLORS) {
-      PackGhost<Float,ghostFloat,order,Ns,precision_spin_color_mapper<Float,ghostFloat,Ns,2*N_COLORS>::nColor>(ghost, a, parity, nFace, dagger, destination);
+      PackGhost_<Float,ghostFloat,order,Ns,precision_spin_color_mapper<Float,ghostFloat,Ns,2*N_COLORS>::nColor>(ghost, a, parity, nFace, dagger, destination);
     } else if (a.Ncolor() == 3*2*N_COLORS) { // Needed for two level free field Wilson
-      PackGhost<Float,ghostFloat,order,Ns,precision_spin_color_mapper<Float,ghostFloat,Ns,3*2*N_COLORS>::nColor>(ghost, a, parity, nFace, dagger, destination);
-=======
-    if (a.Ncolor() == 3) {
-      PackGhost_<Float,ghostFloat,order,Ns,precision_spin_color_mapper<Float,ghostFloat,Ns,3>::nColor>(ghost, a, parity, nFace, dagger, destination);
-#ifdef GPU_MULTIGRID
-    } else if (a.Ncolor() == 6) {
-      PackGhost_<Float,ghostFloat,order,Ns,precision_spin_color_mapper<Float,ghostFloat,Ns,6>::nColor>(ghost, a, parity, nFace, dagger, destination);
-    } else if (a.Ncolor() == 18) { // Needed for two level free field Wilson
-      PackGhost_<Float,ghostFloat,order,Ns,precision_spin_color_mapper<Float,ghostFloat,Ns,18>::nColor>(ghost, a, parity, nFace, dagger, destination);
->>>>>>> 81bc4158
+      PackGhost_<Float,ghostFloat,order,Ns,precision_spin_color_mapper<Float,ghostFloat,Ns,3*2*N_COLORS>::nColor>(ghost, a, parity, nFace, dagger, destination);
     } else if (a.Ncolor() == 24) { // Needed for K-D staggered Wilson
       PackGhost_<Float,ghostFloat,order,Ns,precision_spin_color_mapper<Float,ghostFloat,Ns,24>::nColor>(ghost, a, parity, nFace, dagger, destination);
 #ifdef NSPIN4
@@ -216,19 +207,12 @@
     } else if (a.Ncolor() == 64) { // Needed for staggered Nc = 64
       PackGhost_<Float,ghostFloat,order,Ns,precision_spin_color_mapper<Float,ghostFloat,Ns,64>::nColor>(ghost, a, parity, nFace, dagger, destination);
 #endif // NSPIN1
-<<<<<<< HEAD
     } else if (a.Ncolor() == N_COLORS*24) { // wilson 3 -> 24 nvec, or staggered 3 -> 24 nvec, which could end up getting used for Laplace...
-      PackGhost<Float,ghostFloat,order,Ns,precision_spin_color_mapper<Float,ghostFloat,Ns,N_COLORS*24>::nColor>(ghost, a, parity, nFace, dagger, destination);
+      PackGhost_<Float,ghostFloat,order,Ns,precision_spin_color_mapper<Float,ghostFloat,Ns,N_COLORS*24>::nColor>(ghost, a, parity, nFace, dagger, destination);
     } else if (a.Ncolor() == N_COLORS*32) { // wilson 3 -> 32 nvec, or staggered Nc = 96
-      PackGhost<Float,ghostFloat,order,Ns,precision_spin_color_mapper<Float,ghostFloat,Ns,N_COLORS*32>::nColor>(ghost, a, parity, nFace, dagger, destination);
+      PackGhost_<Float,ghostFloat,order,Ns,precision_spin_color_mapper<Float,ghostFloat,Ns,N_COLORS*32>::nColor>(ghost, a, parity, nFace, dagger, destination);
     } else if (a.Ncolor() == 120) { // wilson 5 -> 120 nvec, or staggered Nc = 120
-      PackGhost<Float,ghostFloat,order,Ns,precision_spin_color_mapper<Float,ghostFloat,Ns,120>::nColor>(ghost, a, parity, nFace, dagger, destination);
-=======
-    } else if (a.Ncolor() == 72) { // wilson 3 -> 24 nvec, or staggered 3 -> 24 nvec, which could end up getting used for Laplace...
-      PackGhost_<Float,ghostFloat,order,Ns,precision_spin_color_mapper<Float,ghostFloat,Ns,72>::nColor>(ghost, a, parity, nFace, dagger, destination);
-    } else if (a.Ncolor() == 96) { // wilson 3 -> 32 nvec, or staggered Nc = 96
-      PackGhost_<Float,ghostFloat,order,Ns,precision_spin_color_mapper<Float,ghostFloat,Ns,96>::nColor>(ghost, a, parity, nFace, dagger, destination);
->>>>>>> 81bc4158
+      PackGhost_<Float,ghostFloat,order,Ns,precision_spin_color_mapper<Float,ghostFloat,Ns,120>::nColor>(ghost, a, parity, nFace, dagger, destination);
 #ifdef NSPIN1
     } else if (a.Ncolor() == 192) { // staggered 3 -> 64 Nvec
       PackGhost_<Float,ghostFloat,order,Ns,precision_spin_color_mapper<Float,ghostFloat,Ns,192>::nColor>(ghost, a, parity, nFace, dagger, destination);
