#include <unistd.h> // for gethostname()
#include <assert.h>
#include <limits>

#include <quda_internal.h>
#include <comm_quda.h>
#include <csignal>

#ifdef QUDA_BACKWARDSCPP
#include "backward.hpp"
namespace backward
{
  static backward::SignalHandling sh;
} // namespace backward
#endif

struct Topology_s {
  int ndim;
  int dims[QUDA_MAX_DIM];
  int *ranks;
  int (*coords)[QUDA_MAX_DIM];
  int my_rank;
  int my_coords[QUDA_MAX_DIM];
};

char *comm_hostname(void)
{
  static bool cached = false;
  static char hostname[128];

  if (!cached) {
    gethostname(hostname, 128);
    hostname[127] = '\0';
    cached = true;
  }

  return hostname;
}

static unsigned long int rand_seed = 137;

void set_rand_seed(unsigned long int seed) { rand_seed = seed; }

/**
 * We provide our own random number generator to avoid re-seeding
 * rand(), which might also be used by the calling application.  This
 * is a clone of rand48(), provided by stdlib.h on UNIX.
 *
 * @return a random double in the interval [0,1)
 */
double comm_drand(void)
{
  const double twoneg48 = 0.35527136788005009e-14;
  const unsigned long int m = 25214903917, a = 11, mask = 281474976710655;
  rand_seed = (m * rand_seed + a) & mask;
  return (twoneg48 * rand_seed);
}

<<<<<<< HEAD
=======

// QudaCommsMap is declared in quda.h:
//   typedef int (*QudaCommsMap)(const int *coords, void *fdata);

Topology *comm_create_topology(int ndim, const int *dims, QudaCommsMap rank_from_coords, void *map_data)
{
  if (ndim > QUDA_MAX_DIM) {
    errorQuda("ndim exceeds QUDA_MAX_DIM");
  }

  Topology *topo = (Topology *) safe_malloc(sizeof(Topology));

  topo->ndim = ndim;

  int nodes = 1;
  for (int i=0; i<ndim; i++) {
    topo->dims[i] = dims[i];
    nodes *= dims[i];
  }

  topo->ranks = (int *) safe_malloc(nodes*sizeof(int));
  topo->coords = (int (*)[QUDA_MAX_DIM]) safe_malloc(nodes*sizeof(int[QUDA_MAX_DIM]));

  int x[QUDA_MAX_DIM];
  for (int i = 0; i < QUDA_MAX_DIM; i++) x[i] = 0;

  do {
    int rank = rank_from_coords(x, map_data);
    topo->ranks[index(ndim, dims, x)] = rank;
    for (int i=0; i<ndim; i++) {
      topo->coords[rank][i] = x[i];
    }
  } while (advance_coords(ndim, dims, x));

  int my_rank = comm_rank();
  topo->my_rank = my_rank;
  for (int i = 0; i < ndim; i++) {
    topo->my_coords[i] = topo->coords[my_rank][i];
  }

  // initialize the random number generator with a rank-dependent seed
  rand_seed = 17*my_rank + 137;

  return topo;
}


void comm_destroy_topology(Topology *topo)
{
  host_free(topo->ranks);
  host_free(topo->coords);
  host_free(topo);
}

static int gpuid = -1;

int comm_gpuid(void) { return gpuid; }

static bool peer2peer_enabled[2][4] = { {false,false,false,false},
                                        {false,false,false,false} };
static bool peer2peer_init = false;

static bool intranode_enabled[2][4] = { {false,false,false,false},
					{false,false,false,false} };

/** this records whether there is any peer-2-peer capability
    (regardless whether it is enabled or not) */
static bool peer2peer_present = false;

/** by default enable both copy engines and load/store access */
static int enable_peer_to_peer = 3;

/** sets whether we cap which peers can use peer-to-peer */
static int enable_p2p_max_access_rank = std::numeric_limits<int>::max();

void comm_peer2peer_init(const char* hostname_recv_buf)
{
  if (peer2peer_init) return;

  // set gdr enablement
  if (comm_gdr_enabled()) {
    if (getVerbosity() > QUDA_SILENT) printfQuda("Enabling GPU-Direct RDMA access\n");
    comm_gdr_blacklist(); // set GDR blacklist
    // by default, if GDR is enabled we disable non-p2p policies to
    // prevent possible conflict between MPI and QUDA opening the same
    // IPC memory handles when using CUDA-aware MPI
    enable_peer_to_peer += 4;
  } else {
    if (getVerbosity() > QUDA_SILENT) printfQuda("Disabling GPU-Direct RDMA access\n");
  }

  char *enable_peer_to_peer_env = getenv("QUDA_ENABLE_P2P");

  // disable peer-to-peer comms in one direction if QUDA_ENABLE_P2P=-1
  // and comm_dim(dim) == 2 (used for perf benchmarking)
  bool disable_peer_to_peer_bidir = false;

  if (enable_peer_to_peer_env) {
    enable_peer_to_peer = atoi(enable_peer_to_peer_env);

    switch ( std::abs(enable_peer_to_peer) ) {
    case 0: if (getVerbosity() > QUDA_SILENT) printfQuda("Disabling peer-to-peer access\n"); break;
    case 1: if (getVerbosity() > QUDA_SILENT) printfQuda("Enabling peer-to-peer copy engine access (disabling direct load/store)\n"); break;
    case 2: if (getVerbosity() > QUDA_SILENT) printfQuda("Enabling peer-to-peer direct load/store access (disabling copy engines)\n"); break;
    case 3: if (getVerbosity() > QUDA_SILENT) printfQuda("Enabling peer-to-peer copy engine and direct load/store access\n"); break;
    case 5: if (getVerbosity() > QUDA_SILENT) printfQuda("Enabling peer-to-peer copy engine access (disabling direct load/store and non-p2p policies)\n"); break;
    case 6: if (getVerbosity() > QUDA_SILENT) printfQuda("Enabling peer-to-peer direct load/store access (disabling copy engines and non-p2p policies)\n"); break;
    case 7: if (getVerbosity() > QUDA_SILENT) printfQuda("Enabling peer-to-peer copy engine and direct load/store access (disabling non-p2p policies)\n"); break;
    default: errorQuda("Unexpected value QUDA_ENABLE_P2P=%d\n", enable_peer_to_peer);
    }

    if (enable_peer_to_peer < 0) { // only values -1, -2, -3 can make it here
      if (getVerbosity() > QUDA_SILENT) printfQuda("Disabling bi-directional peer-to-peer access\n");
      disable_peer_to_peer_bidir = true;
    }

    enable_peer_to_peer = abs(enable_peer_to_peer);

  } else { // !enable_peer_to_peer_env
    if (getVerbosity() > QUDA_SILENT) printfQuda("Enabling peer-to-peer copy engine and direct load/store access\n");
  }

  if (!peer2peer_init && enable_peer_to_peer) {

    // set whether we are limiting p2p enablement
    char *enable_p2p_max_access_rank_env = getenv("QUDA_ENABLE_P2P_MAX_ACCESS_RANK");
    if (enable_p2p_max_access_rank_env) {
      enable_p2p_max_access_rank = atoi(enable_p2p_max_access_rank_env);
      if (enable_p2p_max_access_rank < 0)
        errorQuda("Invalid QUDA_ENABLE_P2P_MAX_ACCESS_RANK=%d\n", enable_p2p_max_access_rank);
      if (getVerbosity() > QUDA_SILENT)
        printfQuda(
          "Limiting peer-to-peer communication to a maximum access rank of %d (lower ranks have higher bandwidth)\n",
          enable_p2p_max_access_rank);
    }

    // first check that the local GPU supports UVA
    const int gpuid = comm_gpuid();
    cudaDeviceProp prop;
    cudaGetDeviceProperties(&prop, gpuid);
    if(!prop.unifiedAddressing) return;

    comm_set_neighbor_ranks();

    char *hostname = comm_hostname();
    int *gpuid_recv_buf = (int *)safe_malloc(sizeof(int)*comm_size());

    comm_gather_gpuid(gpuid_recv_buf);

    for(int dir=0; dir<2; ++dir){ // forward/backward directions
      for(int dim=0; dim<4; ++dim){
	int neighbor_rank = comm_neighbor_rank(dir,dim);
	if(neighbor_rank == comm_rank()) continue;

	// disable peer-to-peer comms in one direction
	if ( ((comm_rank() > neighbor_rank && dir == 0) || (comm_rank() < neighbor_rank && dir == 1)) &&
	     disable_peer_to_peer_bidir && comm_dim(dim) == 2 ) continue;

	// if the neighbors are on the same
	if (!strncmp(hostname, &hostname_recv_buf[128*neighbor_rank], 128)) {
	  int neighbor_gpuid = gpuid_recv_buf[neighbor_rank];
	  int canAccessPeer[2];
	  cudaDeviceCanAccessPeer(&canAccessPeer[0], gpuid, neighbor_gpuid);
	  cudaDeviceCanAccessPeer(&canAccessPeer[1], neighbor_gpuid, gpuid);

	  int accessRank[2] = { };
#if CUDA_VERSION >= 8000  // this was introduced with CUDA 8
	  if (canAccessPeer[0]*canAccessPeer[1] != 0) {
	    cudaDeviceGetP2PAttribute(&accessRank[0], cudaDevP2PAttrPerformanceRank, gpuid, neighbor_gpuid);
	    cudaDeviceGetP2PAttribute(&accessRank[1], cudaDevP2PAttrPerformanceRank, neighbor_gpuid, gpuid);
	  }
#endif

	  // enable P2P if we can access the peer or if peer is self
          if ((canAccessPeer[0] * canAccessPeer[1] != 0 && accessRank[0] <= enable_p2p_max_access_rank
               && accessRank[1] <= enable_p2p_max_access_rank)
              || gpuid == neighbor_gpuid) {
            peer2peer_enabled[dir][dim] = true;
            if (getVerbosity() > QUDA_SILENT) {
              printf("Peer-to-peer enabled for rank %d (gpu=%d) with neighbor %d (gpu=%d) dir=%d, dim=%d, access rank "
                     "= (%d, %d)\n",
                     comm_rank(), gpuid, neighbor_rank, neighbor_gpuid, dir, dim, accessRank[0], accessRank[1]);
            }
          } else {
            intranode_enabled[dir][dim] = true;
            if (getVerbosity() > QUDA_SILENT) {
	      printf("Intra-node (non peer-to-peer) enabled for rank %d (gpu=%d) with neighbor %d (gpu=%d) dir=%d, dim=%d\n",
		     comm_rank(), gpuid, neighbor_rank, neighbor_gpuid, dir, dim);
	    }
          }

        } // on the same node
      } // different dimensions - x, y, z, t
    } // different directions - forward/backward

    host_free(gpuid_recv_buf);
  }

  peer2peer_init = true;

  comm_barrier();

  peer2peer_present = comm_peer2peer_enabled_global();

  checkCudaErrorNoSync();
  return;
}

bool comm_peer2peer_present() { return peer2peer_present; }

static bool enable_p2p = true;

bool comm_peer2peer_enabled(int dir, int dim){
  return enable_p2p ? peer2peer_enabled[dir][dim] : false;
}

int comm_peer2peer_enabled_global() {
  if (!enable_p2p) return false;

  static bool init = false;
  static bool p2p_global = false;

  if (!init) {
    int p2p = 0;
    for (int dim=0; dim<4; dim++)
      for (int dir=0; dir<2; dir++)
	p2p += (int)comm_peer2peer_enabled(dir,dim);

    comm_allreduce_int(&p2p);
    init = true;
    p2p_global = p2p > 0 ? true : false;
  }
  return p2p_global * enable_peer_to_peer;
}

void comm_enable_peer2peer(bool enable) {
  enable_p2p = enable;
}

static bool enable_intranode = true;

bool comm_intranode_enabled(int dir, int dim){
  return enable_intranode ? intranode_enabled[dir][dim] : false;
}

void comm_enable_intranode(bool enable) {
  enable_intranode = enable;
}

int comm_ndim(const Topology *topo)
{
  return topo->ndim;
}


const int *comm_dims(const Topology *topo)
{
  return topo->dims;
}


const int *comm_coords(const Topology *topo)
{
  return topo->my_coords;
}


const int *comm_coords_from_rank(const Topology *topo, int rank)
{
  return topo->coords[rank];
}


int comm_rank_from_coords(const Topology *topo, const int *coords)
{
  return topo->ranks[index(topo->ndim, topo->dims, coords)];
}


static inline int mod(int a, int b)
{
  return ((a % b) + b) % b;
}

int comm_rank_displaced(const Topology *topo, const int displacement[])
{
  int coords[QUDA_MAX_DIM];

  for (int i = 0; i < QUDA_MAX_DIM; i++) {
    coords[i] = (i < topo->ndim) ? 
      mod(comm_coords(topo)[i] + displacement[i], comm_dims(topo)[i]) : 0;
  }

  return comm_rank_from_coords(topo, coords);
}


// FIXME: The following routines rely on a "default" topology.
// They should probably be reworked or eliminated eventually.

Topology *default_topo = NULL;

void comm_set_default_topology(Topology *topo)
{
  default_topo = topo;
}


Topology *comm_default_topology(void)
{
  if (!default_topo) {
    errorQuda("Default topology has not been declared");
  }
  return default_topo;
}

static int neighbor_rank[2][4] = { {-1,-1,-1,-1},
                                          {-1,-1,-1,-1} };

static bool neighbors_cached = false;

void comm_set_neighbor_ranks(Topology *topo){

  if(neighbors_cached) return;

  Topology *topology = topo ? topo : default_topo; // use default topology if topo is NULL
  if(!topology){
    errorQuda("Topology not specified");
    return;
  }
     
  for(int d=0; d<4; ++d){
    int pos_displacement[QUDA_MAX_DIM] = { };
    int neg_displacement[QUDA_MAX_DIM] = { };
    pos_displacement[d] = +1;
    neg_displacement[d] = -1;
    neighbor_rank[0][d] = comm_rank_displaced(topology, neg_displacement);
    neighbor_rank[1][d] = comm_rank_displaced(topology, pos_displacement);
  }
  neighbors_cached = true;
  return;
}

int comm_neighbor_rank(int dir, int dim){
  if(!neighbors_cached){
    comm_set_neighbor_ranks();
  }
  return neighbor_rank[dir][dim];
}


int comm_dim(int dim)
{
  Topology *topo = comm_default_topology();
  return comm_dims(topo)[dim];
}


int comm_coord(int dim)
{
  Topology *topo = comm_default_topology();
  return comm_coords(topo)[dim];
}

inline bool isHost(const void *buffer)
{
  CUmemorytype memType;
  void *attrdata[] = {(void *)&memType};
  CUpointer_attribute attributes[2] = {CU_POINTER_ATTRIBUTE_MEMORY_TYPE};
  CUresult err = cuPointerGetAttributes(1, attributes, attrdata, (CUdeviceptr)buffer);
  if (err != CUDA_SUCCESS) {
    const char *str;
    cuGetErrorName(err, &str);
    errorQuda("cuPointerGetAttributes returned error %s", str);
  }

  switch (memType) {
  case CU_MEMORYTYPE_DEVICE: return false;
  case CU_MEMORYTYPE_ARRAY: errorQuda("Using array memory for communications buffer is not supported");
  case CU_MEMORYTYPE_UNIFIED: errorQuda("Using unified memory for communications buffer is not supported");
  case CU_MEMORYTYPE_HOST:
  default: // memory not allocated by CUDA allocaters will default to being host memory
    return true;
  }
}

>>>>>>> 63f18116
/**
 * Send to the "dir" direction in the "dim" dimension
 */
MsgHandle *comm_declare_send_relative_(const char *func, const char *file, int line, void *buffer, int dim, int dir,
                                       size_t nbytes)
{
#ifdef HOST_DEBUG
  checkCudaError(); // check and clear error state first

  if (isHost(buffer)) {
    // test this memory allocation is ok by doing a memcpy from it
    void *tmp = safe_malloc(nbytes);
    try {
      std::copy(static_cast<char *>(buffer), static_cast<char *>(buffer) + nbytes, static_cast<char *>(tmp));
    } catch (std::exception &e) {
      printfQuda("ERROR: buffer failed (%s:%d in %s(), dim=%d, dir=%d, nbytes=%zu)\n", file, line, func, dim, dir,
                 nbytes);
      errorQuda("aborting");
    }
    host_free(tmp);
  } else {
    // test this memory allocation is ok by doing a memcpy from it
    void *tmp = device_malloc(nbytes);
    cudaError_t err = cudaMemcpy(tmp, buffer, nbytes, cudaMemcpyDeviceToDevice);
    if (err != cudaSuccess) {
      printfQuda("ERROR: buffer failed (%s:%d in %s(), dim=%d, dir=%d, nbytes=%zu)\n", file, line, func, dim, dir,
                 nbytes);
      errorQuda("aborting with error %s", cudaGetErrorString(err));
    }
    device_free(tmp);
  }
#endif

  int disp[QUDA_MAX_DIM] = {0};
  disp[dim] = dir;

  return comm_declare_send_displaced(buffer, disp, nbytes);
}

/**
 * Receive from the "dir" direction in the "dim" dimension
 */
MsgHandle *comm_declare_receive_relative_(const char *func, const char *file, int line, void *buffer, int dim, int dir,
                                          size_t nbytes)
{
#ifdef HOST_DEBUG
  checkCudaError(); // check and clear error state first

  if (isHost(buffer)) {
    // test this memory allocation is ok by filling it
    try {
      std::fill(static_cast<char *>(buffer), static_cast<char *>(buffer) + nbytes, 0);
    } catch (std::exception &e) {
      printfQuda("ERROR: buffer failed (%s:%d in %s(), dim=%d, dir=%d, nbytes=%zu)\n", file, line, func, dim, dir,
                 nbytes);
      errorQuda("aborting");
    }
  } else {
    // test this memory allocation is ok by doing a memset
    cudaError_t err = cudaMemset(buffer, 0, nbytes);
    if (err != cudaSuccess) {
      printfQuda("ERROR: buffer failed (%s:%d in %s(), dim=%d, dir=%d, nbytes=%zu)\n", file, line, func, dim, dir,
                 nbytes);
      errorQuda("aborting with error %s", cudaGetErrorString(err));
    }
  }
#endif

  int disp[QUDA_MAX_DIM] = {0};
  disp[dim] = dir;

  return comm_declare_receive_displaced(buffer, disp, nbytes);
}

/**
 * Strided send to the "dir" direction in the "dim" dimension
 */
MsgHandle *comm_declare_strided_send_relative_(const char *func, const char *file, int line, void *buffer, int dim,
                                               int dir, size_t blksize, int nblocks, size_t stride)
{
#ifdef HOST_DEBUG
  checkCudaError(); // check and clear error state first

  if (isHost(buffer)) {
    // test this memory allocation is ok by doing a memcpy from it
    void *tmp = safe_malloc(blksize * nblocks);
    try {
      for (int i = 0; i < nblocks; i++)
        std::copy(static_cast<char *>(buffer) + i * stride, static_cast<char *>(buffer) + i * stride + blksize,
                  static_cast<char *>(tmp));
    } catch (std::exception &e) {
      printfQuda("ERROR: buffer failed (%s:%d in %s(), dim=%d, dir=%d, blksize=%zu nblocks=%d stride=%zu)\n", file,
                 line, func, dim, dir, blksize, nblocks, stride);
      errorQuda("aborting");
    }
    host_free(tmp);
  } else {
    // test this memory allocation is ok by doing a memcpy from it
    void *tmp = device_malloc(blksize * nblocks);
    cudaError_t err = cudaMemcpy2D(tmp, blksize, buffer, stride, blksize, nblocks, cudaMemcpyDeviceToDevice);
    if (err != cudaSuccess) {
      printfQuda("ERROR: buffer failed (%s:%d in %s(), dim=%d, dir=%d, blksize=%zu nblocks=%d stride=%zu)\n", file,
                 line, func, dim, dir, blksize, nblocks, stride);
      errorQuda("aborting with error %s", cudaGetErrorString(err));
    }
    device_free(tmp);
  }
#endif

  int disp[QUDA_MAX_DIM] = {0};
  disp[dim] = dir;

  return comm_declare_strided_send_displaced(buffer, disp, blksize, nblocks, stride);
}

/**
 * Strided receive from the "dir" direction in the "dim" dimension
 */
MsgHandle *comm_declare_strided_receive_relative_(const char *func, const char *file, int line, void *buffer, int dim,
                                                  int dir, size_t blksize, int nblocks, size_t stride)
{
#ifdef HOST_DEBUG
  checkCudaError(); // check and clear error state first

  if (isHost(buffer)) {
    // test this memory allocation is ok by filling it
    try {
      for (int i = 0; i < nblocks; i++)
        std::fill(static_cast<char *>(buffer) + i * stride, static_cast<char *>(buffer) + i * stride + blksize, 0);
    } catch (std::exception &e) {
      printfQuda("ERROR: buffer failed (%s:%d in %s(), dim=%d, dir=%d, blksize=%zu nblocks=%d stride=%zu)\n", file,
                 line, func, dim, dir, blksize, nblocks, stride);
      errorQuda("aborting");
    }
  } else {
    // test this memory allocation is ok by doing a memset
    cudaError_t err = cudaMemset2D(buffer, stride, 0, blksize, nblocks);
    if (err != cudaSuccess) {
      printfQuda("ERROR: buffer failed (%s:%d in %s(), dim=%d, dir=%d, blksize=%zu nblocks=%d stride=%zu)\n", file,
                 line, func, dim, dir, blksize, nblocks, stride);
      errorQuda("aborting with error %s", cudaGetErrorString(err));
    }
  }
#endif

  int disp[QUDA_MAX_DIM] = {0};
  disp[dim] = dir;

  return comm_declare_strided_receive_displaced(buffer, disp, blksize, nblocks, stride);
}

static char partition_string[16];          /** string that contains the job partitioning */
static char partition_override_string[16]; /** string that contains any overridden partitioning */

void comm_dim_partitioned_reset();

const char *comm_config_string()
{
  static char config_string[64];
  static bool config_init = false;

  if (!config_init) {
    strcpy(config_string, ",p2p=");
    strcat(config_string, std::to_string(comm_peer2peer_enabled_global()).c_str());
    if (enable_p2p_max_access_rank != std::numeric_limits<int>::max()) {
      strcat(config_string, ",p2p_max_access_rank=");
      strcat(config_string, std::to_string(enable_p2p_max_access_rank).c_str());
    }
    strcat(config_string, ",gdr=");
    strcat(config_string, std::to_string(comm_gdr_enabled()).c_str());
    config_init = true;
  }

  return config_string;
}

const char *comm_dim_partitioned_string(const int *comm_dim_override)
{
  if (comm_dim_override) {
    char comm[5] = {(!comm_dim_partitioned(0) ? '0' : comm_dim_override[0] ? '1' : '0'),
                    (!comm_dim_partitioned(1) ? '0' : comm_dim_override[1] ? '1' : '0'),
                    (!comm_dim_partitioned(2) ? '0' : comm_dim_override[2] ? '1' : '0'),
                    (!comm_dim_partitioned(3) ? '0' : comm_dim_override[3] ? '1' : '0'), '\0'};
    strcpy(partition_override_string, ",comm=");
    strcat(partition_override_string, comm);
    return partition_override_string;
  } else {
    return partition_string;
  }
}

void comm_abort(int status)
{
#ifdef HOST_DEBUG
  raise(SIGABRT);
#endif
#ifdef QUDA_BACKWARDSCPP
  backward::StackTrace st;
  st.load_here(32);
  backward::Printer p;
  p.print(st, getOutputFile());
#endif
  comm_abort_(status);
}<|MERGE_RESOLUTION|>--- conflicted
+++ resolved
@@ -56,395 +56,6 @@
   return (twoneg48 * rand_seed);
 }
 
-<<<<<<< HEAD
-=======
-
-// QudaCommsMap is declared in quda.h:
-//   typedef int (*QudaCommsMap)(const int *coords, void *fdata);
-
-Topology *comm_create_topology(int ndim, const int *dims, QudaCommsMap rank_from_coords, void *map_data)
-{
-  if (ndim > QUDA_MAX_DIM) {
-    errorQuda("ndim exceeds QUDA_MAX_DIM");
-  }
-
-  Topology *topo = (Topology *) safe_malloc(sizeof(Topology));
-
-  topo->ndim = ndim;
-
-  int nodes = 1;
-  for (int i=0; i<ndim; i++) {
-    topo->dims[i] = dims[i];
-    nodes *= dims[i];
-  }
-
-  topo->ranks = (int *) safe_malloc(nodes*sizeof(int));
-  topo->coords = (int (*)[QUDA_MAX_DIM]) safe_malloc(nodes*sizeof(int[QUDA_MAX_DIM]));
-
-  int x[QUDA_MAX_DIM];
-  for (int i = 0; i < QUDA_MAX_DIM; i++) x[i] = 0;
-
-  do {
-    int rank = rank_from_coords(x, map_data);
-    topo->ranks[index(ndim, dims, x)] = rank;
-    for (int i=0; i<ndim; i++) {
-      topo->coords[rank][i] = x[i];
-    }
-  } while (advance_coords(ndim, dims, x));
-
-  int my_rank = comm_rank();
-  topo->my_rank = my_rank;
-  for (int i = 0; i < ndim; i++) {
-    topo->my_coords[i] = topo->coords[my_rank][i];
-  }
-
-  // initialize the random number generator with a rank-dependent seed
-  rand_seed = 17*my_rank + 137;
-
-  return topo;
-}
-
-
-void comm_destroy_topology(Topology *topo)
-{
-  host_free(topo->ranks);
-  host_free(topo->coords);
-  host_free(topo);
-}
-
-static int gpuid = -1;
-
-int comm_gpuid(void) { return gpuid; }
-
-static bool peer2peer_enabled[2][4] = { {false,false,false,false},
-                                        {false,false,false,false} };
-static bool peer2peer_init = false;
-
-static bool intranode_enabled[2][4] = { {false,false,false,false},
-					{false,false,false,false} };
-
-/** this records whether there is any peer-2-peer capability
-    (regardless whether it is enabled or not) */
-static bool peer2peer_present = false;
-
-/** by default enable both copy engines and load/store access */
-static int enable_peer_to_peer = 3;
-
-/** sets whether we cap which peers can use peer-to-peer */
-static int enable_p2p_max_access_rank = std::numeric_limits<int>::max();
-
-void comm_peer2peer_init(const char* hostname_recv_buf)
-{
-  if (peer2peer_init) return;
-
-  // set gdr enablement
-  if (comm_gdr_enabled()) {
-    if (getVerbosity() > QUDA_SILENT) printfQuda("Enabling GPU-Direct RDMA access\n");
-    comm_gdr_blacklist(); // set GDR blacklist
-    // by default, if GDR is enabled we disable non-p2p policies to
-    // prevent possible conflict between MPI and QUDA opening the same
-    // IPC memory handles when using CUDA-aware MPI
-    enable_peer_to_peer += 4;
-  } else {
-    if (getVerbosity() > QUDA_SILENT) printfQuda("Disabling GPU-Direct RDMA access\n");
-  }
-
-  char *enable_peer_to_peer_env = getenv("QUDA_ENABLE_P2P");
-
-  // disable peer-to-peer comms in one direction if QUDA_ENABLE_P2P=-1
-  // and comm_dim(dim) == 2 (used for perf benchmarking)
-  bool disable_peer_to_peer_bidir = false;
-
-  if (enable_peer_to_peer_env) {
-    enable_peer_to_peer = atoi(enable_peer_to_peer_env);
-
-    switch ( std::abs(enable_peer_to_peer) ) {
-    case 0: if (getVerbosity() > QUDA_SILENT) printfQuda("Disabling peer-to-peer access\n"); break;
-    case 1: if (getVerbosity() > QUDA_SILENT) printfQuda("Enabling peer-to-peer copy engine access (disabling direct load/store)\n"); break;
-    case 2: if (getVerbosity() > QUDA_SILENT) printfQuda("Enabling peer-to-peer direct load/store access (disabling copy engines)\n"); break;
-    case 3: if (getVerbosity() > QUDA_SILENT) printfQuda("Enabling peer-to-peer copy engine and direct load/store access\n"); break;
-    case 5: if (getVerbosity() > QUDA_SILENT) printfQuda("Enabling peer-to-peer copy engine access (disabling direct load/store and non-p2p policies)\n"); break;
-    case 6: if (getVerbosity() > QUDA_SILENT) printfQuda("Enabling peer-to-peer direct load/store access (disabling copy engines and non-p2p policies)\n"); break;
-    case 7: if (getVerbosity() > QUDA_SILENT) printfQuda("Enabling peer-to-peer copy engine and direct load/store access (disabling non-p2p policies)\n"); break;
-    default: errorQuda("Unexpected value QUDA_ENABLE_P2P=%d\n", enable_peer_to_peer);
-    }
-
-    if (enable_peer_to_peer < 0) { // only values -1, -2, -3 can make it here
-      if (getVerbosity() > QUDA_SILENT) printfQuda("Disabling bi-directional peer-to-peer access\n");
-      disable_peer_to_peer_bidir = true;
-    }
-
-    enable_peer_to_peer = abs(enable_peer_to_peer);
-
-  } else { // !enable_peer_to_peer_env
-    if (getVerbosity() > QUDA_SILENT) printfQuda("Enabling peer-to-peer copy engine and direct load/store access\n");
-  }
-
-  if (!peer2peer_init && enable_peer_to_peer) {
-
-    // set whether we are limiting p2p enablement
-    char *enable_p2p_max_access_rank_env = getenv("QUDA_ENABLE_P2P_MAX_ACCESS_RANK");
-    if (enable_p2p_max_access_rank_env) {
-      enable_p2p_max_access_rank = atoi(enable_p2p_max_access_rank_env);
-      if (enable_p2p_max_access_rank < 0)
-        errorQuda("Invalid QUDA_ENABLE_P2P_MAX_ACCESS_RANK=%d\n", enable_p2p_max_access_rank);
-      if (getVerbosity() > QUDA_SILENT)
-        printfQuda(
-          "Limiting peer-to-peer communication to a maximum access rank of %d (lower ranks have higher bandwidth)\n",
-          enable_p2p_max_access_rank);
-    }
-
-    // first check that the local GPU supports UVA
-    const int gpuid = comm_gpuid();
-    cudaDeviceProp prop;
-    cudaGetDeviceProperties(&prop, gpuid);
-    if(!prop.unifiedAddressing) return;
-
-    comm_set_neighbor_ranks();
-
-    char *hostname = comm_hostname();
-    int *gpuid_recv_buf = (int *)safe_malloc(sizeof(int)*comm_size());
-
-    comm_gather_gpuid(gpuid_recv_buf);
-
-    for(int dir=0; dir<2; ++dir){ // forward/backward directions
-      for(int dim=0; dim<4; ++dim){
-	int neighbor_rank = comm_neighbor_rank(dir,dim);
-	if(neighbor_rank == comm_rank()) continue;
-
-	// disable peer-to-peer comms in one direction
-	if ( ((comm_rank() > neighbor_rank && dir == 0) || (comm_rank() < neighbor_rank && dir == 1)) &&
-	     disable_peer_to_peer_bidir && comm_dim(dim) == 2 ) continue;
-
-	// if the neighbors are on the same
-	if (!strncmp(hostname, &hostname_recv_buf[128*neighbor_rank], 128)) {
-	  int neighbor_gpuid = gpuid_recv_buf[neighbor_rank];
-	  int canAccessPeer[2];
-	  cudaDeviceCanAccessPeer(&canAccessPeer[0], gpuid, neighbor_gpuid);
-	  cudaDeviceCanAccessPeer(&canAccessPeer[1], neighbor_gpuid, gpuid);
-
-	  int accessRank[2] = { };
-#if CUDA_VERSION >= 8000  // this was introduced with CUDA 8
-	  if (canAccessPeer[0]*canAccessPeer[1] != 0) {
-	    cudaDeviceGetP2PAttribute(&accessRank[0], cudaDevP2PAttrPerformanceRank, gpuid, neighbor_gpuid);
-	    cudaDeviceGetP2PAttribute(&accessRank[1], cudaDevP2PAttrPerformanceRank, neighbor_gpuid, gpuid);
-	  }
-#endif
-
-	  // enable P2P if we can access the peer or if peer is self
-          if ((canAccessPeer[0] * canAccessPeer[1] != 0 && accessRank[0] <= enable_p2p_max_access_rank
-               && accessRank[1] <= enable_p2p_max_access_rank)
-              || gpuid == neighbor_gpuid) {
-            peer2peer_enabled[dir][dim] = true;
-            if (getVerbosity() > QUDA_SILENT) {
-              printf("Peer-to-peer enabled for rank %d (gpu=%d) with neighbor %d (gpu=%d) dir=%d, dim=%d, access rank "
-                     "= (%d, %d)\n",
-                     comm_rank(), gpuid, neighbor_rank, neighbor_gpuid, dir, dim, accessRank[0], accessRank[1]);
-            }
-          } else {
-            intranode_enabled[dir][dim] = true;
-            if (getVerbosity() > QUDA_SILENT) {
-	      printf("Intra-node (non peer-to-peer) enabled for rank %d (gpu=%d) with neighbor %d (gpu=%d) dir=%d, dim=%d\n",
-		     comm_rank(), gpuid, neighbor_rank, neighbor_gpuid, dir, dim);
-	    }
-          }
-
-        } // on the same node
-      } // different dimensions - x, y, z, t
-    } // different directions - forward/backward
-
-    host_free(gpuid_recv_buf);
-  }
-
-  peer2peer_init = true;
-
-  comm_barrier();
-
-  peer2peer_present = comm_peer2peer_enabled_global();
-
-  checkCudaErrorNoSync();
-  return;
-}
-
-bool comm_peer2peer_present() { return peer2peer_present; }
-
-static bool enable_p2p = true;
-
-bool comm_peer2peer_enabled(int dir, int dim){
-  return enable_p2p ? peer2peer_enabled[dir][dim] : false;
-}
-
-int comm_peer2peer_enabled_global() {
-  if (!enable_p2p) return false;
-
-  static bool init = false;
-  static bool p2p_global = false;
-
-  if (!init) {
-    int p2p = 0;
-    for (int dim=0; dim<4; dim++)
-      for (int dir=0; dir<2; dir++)
-	p2p += (int)comm_peer2peer_enabled(dir,dim);
-
-    comm_allreduce_int(&p2p);
-    init = true;
-    p2p_global = p2p > 0 ? true : false;
-  }
-  return p2p_global * enable_peer_to_peer;
-}
-
-void comm_enable_peer2peer(bool enable) {
-  enable_p2p = enable;
-}
-
-static bool enable_intranode = true;
-
-bool comm_intranode_enabled(int dir, int dim){
-  return enable_intranode ? intranode_enabled[dir][dim] : false;
-}
-
-void comm_enable_intranode(bool enable) {
-  enable_intranode = enable;
-}
-
-int comm_ndim(const Topology *topo)
-{
-  return topo->ndim;
-}
-
-
-const int *comm_dims(const Topology *topo)
-{
-  return topo->dims;
-}
-
-
-const int *comm_coords(const Topology *topo)
-{
-  return topo->my_coords;
-}
-
-
-const int *comm_coords_from_rank(const Topology *topo, int rank)
-{
-  return topo->coords[rank];
-}
-
-
-int comm_rank_from_coords(const Topology *topo, const int *coords)
-{
-  return topo->ranks[index(topo->ndim, topo->dims, coords)];
-}
-
-
-static inline int mod(int a, int b)
-{
-  return ((a % b) + b) % b;
-}
-
-int comm_rank_displaced(const Topology *topo, const int displacement[])
-{
-  int coords[QUDA_MAX_DIM];
-
-  for (int i = 0; i < QUDA_MAX_DIM; i++) {
-    coords[i] = (i < topo->ndim) ? 
-      mod(comm_coords(topo)[i] + displacement[i], comm_dims(topo)[i]) : 0;
-  }
-
-  return comm_rank_from_coords(topo, coords);
-}
-
-
-// FIXME: The following routines rely on a "default" topology.
-// They should probably be reworked or eliminated eventually.
-
-Topology *default_topo = NULL;
-
-void comm_set_default_topology(Topology *topo)
-{
-  default_topo = topo;
-}
-
-
-Topology *comm_default_topology(void)
-{
-  if (!default_topo) {
-    errorQuda("Default topology has not been declared");
-  }
-  return default_topo;
-}
-
-static int neighbor_rank[2][4] = { {-1,-1,-1,-1},
-                                          {-1,-1,-1,-1} };
-
-static bool neighbors_cached = false;
-
-void comm_set_neighbor_ranks(Topology *topo){
-
-  if(neighbors_cached) return;
-
-  Topology *topology = topo ? topo : default_topo; // use default topology if topo is NULL
-  if(!topology){
-    errorQuda("Topology not specified");
-    return;
-  }
-     
-  for(int d=0; d<4; ++d){
-    int pos_displacement[QUDA_MAX_DIM] = { };
-    int neg_displacement[QUDA_MAX_DIM] = { };
-    pos_displacement[d] = +1;
-    neg_displacement[d] = -1;
-    neighbor_rank[0][d] = comm_rank_displaced(topology, neg_displacement);
-    neighbor_rank[1][d] = comm_rank_displaced(topology, pos_displacement);
-  }
-  neighbors_cached = true;
-  return;
-}
-
-int comm_neighbor_rank(int dir, int dim){
-  if(!neighbors_cached){
-    comm_set_neighbor_ranks();
-  }
-  return neighbor_rank[dir][dim];
-}
-
-
-int comm_dim(int dim)
-{
-  Topology *topo = comm_default_topology();
-  return comm_dims(topo)[dim];
-}
-
-
-int comm_coord(int dim)
-{
-  Topology *topo = comm_default_topology();
-  return comm_coords(topo)[dim];
-}
-
-inline bool isHost(const void *buffer)
-{
-  CUmemorytype memType;
-  void *attrdata[] = {(void *)&memType};
-  CUpointer_attribute attributes[2] = {CU_POINTER_ATTRIBUTE_MEMORY_TYPE};
-  CUresult err = cuPointerGetAttributes(1, attributes, attrdata, (CUdeviceptr)buffer);
-  if (err != CUDA_SUCCESS) {
-    const char *str;
-    cuGetErrorName(err, &str);
-    errorQuda("cuPointerGetAttributes returned error %s", str);
-  }
-
-  switch (memType) {
-  case CU_MEMORYTYPE_DEVICE: return false;
-  case CU_MEMORYTYPE_ARRAY: errorQuda("Using array memory for communications buffer is not supported");
-  case CU_MEMORYTYPE_UNIFIED: errorQuda("Using unified memory for communications buffer is not supported");
-  case CU_MEMORYTYPE_HOST:
-  default: // memory not allocated by CUDA allocaters will default to being host memory
-    return true;
-  }
-}
-
->>>>>>> 63f18116
 /**
  * Send to the "dir" direction in the "dim" dimension
  */
@@ -601,6 +212,8 @@
 
 void comm_dim_partitioned_reset();
 
+int get_enable_p2p_max_access_rank();
+
 const char *comm_config_string()
 {
   static char config_string[64];
@@ -609,9 +222,9 @@
   if (!config_init) {
     strcpy(config_string, ",p2p=");
     strcat(config_string, std::to_string(comm_peer2peer_enabled_global()).c_str());
-    if (enable_p2p_max_access_rank != std::numeric_limits<int>::max()) {
+    if (get_enable_p2p_max_access_rank() != std::numeric_limits<int>::max()) {
       strcat(config_string, ",p2p_max_access_rank=");
-      strcat(config_string, std::to_string(enable_p2p_max_access_rank).c_str());
+      strcat(config_string, std::to_string(get_enable_p2p_max_access_rank()).c_str());
     }
     strcat(config_string, ",gdr=");
     strcat(config_string, std::to_string(comm_gdr_enabled()).c_str());
