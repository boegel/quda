--- conflicted
+++ resolved
@@ -306,13 +306,7 @@
 
 void comm_allreduce_max_array(double* data, size_t size)
 {
-<<<<<<< HEAD
-  for (unsigned int i=0; i<size; i++) {
-    QMP_CHECK( QMP_max_double(data+i) );
-  }
-=======
   for (size_t i = 0; i < size; i++) { QMP_CHECK(QMP_max_double(data + i)); }
->>>>>>> 2f9650f2
 }
 
 void comm_allreduce_int(int* data)
