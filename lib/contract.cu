#include <color_spinor_field.h>
#include <contract_quda.h>
#include <tunable_nd.h>
#include <tunable_reduction.h>
#include <instantiate.h>
#include <kernels/contraction.cuh>

namespace quda {

  // Summed contraction type kernels.
  //----------------------------------------------------------------------------
  template <typename Float, int nColor> class ContractionSummed : TunableMultiReduction<1>
  {
  protected:
    const ColorSpinorField &x;
    const ColorSpinorField &y;
    std::vector<Complex> &result_global;
    const QudaContractType cType;
    const int *const source_position;
    const int *const mom_mode;
<<<<<<< HEAD
    const QudaFFTSymmType *const fft_type;
=======
>>>>>>> d3f610e7
    const size_t s1;
    const size_t b1;
    
  public:
    ContractionSummed(const ColorSpinorField &x, const ColorSpinorField &y,
		      std::vector<Complex> &result_global,
		      const QudaContractType cType,
		      const int *const source_position,
<<<<<<< HEAD
		      const int *const mom_mode, const QudaFFTSymmType *const fft_type,
		      const size_t s1, const size_t b1) :
      TunableMultiReduction(x, x.X()[cType == QUDA_CONTRACT_TYPE_DR_FT_Z || cType == QUDA_CONTRACT_TYPE_OPEN_SUM_Z ? 2 : 3]),
=======
		      const int *const mom_mode,
		      const size_t s1, const size_t b1) :
      TunableMultiReduction(x, x.X()[cType == QUDA_CONTRACT_TYPE_DR_FT_Z ||
				     cType == QUDA_CONTRACT_TYPE_OPEN_SUM_Z ? 2 : 3]),
>>>>>>> d3f610e7
      x(x),
      y(y),
      result_global(result_global),
      cType(cType),
      source_position(source_position),
      mom_mode(mom_mode),
<<<<<<< HEAD
      fft_type(fft_type),
=======
>>>>>>> d3f610e7
      s1(s1),
      b1(b1)
    {
      switch (cType) {
      case QUDA_CONTRACT_TYPE_OPEN_SUM_T: strcat(aux, "open-sum-t,"); break;
      case QUDA_CONTRACT_TYPE_OPEN_SUM_Z: strcat(aux, "open-sum-z,"); break;
      case QUDA_CONTRACT_TYPE_DR_FT_T: strcat(aux, "degrand-rossi-ft-t,"); break;
      case QUDA_CONTRACT_TYPE_DR_FT_Z: strcat(aux, "degrand-rossi-ft-z,"); break;
<<<<<<< HEAD
      case QUDA_CONTRACT_TYPE_STAGGERED_FT_T: strcat(aux, "staggered-ft-t,"); break;
=======
>>>>>>> d3f610e7
      default: errorQuda("Unexpected contraction type %d", cType);
      }
      apply(device::get_default_stream());
    }

    void apply(const qudaStream_t &stream)
    {
      TuneParam tp = tuneLaunch(*this, getTuning(), getVerbosity());

<<<<<<< HEAD
      int reduction_dim = cType == QUDA_CONTRACT_TYPE_DR_FT_Z ? 2 : 3;
      
      const int nSpinSq = x.Nspin()*x.Nspin();
      
      const int max_contract_results_ = cType == QUDA_CONTRACT_TYPE_STAGGERED_FT_T ? 1 : max_contract_results;
           
      std::vector<double> result_local(2*max_contract_results_ * x.X()[reduction_dim]);
      
      // Zero out the local results.
      if(!activeTuning()) {
	for(int i = 0; i < max_contract_results_ * x.X()[reduction_dim]; i++) {
	  result_local[2*i] = 0.0;
	  result_local[2*i+1] = 0.0;
	}
      }

      // Pass the integer value of the redection dim as a template arg
      switch(cType) {
      case QUDA_CONTRACT_TYPE_DR_FT_T:
	{
	  constexpr int nSpin  = 4;
	  constexpr int ft_dir = 3;
	  ContractionSummedArg<Float, nColor, nSpin, ft_dir> arg(x, y, source_position, mom_mode, fft_type, s1, b1);
	  launch<DegrandRossiContractFT>(result_local, tp, stream, arg);
	}
	break;
      case QUDA_CONTRACT_TYPE_DR_FT_Z:
	{
	  constexpr int nSpin  = 4;
	  constexpr int ft_dir = 2;
	  ContractionSummedArg<Float, nColor, nSpin, ft_dir> arg(x, y, source_position, mom_mode, fft_type, s1, b1);
	  launch<DegrandRossiContractFT>(result_local, tp, stream, arg);
	}
	break;
      case QUDA_CONTRACT_TYPE_STAGGERED_FT_T:
	{
	  constexpr int nSpin  = 1;
	  constexpr int ft_dir = 3;
	  ContractionSummedArg<Float, nColor, nSpin, ft_dir, staggered_contract_array> arg(x, y, source_position, mom_mode, fft_type, s1, b1);
	  launch<StaggeredContractFT>(result_local, tp, stream, arg);
	}
	break;
      default:
	errorQuda("Unexpected contraction type %d", cType);
      }

      // Copy results back to host array
      if(!activeTuning()) {
	for(int i = 0; i < max_contract_results_ * x.X()[reduction_dim]; i++) {
	  result_global[max_contract_results_ * comm_coord(reduction_dim) * x.X()[reduction_dim] + i].real(result_local[2*i]);
	  result_global[max_contract_results_ * comm_coord(reduction_dim) * x.X()[reduction_dim] + i].imag(result_local[2*i+1]);
	}
      }
    }
    
    long long flops() const //DMH: Restore const qualifier for warning suppression
=======
      // Pass the integer value of the redection dim as a template arg
      if (cType == QUDA_CONTRACT_TYPE_DR_FT_T) {
	ContractionSummedArg<Float, nColor, 3> arg(x, y, source_position, mom_mode, s1, b1);
	launch<DegrandRossiContractFT>(result_global, tp, stream, arg);
      } else if(cType == QUDA_CONTRACT_TYPE_DR_FT_Z) {
	ContractionSummedArg<Float, nColor, 2> arg(x, y, source_position, mom_mode, s1, b1);
	launch<DegrandRossiContractFT>(result_global, tp, stream, arg);
      } else {
	errorQuda("Unexpected contraction type %d", cType);
      }

    }
    
    long long flops() const
>>>>>>> d3f610e7
    {
      return ((x.Nspin() * x.Nspin() * x.Ncolor() * 6ll) + (x.Nspin() * x.Nspin() * (x.Nspin() + x.Nspin()*x.Ncolor()))) * x.Volume();
    }
    
    long long bytes() const
    {
      return x.Bytes() + y.Bytes() + x.Nspin() * x.Nspin() * x.Volume() * sizeof(complex<Float>);
    }
  };
  
#ifdef GPU_CONTRACT
  void contractSummedQuda(const ColorSpinorField &x, const ColorSpinorField &y,
			  std::vector<Complex> &result_global,
			  const QudaContractType cType,
<<<<<<< HEAD
			  const int *const source_position,
			  const int *const mom_mode, const QudaFFTSymmType *const fft_type,
			  const size_t s1, const size_t b1)
  {
    checkPrecision(x, y);
    if(x.Nspin()  != y.Nspin() ) errorQuda("Contraction between unequal number of spins x=%d y=%d", x.Nspin(), y.Nspin());
    if(x.Ncolor() != y.Ncolor()) errorQuda("Contraction between unequal number of colors x=%d y=%d", x.Ncolor(), y.Ncolor());
    if(cType != QUDA_CONTRACT_TYPE_STAGGERED_FT_T)
      {
	if (x.Nspin() != 4 || y.Nspin() != 4)   errorQuda("Expected four-spinors x=%d y=%d", x.Nspin(), y.Nspin());
	if ( x.GammaBasis() != y.GammaBasis() ) errorQuda("Contracting spinors in different gamma bases x=%d y=%d", x.GammaBasis(), y.GammaBasis());
      }
    if(cType == QUDA_CONTRACT_TYPE_DR_FT_T || cType == QUDA_CONTRACT_TYPE_DR_FT_Z )
      {
	if (x.GammaBasis() != QUDA_DEGRAND_ROSSI_GAMMA_BASIS || y.GammaBasis() != QUDA_DEGRAND_ROSSI_GAMMA_BASIS)
           errorQuda("Unexpected gamma basis x=%d y=%d", x.GammaBasis(), y.GammaBasis());
      }
    if (x.Ncolor() != 3 || y.Ncolor() != 3) errorQuda("Unexpected number of colors x=%d y=%d", x.Ncolor(), y.Ncolor());

    instantiate<ContractionSummed>(x, y, result_global, cType, source_position, mom_mode, fft_type, s1, b1);
=======
			  const int *const source_position, const int *const mom_mode,
			  const size_t s1, const size_t b1)
  {
    checkPrecision(x, y);
    
    if (x.GammaBasis() != QUDA_DEGRAND_ROSSI_GAMMA_BASIS || y.GammaBasis() != QUDA_DEGRAND_ROSSI_GAMMA_BASIS)
      errorQuda("Unexpected gamma basis x=%d y=%d", x.GammaBasis(), y.GammaBasis());
    if (x.Ncolor() != 3 || y.Ncolor() != 3) errorQuda("Unexpected number of colors x=%d y=%d", x.Ncolor(), y.Ncolor());
    if (x.Nspin() != 4 || y.Nspin() != 4) errorQuda("Unexpected number of spins x=%d y=%d", x.Nspin(), y.Nspin());
    
    instantiate<ContractionSummed>(x, y, result_global, cType, source_position, mom_mode, s1, b1);
>>>>>>> d3f610e7
  }
#else
  void contractSummedQuda(const ColorSpinorField &, const ColorSpinorField &,
			  std::vector<Complex> &, const QudaContractType,
<<<<<<< HEAD
			  const int *const, const int *const,  const QudaFFTSymmType *const,
=======
			  const int *const, const int *const,
>>>>>>> d3f610e7
			  const size_t, const size_t)
  {
    errorQuda("Contraction code has not been built");
  }
#endif
  //----------------------------------------------------------------------------
  
  // Mark for deletion
  //----------------------------------------------------------------------------
  template <typename Float, int nColor> class Contraction : TunableKernel2D
  {
    complex<Float> *result;
    const ColorSpinorField &x;
    const ColorSpinorField &y;
    const QudaContractType cType;
    unsigned int minThreads() const { return x.VolumeCB(); }

public:
    Contraction(const ColorSpinorField &x, const ColorSpinorField &y, void *result, const QudaContractType cType) :
      TunableKernel2D(x, 2),
      result(static_cast<complex<Float>*>(result)),
      x(x),
      y(y),
      cType(cType)
    {
      switch (cType) {
      case QUDA_CONTRACT_TYPE_OPEN: strcat(aux, "open,"); break;
      case QUDA_CONTRACT_TYPE_DR: strcat(aux, "degrand-rossi,"); break;
      case QUDA_CONTRACT_TYPE_STAGGERED: strcat(aux, "staggered,"); break;
      default: errorQuda("Unexpected contraction type %d", cType);
      }
      apply(device::get_default_stream());
    }

    void apply(const qudaStream_t &stream)
    {
      TuneParam tp = tuneLaunch(*this, getTuning(), getVerbosity());

      switch(cType) {
      case QUDA_CONTRACT_TYPE_OPEN:
      case QUDA_CONTRACT_TYPE_DR:
	{
	  constexpr int nSpin = 4;
	  constexpr bool spin_project = true;
	  ContractionArg<Float, nSpin, nColor, spin_project> arg(x, y, result);
	  switch (cType) {
	  case QUDA_CONTRACT_TYPE_OPEN: launch<ColorContract>(tp, stream, arg); break;
	  case QUDA_CONTRACT_TYPE_DR:   launch<DegrandRossiContract>(tp, stream, arg); break;
	  default: errorQuda("Unexpected contraction type %d", cType);
	  }
	}; break;
      case QUDA_CONTRACT_TYPE_STAGGERED:
	{
	  constexpr int nSpin = 1;
	  constexpr bool spin_project = false;
	  ContractionArg<Float, nSpin, nColor, spin_project> arg(x, y, result);

	  launch<StaggeredContract>(tp, stream, arg);
	}; break;
      default: errorQuda("Unexpected contraction type %d", cType);
      }
    }

    long long flops() const
    {
      if (cType == QUDA_CONTRACT_TYPE_OPEN)
        return x.Nspin()*x.Nspin() * x.Ncolor() * 6ll * x.Volume();
      else
        return ((x.Nspin()*x.Nspin() * x.Ncolor() * 6ll) + (x.Nspin()*x.Nspin() * (x.Nspin() + x.Nspin()*x.Ncolor()))) * x.Volume();
    }

    long long bytes() const
    {
      return x.Bytes() + y.Bytes() + x.Nspin() * x.Nspin() * x.Volume() * sizeof(complex<Float>);
    }
  };

#ifdef GPU_CONTRACT
  void contractQuda(const ColorSpinorField &x, const ColorSpinorField &y, void *result, const QudaContractType cType)
  {
    checkPrecision(x, y);
    if(x.Nspin() != y.Nspin()) errorQuda("Contraction between unequal number of spins x=%d y=%d", x.Nspin(), y.Nspin());
    if(x.Ncolor() != y.Ncolor()) errorQuda("Contraction between unequal number of colors x=%d y=%d", x.Ncolor(), y.Ncolor());
    if(cType == QUDA_CONTRACT_TYPE_OPEN || cType == QUDA_CONTRACT_TYPE_DR)
    {
      if (x.Nspin() != 4 || y.Nspin() != 4) errorQuda("Expected four-spinors x=%d y=%d", x.Nspin(), y.Nspin());
      if ( x.GammaBasis() != y.GammaBasis() ) errorQuda("Contracting spinors in different gamma bases x=%d y=%d", x.GammaBasis(), y.GammaBasis());
    }
    if(cType == QUDA_CONTRACT_TYPE_DR)
    {
      if (x.GammaBasis() != QUDA_DEGRAND_ROSSI_GAMMA_BASIS || y.GammaBasis() != QUDA_DEGRAND_ROSSI_GAMMA_BASIS)
         errorQuda("Unexpected gamma basis x=%d y=%d", x.GammaBasis(), y.GammaBasis());
    }

    instantiate<Contraction>(x, y, result, cType);
  }
#else
  void contractQuda(const ColorSpinorField &, const ColorSpinorField &, void *, const QudaContractType)
  {
    errorQuda("Contraction code has not been built");
  }
#endif
  //----------------------------------------------------------------------------
} // namespace quda<|MERGE_RESOLUTION|>--- conflicted
+++ resolved
@@ -18,10 +18,7 @@
     const QudaContractType cType;
     const int *const source_position;
     const int *const mom_mode;
-<<<<<<< HEAD
     const QudaFFTSymmType *const fft_type;
-=======
->>>>>>> d3f610e7
     const size_t s1;
     const size_t b1;
     
@@ -30,26 +27,16 @@
 		      std::vector<Complex> &result_global,
 		      const QudaContractType cType,
 		      const int *const source_position,
-<<<<<<< HEAD
 		      const int *const mom_mode, const QudaFFTSymmType *const fft_type,
 		      const size_t s1, const size_t b1) :
       TunableMultiReduction(x, x.X()[cType == QUDA_CONTRACT_TYPE_DR_FT_Z || cType == QUDA_CONTRACT_TYPE_OPEN_SUM_Z ? 2 : 3]),
-=======
-		      const int *const mom_mode,
-		      const size_t s1, const size_t b1) :
-      TunableMultiReduction(x, x.X()[cType == QUDA_CONTRACT_TYPE_DR_FT_Z ||
-				     cType == QUDA_CONTRACT_TYPE_OPEN_SUM_Z ? 2 : 3]),
->>>>>>> d3f610e7
       x(x),
       y(y),
       result_global(result_global),
       cType(cType),
       source_position(source_position),
       mom_mode(mom_mode),
-<<<<<<< HEAD
       fft_type(fft_type),
-=======
->>>>>>> d3f610e7
       s1(s1),
       b1(b1)
     {
@@ -58,10 +45,7 @@
       case QUDA_CONTRACT_TYPE_OPEN_SUM_Z: strcat(aux, "open-sum-z,"); break;
       case QUDA_CONTRACT_TYPE_DR_FT_T: strcat(aux, "degrand-rossi-ft-t,"); break;
       case QUDA_CONTRACT_TYPE_DR_FT_Z: strcat(aux, "degrand-rossi-ft-z,"); break;
-<<<<<<< HEAD
       case QUDA_CONTRACT_TYPE_STAGGERED_FT_T: strcat(aux, "staggered-ft-t,"); break;
-=======
->>>>>>> d3f610e7
       default: errorQuda("Unexpected contraction type %d", cType);
       }
       apply(device::get_default_stream());
@@ -71,8 +55,7 @@
     {
       TuneParam tp = tuneLaunch(*this, getTuning(), getVerbosity());
 
-<<<<<<< HEAD
-      int reduction_dim = cType == QUDA_CONTRACT_TYPE_DR_FT_Z ? 2 : 3;
+      int reduction_dim = cType == QUDA_CONTRACT_TYPE_DR_FT_Z ? 2 : 3; // only z-dir type is QUDA_CONTRACT_TYPE_DR_FT_Z
       
       const int nSpinSq = x.Nspin()*x.Nspin();
       
@@ -128,22 +111,6 @@
     }
     
     long long flops() const //DMH: Restore const qualifier for warning suppression
-=======
-      // Pass the integer value of the redection dim as a template arg
-      if (cType == QUDA_CONTRACT_TYPE_DR_FT_T) {
-	ContractionSummedArg<Float, nColor, 3> arg(x, y, source_position, mom_mode, s1, b1);
-	launch<DegrandRossiContractFT>(result_global, tp, stream, arg);
-      } else if(cType == QUDA_CONTRACT_TYPE_DR_FT_Z) {
-	ContractionSummedArg<Float, nColor, 2> arg(x, y, source_position, mom_mode, s1, b1);
-	launch<DegrandRossiContractFT>(result_global, tp, stream, arg);
-      } else {
-	errorQuda("Unexpected contraction type %d", cType);
-      }
-
-    }
-    
-    long long flops() const
->>>>>>> d3f610e7
     {
       return ((x.Nspin() * x.Nspin() * x.Ncolor() * 6ll) + (x.Nspin() * x.Nspin() * (x.Nspin() + x.Nspin()*x.Ncolor()))) * x.Volume();
     }
@@ -158,7 +125,6 @@
   void contractSummedQuda(const ColorSpinorField &x, const ColorSpinorField &y,
 			  std::vector<Complex> &result_global,
 			  const QudaContractType cType,
-<<<<<<< HEAD
 			  const int *const source_position,
 			  const int *const mom_mode, const QudaFFTSymmType *const fft_type,
 			  const size_t s1, const size_t b1)
@@ -179,28 +145,11 @@
     if (x.Ncolor() != 3 || y.Ncolor() != 3) errorQuda("Unexpected number of colors x=%d y=%d", x.Ncolor(), y.Ncolor());
 
     instantiate<ContractionSummed>(x, y, result_global, cType, source_position, mom_mode, fft_type, s1, b1);
-=======
-			  const int *const source_position, const int *const mom_mode,
-			  const size_t s1, const size_t b1)
-  {
-    checkPrecision(x, y);
-    
-    if (x.GammaBasis() != QUDA_DEGRAND_ROSSI_GAMMA_BASIS || y.GammaBasis() != QUDA_DEGRAND_ROSSI_GAMMA_BASIS)
-      errorQuda("Unexpected gamma basis x=%d y=%d", x.GammaBasis(), y.GammaBasis());
-    if (x.Ncolor() != 3 || y.Ncolor() != 3) errorQuda("Unexpected number of colors x=%d y=%d", x.Ncolor(), y.Ncolor());
-    if (x.Nspin() != 4 || y.Nspin() != 4) errorQuda("Unexpected number of spins x=%d y=%d", x.Nspin(), y.Nspin());
-    
-    instantiate<ContractionSummed>(x, y, result_global, cType, source_position, mom_mode, s1, b1);
->>>>>>> d3f610e7
   }
 #else
   void contractSummedQuda(const ColorSpinorField &, const ColorSpinorField &,
 			  std::vector<Complex> &, const QudaContractType,
-<<<<<<< HEAD
 			  const int *const, const int *const,  const QudaFFTSymmType *const,
-=======
-			  const int *const, const int *const,
->>>>>>> d3f610e7
 			  const size_t, const size_t)
   {
     errorQuda("Contraction code has not been built");
