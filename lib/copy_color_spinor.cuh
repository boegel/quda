--- conflicted
+++ resolved
@@ -5,150 +5,6 @@
 
 namespace quda {
 
-<<<<<<< HEAD
-  using namespace colorspinor;
-
-  namespace blas { cudaStream_t* getStream(); }
-
-  template <typename FloatOut, typename FloatIn, int nSpin_, int nColor_, typename Out, typename In>
-  struct CopyColorSpinorArg {
-    using realOut = typename mapper<FloatOut>::type;
-    using realIn = typename mapper<FloatIn>::type;
-    static constexpr int nSpin = nSpin_;
-    static constexpr int nColor = nColor_;
-    Out out;
-    const In in;
-    const int volumeCB;
-    const int nParity;
-    const int outParity;
-    const int inParity;
-    CopyColorSpinorArg(const Out &out, const In &in, const ColorSpinorField &out_, const ColorSpinorField &in_)
-      : out(out), in(in), volumeCB(in_.VolumeCB()), nParity(in_.SiteSubset()),
-	outParity(out_.SiteOrder()==QUDA_ODD_EVEN_SITE_ORDER ? 1 : 0),
-	inParity(in_.SiteOrder()==QUDA_ODD_EVEN_SITE_ORDER ? 1 : 0) { }
-  };
-
-  /** Straight copy with no basis change */
-  template <typename Arg>
-  struct PreserveBasis {
-    static constexpr int Ns = Arg::nSpin;
-    static constexpr int Nc = Arg::nColor;
-    template <typename FloatOut, typename FloatIn>
-    __device__ __host__ inline void operator()(complex<FloatOut> out[Ns*Nc], const complex<FloatIn> in[Ns*Nc]) const {
-      for (int s=0; s<Ns; s++) for (int c=0; c<Nc; c++) out[s*Nc+c] = in[s*Nc+c];
-    }
-  };
-
-  /** Transform from relativistic into non-relavisitic basis */
-  template <typename Arg>
-  struct NonRelBasis {
-    static constexpr int Ns = Arg::nSpin;
-    static constexpr int Nc = Arg::nColor;
-    template <typename FloatOut, typename FloatIn>
-    __device__ __host__ inline void operator()(complex<FloatOut> out[Ns*Nc], const complex<FloatIn> in[Ns*Nc]) const {
-      int s1[4] = {1, 2, 3, 0};
-      int s2[4] = {3, 0, 1, 2};
-      FloatOut K1[4] = {static_cast<FloatOut>(kP), static_cast<FloatOut>(-kP), static_cast<FloatOut>(-kP), static_cast<FloatOut>(-kP)};
-      FloatOut K2[4] = {static_cast<FloatOut>(kP), static_cast<FloatOut>(-kP), static_cast<FloatOut>(kP), static_cast<FloatOut>(kP)};
-      for (int s=0; s<Ns; s++) {
-	for (int c=0; c<Nc; c++) {
-	  out[s*Nc+c] = K1[s]*static_cast<complex<FloatOut> >(in[s1[s]*Nc+c]) + K2[s]*static_cast<complex<FloatOut> >(in[s2[s]*Nc+c]);
-	}
-      }
-    }
-  };
-
-  /** Transform from non-relativistic into relavisitic basis */
-  template <typename Arg>
-  struct RelBasis {
-    static constexpr int Ns = Arg::nSpin;
-    static constexpr int Nc = Arg::nColor;
-    template <typename FloatOut, typename FloatIn>
-    __device__ __host__ inline void operator()(complex<FloatOut> out[Ns*Nc], const complex<FloatIn> in[Ns*Nc]) const {
-      int s1[4] = {1, 2, 3, 0};
-      int s2[4] = {3, 0, 1, 2};
-      FloatOut K1[4] = {static_cast<FloatOut>(-kU), static_cast<FloatOut>(kU), static_cast<FloatOut>(kU),  static_cast<FloatOut>(kU)};
-      FloatOut K2[4] = {static_cast<FloatOut>(-kU), static_cast<FloatOut>(kU), static_cast<FloatOut>(-kU), static_cast<FloatOut>(-kU)};
-      for (int s=0; s<Ns; s++) {
-	for (int c=0; c<Nc; c++) {
-	  out[s*Nc+c] = K1[s]*static_cast<complex<FloatOut> >(in[s1[s]*Nc+c]) + K2[s]*static_cast<complex<FloatOut> >(in[s2[s]*Nc+c]);
-	}
-      }
-    }
-  };
-
-  /** Transform from chiral into non-relavisitic basis */
-  template <typename Arg>
-  struct ChiralToNonRelBasis {
-    static constexpr int Ns = Arg::nSpin;
-    static constexpr int Nc = Arg::nColor;
-    template <typename FloatOut, typename FloatIn>
-    __device__ __host__ inline void operator()(complex<FloatOut> out[Ns*Nc], const complex<FloatIn> in[Ns*Nc]) const {
-      int s1[4] = {0, 1, 0, 1};
-      int s2[4] = {2, 3, 2, 3};
-      FloatOut K1[4] = {static_cast<FloatOut>(-kP), static_cast<FloatOut>(-kP), static_cast<FloatOut>(kP), static_cast<FloatOut>(kP)};
-      FloatOut K2[4] = {static_cast<FloatOut>(kP), static_cast<FloatOut>(kP), static_cast<FloatOut>(kP), static_cast<FloatOut>(kP)};
-      for (int s=0; s<Ns; s++) {
-	for (int c=0; c<Nc; c++) {
-	  out[s*Nc+c] = K1[s]*static_cast<complex<FloatOut> >(in[s1[s]*Nc+c]) + K2[s]*static_cast<complex<FloatOut> >(in[s2[s]*Nc+c]);
-	}
-      }
-    }
-  };
-
-  /** Transform from non-relativistic into chiral basis */
-  template <typename Arg>
-  struct NonRelToChiralBasis {
-    static constexpr int Ns = Arg::nSpin;
-    static constexpr int Nc = Arg::nColor;
-    template <typename FloatOut, typename FloatIn>
-    __device__ __host__ inline void operator()(complex<FloatOut> out[Ns*Nc], const complex<FloatIn> in[Ns*Nc]) const {
-      int s1[4] = {0, 1, 0, 1};
-      int s2[4] = {2, 3, 2, 3};
-      FloatOut K1[4] = {static_cast<FloatOut>(-kU), static_cast<FloatOut>(-kU), static_cast<FloatOut>(kU), static_cast<FloatOut>(kU)};
-      FloatOut K2[4] = {static_cast<FloatOut>(kU),static_cast<FloatOut>(kU), static_cast<FloatOut>(kU), static_cast<FloatOut>(kU)};
-      for (int s=0; s<Ns; s++) {
-	for (int c=0; c<Nc; c++) {
-	  out[s*Nc+c] = K1[s]*static_cast<complex<FloatOut> >(in[s1[s]*Nc+c]) + K2[s]*static_cast<complex<FloatOut> >(in[s2[s]*Nc+c]);
-	}
-      }
-    }
-  };
-
-  /** CPU function to reorder spinor fields.  */
-  template <typename Arg, template <typename> class Basis> void copyColorSpinor(Arg &arg)
-  {
-    for (int parity = 0; parity<arg.nParity; parity++) {
-      for (int x=0; x<arg.volumeCB; x++) {
-        ColorSpinor<typename Arg::realIn, Arg::nColor, Arg::nSpin> in = arg.in(x, (parity+arg.inParity)&1);
-        ColorSpinor<typename Arg::realOut, Arg::nColor, Arg::nSpin> out;
-        Basis<Arg> basis;
-	basis(out.data, in.data);
-	arg.out(x, (parity+arg.outParity)&1) = out;
-      }
-    }
-  }
-
-  /** CUDA kernel to reorder spinor fields.  Adopts a similar form as the CPU version, using the same inlined functions. */
-  template <typename Arg, template <typename> class Basis> __global__ void copyColorSpinorKernel(Arg arg)
-  {
-    int x = blockIdx.x * blockDim.x + threadIdx.x;
-    if (x >= arg.volumeCB) return;
-    int parity = blockIdx.y * blockDim.y + threadIdx.y;
-
-    ColorSpinor<typename Arg::realIn, Arg::nColor, Arg::nSpin> in = arg.in(x, (parity+arg.inParity)&1);
-    ColorSpinor<typename Arg::realOut, Arg::nColor, Arg::nSpin> out;
-    Basis<Arg> basis;
-    basis(out.data, in.data);
-    arg.out(x, (parity+arg.outParity)&1) = out;
-  }
-
-  template <int Ns, typename Arg>
-    class CopyColorSpinor : TunableVectorY {
-    Arg &arg;
-    const ColorSpinorField &meta;
-    const QudaFieldLocation location;
-=======
   template <int Ns, int Nc, typename Out, typename In, typename param_t>
   class CopyColorSpinor : TunableKernel2D {
     using FloatOut = typename std::remove_pointer<typename std::tuple_element<3, param_t>::type>::type;
@@ -160,7 +16,6 @@
     float *inNorm;
     ColorSpinorField &out;
     const ColorSpinorField &in;
->>>>>>> 8b14691a
 
     bool advanceSharedBytes(TuneParam &) const { return false; } // Don't tune shared mem
     unsigned int minThreads() const { return in.VolumeCB(); }
@@ -224,21 +79,6 @@
     long long bytes() const { return in.Bytes() + out.Bytes(); }
   };
 
-<<<<<<< HEAD
-
-  /** Decide whether we are changing basis or not */
-  template <typename FloatOut, typename FloatIn, int Ns, int Nc, typename Out, typename In>
-  void genericCopyColorSpinor(Out &outOrder, const In &inOrder, const ColorSpinorField &out,
-			      const ColorSpinorField &in, QudaFieldLocation location)
-  {
-    CopyColorSpinorArg<FloatOut, FloatIn, Ns, Nc, Out, In> arg(outOrder, inOrder, out, in);
-    CopyColorSpinor<Ns, decltype(arg)> copy(arg, out, in, location);
-    //copy.apply(0);
-    copy.apply(*(blas::getStream()));
-  }
-
-=======
->>>>>>> 8b14691a
   /** Decide on the output order*/
   template <int Ns, int Nc, typename I, typename param_t>
   void genericCopyColorSpinor(const param_t &param)
