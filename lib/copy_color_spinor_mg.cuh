#include "hip/hip_runtime.h"
/*
  Spinor reordering and copying routines.  These are implemented to
  un on both CPU and GPU.  Here we are templating on the following:
  - input precision
  - output precision
  - number of colors
  - number of spins
  - field ordering
*/

#include <color_spinor_field.h>
#include <color_spinor_field_order.h>
#include <tune_quda.h>
#include <utility> // for std::swap

namespace quda {

  using namespace colorspinor;

  /** CPU function to reorder spinor fields.  */
  template <typename FloatOut, typename FloatIn, int Ns, int Nc, typename OutOrder, typename InOrder>
    void packSpinor(OutOrder &outOrder, const InOrder &inOrder, int volume) {
    for (int x=0; x<volume; x++) {
      for (int s=0; s<Ns; s++) {
	for (int c=0; c<Nc; c++) {
	  outOrder(0, x, s, c) = inOrder(0, x, s, c);
	}
      }
    }
  }

  /** CUDA kernel to reorder spinor fields.  Adopts a similar form as the CPU version, using the same inlined functions. */
  template <typename FloatOut, typename FloatIn, int Ns, int Nc, typename OutOrder, typename InOrder>
    __global__ void packSpinorKernel(OutOrder outOrder, const InOrder inOrder, int volume) {
    int x = blockIdx.x * blockDim.x + threadIdx.x;
    if (x >= volume) return;

    for (int s=0; s<Ns; s++) {
      for (int c=0; c<Nc; c++) {
	outOrder(0, x, s, c) = inOrder(0, x, s, c);
      }
    }
  }

  template <typename FloatOut, typename FloatIn, int Ns, int Nc, typename OutOrder, typename InOrder>
    class CopySpinor : Tunable {
    const InOrder &in;
    OutOrder &out;
    const ColorSpinorField &meta; // this reference is for meta data only
    QudaFieldLocation location;

  private:
    unsigned int sharedBytesPerThread() const { return 0; }

    unsigned int sharedBytesPerBlock(const TuneParam &param) const { return 0; }
    bool advanceSharedBytes(TuneParam &param) const { return false; } // Don't tune shared mem
    bool tuneGridDim() const { return false; } // Don't tune the grid dimensions.
    unsigned int minThreads() const { return meta.VolumeCB(); }

  public:
    CopySpinor(OutOrder &out, const InOrder &in, const ColorSpinorField &meta, QudaFieldLocation location)
      : out(out), in(in), meta(meta), location(location) { }
    virtual ~CopySpinor() { ; }

<<<<<<< HEAD
    void apply(const hipStream_t &stream) {
=======
    void apply(const qudaStream_t &stream) {
>>>>>>> 4f390279
      if (location == QUDA_CPU_FIELD_LOCATION) {
	packSpinor<FloatOut, FloatIn, Ns, Nc>(out, in, meta.VolumeCB());
      } else {
	TuneParam tp = tuneLaunch(*this, getTuning(), getVerbosity());
	packSpinorKernel<FloatOut, FloatIn, Ns, Nc, OutOrder, InOrder>
	  <<<tp.grid, tp.block, tp.shared_bytes, stream>>>
	  (out, in, meta.VolumeCB());
      }
    }

    TuneKey tuneKey() const { return TuneKey(meta.VolString(), typeid(*this).name(), meta.AuxString()); }

    long long flops() const { return 0; }
    long long bytes() const { return in.Bytes() + out.Bytes(); }
  };


  template <typename FloatOut, typename FloatIn, int Ns, int Nc, typename OutOrder, typename InOrder>
    void genericCopyColorSpinor(OutOrder &outOrder, const InOrder &inOrder,
				const ColorSpinorField &out, QudaFieldLocation location) {
    CopySpinor<FloatOut, FloatIn, Ns, Nc, OutOrder, InOrder> copy(outOrder, inOrder, out, location);
    copy.apply(0);
  }

  /** Decide on the output order*/
  template <typename FloatOut, typename FloatIn, int Ns, int Nc, typename InOrder>
    void genericCopyColorSpinor(InOrder &inOrder, ColorSpinorField &out,
				QudaFieldLocation location, FloatOut *Out) {

    if (out.FieldOrder() == QUDA_FLOAT2_FIELD_ORDER) {
      typedef typename colorspinor::FieldOrderCB<typename mapper<FloatOut>::type, Ns, Nc, 1, QUDA_FLOAT2_FIELD_ORDER,FloatOut> ColorSpinor;
      ColorSpinor outOrder(out, 1, Out);
      genericCopyColorSpinor<FloatOut,FloatIn,Ns,Nc>(outOrder, inOrder, out, location);
    } else if (out.FieldOrder() == QUDA_SPACE_SPIN_COLOR_FIELD_ORDER) {
      typedef typename colorspinor::FieldOrderCB<typename mapper<FloatOut>::type, Ns, Nc, 1, QUDA_SPACE_SPIN_COLOR_FIELD_ORDER,FloatOut> ColorSpinor;
      ColorSpinor outOrder(out, 1, Out);
      genericCopyColorSpinor<FloatOut,FloatIn,Ns,Nc>(outOrder, inOrder, out, location);
    } else {
      errorQuda("Order %d not defined (Ns=%d, Nc=%d)", out.FieldOrder(), Ns, Nc);
    }

  }

  /** Decide on the input order*/
  template <typename FloatOut, typename FloatIn, int Ns, int Nc>
    void genericCopyColorSpinor(ColorSpinorField &out, const ColorSpinorField &in,
				QudaFieldLocation location, FloatOut *Out, FloatIn *In) {

    if (in.FieldOrder() == QUDA_FLOAT2_FIELD_ORDER) {
      typedef typename colorspinor::FieldOrderCB<typename mapper<FloatIn>::type, Ns, Nc, 1, QUDA_FLOAT2_FIELD_ORDER,FloatIn> ColorSpinor;
      ColorSpinor inOrder(in, 1, In);
      genericCopyColorSpinor<FloatOut,FloatIn,Ns,Nc>(inOrder, out, location, Out);
    } else if (in.FieldOrder() == QUDA_SPACE_SPIN_COLOR_FIELD_ORDER) {
      typedef typename colorspinor::FieldOrderCB<typename mapper<FloatIn>::type, Ns, Nc, 1, QUDA_SPACE_SPIN_COLOR_FIELD_ORDER,FloatIn> ColorSpinor;
      ColorSpinor inOrder(in, 1, In);
      genericCopyColorSpinor<FloatOut,FloatIn,Ns,Nc>(inOrder, out, location, Out);
    } else {
      errorQuda("Order %d not defined (Ns=%d, Nc=%d)", in.FieldOrder(), Ns, Nc);
    }

  }


  template <int Ns, int Nc, typename dstFloat, typename srcFloat>
    void copyGenericColorSpinor(ColorSpinorField &dst, const ColorSpinorField &src,
				QudaFieldLocation location, dstFloat *Dst, srcFloat *Src) {

    if (dst.Ndim() != src.Ndim())
      errorQuda("Number of dimensions %d %d don't match", dst.Ndim(), src.Ndim());

    if (dst.Volume() != src.Volume()) errorQuda("Volumes %lu %lu don't match", dst.Volume(), src.Volume());

    if (!( dst.SiteOrder() == src.SiteOrder() ||
	   (dst.SiteOrder() == QUDA_EVEN_ODD_SITE_ORDER &&
	    src.SiteOrder() == QUDA_ODD_EVEN_SITE_ORDER) ||
	   (dst.SiteOrder() == QUDA_ODD_EVEN_SITE_ORDER &&
	    src.SiteOrder() == QUDA_EVEN_ODD_SITE_ORDER) ) ) {
      errorQuda("Subset orders %d %d don't match", dst.SiteOrder(), src.SiteOrder());
    }

    if (dst.SiteSubset() != src.SiteSubset())
      errorQuda("Subset types do not match %d %d", dst.SiteSubset(), src.SiteSubset());

    // We currently only support parity-ordered fields; even-odd or odd-even
    if (dst.SiteOrder() == QUDA_LEXICOGRAPHIC_SITE_ORDER) {
      errorQuda("Copying to full fields with lexicographical ordering is not currently supported");
    }

    if (dst.SiteSubset() == QUDA_FULL_SITE_SUBSET) { // full field
      if (src.FieldOrder() == QUDA_QDPJIT_FIELD_ORDER ||
	  dst.FieldOrder() == QUDA_QDPJIT_FIELD_ORDER) {
	errorQuda("QDPJIT field ordering not supported for full site fields");
      }

      // set for the source subset ordering
      srcFloat *srcEven = Src ? Src : (srcFloat*)src.V();
      srcFloat *srcOdd = (srcFloat*)((char*)srcEven + src.Bytes()/2);
      if (src.SiteOrder() == QUDA_ODD_EVEN_SITE_ORDER) {
	std::swap<srcFloat*>(srcEven, srcOdd);
      }

      // set for the destination subset ordering
      dstFloat *dstEven = Dst ? Dst : (dstFloat*)dst.V();
      dstFloat *dstOdd = (dstFloat*)((char*)dstEven + dst.Bytes()/2);
      if (dst.SiteOrder() == QUDA_ODD_EVEN_SITE_ORDER) {
	std::swap<dstFloat*>(dstEven, dstOdd);
      }

      genericCopyColorSpinor<dstFloat, srcFloat, Ns, Nc>(dst, src, location, dstEven, srcEven);
      genericCopyColorSpinor<dstFloat, srcFloat, Ns, Nc>(dst, src, location,  dstOdd,  srcOdd);
    } else { // parity field
      genericCopyColorSpinor<dstFloat, srcFloat, Ns, Nc>(dst, src, location, Dst, Src);
    }

  }

  template <int Nc, typename dstFloat, typename srcFloat>
  void CopyGenericColorSpinor(ColorSpinorField &dst, const ColorSpinorField &src,
			      QudaFieldLocation location, dstFloat *Dst, srcFloat *Src)
  {

    if (dst.Nspin() != src.Nspin())
      errorQuda("source and destination spins must match");

    if (dst.Nspin() == 4) {
#if defined(NSPIN4)
      copyGenericColorSpinor<4,Nc>(dst, src, location, Dst, Src);
#else
      errorQuda("%s has not been built for Nspin=%d fields", __func__, src.Nspin());
#endif
    } else if (dst.Nspin() == 2) {
#if defined(NSPIN2)
      copyGenericColorSpinor<2,Nc>(dst, src, location, Dst, Src);
#else
      errorQuda("%s has not been built for Nspin=%d fields", __func__, src.Nspin());
#endif
    } else if (dst.Nspin() == 1) {
#if defined(NSPIN1)
      copyGenericColorSpinor<1,Nc>(dst, src, location, Dst, Src);
#else
      errorQuda("%s has not been built for Nspin=%d fields", __func__, src.Nspin());
#endif
    } else {
      errorQuda("Nspin=%d unsupported", dst.Nspin());
    }

  }

#ifdef GPU_MULTIGRID
#ifdef GPU_STAGGERED_DIRAC
#define INSTANTIATE_COLOR           \
  switch(src.Ncolor()) {            \
  case 6: CopyGenericColorSpinor<6>(dst, src, location, dst_ptr, src_ptr);  \
    break;                \
  case 18: CopyGenericColorSpinor<18>(dst, src, location, dst_ptr, src_ptr); \
    break;                \
  case 24: CopyGenericColorSpinor<24>(dst, src, location, dst_ptr, src_ptr); \
    break;                \
  case 32: CopyGenericColorSpinor<32>(dst, src, location, dst_ptr, src_ptr); \
    break;                \
  case 36: CopyGenericColorSpinor<36>(dst, src, location, dst_ptr, src_ptr); \
    break;                \
  case 64: CopyGenericColorSpinor<64>(dst, src, location, dst_ptr, src_ptr); \
    break;                \
  case 72: CopyGenericColorSpinor<72>(dst, src, location, dst_ptr, src_ptr); \
    break;                \
  case 96: CopyGenericColorSpinor<96>(dst, src, location, dst_ptr, src_ptr); \
    break;                \
  case 576: CopyGenericColorSpinor<576>(dst, src, location, dst_ptr, src_ptr);  \
    break;                \
  case 768: CopyGenericColorSpinor<768>(dst, src, location, dst_ptr, src_ptr);  \
    break;                \
  case 1024: CopyGenericColorSpinor<1024>(dst, src, location, dst_ptr, src_ptr); \
    break;                \
  case 1536: CopyGenericColorSpinor<1536>(dst, src, location, dst_ptr, src_ptr); \
    break;                \
  case 2304: CopyGenericColorSpinor<2304>(dst, src, location, dst_ptr, src_ptr);  \
    break;                \
  case 4096: CopyGenericColorSpinor<4096>(dst, src, location, dst_ptr, src_ptr);  \
    break;                \
  case 6144: CopyGenericColorSpinor<6144>(dst, src, location, dst_ptr, src_ptr);  \
    break;                \
  case 9216:CopyGenericColorSpinor<9216>(dst, src, location, dst_ptr, src_ptr); \
  break;                \
  default:                \
    errorQuda("Ncolors=%d not supported", src.Ncolor());    \
  }
#else // no staggered

#define INSTANTIATE_COLOR                                                                                              \
  switch (src.Ncolor()) {                                                                                              \
  case 6: CopyGenericColorSpinor<6>(dst, src, location, dst_ptr, src_ptr); break;                                      \
  case 18: CopyGenericColorSpinor<18>(dst, src, location, dst_ptr, src_ptr); break;                                    \
  case 24: CopyGenericColorSpinor<24>(dst, src, location, dst_ptr, src_ptr); break;                                    \
  case 32: CopyGenericColorSpinor<32>(dst, src, location, dst_ptr, src_ptr); break;                                    \
  case 36: CopyGenericColorSpinor<36>(dst, src, location, dst_ptr, src_ptr); break;                                    \
  case 72: CopyGenericColorSpinor<72>(dst, src, location, dst_ptr, src_ptr); break;                                    \
  case 96: CopyGenericColorSpinor<96>(dst, src, location, dst_ptr, src_ptr); break;                                    \
  case 576: CopyGenericColorSpinor<576>(dst, src, location, dst_ptr, src_ptr); break;                                  \
  case 768: CopyGenericColorSpinor<768>(dst, src, location, dst_ptr, src_ptr); break;                                  \
  case 1024: CopyGenericColorSpinor<1024>(dst, src, location, dst_ptr, src_ptr); break;                                \
  default: errorQuda("Ncolors=%d not supported", src.Ncolor());                                                        \
  }
#endif // GPU_STAGGERED_DIRAC
#else
#define INSTANTIATE_COLOR
#endif


} // namespace quda<|MERGE_RESOLUTION|>--- conflicted
+++ resolved
@@ -1,4 +1,3 @@
-#include "hip/hip_runtime.h"
 /*
   Spinor reordering and copying routines.  These are implemented to
   un on both CPU and GPU.  Here we are templating on the following:
@@ -63,11 +62,7 @@
       : out(out), in(in), meta(meta), location(location) { }
     virtual ~CopySpinor() { ; }
 
-<<<<<<< HEAD
-    void apply(const hipStream_t &stream) {
-=======
     void apply(const qudaStream_t &stream) {
->>>>>>> 4f390279
       if (location == QUDA_CPU_FIELD_LOCATION) {
 	packSpinor<FloatOut, FloatIn, Ns, Nc>(out, in, meta.VolumeCB());
       } else {
