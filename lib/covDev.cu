#include <dslash.h>
#include <worker.h>
#include <dslash_helper.cuh>
#include <color_spinor_field_order.h>
#include <gauge_field_order.h>
#include <color_spinor.h>
#include <dslash_helper.cuh>
#include <index_helper.cuh>
#include <gauge_field.h>
#include <uint_to_char.h>

#include <dslash_policy.cuh>
#include <kernels/covDev.cuh>

/**
   This is the covariant derivative based on the basic gauged Laplace operator
*/

namespace quda
{

  template <typename Arg> class CovDev : public Dslash<covDev, Arg>
  {
    using Dslash = Dslash<covDev, Arg>;
    using Dslash::arg;
    using Dslash::in;

  public:
    CovDev(Arg &arg, const ColorSpinorField &out, const ColorSpinorField &in) : Dslash(arg, out, in) {}

    void apply(const qudaStream_t &stream)
    {
      TuneParam tp = tuneLaunch(*this, getTuning(), getVerbosity());
      Dslash::setParam(tp);
      if (arg.xpay) errorQuda("Covariant derivative operator only defined without xpay");
      if (arg.nParity != 2) errorQuda("Covariant derivative operator only defined for full field");

      constexpr bool xpay = false;
      constexpr int nParity = 2;
      Dslash::template instantiate<packStaggeredShmem, nParity, xpay>(tp, stream);
    }

    long long flops() const
    {
      int mv_flops = (8 * in.Ncolor() - 2) * in.Ncolor(); // SU(3) matrix-vector flops
      int num_mv_multiply = in.Nspin();
      int ghost_flops = num_mv_multiply * mv_flops;
      int dim = arg.mu % 4;
      long long flops_ = 0;

      switch (arg.kernel_type) {
      case EXTERIOR_KERNEL_X:
      case EXTERIOR_KERNEL_Y:
      case EXTERIOR_KERNEL_Z:
      case EXTERIOR_KERNEL_T:
        if (arg.kernel_type != dim) break;
        flops_ = (ghost_flops)*in.GhostFace()[dim];
        break;
      case EXTERIOR_KERNEL_ALL: {
        long long ghost_sites = in.GhostFace()[dim];
        flops_ = ghost_flops * ghost_sites;
        break;
      }
      case INTERIOR_KERNEL:
      case UBER_KERNEL:
      case KERNEL_POLICY: {
        long long sites = in.Volume();
        flops_ = num_mv_multiply * mv_flops * sites; // SU(3) matrix-vector multiplies

        if (arg.kernel_type == KERNEL_POLICY) break;
        // now correct for flops done by exterior kernel
        long long ghost_sites = arg.commDim[dim] ? in.GhostFace()[dim] : 0;
        flops_ -= ghost_flops * ghost_sites;

        break;
      }
      }

      return flops_;
    }

    long long bytes() const
    {
      int gauge_bytes = arg.reconstruct * in.Precision();
      int spinor_bytes = 2 * in.Ncolor() * in.Nspin() * in.Precision() +
        (isFixed<typename Arg::Float>::value ? sizeof(float) : 0);
      int ghost_bytes = gauge_bytes + 3 * spinor_bytes; // 3 since we have to load the partial
      int dim = arg.mu % 4;
      long long bytes_ = 0;

      switch (arg.kernel_type) {
      case EXTERIOR_KERNEL_X:
      case EXTERIOR_KERNEL_Y:
      case EXTERIOR_KERNEL_Z:
      case EXTERIOR_KERNEL_T:
        if (arg.kernel_type != dim) break;
        bytes_ = ghost_bytes * in.GhostFace()[dim];
        break;
      case EXTERIOR_KERNEL_ALL: {
        long long ghost_sites = in.GhostFace()[dim];
        bytes_ = ghost_bytes * ghost_sites;
        break;
      }
      case INTERIOR_KERNEL:
      case UBER_KERNEL:
      case KERNEL_POLICY: {
        long long sites = in.Volume();
        bytes_ = (gauge_bytes + 2 * spinor_bytes) * sites;

        if (arg.kernel_type == KERNEL_POLICY) break;
        // now correct for bytes done by exterior kernel
        long long ghost_sites = arg.commDim[dim] ? in.GhostFace()[dim] : 0;
        bytes_ -= ghost_bytes * ghost_sites;

        break;
      }
      }
      return bytes_;
    }

    TuneKey tuneKey() const
    {
      // add mu to the key
      char aux[TuneKey::aux_n];
      strcpy(aux,
             (arg.pack_blocks > 0 && arg.kernel_type == INTERIOR_KERNEL) ? Dslash::aux_pack :
                                                                           Dslash::aux[arg.kernel_type]);
      strcat(aux, ",spin=");
      char sp[8];
      u32toa(sp, arg.nSpin);
      strcat(aux, ",mu=");
      char mu[8];
      u32toa(mu, arg.mu);
      strcat(aux, sp);
      strcat(aux, mu);
      return TuneKey(in.VolString(), typeid(*this).name(), aux);
    }
  };

  template <typename Float, int nColor, QudaReconstructType recon> struct CovDevApply {

    inline CovDevApply(ColorSpinorField &out, const ColorSpinorField &in, const GaugeField &U, int mu, int parity,
                       bool dagger, const int *comm_override, TimeProfile &profile)

    {
      constexpr int nDim = 4;

      if (in.Nspin() == 4) {
        CovDevArg<Float, nColor, 4, recon, nDim> arg(out, in, U, mu, parity, dagger, comm_override);
        CovDev<decltype(arg)> covDev(arg, out, in);

        dslash::DslashPolicyTune<decltype(covDev)> policy(
          covDev, const_cast<cudaColorSpinorField *>(static_cast<const cudaColorSpinorField *>(&in)), in.VolumeCB(),
          in.GhostFaceCB(), profile);
<<<<<<< HEAD
        //policy.apply(0);
=======
>>>>>>> 6fcdab3e
      } else if (in.Nspin() == 1) {
        CovDevArg<Float, nColor, 1, recon, nDim> arg(out, in, U, mu, parity, dagger, comm_override);
        CovDev<decltype(arg)> covDev(arg, out, in);

        dslash::DslashPolicyTune<decltype(covDev)> policy(
          covDev, const_cast<cudaColorSpinorField *>(static_cast<const cudaColorSpinorField *>(&in)), in.VolumeCB(),
          in.GhostFaceCB(), profile);
<<<<<<< HEAD
        //policy.apply(0);
=======
>>>>>>> 6fcdab3e
      } else {
        errorQuda("Spin not supported\n");
      }
    }
  };

  // Apply the covariant derivative operator
  // out(x) = U_{\mu}(x)in(x+mu) for mu = 0...3
  // out(x) = U^\dagger_mu'(x-mu')in(x-mu') for mu = 4...7 and we set mu' = mu-4
#ifdef GPU_COVDEV
  void ApplyCovDev(ColorSpinorField &out, const ColorSpinorField &in, const GaugeField &U, int mu, int parity,
                   bool dagger, const int *comm_override, TimeProfile &profile)
  {
    instantiate<CovDevApply>(out, in, U, mu, parity, dagger, comm_override, profile);
  }
#else
  void ApplyCovDev(ColorSpinorField &, const ColorSpinorField &, const GaugeField &, int, int,
                   bool, const int *, TimeProfile &)
  {
    errorQuda("Covariant derivative kernels have not been built");
  }
#endif
} // namespace quda<|MERGE_RESOLUTION|>--- conflicted
+++ resolved
@@ -152,10 +152,6 @@
         dslash::DslashPolicyTune<decltype(covDev)> policy(
           covDev, const_cast<cudaColorSpinorField *>(static_cast<const cudaColorSpinorField *>(&in)), in.VolumeCB(),
           in.GhostFaceCB(), profile);
-<<<<<<< HEAD
-        //policy.apply(0);
-=======
->>>>>>> 6fcdab3e
       } else if (in.Nspin() == 1) {
         CovDevArg<Float, nColor, 1, recon, nDim> arg(out, in, U, mu, parity, dagger, comm_override);
         CovDev<decltype(arg)> covDev(arg, out, in);
@@ -163,10 +159,6 @@
         dslash::DslashPolicyTune<decltype(covDev)> policy(
           covDev, const_cast<cudaColorSpinorField *>(static_cast<const cudaColorSpinorField *>(&in)), in.VolumeCB(),
           in.GhostFaceCB(), profile);
-<<<<<<< HEAD
-        //policy.apply(0);
-=======
->>>>>>> 6fcdab3e
       } else {
         errorQuda("Spin not supported\n");
       }
