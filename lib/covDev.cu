#include <transfer.h>
#include <gauge_field_order.h>
#include <color_spinor_field_order.h>
#include <index_helper.cuh>
#include <stencil.h>
#include <color_spinor.h>

/**
   This is the covariant derivative based on the basic gauged Laplace operator
*/

namespace quda {

#ifdef GPU_CONTRACT
<<<<<<< HEAD

  /**
     @brief Parameter structure for driving the covariant derivative
   */
  template <typename Float, int nSpin, int nColor, QudaReconstructType reconstruct>
  struct CovDevArg {
    typedef typename colorspinor_mapper<Float,nSpin,nColor>::type F;
    typedef typename gauge_mapper<Float,reconstruct>::type G;

    F out;                // output vector field
    const F in;           // input vector field
    const G U;            // the gauge field
    const int parity;     // only use this for single parity fields
    const int nParity;    // number of parities we're working on
    const int nFace;      // hard code to 1 for now
    const int dim[5];     // full lattice dimensions
    const int commDim[4]; // whether a given dimension is partitioned or not
    const int volumeCB;   // checkerboarded volume
    const int mu;         // direction of the covariant derivative

    CovDevArg(ColorSpinorField &out, const ColorSpinorField &in, const GaugeField &U, const int parity, const int mu)
      : out(out), in(in), U(U), parity(parity), mu(mu), nParity(in.SiteSubset()), nFace(1),
	dim{ (3-nParity) * in.X(0), in.X(1), in.X(2), in.X(3), 1 },
      commDim{comm_dim_partitioned(0), comm_dim_partitioned(1), comm_dim_partitioned(2), comm_dim_partitioned(3)},
      volumeCB(in.VolumeCB())
    {
      if (in.FieldOrder() != QUDA_FLOAT2_FIELD_ORDER || !U.isNative())
      errorQuda("Unsupported field order colorspinor=%d gauge=%d combination\n", in.FieldOrder(), U.FieldOrder());
    }
  };

  /**
     Applies the off-diagonal part of the Laplace operator

     @param[out] out The out result field
     @param[in] U The gauge field
     @param[in] kappa Kappa value
     @param[in] in The input field
     @param[in] parity The site parity
     @param[in] x_cb The checkerboarded site index
   */
  template <typename Float, int nDim, int nColor, typename Vector, typename Arg>
  __device__ __host__ inline void applyCovDev(Vector &out, Arg &arg, int x_cb, int parity) {
    typedef Matrix<complex<Float>,nColor> Link;
    const int their_spinor_parity = (arg.nParity == 2) ? 1-parity : 0;

    int coord[5];
    getCoords(coord, x_cb, arg.dim, parity);
    coord[4] = 0;

    const int d = arg.mu%4;

    if (arg.mu < 4) {

=======

  /**
     @brief Parameter structure for driving the covariant derivative
   */
  template <typename Float, int nSpin, int nColor, QudaReconstructType reconstruct>
  struct CovDevArg {
    typedef typename colorspinor_mapper<Float,nSpin,nColor>::type F;
    typedef typename gauge_mapper<Float,reconstruct>::type G;

    F out;                // output vector field
    const F in;           // input vector field
    const G U;            // the gauge field
    const int parity;     // only use this for single parity fields
    const int nParity;    // number of parities we're working on
    const int nFace;      // hard code to 1 for now
    const int dim[5];     // full lattice dimensions
    const int commDim[4]; // whether a given dimension is partitioned or not
    const int volumeCB;   // checkerboarded volume
    const int mu;         // direction of the covariant derivative

    CovDevArg(ColorSpinorField &out, const ColorSpinorField &in, const GaugeField &U, const int parity, const int mu)
      : out(out), in(in), U(U), parity(parity), mu(mu), nParity(in.SiteSubset()), nFace(1),
	dim{ (3-nParity) * in.X(0), in.X(1), in.X(2), in.X(3), 1 },
      commDim{comm_dim_partitioned(0), comm_dim_partitioned(1), comm_dim_partitioned(2), comm_dim_partitioned(3)},
      volumeCB(in.VolumeCB())
    {
      if (!U.isNative())
      errorQuda("Unsupported field order colorspinor=%d gauge=%d combination\n", in.FieldOrder(), U.FieldOrder());
    }
  };

  /**
     Applies the off-diagonal part of the Laplace operator

     @param[out] out The out result field
     @param[in] U The gauge field
     @param[in] kappa Kappa value
     @param[in] in The input field
     @param[in] parity The site parity
     @param[in] x_cb The checkerboarded site index
   */
  template <typename Float, int nDim, int nColor, int mu, typename Vector, typename Arg>
  __device__ __host__ inline void applyCovDev(Vector &out, Arg &arg, int x_cb, int parity) {
    typedef Matrix<complex<Float>,nColor> Link;
    const int their_spinor_parity = (arg.nParity == 2) ? 1-parity : 0;

    int coord[5];
    getCoords(coord, x_cb, arg.dim, parity);
    coord[4] = 0;

    const int d = mu%4;

    if (mu < 4) {
>>>>>>> cee49e79
      //Forward gather - compute fwd offset for vector fetch
      const int fwd_idx = linkIndexP1(coord, arg.dim, d);

      if ( arg.commDim[d] && (coord[d] + arg.nFace >= arg.dim[d]) ) {
	const int ghost_idx = ghostFaceIndex<1>(coord, arg.dim, d, arg.nFace);

	const Link U = arg.U(d, x_cb, parity);
	const Vector in = arg.in.Ghost(d, 1, ghost_idx, their_spinor_parity);

	out += U * in;
<<<<<<< HEAD
	} else {
=======
      } else {
>>>>>>> cee49e79

	const Link U = arg.U(d, x_cb, parity);
	const Vector in = arg.in(fwd_idx, their_spinor_parity);

	out += U * in;
      }
    } else {
      //Backward gather - compute back offset for spinor and gauge fetch
      const int back_idx = linkIndexM1(coord, arg.dim, d);
      const int gauge_idx = back_idx;

      if ( arg.commDim[d] && (coord[d] - arg.nFace < 0) ) {
	const int ghost_idx = ghostFaceIndex<0>(coord, arg.dim, d, arg.nFace);

	const Link U = arg.U.Ghost(d, ghost_idx, 1-parity);
	const Vector in = arg.in.Ghost(d, 0, ghost_idx, their_spinor_parity);

	out += conj(U) * in;
      } else {
	
	const Link U = arg.U(d, gauge_idx, 1-parity);
	const Vector in = arg.in(back_idx, their_spinor_parity);

	out += conj(U) * in;
      }
    } // Forward/backward derivative

  }


  //out(x) = M*in
  template <typename Float, int nDim, int nSpin, int nColor, typename Arg>
  __device__ __host__ inline void covDev(Arg &arg, int x_cb, int parity)
  {
    typedef ColorSpinor<Float,nColor,nSpin> Vector;
    Vector out;
<<<<<<< HEAD

    applyCovDev<Float,nDim,nColor>(out, arg, x_cb, parity);
    arg.out(x_cb, parity) = out;
  }

  // CPU kernel for applying the Laplace operator to a vector
  template <typename Float, int nDim, int nSpin, int nColor, typename Arg>
  void covDevCPU(Arg arg)
  {

    for (int parity= 0; parity < arg.nParity; parity++) {
      // for full fields then set parity from loop else use arg setting
      parity = (arg.nParity == 2) ? parity : arg.parity;

=======

    switch (arg.mu) {
    case 0: applyCovDev<Float,nDim,nColor,0>(out, arg, x_cb, parity); break;
    case 1: applyCovDev<Float,nDim,nColor,1>(out, arg, x_cb, parity); break;
    case 2: applyCovDev<Float,nDim,nColor,2>(out, arg, x_cb, parity); break;
    case 3: applyCovDev<Float,nDim,nColor,3>(out, arg, x_cb, parity); break;
    case 4: applyCovDev<Float,nDim,nColor,4>(out, arg, x_cb, parity); break;
    case 5: applyCovDev<Float,nDim,nColor,5>(out, arg, x_cb, parity); break;
    case 6: applyCovDev<Float,nDim,nColor,6>(out, arg, x_cb, parity); break;
    case 7: applyCovDev<Float,nDim,nColor,7>(out, arg, x_cb, parity); break;
    }
    arg.out(x_cb, parity) = out;
  }

  // CPU kernel for applying the Laplace operator to a vector
  template <typename Float, int nDim, int nSpin, int nColor, typename Arg>
  void covDevCPU(Arg arg)
  {

    for (int parity= 0; parity < arg.nParity; parity++) {
      // for full fields then set parity from loop else use arg setting
      parity = (arg.nParity == 2) ? parity : arg.parity;

>>>>>>> cee49e79
      for (int x_cb = 0; x_cb < arg.volumeCB; x_cb++) { // 4-d volume
	covDev<Float,nDim,nSpin,nColor>(arg, x_cb, parity);
      } // 4-d volumeCB
    } // parity

  }

  // GPU Kernel for applying the Laplace operator to a vector
  template <typename Float, int nDim, int nSpin, int nColor, typename Arg>
  __global__ void covDevGPU(Arg arg)
  {
    int x_cb = blockIdx.x*blockDim.x + threadIdx.x;

    // for full fields set parity from y thread index else use arg setting
    int parity = blockDim.y*blockIdx.y + threadIdx.y;

    if (x_cb >= arg.volumeCB) return;
    if (parity >= arg.nParity) return;

    covDev<Float,nDim,nSpin,nColor>(arg, x_cb, parity);
  }
<<<<<<< HEAD

  template <typename Float, int nDim, int nSpin, int nColor, typename Arg>
  class CovDev : public TunableVectorY {

  protected:
    Arg &arg;
    const ColorSpinorField &meta;

    long long flops() const
    {
      return 8*nColor*nColor*arg.nParity*(long long)meta.VolumeCB();
    }
    long long bytes() const
    {
      return arg.out.Bytes() + arg.in.Bytes() + arg.nParity*arg.U.Bytes()*meta.VolumeCB();
    }
    bool tuneGridDim() const { return false; }
    unsigned int minThreads() const { return arg.volumeCB; }

  public:
    CovDev(Arg &arg, const ColorSpinorField &meta) : TunableVectorY(arg.nParity), arg(arg), meta(meta)
    {
      strcpy(aux, meta.AuxString());
#ifdef MULTI_GPU
      char comm[5];
      comm[0] = (arg.commDim[0] ? '1' : '0');
      comm[1] = (arg.commDim[1] ? '1' : '0');
      comm[2] = (arg.commDim[2] ? '1' : '0');
      comm[3] = (arg.commDim[3] ? '1' : '0');
      comm[4] = '\0';
      strcat(aux,",comm=");
      strcat(aux,comm);
#endif
    }
    virtual ~CovDev() { }

    void apply(const cudaStream_t &stream) {
      if (meta.Location() == QUDA_CPU_FIELD_LOCATION) {
	covDevCPU<Float,nDim,nSpin,nColor>(arg);
      } else {
        TuneParam tp = tuneLaunch(*this, getTuning(), getVerbosity());
	covDevGPU<Float,nDim,nSpin,nColor> <<<tp.grid,tp.block,tp.shared_bytes,stream>>>(arg);
      }
    }

    TuneKey tuneKey() const { return TuneKey(meta.VolString(), typeid(*this).name(), aux); }
  };


  template <typename Float, int nColor, QudaReconstructType recon>
    void ApplyCovDev(ColorSpinorField &out, const ColorSpinorField &in, const GaugeField &U, int parity, int mu)
  {
    constexpr int nDim = 4;
    if (in.Nspin() == 1) {
      constexpr int nSpin = 1;
      CovDevArg<Float,nSpin,nColor,recon> arg(out, in, U, parity, mu);
      CovDev<Float,nDim,nSpin,nColor,CovDevArg<Float,nSpin,nColor,recon> > myCovDev(arg, in);
      myCovDev.apply(0);
    } else if (in.Nspin() == 4) {
      constexpr int nSpin = 4;
      CovDevArg<Float,nSpin,nColor,recon> arg(out, in, U, parity, mu);
      CovDev<Float,nDim,nSpin,nColor,CovDevArg<Float,nSpin,nColor,recon> > myCovDev(arg, in);
      myCovDev.apply(0);
    } else {
      errorQuda("Unsupported nSpin=%d", in.Nspin());
    }
  }

  // template on the gauge reconstruction
  template <typename Float, int nColor>
    void ApplyCovDev(ColorSpinorField &out, const ColorSpinorField &in, const GaugeField &U, int parity, int mu)
  {
    if (U.Reconstruct()== QUDA_RECONSTRUCT_NO) {
      ApplyCovDev<Float,nColor,QUDA_RECONSTRUCT_NO>(out, in, U, parity, mu);
    } else if (U.Reconstruct()== QUDA_RECONSTRUCT_12) {
      ApplyCovDev<Float,nColor,QUDA_RECONSTRUCT_12>(out, in, U, parity, mu);
    } else if (U.Reconstruct()== QUDA_RECONSTRUCT_8) {
      ApplyCovDev<Float,nColor,QUDA_RECONSTRUCT_8> (out, in, U, parity, mu);
    } else {
      errorQuda("Unsupported reconstruct type %d\n", U.Reconstruct());
    }
  }

  // template on the number of colors
  template <typename Float>
    void ApplyCovDev(ColorSpinorField &out, const ColorSpinorField &in, const GaugeField &U, int parity, int mu)
  {
    if (in.Ncolor() == 3) {
      ApplyCovDev<Float,3>(out, in, U, parity, mu);
    } else {
      errorQuda("Unsupported number of colors %d\n", U.Ncolor());
    }
  }


=======

  template <typename Float, int nDim, int nSpin, int nColor, typename Arg>
  class CovDev : public TunableVectorY {

  protected:
    Arg &arg;
    const ColorSpinorField &meta;

    long long flops() const
    {
      return 8*nColor*nColor*arg.nParity*(long long)meta.VolumeCB();
    }
    long long bytes() const
    {
      return arg.out.Bytes() + arg.in.Bytes() + arg.nParity*arg.U.Bytes()*meta.VolumeCB();
    }
    bool tuneGridDim() const { return false; }
    unsigned int minThreads() const { return arg.volumeCB; }

  public:
    CovDev(Arg &arg, const ColorSpinorField &meta) : TunableVectorY(arg.nParity), arg(arg), meta(meta)
    {
      strcpy(aux, meta.AuxString());
#ifdef MULTI_GPU
      char comm[5];
      comm[0] = (arg.commDim[0] ? '1' : '0');
      comm[1] = (arg.commDim[1] ? '1' : '0');
      comm[2] = (arg.commDim[2] ? '1' : '0');
      comm[3] = (arg.commDim[3] ? '1' : '0');
      comm[4] = '\0';
      strcat(aux,",comm=");
      strcat(aux,comm);
#endif
    }
    virtual ~CovDev() { }

    void apply(const cudaStream_t &stream) {
      if (meta.Location() == QUDA_CPU_FIELD_LOCATION) {
	covDevCPU<Float,nDim,nSpin,nColor>(arg);
      } else {
        TuneParam tp = tuneLaunch(*this, getTuning(), getVerbosity());
	covDevGPU<Float,nDim,nSpin,nColor> <<<tp.grid,tp.block,tp.shared_bytes,stream>>>(arg);
      }
    }

    TuneKey tuneKey() const { return TuneKey(meta.VolString(), typeid(*this).name(), aux); }
  };


  template <typename Float, int nColor, QudaReconstructType recon>
    void ApplyCovDev(ColorSpinorField &out, const ColorSpinorField &in, const GaugeField &U, int parity, int mu)
  {
    constexpr int nDim = 4;
    if (in.Nspin() == 1) {
      constexpr int nSpin = 1;
      CovDevArg<Float,nSpin,nColor,recon> arg(out, in, U, parity, mu);
      CovDev<Float,nDim,nSpin,nColor,CovDevArg<Float,nSpin,nColor,recon> > myCovDev(arg, in);
      myCovDev.apply(0);
    } else if (in.Nspin() == 4) {
      constexpr int nSpin = 4;
      CovDevArg<Float,nSpin,nColor,recon> arg(out, in, U, parity, mu);
      CovDev<Float,nDim,nSpin,nColor,CovDevArg<Float,nSpin,nColor,recon> > myCovDev(arg, in);
      myCovDev.apply(0);
    } else {
      errorQuda("Unsupported nSpin=%d", in.Nspin());
    }
  }

  // template on the gauge reconstruction
  template <typename Float, int nColor>
    void ApplyCovDev(ColorSpinorField &out, const ColorSpinorField &in, const GaugeField &U, int parity, int mu)
  {
    if (U.Reconstruct()== QUDA_RECONSTRUCT_NO) {
      ApplyCovDev<Float,nColor,QUDA_RECONSTRUCT_NO>(out, in, U, parity, mu);
    } else if (U.Reconstruct()== QUDA_RECONSTRUCT_12) {
      ApplyCovDev<Float,nColor,QUDA_RECONSTRUCT_12>(out, in, U, parity, mu);
    } else if (U.Reconstruct()== QUDA_RECONSTRUCT_8) {
      ApplyCovDev<Float,nColor,QUDA_RECONSTRUCT_8> (out, in, U, parity, mu);
    } else {
      errorQuda("Unsupported reconstruct type %d\n", U.Reconstruct());
    }
  }

  // template on the number of colors
  template <typename Float>
    void ApplyCovDev(ColorSpinorField &out, const ColorSpinorField &in, const GaugeField &U, int parity, int mu)
  {
    if (in.Ncolor() == 3) {
      ApplyCovDev<Float,3>(out, in, U, parity, mu);
    } else {
      errorQuda("Unsupported number of colors %d\n", U.Ncolor());
    }
  }

  // this is the Worker pointer that may have issue additional work
  // while we're waiting on communication to finish
>>>>>>> cee49e79
  namespace dslash {
    extern Worker* aux_worker;
  }

#endif // GPU_CONTRACT

<<<<<<< HEAD
  
=======
>>>>>>> cee49e79
  //Apply the covariant derivative operator
  //out(x) = U_{\mu}(x)in(x+mu) for mu = 0...3
  //out(x) = U^\dagger_mu'(x-mu')in(x-mu') for mu = 4...7 and we set mu' = mu-4
  void ApplyCovDev(ColorSpinorField &out, const ColorSpinorField &in, const GaugeField &U, int parity, int mu)		    
  {
#ifdef GPU_CONTRACT
    if (in.V() == out.V()) errorQuda("Aliasing pointers");
    if (in.FieldOrder() != out.FieldOrder())
      errorQuda("Field order mismatch in = %d, out = %d", in.FieldOrder(), out.FieldOrder());
    
    // check all precision match
    checkPrecision(out, in, U);

    // check all locations match
    checkLocation(out, in, U);

    const int nFace = 1;
    in.exchangeGhost((QudaParity)(1-parity), nFace, 0); // last parameter is dummy

    if (dslash::aux_worker) dslash::aux_worker->apply(0);

    if (U.Precision() == QUDA_DOUBLE_PRECISION) {
      ApplyCovDev<double>(out, in, U, parity, mu);
    } else if (U.Precision() == QUDA_SINGLE_PRECISION) {
      ApplyCovDev<float>(out, in, U, parity, mu);
    } else {
      errorQuda("Unsupported precision %d\n", U.Precision());
    }
#else
    errorQuda("Contraction kernels have not been built");
#endif
  }

} // namespace quda<|MERGE_RESOLUTION|>--- conflicted
+++ resolved
@@ -12,62 +12,6 @@
 namespace quda {
 
 #ifdef GPU_CONTRACT
-<<<<<<< HEAD
-
-  /**
-     @brief Parameter structure for driving the covariant derivative
-   */
-  template <typename Float, int nSpin, int nColor, QudaReconstructType reconstruct>
-  struct CovDevArg {
-    typedef typename colorspinor_mapper<Float,nSpin,nColor>::type F;
-    typedef typename gauge_mapper<Float,reconstruct>::type G;
-
-    F out;                // output vector field
-    const F in;           // input vector field
-    const G U;            // the gauge field
-    const int parity;     // only use this for single parity fields
-    const int nParity;    // number of parities we're working on
-    const int nFace;      // hard code to 1 for now
-    const int dim[5];     // full lattice dimensions
-    const int commDim[4]; // whether a given dimension is partitioned or not
-    const int volumeCB;   // checkerboarded volume
-    const int mu;         // direction of the covariant derivative
-
-    CovDevArg(ColorSpinorField &out, const ColorSpinorField &in, const GaugeField &U, const int parity, const int mu)
-      : out(out), in(in), U(U), parity(parity), mu(mu), nParity(in.SiteSubset()), nFace(1),
-	dim{ (3-nParity) * in.X(0), in.X(1), in.X(2), in.X(3), 1 },
-      commDim{comm_dim_partitioned(0), comm_dim_partitioned(1), comm_dim_partitioned(2), comm_dim_partitioned(3)},
-      volumeCB(in.VolumeCB())
-    {
-      if (in.FieldOrder() != QUDA_FLOAT2_FIELD_ORDER || !U.isNative())
-      errorQuda("Unsupported field order colorspinor=%d gauge=%d combination\n", in.FieldOrder(), U.FieldOrder());
-    }
-  };
-
-  /**
-     Applies the off-diagonal part of the Laplace operator
-
-     @param[out] out The out result field
-     @param[in] U The gauge field
-     @param[in] kappa Kappa value
-     @param[in] in The input field
-     @param[in] parity The site parity
-     @param[in] x_cb The checkerboarded site index
-   */
-  template <typename Float, int nDim, int nColor, typename Vector, typename Arg>
-  __device__ __host__ inline void applyCovDev(Vector &out, Arg &arg, int x_cb, int parity) {
-    typedef Matrix<complex<Float>,nColor> Link;
-    const int their_spinor_parity = (arg.nParity == 2) ? 1-parity : 0;
-
-    int coord[5];
-    getCoords(coord, x_cb, arg.dim, parity);
-    coord[4] = 0;
-
-    const int d = arg.mu%4;
-
-    if (arg.mu < 4) {
-
-=======
 
   /**
      @brief Parameter structure for driving the covariant derivative
@@ -121,7 +65,6 @@
     const int d = mu%4;
 
     if (mu < 4) {
->>>>>>> cee49e79
       //Forward gather - compute fwd offset for vector fetch
       const int fwd_idx = linkIndexP1(coord, arg.dim, d);
 
@@ -132,11 +75,7 @@
 	const Vector in = arg.in.Ghost(d, 1, ghost_idx, their_spinor_parity);
 
 	out += U * in;
-<<<<<<< HEAD
-	} else {
-=======
       } else {
->>>>>>> cee49e79
 
 	const Link U = arg.U(d, x_cb, parity);
 	const Vector in = arg.in(fwd_idx, their_spinor_parity);
@@ -173,22 +112,6 @@
   {
     typedef ColorSpinor<Float,nColor,nSpin> Vector;
     Vector out;
-<<<<<<< HEAD
-
-    applyCovDev<Float,nDim,nColor>(out, arg, x_cb, parity);
-    arg.out(x_cb, parity) = out;
-  }
-
-  // CPU kernel for applying the Laplace operator to a vector
-  template <typename Float, int nDim, int nSpin, int nColor, typename Arg>
-  void covDevCPU(Arg arg)
-  {
-
-    for (int parity= 0; parity < arg.nParity; parity++) {
-      // for full fields then set parity from loop else use arg setting
-      parity = (arg.nParity == 2) ? parity : arg.parity;
-
-=======
 
     switch (arg.mu) {
     case 0: applyCovDev<Float,nDim,nColor,0>(out, arg, x_cb, parity); break;
@@ -212,7 +135,6 @@
       // for full fields then set parity from loop else use arg setting
       parity = (arg.nParity == 2) ? parity : arg.parity;
 
->>>>>>> cee49e79
       for (int x_cb = 0; x_cb < arg.volumeCB; x_cb++) { // 4-d volume
 	covDev<Float,nDim,nSpin,nColor>(arg, x_cb, parity);
       } // 4-d volumeCB
@@ -234,7 +156,6 @@
 
     covDev<Float,nDim,nSpin,nColor>(arg, x_cb, parity);
   }
-<<<<<<< HEAD
 
   template <typename Float, int nDim, int nSpin, int nColor, typename Arg>
   class CovDev : public TunableVectorY {
@@ -329,115 +250,14 @@
     }
   }
 
-
-=======
-
-  template <typename Float, int nDim, int nSpin, int nColor, typename Arg>
-  class CovDev : public TunableVectorY {
-
-  protected:
-    Arg &arg;
-    const ColorSpinorField &meta;
-
-    long long flops() const
-    {
-      return 8*nColor*nColor*arg.nParity*(long long)meta.VolumeCB();
-    }
-    long long bytes() const
-    {
-      return arg.out.Bytes() + arg.in.Bytes() + arg.nParity*arg.U.Bytes()*meta.VolumeCB();
-    }
-    bool tuneGridDim() const { return false; }
-    unsigned int minThreads() const { return arg.volumeCB; }
-
-  public:
-    CovDev(Arg &arg, const ColorSpinorField &meta) : TunableVectorY(arg.nParity), arg(arg), meta(meta)
-    {
-      strcpy(aux, meta.AuxString());
-#ifdef MULTI_GPU
-      char comm[5];
-      comm[0] = (arg.commDim[0] ? '1' : '0');
-      comm[1] = (arg.commDim[1] ? '1' : '0');
-      comm[2] = (arg.commDim[2] ? '1' : '0');
-      comm[3] = (arg.commDim[3] ? '1' : '0');
-      comm[4] = '\0';
-      strcat(aux,",comm=");
-      strcat(aux,comm);
-#endif
-    }
-    virtual ~CovDev() { }
-
-    void apply(const cudaStream_t &stream) {
-      if (meta.Location() == QUDA_CPU_FIELD_LOCATION) {
-	covDevCPU<Float,nDim,nSpin,nColor>(arg);
-      } else {
-        TuneParam tp = tuneLaunch(*this, getTuning(), getVerbosity());
-	covDevGPU<Float,nDim,nSpin,nColor> <<<tp.grid,tp.block,tp.shared_bytes,stream>>>(arg);
-      }
-    }
-
-    TuneKey tuneKey() const { return TuneKey(meta.VolString(), typeid(*this).name(), aux); }
-  };
-
-
-  template <typename Float, int nColor, QudaReconstructType recon>
-    void ApplyCovDev(ColorSpinorField &out, const ColorSpinorField &in, const GaugeField &U, int parity, int mu)
-  {
-    constexpr int nDim = 4;
-    if (in.Nspin() == 1) {
-      constexpr int nSpin = 1;
-      CovDevArg<Float,nSpin,nColor,recon> arg(out, in, U, parity, mu);
-      CovDev<Float,nDim,nSpin,nColor,CovDevArg<Float,nSpin,nColor,recon> > myCovDev(arg, in);
-      myCovDev.apply(0);
-    } else if (in.Nspin() == 4) {
-      constexpr int nSpin = 4;
-      CovDevArg<Float,nSpin,nColor,recon> arg(out, in, U, parity, mu);
-      CovDev<Float,nDim,nSpin,nColor,CovDevArg<Float,nSpin,nColor,recon> > myCovDev(arg, in);
-      myCovDev.apply(0);
-    } else {
-      errorQuda("Unsupported nSpin=%d", in.Nspin());
-    }
-  }
-
-  // template on the gauge reconstruction
-  template <typename Float, int nColor>
-    void ApplyCovDev(ColorSpinorField &out, const ColorSpinorField &in, const GaugeField &U, int parity, int mu)
-  {
-    if (U.Reconstruct()== QUDA_RECONSTRUCT_NO) {
-      ApplyCovDev<Float,nColor,QUDA_RECONSTRUCT_NO>(out, in, U, parity, mu);
-    } else if (U.Reconstruct()== QUDA_RECONSTRUCT_12) {
-      ApplyCovDev<Float,nColor,QUDA_RECONSTRUCT_12>(out, in, U, parity, mu);
-    } else if (U.Reconstruct()== QUDA_RECONSTRUCT_8) {
-      ApplyCovDev<Float,nColor,QUDA_RECONSTRUCT_8> (out, in, U, parity, mu);
-    } else {
-      errorQuda("Unsupported reconstruct type %d\n", U.Reconstruct());
-    }
-  }
-
-  // template on the number of colors
-  template <typename Float>
-    void ApplyCovDev(ColorSpinorField &out, const ColorSpinorField &in, const GaugeField &U, int parity, int mu)
-  {
-    if (in.Ncolor() == 3) {
-      ApplyCovDev<Float,3>(out, in, U, parity, mu);
-    } else {
-      errorQuda("Unsupported number of colors %d\n", U.Ncolor());
-    }
-  }
-
   // this is the Worker pointer that may have issue additional work
   // while we're waiting on communication to finish
->>>>>>> cee49e79
   namespace dslash {
     extern Worker* aux_worker;
   }
 
 #endif // GPU_CONTRACT
 
-<<<<<<< HEAD
-  
-=======
->>>>>>> cee49e79
   //Apply the covariant derivative operator
   //out(x) = U_{\mu}(x)in(x+mu) for mu = 0...3
   //out(x) = U^\dagger_mu'(x-mu')in(x-mu') for mu = 4...7 and we set mu' = mu-4
