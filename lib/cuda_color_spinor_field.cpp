--- conflicted
+++ resolved
@@ -493,7 +493,7 @@
 				       const int dim, const QudaDirection dir, 
 				       const int dagger, cudaStream_t* stream) 
 {
-
+  CUERR;
   int FloatN = (nSpin == 1 || precision == QUDA_DOUBLE_PRECISION) ? 2 : 4;
   int num_faces = (nSpin == 1) ? 3 : 1; //3 faces for asqtad
   int Vsh = x[0]*x[1]*x[3];
@@ -511,34 +511,24 @@
     
   int len = num_faces*Vsh*FloatN*Npad;
 
-  int offset = real_length;
+  int offset = real_length + ghostOffset[dim]*nColor*nSpin*2;
   if (nSpin == 1) offset += (dir == QUDA_BACKWARDS) ? 0 : len;
   else offset += (upper ? 0 : len);    
-
-<<<<<<< HEAD
   void *dst = (char*)v + precision*offset;
   void *src = ghost_spinor;
+
   CUDAMEMCPY(dst, src, len*precision, cudaMemcpyHostToDevice, *stream); CUERR;
     
   if (precision == QUDA_HALF_PRECISION) {
     // FIXME: Convention difference
     // Staggered: backwards goes in 1st norm zone, forwards in 2nd norm zone
     // Wilson: upper goes in the 1st norm zone, lower in the 2nd norm zone (changes depending on dagger)
-=======
-  int Vsh = x[0]*x[1]*x[2];  
-  int sizeOfFloatN = FloatN*precision;
-  int len = num_faces*Vsh*sizeOfFloatN;
-  int offset = (dir == QUDA_BACKWARDS) ? 0 : Npad*len;
-  void* dst = ((char*)v) + this->ghostOffset[dim]*Npad*sizeOfFloatN +  Npad*stride*sizeOfFloatN + offset; // into the endzone
-  //void* dst = ((char*)v) +  Npad*stride*sizeOfFloatN + offset; // into the endzone
-  void* src = ghost_spinor;
-  cudaMemcpyAsync(dst, src, Npad*len, cudaMemcpyHostToDevice, *stream);CUERR;
-  
-  if (precision == QUDA_HALF_PRECISION){
->>>>>>> dfea1791
     int normlen = num_faces*Vsh*sizeof(float);
     int norm_offset = (nSpin == 1) ? ((dir == QUDA_BACKWARDS) ? 0 : normlen ) : (upper ? 0 : normlen);
     void *dst = (char*)norm + stride*sizeof(float) + norm_offset;
+    // FIXME: Convention difference
+    // Staggered: separate spinor and norm buffers for communication
+    // Wilson: uses a single buffer for both spinor and norm 
     void *src = (nSpin == 1) ? ghost_norm : (char*)ghost_spinor+num_faces*Nint*Vsh*precision;
     CUDAMEMCPY(dst, src, normlen, cudaMemcpyHostToDevice, *stream);  CUERR;
   }
