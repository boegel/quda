--- conflicted
+++ resolved
@@ -332,15 +332,7 @@
   // cuda's floating point format, IEEE-754, represents the floating point
   // zero as 4 zero bytes
   void cudaColorSpinorField::zero() {
-<<<<<<< HEAD
-
-    //    cudaMemsetAsync(v, 0, bytes, *blas::getStream());
-    //    if (precision == QUDA_HALF_PRECISION || precision == QUDA_QUARTER_PRECISION) cudaMemsetAsync(norm, 0, norm_bytes, *blas::getStream());
-
-    qudaMemsetAsync(v, 0, bytes, 0);
-=======
     qudaMemsetAsync(v, 0, bytes, device::get_default_stream());
->>>>>>> 8b14691a
     if (precision == QUDA_HALF_PRECISION || precision == QUDA_QUARTER_PRECISION)
       qudaMemsetAsync(norm, 0, norm_bytes, device::get_default_stream());
   }
@@ -558,13 +550,8 @@
                                        const int dagger, qudaStream_t stream)
   {
     if (precision != ghost_precision) { pushKernelPackT(true); }
-<<<<<<< HEAD
-
-    if (dim !=3 || getKernelPackT()) { // use kernels to pack into contiguous buffers then a single cudaMemcpy
-=======
     
     if (dim !=3 || getKernelPackT()) { // use kernels to pack into contiguous buffers then a single qudaMemcpy
->>>>>>> 8b14691a
 
       void* gpu_buf = (dir == QUDA_BACKWARDS) ? my_face_dim_dir_d[bufferIndex][dim][0] : my_face_dim_dir_d[bufferIndex][dim][1];
       qudaMemcpyAsync(ghost_spinor, gpu_buf, ghost_face_bytes[dim], qudaMemcpyDeviceToHost, stream);
@@ -673,24 +660,7 @@
   {
     createComms(nFace, spin_project); // must call this first
 
-<<<<<<< HEAD
-    const int dim=-1; // pack all partitioned dimensions
-
-    packGhost(nFace, (QudaParity)parity, dim, QUDA_BOTH_DIRS, dagger, &stream[stream_idx], location, location_label,
-              spin_project, a, b, c, shmem);
-  }
-
-  void cudaColorSpinorField::packExtended(const int nFace, const int R[], const int parity, const int dagger,
-                                          const int dim, qudaStream_t *stream_p, const bool zero_copy)
-  {
-    createComms(nFace); // must call this first
-
-    stream = stream_p;
-
-    packGhostExtended(nFace, R, (QudaParity)parity, dim, QUDA_BOTH_DIRS, dagger, &stream[zero_copy ? 0 : (Nstream-1)], zero_copy);
-=======
     packGhost(nFace, (QudaParity)parity, dagger, stream, location, location_label, spin_project, a, b, c, shmem);
->>>>>>> 8b14691a
   }
 
   void cudaColorSpinorField::gather(int nFace, int dagger, int dir, const qudaStream_t &stream)
@@ -1179,17 +1149,11 @@
     exit(-1);
   }
 
-<<<<<<< HEAD
   void cudaColorSpinorField::CopySubset(ColorSpinorField &src, const int range, const int first_element)
   {
 
     if (!this->IsComposite() || !src.IsComposite()) errorQuda("Tried to copy a subset of non-composite field.");
-=======
-  //copyCuda currently cannot not work with set of spinor fields..
-  void cudaColorSpinorField::CopySubset(cudaColorSpinorField &, const int, const int) const
-  {
 #if 0
->>>>>>> 8b14691a
     if (first_element < 0) errorQuda("\nError: trying to set negative first element.\n");
 
     const int src_copy_components = src.CompositeDim() - first_element;
@@ -1205,6 +1169,7 @@
 
     this->FlushCompositeSubset();
     src.FlushCompositeSubset();
+#endif    
   }
 
   void cudaColorSpinorField::CopySubset(ColorSpinorField &src, const int range, const int first_element_dst,
