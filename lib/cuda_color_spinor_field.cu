--- conflicted
+++ resolved
@@ -5,11 +5,7 @@
 #include <iostream>
 
 #include <color_spinor_field.h>
-<<<<<<< HEAD
-#include <color_spinor_field_order.h>
-=======
 #include <color_spinor_field_order.h> // Evan hack
->>>>>>> 9df36cc5
 #include <blas_quda.h>
 #include <dslash_quda.h>
 
@@ -1594,10 +1590,6 @@
     *this = tmp;
   }
 
-<<<<<<< HEAD
-=======
-
->>>>>>> 9df36cc5
   // This existed before but was never called. It kept giving me segfaults,
   // but it would be ideal if I could've gotten it to work.
   /*
@@ -1648,17 +1640,10 @@
     float* norm_ptr = (float*)field.Norm();
     float scale = 1.0;
 
-<<<<<<< HEAD
-    if (sizeof(StoreType)==sizeof(short)/*isFixed<StoreType>::value*/)
-    {
-      cudaMemcpy(&scale, &norm_ptr[i], sizeof(float), cudaMemcpyDeviceToHost);
-      scale *= 1.0/32676.;/*fixedInvMaxValue<StoreType>::value;*/
-=======
     if (isFixed<StoreType>::value)
     {
       cudaMemcpy(&scale, &norm_ptr[i], sizeof(float), cudaMemcpyDeviceToHost);
       scale *= fixedInvMaxValue<StoreType>::value;
->>>>>>> 9df36cc5
     }
 
     for (int s = 0; s < Ns; s++)
@@ -1689,25 +1674,6 @@
   template<typename Float,int Ns, int Nc>
   void genericCudaPrintVector(const cudaColorSpinorField& field, unsigned int i)
   {
-<<<<<<< HEAD
-    switch (field.FieldOrder())
-    {
-      case QUDA_FLOAT_FIELD_ORDER:
-        genericCudaPrintVector<Float,Ns,Nc,QUDA_FLOAT_FIELD_ORDER>(field,i);
-        break;
-      case QUDA_FLOAT2_FIELD_ORDER:
-        genericCudaPrintVector<Float,Ns,Nc,QUDA_FLOAT2_FIELD_ORDER>(field,i);
-        break;
-      case QUDA_FLOAT4_FIELD_ORDER:
-        genericCudaPrintVector<Float,Ns,Nc,QUDA_FLOAT4_FIELD_ORDER>(field,i);
-        break;
-      case QUDA_SPACE_SPIN_COLOR_FIELD_ORDER:
-        genericCudaPrintVector<Float,Ns,Nc,QUDA_SPACE_SPIN_COLOR_FIELD_ORDER>(field,i);
-        break;
-      case QUDA_SPACE_COLOR_SPIN_FIELD_ORDER:
-        genericCudaPrintVector<Float,Ns,Nc,QUDA_SPACE_COLOR_SPIN_FIELD_ORDER>(field,i);
-        break;
-=======
     switch (field.FieldOrder()) {
     case QUDA_FLOAT_FIELD_ORDER:
       genericCudaPrintVector<Float,Ns,Nc,QUDA_FLOAT_FIELD_ORDER>(field,i);
@@ -1726,7 +1692,6 @@
       break;
     default:
       errorQuda("Unsupported field order %d", field.FieldOrder());
->>>>>>> 9df36cc5
     }
   }
 
@@ -1755,12 +1720,9 @@
     
     switch (this->precision)
     {
-<<<<<<< HEAD
-=======
       case QUDA_QUARTER_PRECISION:
         genericCudaPrintVector<char>(*this,i);
         break;
->>>>>>> 9df36cc5
       case QUDA_HALF_PRECISION:
         genericCudaPrintVector<short>(*this,i);
         break;
