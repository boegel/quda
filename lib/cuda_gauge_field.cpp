#include <gauge_field.h>
#include <face_quda.h>
#include <typeinfo>
#include <misc_helpers.h>
#include <blas_quda.h>

namespace quda {

  cudaGaugeField::cudaGaugeField(const GaugeFieldParam &param) :
    GaugeField(param), gauge(0), even(0), odd(0), 
    backed_up(false)
  {
    if(create != QUDA_NULL_FIELD_CREATE &&  create != QUDA_ZERO_FIELD_CREATE){
      errorQuda("ERROR: create type(%d) not supported yet\n", create);
    }
  
    if (cudaMalloc((void **)&gauge, bytes) == cudaErrorMemoryAllocation) {
      errorQuda("Error allocating gauge field");
    }
  
    if(create == QUDA_ZERO_FIELD_CREATE){
      cudaMemset(gauge, 0, bytes);
    }
  
    even = gauge;
    odd = (char*)gauge + bytes/2;
 
  }

  cudaGaugeField::~cudaGaugeField() {
    if (gauge) cudaFree(gauge);
    checkCudaError();
  }

  // FIXME temporary hack 
  static double anisotropy_;
  static double fat_link_max_;
  static const int *X_;
  static QudaTboundary t_boundary_; 
#include <pack_gauge.h>

  template <typename Float, typename FloatN>
  static void loadGaugeField(FloatN *even, FloatN *odd, Float *cpuGauge, Float **cpuGhost,
			     GaugeFieldOrder cpu_order, QudaReconstructType reconstruct, 
			     size_t bytes, int volumeCB, int *surfaceCB, int pad, int nFace,
			     QudaLinkType type, double &fat_link_max) {
    // Use pinned memory
    FloatN *packed, *packedEven, *packedOdd;
    if (cudaMallocHost(&packed, bytes) == cudaErrorMemoryAllocation) {
      errorQuda("ERROR: cudaMallocHost failed for packed\n");
    }
    packedEven = packed;
    packedOdd = (FloatN*)((char*)packed + bytes/2);

    if( ! packedEven ) errorQuda( "packedEven is borked\n");
    if( ! packedOdd ) errorQuda( "packedOdd is borked\n");
    if( ! even ) errorQuda( "even is borked\n");
    if( ! odd ) errorQuda( "odd is borked\n");
    if( ! cpuGauge ) errorQuda( "cpuGauge is borked\n");

#ifdef MULTI_GPU
<<<<<<< HEAD
  if (cpu_order != QUDA_QDP_GAUGE_ORDER && cpu_order != QUDA_BQCD_GAUGE_ORDER)
    errorQuda("Only QUDA_QDP_GAUGE_ORDER is supported for multi-gpu\n");
=======
    if (cpu_order != QUDA_QDP_GAUGE_ORDER)
      errorQuda("Only QUDA_QDP_GAUGE_ORDER is supported for multi-gpu\n");
>>>>>>> 817531bd
#endif

    //for QUDA_ASQTAD_FAT_LINKS, need to find out the max value
    //fat_link_max will be used in encoding half precision fat link
    if(type == QUDA_ASQTAD_FAT_LINKS){
      fat_link_max = 0.0;
      for(int dir=0; dir < 4; dir++){
	for(int i=0;i < 2*volumeCB*gaugeSiteSize; i++){
	  Float** tmp = (Float**)cpuGauge;
	  if( tmp[dir][i] > fat_link_max ){
	    fat_link_max = tmp[dir][i];
	  }
	}
      }
    }
  
    double fat_link_max_double = fat_link_max;
#ifdef MULTI_GPU
    reduceMaxDouble(fat_link_max_double);
#endif
<<<<<<< HEAD
  fat_link_max = fat_link_max_double;

  int voxels[] = {volumeCB, volumeCB, volumeCB, volumeCB};

  // FIXME - hack for the moment
  fat_link_max_ = fat_link_max;

  int nFaceLocal = 1;
  if (cpu_order == QUDA_QDP_GAUGE_ORDER) {
    packQDPGaugeField(packedEven, (Float**)cpuGauge, 0, reconstruct, volumeCB, 
		      voxels, pad, 0, nFaceLocal, type);
    packQDPGaugeField(packedOdd,  (Float**)cpuGauge, 1, reconstruct, volumeCB, 
		      voxels, pad, 0, nFaceLocal, type);
  } else if (cpu_order == QUDA_CPS_WILSON_GAUGE_ORDER) {
    packCPSGaugeField(packedEven, (Float*)cpuGauge, 0, reconstruct, volumeCB, pad);
    packCPSGaugeField(packedOdd,  (Float*)cpuGauge, 1, reconstruct, volumeCB, pad);    
  } else if (cpu_order == QUDA_MILC_GAUGE_ORDER) {
    packMILCGaugeField(packedEven, (Float*)cpuGauge, 0, reconstruct, volumeCB, pad);
    packMILCGaugeField(packedOdd,  (Float*)cpuGauge, 1, reconstruct, volumeCB, pad);    
  } else if (cpu_order == QUDA_BQCD_GAUGE_ORDER) {
    packBQCDGaugeField(packedEven, (Float*)cpuGauge, 0, reconstruct, volumeCB, pad);
    packBQCDGaugeField(packedOdd,  (Float*)cpuGauge, 1, reconstruct, volumeCB, pad);    
  } else {
    errorQuda("Invalid gauge_order %d", cpu_order);
  }
=======
    fat_link_max = fat_link_max_double;

    int voxels[] = {volumeCB, volumeCB, volumeCB, volumeCB};

    // FIXME - hack for the moment
    fat_link_max_ = fat_link_max;

    int nFaceLocal = 1;
    if (cpu_order == QUDA_QDP_GAUGE_ORDER) {
      packQDPGaugeField(packedEven, (Float**)cpuGauge, 0, reconstruct, volumeCB, 
			voxels, pad, 0, nFaceLocal, type);
      packQDPGaugeField(packedOdd,  (Float**)cpuGauge, 1, reconstruct, volumeCB, 
			voxels, pad, 0, nFaceLocal, type);
    } else if (cpu_order == QUDA_CPS_WILSON_GAUGE_ORDER) {
      packCPSGaugeField(packedEven, (Float*)cpuGauge, 0, reconstruct, volumeCB, pad);
      packCPSGaugeField(packedOdd,  (Float*)cpuGauge, 1, reconstruct, volumeCB, pad);    
    } else if (cpu_order == QUDA_MILC_GAUGE_ORDER) {
      packMILCGaugeField(packedEven, (Float*)cpuGauge, 0, reconstruct, volumeCB, pad);
      packMILCGaugeField(packedOdd,  (Float*)cpuGauge, 1, reconstruct, volumeCB, pad);    
    } else {
      errorQuda("Invalid gauge_order %d", cpu_order);
    }
>>>>>>> 817531bd

#ifdef MULTI_GPU
    if(type != QUDA_ASQTAD_MOM_LINKS){
      // pack into the padded regions
      packQDPGaugeField(packedEven, (Float**)cpuGhost, 0, reconstruct, volumeCB,
			surfaceCB, pad, volumeCB, nFace, type);
      packQDPGaugeField(packedOdd,  (Float**)cpuGhost, 1, reconstruct, volumeCB, 
			surfaceCB, pad, volumeCB, nFace, type);
    }
#endif

    cudaMemcpy(even, packed, bytes, cudaMemcpyHostToDevice);
    checkCudaError();
    
    cudaFreeHost(packed);
  }

  template <typename Float, typename Float2>
  void loadMomField(Float2 *even, Float2 *odd, Float *mom, int bytes, int Vh, int pad) 
  {  
    Float2 *packedEven, *packedOdd;
    if(cudaMallocHost(&packedEven, bytes/2) == cudaErrorMemoryAllocation) {
      errorQuda("ERROR: cudaMallocHost failed for packedEven\n");
    }
    if (cudaMallocHost(&packedOdd, bytes/2) == cudaErrorMemoryAllocation) {
      errorQuda("ERROR: cudaMallocHost failed for packedOdd\n");
    }
    
    packMomField(packedEven, (Float*)mom, 0, Vh, pad);
    packMomField(packedOdd,  (Float*)mom, 1, Vh, pad);
    
    cudaMemcpy(even, packedEven, bytes/2, cudaMemcpyHostToDevice);
    cudaMemcpy(odd,  packedOdd, bytes/2, cudaMemcpyHostToDevice); 
  
    cudaFreeHost(packedEven);
    cudaFreeHost(packedOdd);
  }

  void cudaGaugeField::loadCPUField(const cpuGaugeField &cpu, const QudaFieldLocation &pack_location)
  {
    if (geometry != QUDA_VECTOR_GEOMETRY) errorQuda("Only vector geometry is supported");

    checkField(cpu);

    if (pack_location == QUDA_CUDA_FIELD_LOCATION) {
      errorQuda("Not implemented"); // awaiting Guochun's new gauge packing
    } else if (pack_location == QUDA_CPU_FIELD_LOCATION) {
      // FIXME
      anisotropy_ = anisotropy;
      X_ = x;
      t_boundary_ = t_boundary;
    
#ifdef MULTI_GPU
      //FIXME: if this is MOM field, we don't need exchange data
      if(link_type != QUDA_ASQTAD_MOM_LINKS){ 
	cpu.exchangeGhost();
      }
#endif
    
      if (reconstruct != QUDA_RECONSTRUCT_10) { // gauge field
	if (precision == QUDA_DOUBLE_PRECISION) {
	
	  if (cpu.Precision() == QUDA_DOUBLE_PRECISION) {
	    loadGaugeField((double2*)(even), (double2*)(odd), (double*)cpu.gauge, (double**)cpu.ghost,
			   cpu.Order(), reconstruct, bytes, volumeCB, surfaceCB, pad, nFace, link_type, fat_link_max);
	  } else if (cpu.Precision() == QUDA_SINGLE_PRECISION) {
	    loadGaugeField((double2*)(even), (double2*)(odd), (float*)cpu.gauge, (float**)cpu.ghost,
			   cpu.order, reconstruct, bytes, volumeCB, surfaceCB, pad, nFace, link_type, fat_link_max);
	  }
	
	} else if (precision == QUDA_SINGLE_PRECISION) {
	
	  if (cpu.Precision() == QUDA_DOUBLE_PRECISION) {
	    if (reconstruct == QUDA_RECONSTRUCT_NO) {
	      loadGaugeField((float2*)(even), (float2*)(odd), (double*)cpu.gauge, (double**)cpu.ghost, 
			     cpu.order, reconstruct, bytes, volumeCB, surfaceCB, pad, nFace, link_type, fat_link_max);	      
	    } else {
	      loadGaugeField((float4*)(even), (float4*)(odd), (double*)cpu.gauge, (double**)cpu.ghost,
			     cpu.order, reconstruct, bytes, volumeCB, surfaceCB, pad, nFace, link_type, fat_link_max);
	    }
	  } else if (cpu.Precision() == QUDA_SINGLE_PRECISION) {
	    if (reconstruct == QUDA_RECONSTRUCT_NO) {
	      loadGaugeField((float2*)(even), (float2*)(odd), (float*)cpu.gauge, (float**)cpu.ghost,
			     cpu.order, reconstruct, bytes, volumeCB, surfaceCB, pad, nFace, link_type, fat_link_max);
	    } else {
	      loadGaugeField((float4*)(even), (float4*)(odd), (float*)cpu.gauge, (float**)cpu.ghost,
			     cpu.order, reconstruct, bytes, volumeCB, surfaceCB, pad, nFace, link_type, fat_link_max);
	    }
	  }
	
	} else if (precision == QUDA_HALF_PRECISION) {
	
	  if (cpu.Precision() == QUDA_DOUBLE_PRECISION){
	    if (reconstruct == QUDA_RECONSTRUCT_NO) {
	      loadGaugeField((short2*)(even), (short2*)(odd), (double*)cpu.gauge, (double**)cpu.ghost,
			     cpu.order, reconstruct, bytes, volumeCB, surfaceCB, pad, nFace, link_type, fat_link_max);
	    } else {
	      loadGaugeField((short4*)(even), (short4*)(odd), (double*)cpu.gauge, (double**)cpu.ghost,
			     cpu.order, reconstruct, bytes, volumeCB, surfaceCB, pad, nFace, link_type, fat_link_max);	      
	    }
	  } else if (cpu.Precision() == QUDA_SINGLE_PRECISION) {
	    if (reconstruct == QUDA_RECONSTRUCT_NO) {
	      loadGaugeField((short2*)(even), (short2*)(odd), (float*)cpu.gauge, (float**)cpu.ghost,
			     cpu.order, reconstruct, bytes, volumeCB, surfaceCB, pad, nFace, link_type, fat_link_max);
	    } else {
	      loadGaugeField((short4*)(even), (short4*)(odd), (float*)cpu.gauge, (float**)(cpu.ghost),
			     cpu.order, reconstruct, bytes, volumeCB, surfaceCB, pad, nFace, link_type, fat_link_max);	      
	    }
	  }
	}
      } else { // momentum field
	if  (precision == QUDA_DOUBLE_PRECISION) {
	  if (cpu.Precision() == QUDA_DOUBLE_PRECISION) {
	    loadMomField((double2*)(even), (double2*)(odd), (double*)cpu.gauge, bytes, volumeCB, pad);
	  } else if (cpu.Precision() == QUDA_SINGLE_PRECISION) {
	    loadMomField((double2*)(even), (double2*)(odd), (float*)cpu.gauge, bytes, volumeCB, pad);
	  } 
	} else {
	  if (cpu.Precision() == QUDA_DOUBLE_PRECISION) {
	    loadMomField((float2*)(even), (float2*)(odd), (double*)cpu.gauge, bytes, volumeCB, pad);
	  } else if (cpu.Precision() == QUDA_SINGLE_PRECISION) {
	    loadMomField((float2*)(even), (float2*)(odd), (float*)cpu.gauge, bytes, volumeCB, pad);
	  } 
	}      
      } // gauge or momentum
    } else {
      errorQuda("Invalid pack location %d", pack_location);
    }
    
  }
  
  /* 
     Generic gauge field retrieval.  Copies the cuda gauge field into a
     cpu gauge field.  The reordering takes place on the host and
     supports most gauge field options.
  */
  template <typename Float, typename FloatN>
  static void storeGaugeField(Float *cpuGauge, FloatN *gauge, GaugeFieldOrder cpu_order,
			      QudaReconstructType reconstruct, int bytes, int volumeCB, int pad) {

    // Use pinned memory
    FloatN *packed;
    if (cudaMallocHost(&packed, bytes) == cudaErrorMemoryAllocation) {
      errorQuda("ERROR: cudaMallocHost failed for packed\n");
    }
    cudaMemcpy(packed, gauge, bytes, cudaMemcpyDeviceToHost);
    
    FloatN *packedEven = packed;
    FloatN *packedOdd = (FloatN*)((char*)packed + bytes/2);
    
<<<<<<< HEAD
  if (cpu_order == QUDA_QDP_GAUGE_ORDER) {
    unpackQDPGaugeField((Float**)cpuGauge, packedEven, 0, reconstruct, volumeCB, pad);
    unpackQDPGaugeField((Float**)cpuGauge, packedOdd, 1, reconstruct, volumeCB, pad);
  } else if (cpu_order == QUDA_CPS_WILSON_GAUGE_ORDER) {
    unpackCPSGaugeField((Float*)cpuGauge, packedEven, 0, reconstruct, volumeCB, pad);
    unpackCPSGaugeField((Float*)cpuGauge, packedOdd, 1, reconstruct, volumeCB, pad);
  } else if (cpu_order == QUDA_MILC_GAUGE_ORDER) {
    unpackMILCGaugeField((Float*)cpuGauge, packedEven, 0, reconstruct, volumeCB, pad);
    unpackMILCGaugeField((Float*)cpuGauge, packedOdd, 1, reconstruct, volumeCB, pad);
  } else if (cpu_order == QUDA_BQCD_GAUGE_ORDER) {
    unpackBQCDGaugeField((Float*)cpuGauge, packedEven, 0, reconstruct, volumeCB, pad);
    unpackBQCDGaugeField((Float*)cpuGauge, packedOdd, 1, reconstruct, volumeCB, pad);
  } else {
    errorQuda("Invalid gauge_order");
  }
=======
    if (cpu_order == QUDA_QDP_GAUGE_ORDER) {
      unpackQDPGaugeField((Float**)cpuGauge, packedEven, 0, reconstruct, volumeCB, pad);
      unpackQDPGaugeField((Float**)cpuGauge, packedOdd, 1, reconstruct, volumeCB, pad);
    } else if (cpu_order == QUDA_CPS_WILSON_GAUGE_ORDER) {
      unpackCPSGaugeField((Float*)cpuGauge, packedEven, 0, reconstruct, volumeCB, pad);
      unpackCPSGaugeField((Float*)cpuGauge, packedOdd, 1, reconstruct, volumeCB, pad);
    } else if (cpu_order == QUDA_MILC_GAUGE_ORDER) {
      unpackMILCGaugeField((Float*)cpuGauge, packedEven, 0, reconstruct, volumeCB, pad);
      unpackMILCGaugeField((Float*)cpuGauge, packedOdd, 1, reconstruct, volumeCB, pad);
    } else {
      errorQuda("Invalid gauge_order");
    }
>>>>>>> 817531bd
    
    cudaFreeHost(packed);
  }



  /*
    Copies the device gauge field to the host.
    - no reconstruction support
    - device data is always Float2 ordered
    - host data is a 1-dimensional array (MILC ordered)
    - no support for half precision
    - input and output precisions must match
  */
  template<typename FloatN, typename Float>
  static void storeGaugeField(Float* cpuGauge, FloatN *gauge, int bytes, int volumeCB, 
			      int stride, QudaPrecision prec) 
  {  
    cudaStream_t streams[2];
    for (int i=0; i<2; i++) cudaStreamCreate(&streams[i]);
  
    FloatN *even = gauge;
    FloatN *odd = (FloatN*)((char*)gauge + bytes/2);

    int datalen = 4*2*volumeCB*gaugeSiteSize*sizeof(Float); // both parities
    void *unpacked;  
    if(cudaMalloc(&unpacked, datalen) != cudaSuccess){
      errorQuda("cudaMalloc() failed for unpacked\n");
    }
    void *unpackedEven = unpacked;
    void *unpackedOdd = (char*)unpacked + datalen/2;
  
    //unpack even data kernel
    link_format_gpu_to_cpu((void*)unpackedEven, (void*)even, volumeCB, stride, prec, streams[0]);
#ifdef GPU_DIRECT
    cudaMemcpyAsync(cpuGauge, unpackedEven, datalen/2, cudaMemcpyDeviceToHost, streams[0]);
#else
    cudaMemcpy(cpuGauge, unpackedEven, datalen/2, cudaMemcpyDeviceToHost);
#endif
  
    //unpack odd data kernel
    link_format_gpu_to_cpu((void*)unpackedOdd, (void*)odd, volumeCB, stride, prec, streams[1]);
#ifdef GPU_DIRECT
    cudaMemcpyAsync(cpuGauge + 4*volumeCB*gaugeSiteSize, unpackedOdd, datalen/2, cudaMemcpyDeviceToHost, streams[1]);  
    for(int i=0; i<2; i++) cudaStreamSynchronize(streams[i]);
#else
    cudaMemcpy(cpuGauge + 4*volumeCB*gaugeSiteSize, unpackedOdd, datalen/2, cudaMemcpyDeviceToHost);  
#endif
  
    cudaFree(unpacked);
    for(int i=0; i<2; i++) cudaStreamDestroy(streams[i]);
  }

  template <typename Float, typename Float2>
  void 
  storeMomToCPUArray(Float* mom, Float2 *even, Float2 *odd, 
		     int bytes, int V, int pad) 
  {    
    Float2 *packedEven, *packedOdd;   
    if (cudaMallocHost(&packedEven, bytes/2) == cudaErrorMemoryAllocation) {
      errorQuda("ERROR: cudaMallocHost failed for packedEven\n");
    }
    if (cudaMallocHost(&packedOdd, bytes/2) == cudaErrorMemoryAllocation) {
      errorQuda("ERROR: cudaMallocHost failed for packedEven\n");
    }
    cudaMemcpy(packedEven, even, bytes/2, cudaMemcpyDeviceToHost); 
    cudaMemcpy(packedOdd, odd, bytes/2, cudaMemcpyDeviceToHost);  
  
    unpackMomField((Float*)mom, packedEven,0, V/2, pad);
    unpackMomField((Float*)mom, packedOdd, 1, V/2, pad);
  
    cudaFreeHost(packedEven); 
    cudaFreeHost(packedOdd); 
  }

  void cudaGaugeField::saveCPUField(cpuGaugeField &cpu, const QudaFieldLocation &pack_location) const
  {
    if (geometry != QUDA_VECTOR_GEOMETRY) errorQuda("Only vector geometry is supported");

    // do device-side reordering then copy
    if (pack_location == QUDA_CUDA_FIELD_LOCATION) {
      // check parameters are suitable for device-side packing
      if (precision != cpu.Precision())
	errorQuda("cpu precision %d and cuda precision %d must be the same", 
		  cpu.Precision(), precision );

      if (reconstruct != QUDA_RECONSTRUCT_NO)
	errorQuda("Only no reconstruction supported");

      if (order != QUDA_FLOAT2_GAUGE_ORDER)
	errorQuda("Only QUDA_FLOAT2_GAUGE_ORDER supported");

      if (cpu.Order() != QUDA_MILC_GAUGE_ORDER)
	errorQuda("Only QUDA_MILC_GAUGE_ORDER supported");

      if (precision == QUDA_DOUBLE_PRECISION){
	storeGaugeField((double*)cpu.gauge, (double2*)gauge, bytes, volumeCB, stride, precision);
      } else if (precision == QUDA_SINGLE_PRECISION){
	storeGaugeField((float*)cpu.gauge, (float2*)gauge, bytes, volumeCB, stride, precision);
      } else {
	errorQuda("Half precision not supported");
      }

    } else if (pack_location == QUDA_CPU_FIELD_LOCATION) { // do copy then host-side reorder
    
      // FIXME - nasty globals
      anisotropy_ = anisotropy;
      fat_link_max_ = fat_link_max;
      X_ = x;
      t_boundary_ = t_boundary;
    
      if (reconstruct != QUDA_RECONSTRUCT_10) {
	if (precision == QUDA_DOUBLE_PRECISION) {
	
	  if (cpu.Precision() == QUDA_DOUBLE_PRECISION) {
	    storeGaugeField((double*)cpu.gauge, (double2*)(gauge),
			    cpu.order, reconstruct, bytes, volumeCB, pad);
	  } else if (cpu.Precision() == QUDA_SINGLE_PRECISION) {
	    storeGaugeField((float*)cpu.gauge, (double2*)(gauge),
			    cpu.order, reconstruct, bytes, volumeCB, pad);
	  }
	
	} else if (precision == QUDA_SINGLE_PRECISION) {
	
	  if (cpu.Precision() == QUDA_DOUBLE_PRECISION) {
	    if (reconstruct == QUDA_RECONSTRUCT_NO) {
	      storeGaugeField((double*)cpu.gauge, (float2*)(gauge),
			      cpu.order, reconstruct, bytes, volumeCB, pad);
	    } else {
	      storeGaugeField((double*)cpu.gauge, (float4*)(gauge),
			      cpu.order, reconstruct, bytes, volumeCB, pad);
	    }
	  } else if (cpu.Precision() == QUDA_SINGLE_PRECISION) {
	    if (reconstruct == QUDA_RECONSTRUCT_NO) {
	      storeGaugeField((float*)cpu.gauge, (float2*)(gauge),
			      cpu.order, reconstruct, bytes, volumeCB, pad);
	    } else {
	      storeGaugeField((float*)cpu.gauge, (float4*)(gauge),
			      cpu.order, reconstruct, bytes, volumeCB, pad);
	    }
	  }
	
	} else if (precision == QUDA_HALF_PRECISION) {
	
	  if (cpu.Precision() == QUDA_DOUBLE_PRECISION) {
	    if (reconstruct == QUDA_RECONSTRUCT_NO) {
	      storeGaugeField((double*)cpu.gauge, (short2*)(gauge),
			      cpu.order, reconstruct, bytes, volumeCB, pad);
	    } else {
	      storeGaugeField((double*)cpu.gauge, (short4*)(gauge),
			      cpu.order, reconstruct, bytes, volumeCB, pad);
	    }
	  } else if (cpu.Precision() == QUDA_SINGLE_PRECISION) {
	    if (reconstruct == QUDA_RECONSTRUCT_NO) {
	      storeGaugeField((float*)cpu.gauge, (short2*)(gauge),
			      cpu.order, reconstruct, bytes, volumeCB, pad);
	    } else {
	      storeGaugeField((float*)cpu.gauge, (short4*)(gauge), 
			      cpu.order, reconstruct, bytes, volumeCB, pad);
	    }
	  }
	}
      } else {

	if (cpu.Precision() != precision)
	  errorQuda("cpu and gpu precison has to be the same at this moment");
    
	if (precision == QUDA_HALF_PRECISION)
	  errorQuda("half precision is not supported at this moment");
    
	if (cpu.order != QUDA_MILC_GAUGE_ORDER)
	  errorQuda("Only MILC gauge order supported in momentum unpack, not %d", cpu.order);

	if (precision == QUDA_DOUBLE_PRECISION) {
	  storeMomToCPUArray( (double*)cpu.gauge, (double2*)even, (double2*)odd, bytes, volume, pad);	
	}else { //SINGLE PRECISIONS
	  storeMomToCPUArray( (float*)cpu.gauge, (float2*)even, (float2*)odd, bytes, volume, pad);	
	}
      } // reconstruct 10
    } else {
      errorQuda("Invalid pack location %d", pack_location);
    }

  }

  void cudaGaugeField::backup() const {
    if (backed_up) errorQuda("Gauge field already backedup");
    backup_h = new char[bytes];
    cudaMemcpy(backup_h, gauge, bytes, cudaMemcpyDeviceToHost);
    checkCudaError();
    backed_up = true;
  }

  void cudaGaugeField::restore() {
    if (!backed_up) errorQuda("Cannot retore since not backed up");
    cudaMemcpy(gauge, backup_h, bytes, cudaMemcpyHostToDevice);
    delete []backup_h;
    checkCudaError();
    backed_up = false;
  }

  // Return the L2 norm squared of the gauge field
  double norm2(const cudaGaugeField &a) {
  
    int spin = 0;
    switch (a.Geometry()) {
    case QUDA_SCALAR_GEOMETRY:
      spin = 1;
      break;
    case QUDA_VECTOR_GEOMETRY:
      spin = a.Ndim();
      break;
    case QUDA_TENSOR_GEOMETRY:
      spin = a.Ndim() * (a.Ndim()-1);
      break;
    default:
      errorQuda("Unsupported field geometry %d", a.Geometry());
    }

    if (a.Precision() == QUDA_HALF_PRECISION) 
      errorQuda("Casting a cudaGaugeField into cudaColorSpinorField not possible in half precision");

    ColorSpinorParam spinor_param;
    spinor_param.nColor = a.Reconstruct()/2;
    spinor_param.nSpin = a.Ndim();
    spinor_param.nDim = spin;
    for (int d=0; d<a.Ndim(); d++) spinor_param.x[d] = a.X()[d];
    spinor_param.precision = a.Precision();
    spinor_param.pad = a.Pad();
    spinor_param.siteSubset = QUDA_FULL_SITE_SUBSET;
    spinor_param.siteOrder = QUDA_EVEN_ODD_SITE_ORDER;
    spinor_param.fieldOrder = (QudaFieldOrder)a.FieldOrder();
    spinor_param.gammaBasis = QUDA_UKQCD_GAMMA_BASIS;
    spinor_param.create = QUDA_REFERENCE_FIELD_CREATE;
    spinor_param.v = (void*)a.Gauge_p();
    cudaColorSpinorField b(spinor_param);
    return norm2(b);
  }

} // namespace quda<|MERGE_RESOLUTION|>--- conflicted
+++ resolved
@@ -59,13 +59,8 @@
     if( ! cpuGauge ) errorQuda( "cpuGauge is borked\n");
 
 #ifdef MULTI_GPU
-<<<<<<< HEAD
-  if (cpu_order != QUDA_QDP_GAUGE_ORDER && cpu_order != QUDA_BQCD_GAUGE_ORDER)
-    errorQuda("Only QUDA_QDP_GAUGE_ORDER is supported for multi-gpu\n");
-=======
-    if (cpu_order != QUDA_QDP_GAUGE_ORDER)
+    if (cpu_order != QUDA_QDP_GAUGE_ORDER && cpu_order != QUDA_BQCD_GAUGE_ORDER)
       errorQuda("Only QUDA_QDP_GAUGE_ORDER is supported for multi-gpu\n");
->>>>>>> 817531bd
 #endif
 
     //for QUDA_ASQTAD_FAT_LINKS, need to find out the max value
@@ -86,40 +81,14 @@
 #ifdef MULTI_GPU
     reduceMaxDouble(fat_link_max_double);
 #endif
-<<<<<<< HEAD
-  fat_link_max = fat_link_max_double;
-
-  int voxels[] = {volumeCB, volumeCB, volumeCB, volumeCB};
-
-  // FIXME - hack for the moment
-  fat_link_max_ = fat_link_max;
-
-  int nFaceLocal = 1;
-  if (cpu_order == QUDA_QDP_GAUGE_ORDER) {
-    packQDPGaugeField(packedEven, (Float**)cpuGauge, 0, reconstruct, volumeCB, 
-		      voxels, pad, 0, nFaceLocal, type);
-    packQDPGaugeField(packedOdd,  (Float**)cpuGauge, 1, reconstruct, volumeCB, 
-		      voxels, pad, 0, nFaceLocal, type);
-  } else if (cpu_order == QUDA_CPS_WILSON_GAUGE_ORDER) {
-    packCPSGaugeField(packedEven, (Float*)cpuGauge, 0, reconstruct, volumeCB, pad);
-    packCPSGaugeField(packedOdd,  (Float*)cpuGauge, 1, reconstruct, volumeCB, pad);    
-  } else if (cpu_order == QUDA_MILC_GAUGE_ORDER) {
-    packMILCGaugeField(packedEven, (Float*)cpuGauge, 0, reconstruct, volumeCB, pad);
-    packMILCGaugeField(packedOdd,  (Float*)cpuGauge, 1, reconstruct, volumeCB, pad);    
-  } else if (cpu_order == QUDA_BQCD_GAUGE_ORDER) {
-    packBQCDGaugeField(packedEven, (Float*)cpuGauge, 0, reconstruct, volumeCB, pad);
-    packBQCDGaugeField(packedOdd,  (Float*)cpuGauge, 1, reconstruct, volumeCB, pad);    
-  } else {
-    errorQuda("Invalid gauge_order %d", cpu_order);
-  }
-=======
+
     fat_link_max = fat_link_max_double;
-
+    
     int voxels[] = {volumeCB, volumeCB, volumeCB, volumeCB};
-
+    
     // FIXME - hack for the moment
     fat_link_max_ = fat_link_max;
-
+    
     int nFaceLocal = 1;
     if (cpu_order == QUDA_QDP_GAUGE_ORDER) {
       packQDPGaugeField(packedEven, (Float**)cpuGauge, 0, reconstruct, volumeCB, 
@@ -132,10 +101,12 @@
     } else if (cpu_order == QUDA_MILC_GAUGE_ORDER) {
       packMILCGaugeField(packedEven, (Float*)cpuGauge, 0, reconstruct, volumeCB, pad);
       packMILCGaugeField(packedOdd,  (Float*)cpuGauge, 1, reconstruct, volumeCB, pad);    
+    } else if (cpu_order == QUDA_BQCD_GAUGE_ORDER) {
+      packBQCDGaugeField(packedEven, (Float*)cpuGauge, 0, reconstruct, volumeCB, pad);
+      packBQCDGaugeField(packedOdd,  (Float*)cpuGauge, 1, reconstruct, volumeCB, pad);    
     } else {
       errorQuda("Invalid gauge_order %d", cpu_order);
     }
->>>>>>> 817531bd
 
 #ifdef MULTI_GPU
     if(type != QUDA_ASQTAD_MOM_LINKS){
@@ -286,23 +257,6 @@
     FloatN *packedEven = packed;
     FloatN *packedOdd = (FloatN*)((char*)packed + bytes/2);
     
-<<<<<<< HEAD
-  if (cpu_order == QUDA_QDP_GAUGE_ORDER) {
-    unpackQDPGaugeField((Float**)cpuGauge, packedEven, 0, reconstruct, volumeCB, pad);
-    unpackQDPGaugeField((Float**)cpuGauge, packedOdd, 1, reconstruct, volumeCB, pad);
-  } else if (cpu_order == QUDA_CPS_WILSON_GAUGE_ORDER) {
-    unpackCPSGaugeField((Float*)cpuGauge, packedEven, 0, reconstruct, volumeCB, pad);
-    unpackCPSGaugeField((Float*)cpuGauge, packedOdd, 1, reconstruct, volumeCB, pad);
-  } else if (cpu_order == QUDA_MILC_GAUGE_ORDER) {
-    unpackMILCGaugeField((Float*)cpuGauge, packedEven, 0, reconstruct, volumeCB, pad);
-    unpackMILCGaugeField((Float*)cpuGauge, packedOdd, 1, reconstruct, volumeCB, pad);
-  } else if (cpu_order == QUDA_BQCD_GAUGE_ORDER) {
-    unpackBQCDGaugeField((Float*)cpuGauge, packedEven, 0, reconstruct, volumeCB, pad);
-    unpackBQCDGaugeField((Float*)cpuGauge, packedOdd, 1, reconstruct, volumeCB, pad);
-  } else {
-    errorQuda("Invalid gauge_order");
-  }
-=======
     if (cpu_order == QUDA_QDP_GAUGE_ORDER) {
       unpackQDPGaugeField((Float**)cpuGauge, packedEven, 0, reconstruct, volumeCB, pad);
       unpackQDPGaugeField((Float**)cpuGauge, packedOdd, 1, reconstruct, volumeCB, pad);
@@ -312,10 +266,12 @@
     } else if (cpu_order == QUDA_MILC_GAUGE_ORDER) {
       unpackMILCGaugeField((Float*)cpuGauge, packedEven, 0, reconstruct, volumeCB, pad);
       unpackMILCGaugeField((Float*)cpuGauge, packedOdd, 1, reconstruct, volumeCB, pad);
+    } else if (cpu_order == QUDA_BQCD_GAUGE_ORDER) {
+      unpackBQCDGaugeField((Float*)cpuGauge, packedEven, 0, reconstruct, volumeCB, pad);
+      unpackBQCDGaugeField((Float*)cpuGauge, packedOdd, 1, reconstruct, volumeCB, pad);
     } else {
       errorQuda("Invalid gauge_order");
     }
->>>>>>> 817531bd
     
     cudaFreeHost(packed);
   }
