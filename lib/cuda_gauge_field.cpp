--- conflicted
+++ resolved
@@ -454,14 +454,8 @@
         // if either direction is not peer-to-peer then we need to synchronize
         if (!comm_peer2peer_enabled(0, dim) || !comm_peer2peer_enabled(1, dim)) qudaDeviceSynchronize();
 
-<<<<<<< HEAD
-	for (int dir=0; dir<2; dir++) sendStart(dim, dir, device::get_stream(dir));
-	for (int dir=0; dir<2; dir++) commsComplete(dim, dir);
-=======
-        // if we pass a stream to sendStart then we must ensure that stream is synchronized
-        for (int dir = 0; dir < 2; dir++) sendStart(dim, dir, &streams[dir]);
-        for (int dir = 0; dir < 2; dir++) commsComplete(dim, dir);
->>>>>>> 3bd08c14
+	for (int dir = 0; dir < 2; dir++) sendStart(dim, dir, device::get_stream(dir));
+	for (int dir = 0; dir < 2; dir++) commsComplete(dim, dir);
 
         for (int dir=0; dir<2; dir++) {
 	  // issue host-to-device copies if needed
