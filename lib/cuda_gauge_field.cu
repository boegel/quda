--- conflicted
+++ resolved
@@ -21,14 +21,9 @@
       errorQuda("Field ordering %d presently disabled for this type", order);
 
 #ifdef MULTI_GPU
-<<<<<<< HEAD
-    if (link_type != QUDA_ASQTAD_MOM_LINKS && 
-	ghostExchange == QUDA_GHOST_EXCHANGE_PAD) {
-=======
     if (link_type != QUDA_ASQTAD_MOM_LINKS &&
 	ghostExchange == QUDA_GHOST_EXCHANGE_PAD && 
 	isNative()) {
->>>>>>> 794e10a3
       bool pad_check = true;
       for (int i=0; i<nDim; i++)
 	if (pad < nFace*surfaceCB[i]) pad_check = false;
@@ -223,12 +218,7 @@
     size_t offset = 0;
     for (int d=0; d<nDim; d++) {
       if (!commDimPartitioned(d)) continue;
-<<<<<<< HEAD
-      recv_h[d] = static_cast<char*>(bufferPinned) + offset;
-=======
-
       recv_h[d] = static_cast<char*>(bufferPinned[0]) + offset;
->>>>>>> 794e10a3
       send_h[d] = static_cast<char*>(recv_h[d]) + 2*bytes[d];
       offset += 4*bytes[d];
     }
