#include <string.h>
#include <gauge_field.h>
#include <face_quda.h>
#include <typeinfo>
#include <misc_helpers.h>
#include <blas_quda.h>

namespace quda {

  cudaGaugeField::cudaGaugeField(const GaugeFieldParam &param) :
    GaugeField(param), gauge(0), even(0), odd(0), backed_up(false)
  {
    if ((order == QUDA_QDP_GAUGE_ORDER || order == QUDA_QDPJIT_GAUGE_ORDER) && 
        create != QUDA_REFERENCE_FIELD_CREATE) {
      errorQuda("QDP ordering only supported for reference fields");
    }

    if (order == QUDA_QDP_GAUGE_ORDER || order == QUDA_MILC_GAUGE_ORDER ||
	order == QUDA_TIFR_GAUGE_ORDER || order == QUDA_BQCD_GAUGE_ORDER ||
	order == QUDA_CPS_WILSON_GAUGE_ORDER) 
      errorQuda("Field ordering %d presently disabled for this type", order);

#ifdef MULTI_GPU
    if (link_type != QUDA_ASQTAD_MOM_LINKS &&
	ghostExchange == QUDA_GHOST_EXCHANGE_PAD) {
      bool pad_check = true;
      for (int i=0; i<nDim; i++)
	if (pad < nFace*surfaceCB[i]) pad_check = false;
      if (!pad_check)
	errorQuda("cudaGaugeField being constructed with insufficient padding\n");
    }
#endif

    if(create != QUDA_NULL_FIELD_CREATE &&  
        create != QUDA_ZERO_FIELD_CREATE && 
        create != QUDA_REFERENCE_FIELD_CREATE){
      errorQuda("ERROR: create type(%d) not supported yet\n", create);
    }

    if (create != QUDA_REFERENCE_FIELD_CREATE) {
      gauge = device_malloc(bytes);  
      if (create == QUDA_ZERO_FIELD_CREATE) cudaMemset(gauge, 0, bytes);
    } else { 
      gauge = param.gauge;
    }

    if ( !isNative() ) {
      for (int i=0; i<nDim; i++) {
        size_t nbytes = nFace * surface[i] * reconstruct * precision;
        ghost[i] = nbytes ? device_malloc(nbytes) : NULL;
      }        
    }

    if (ghostExchange == QUDA_GHOST_EXCHANGE_PAD) {
      if (create == QUDA_REFERENCE_FIELD_CREATE) exchangeGhost(); 
    }

    even = gauge;
    odd = (char*)gauge + bytes/2; 

#ifdef USE_TEXTURE_OBJECTS
    createTexObject(evenTex, even);
    createTexObject(oddTex, odd);
    if(reconstruct == QUDA_RECONSTRUCT_13 || reconstruct == QUDA_RECONSTRUCT_9)
    {  // Create texture objects for the phases
      const int isPhase = 1;
      createTexObject(evenPhaseTex, (char*)even + phase_offset, isPhase);
      createTexObject(oddPhaseTex, (char*)odd + phase_offset, isPhase);
    }
#endif

  }

#ifdef USE_TEXTURE_OBJECTS
  void cudaGaugeField::createTexObject(cudaTextureObject_t &tex, void *field, int isPhase) {

    if( isNative() ){
      // create the texture for the field components
      cudaChannelFormatDesc desc;
      memset(&desc, 0, sizeof(cudaChannelFormatDesc));
      if (precision == QUDA_SINGLE_PRECISION) desc.f = cudaChannelFormatKindFloat;
      else desc.f = cudaChannelFormatKindSigned; // half is short, double is int2

      if(isPhase){
        if(precision == QUDA_DOUBLE_PRECISION){
          desc.x = 8*sizeof(int);
          desc.y = 8*sizeof(int);
          desc.z = 0;
          desc.w = 0;
        }else{
          desc.x = 8*precision;
          desc.y = desc.z = desc.w = 0;
        }
      }else{
        // always four components regardless of precision
        if (precision == QUDA_DOUBLE_PRECISION) {
          desc.x = 8*sizeof(int);
          desc.y = 8*sizeof(int);
          desc.z = 8*sizeof(int);
          desc.w = 8*sizeof(int);
        } else {
          desc.x = 8*precision;
          desc.y = 8*precision;
          desc.z = (reconstruct == 18) ? 0 : 8*precision; // float2 or short2 for 18 reconstruct
          desc.w = (reconstruct == 18) ? 0 : 8*precision;
        }
      }

      cudaResourceDesc resDesc;
      memset(&resDesc, 0, sizeof(resDesc));
      resDesc.resType = cudaResourceTypeLinear;
      resDesc.res.linear.devPtr = field;
      resDesc.res.linear.desc = desc;
      resDesc.res.linear.sizeInBytes = isPhase ? phase_bytes/2 : (bytes-phase_bytes)/2;

      cudaTextureDesc texDesc;
      memset(&texDesc, 0, sizeof(texDesc));
      if (precision == QUDA_HALF_PRECISION) texDesc.readMode = cudaReadModeNormalizedFloat;
      else texDesc.readMode = cudaReadModeElementType;

      cudaCreateTextureObject(&tex, &resDesc, &texDesc, NULL);
      checkCudaError();
    }
  }

  void cudaGaugeField::destroyTexObject() {
    if( isNative() ){
      cudaDestroyTextureObject(evenTex);
      cudaDestroyTextureObject(oddTex);
      if(reconstruct == QUDA_RECONSTRUCT_9 || reconstruct == QUDA_RECONSTRUCT_13){
        cudaDestroyTextureObject(evenPhaseTex);
        cudaDestroyTextureObject(oddPhaseTex);
      }
      checkCudaError();
    }
  }
#endif

  cudaGaugeField::~cudaGaugeField()
  {
#ifdef USE_TEXTURE_OBJECTS
    destroyTexObject();
#endif

    if (create != QUDA_REFERENCE_FIELD_CREATE) {
      if (gauge) device_free(gauge);
    }

    if ( !isNative() ) {
      for (int i=0; i<nDim; i++) {
        if (ghost[i]) device_free(ghost[i]);
      }
    }

  }

  // This does the exchange of the gauge field ghost zone and places it
  // into the ghost array.
  void cudaGaugeField::exchangeGhost() {
    if (ghostExchange != QUDA_GHOST_EXCHANGE_PAD)
      errorQuda("Cannot call exchangeGhost with ghostExchange=%d", 
		ghostExchange);

    if (geometry != QUDA_VECTOR_GEOMETRY) 
      errorQuda("Cannot exchange for %d geometry gauge field", geometry);

    void *ghost_[QUDA_MAX_DIM];
    void *send[QUDA_MAX_DIM];
    for (int d=0; d<nDim; d++) {
      ghost_[d] = isNative() ? device_malloc(nFace*surface[d]*reconstruct*precision) : ghost[d];
      send[d] = device_malloc(nFace*surface[d]*reconstruct*precision);
    }

    // get the links into contiguous buffers
    extractGaugeGhost(*this, send);

    // communicate between nodes
    FaceBuffer faceBuf(x, nDim, reconstruct, nFace, precision);
    faceBuf.exchangeLink(ghost_, send, QUDA_CUDA_FIELD_LOCATION);

    for (int d=0; d<nDim; d++) device_free(send[d]);

    if (isNative()) {
      // copy from ghost into the padded region in gauge
      copyGenericGauge(*this, *this, QUDA_CUDA_FIELD_LOCATION, 0, 0, 0, ghost_, 1);
      for (int d=0; d<nDim; d++) device_free(ghost_[d]);
    }
  }

  void cudaGaugeField::exchangeExtendedGhost(const int *R, bool no_comms_fill) {
    
    void *send[QUDA_MAX_DIM];
    void *recv[QUDA_MAX_DIM];
    void *send_d[QUDA_MAX_DIM];
    void *recv_d[QUDA_MAX_DIM];
    size_t bytes[QUDA_MAX_DIM];

    for (int d=0; d<nDim; d++) {
      if (!commDimPartitioned(d) && !no_comms_fill) continue;
      // store both parities and directions in each
      bytes[d] = surface[d] * R[d] * geometry * reconstruct * precision;
      send_d[d] = device_malloc(2 * bytes[d]);
      recv_d[d] = device_malloc(2 * bytes[d]);
    }

#ifndef GPU_COMMS
    void *send_h[QUDA_MAX_DIM];
    void *recv_h[QUDA_MAX_DIM];
    size_t total_bytes = 0;
    for (int d=0; d<nDim; d++) {
      if (!commDimPartitioned(d)) continue;
      total_bytes += 4*bytes[d];
    }
    resizeBufferPinned(total_bytes);

    size_t offset = 0;
    for (int d=0; d<nDim; d++) {
      if (!commDimPartitioned(d)) continue;

      recv_h[d] = static_cast<char*>(bufferPinned) + offset;
      send_h[d] = static_cast<char*>(recv_h[d]) + 2*bytes[d];
      offset += 4*bytes[d];
    }
#endif

    // do the exchange
    MsgHandle *mh_recv_back[QUDA_MAX_DIM];
    MsgHandle *mh_recv_fwd[QUDA_MAX_DIM];
    MsgHandle *mh_send_fwd[QUDA_MAX_DIM];
    MsgHandle *mh_send_back[QUDA_MAX_DIM];

    for (int d=0; d<nDim; d++) {
      if (!commDimPartitioned(d)) continue;
#ifdef GPU_COMMS
      recv[d] = recv_d[d];
      send[d] = send_d[d];
#else
      recv[d] = recv_h[d];
      send[d] = send_h[d];
#endif

      // look into storing these for later
      mh_recv_back[d] = comm_declare_receive_relative(recv[d], d, -1, bytes[d]);
      mh_recv_fwd[d]  = comm_declare_receive_relative(static_cast<char*>(recv[d])+bytes[d], 
						      d, +1, bytes[d]);
      mh_send_back[d] = comm_declare_send_relative(send[d], d, -1, bytes[d]);
      mh_send_fwd[d]  = comm_declare_send_relative(static_cast<char*>(send[d])+bytes[d], 
						   d, +1, bytes[d]);
    }

    for (int d=0; d<nDim; d++) {
      if (!commDimPartitioned(d) && !no_comms_fill) continue;

      // FIXME why does this break if the order is switched?
      // prepost the receives
      if (commDimPartitioned(d)) {
	comm_start(mh_recv_fwd[d]);
	comm_start(mh_recv_back[d]);
      }

      //extract into a contiguous buffer
      extractExtendedGaugeGhost(*this, d, R, send_d, true);

      if (commDimPartitioned(d)) {
	
	// pipeline the forwards and backwards sending
#ifndef GPU_COMMS
	cudaMemcpyAsync(send_h[d], send_d[d], bytes[d], cudaMemcpyDeviceToHost, streams[0]);
	cudaMemcpyAsync(static_cast<char*>(send_h[d])+bytes[d], 
			static_cast<char*>(send_d[d])+bytes[d], bytes[d], cudaMemcpyDeviceToHost, streams[1]);
#endif      
	
#ifndef GPU_COMMS
	cudaStreamSynchronize(streams[0]);
#endif
	comm_start(mh_send_back[d]);
	
#ifndef GPU_COMMS
	cudaStreamSynchronize(streams[1]);
#endif
	comm_start(mh_send_fwd[d]);
	
	// forwards recv
	comm_wait(mh_send_back[d]);
	comm_wait(mh_recv_fwd[d]);
#ifndef GPU_COMMS
	cudaMemcpyAsync(static_cast<char*>(recv_d[d])+bytes[d], 
			static_cast<char*>(recv_h[d])+bytes[d], bytes[d], cudaMemcpyHostToDevice, streams[0]);
#endif      
	
	// backwards recv
	comm_wait(mh_send_fwd[d]);
	comm_wait(mh_recv_back[d]);
#ifndef GPU_COMMS
	cudaMemcpyAsync(recv_d[d], recv_h[d], bytes[d], cudaMemcpyHostToDevice, streams[1]);
#endif      
      } else { // if just doing a local exchange to fill halo then need to swap faces
	cudaMemcpy(static_cast<char*>(recv_d[d])+bytes[d], send_d[d], bytes[d], cudaMemcpyDeviceToDevice);
	cudaMemcpy(recv_d[d], static_cast<char*>(send_d[d])+bytes[d], bytes[d], cudaMemcpyDeviceToDevice);
      }

      // inject back into the gauge field
      extractExtendedGaugeGhost(*this, d, R, recv_d, false);
    }

    for (int d=0; d<nDim; d++) {
      if (!commDimPartitioned(d) && !no_comms_fill) continue;

      if (commDimPartitioned(d)) {
	comm_free(mh_send_fwd[d]);
	comm_free(mh_send_back[d]);
	comm_free(mh_recv_back[d]);
	comm_free(mh_recv_fwd[d]);
      }

      device_free(send_d[d]);
      device_free(recv_d[d]);
    }

  }

  void cudaGaugeField::setGauge(void *gauge_)
  {
    if(create != QUDA_REFERENCE_FIELD_CREATE) {
      errorQuda("Setting gauge pointer is only allowed when create="
          "QUDA_REFERENCE_FIELD_CREATE type\n");
    }
    gauge = gauge_;
  }

  void cudaGaugeField::copy(const GaugeField &src) {
    if (this == &src) return;

    checkField(src);

    if (link_type == QUDA_ASQTAD_FAT_LINKS) {
      fat_link_max = src.LinkMax();
      if (precision == QUDA_HALF_PRECISION && fat_link_max == 0.0) 
        errorQuda("fat_link_max has not been computed");
    } else {
      fat_link_max = 1.0;
    }

    if (typeid(src) == typeid(cudaGaugeField)) {
      // copy field and ghost zone into this field
      copyGenericGauge(*this, src, QUDA_CUDA_FIELD_LOCATION, gauge, 
          static_cast<const cudaGaugeField&>(src).gauge);
    } else if (typeid(src) == typeid(cpuGaugeField)) {
      LatticeField::resizeBufferPinned(bytes);

      // copy field and ghost zone into bufferPinned
      copyGenericGauge(*this, src, QUDA_CPU_FIELD_LOCATION, bufferPinned, 
		       static_cast<const cpuGaugeField&>(src).gauge); 

      // this copies over both even and odd
      cudaMemcpy(gauge, bufferPinned, bytes, cudaMemcpyHostToDevice);
    } else {
      errorQuda("Invalid gauge field type");
    }

    // if we have copied from a source without a pad then we need to exchange
    if (ghostExchange == QUDA_GHOST_EXCHANGE_PAD &&
	src.GhostExchange() != QUDA_GHOST_EXCHANGE_PAD) {
      exchangeGhost(); 
    }

    checkCudaError();
  }

  void cudaGaugeField::loadCPUField(const cpuGaugeField &cpu, const QudaFieldLocation &pack_location)
  {
    if (pack_location == QUDA_CUDA_FIELD_LOCATION) {
      if (cpu.Order() == QUDA_MILC_GAUGE_ORDER ||
	  cpu.Order() == QUDA_CPS_WILSON_GAUGE_ORDER) {
	resizeBufferPinned(cpu.Bytes());
	memcpy(bufferPinned, cpu.Gauge_p(), cpu.Bytes());

	// run kernel directly using host-mapped input data
	void *bufferPinnedMapped;
	cudaHostGetDevicePointer(&bufferPinnedMapped, bufferPinned, 0);
	copyGenericGauge(*this, cpu, QUDA_CUDA_FIELD_LOCATION, gauge, bufferPinnedMapped);
      } else {
	errorQuda("Not implemented for order %d", cpu.Order());
      }
    } else if (pack_location == QUDA_CPU_FIELD_LOCATION) {
      copy(cpu);
    } else {
      errorQuda("Invalid pack location %d", pack_location);
    }

  }

  /*
     Copies the device gauge field to the host.
     - no reconstruction support
     - device data is always Float2 ordered
     - host data is a 1-dimensional array (MILC ordered)
     - no support for half precision
     - input and output precisions must match
   */
  template<typename FloatN, typename Float>
    static void storeGaugeField(Float* cpuGauge, FloatN *gauge, int bytes, int volumeCB, 
        int stride, QudaPrecision prec) 
    {  
      cudaStream_t streams[2];
      for (int i=0; i<2; i++) cudaStreamCreate(&streams[i]);

      FloatN *even = gauge;
      FloatN *odd = (FloatN*)((char*)gauge + bytes/2);

      size_t datalen = 4*2*volumeCB*gaugeSiteSize*sizeof(Float); // both parities
      void *unpacked = device_malloc(datalen);
      void *unpackedEven = unpacked;
      void *unpackedOdd = (char*)unpacked + datalen/2;

      //unpack even data kernel
      link_format_gpu_to_cpu((void*)unpackedEven, (void*)even, volumeCB, stride, prec, streams[0]);
#ifdef GPU_DIRECT
      cudaMemcpyAsync(cpuGauge, unpackedEven, datalen/2, cudaMemcpyDeviceToHost, streams[0]);
#else
      cudaMemcpy(cpuGauge, unpackedEven, datalen/2, cudaMemcpyDeviceToHost);
#endif

      //unpack odd data kernel
      link_format_gpu_to_cpu((void*)unpackedOdd, (void*)odd, volumeCB, stride, prec, streams[1]);
#ifdef GPU_DIRECT
      cudaMemcpyAsync(cpuGauge + 4*volumeCB*gaugeSiteSize, unpackedOdd, datalen/2, cudaMemcpyDeviceToHost, streams[1]);  
      for(int i=0; i<2; i++) cudaStreamSynchronize(streams[i]);
#else
      cudaMemcpy(cpuGauge + 4*volumeCB*gaugeSiteSize, unpackedOdd, datalen/2, cudaMemcpyDeviceToHost);  
#endif

      device_free(unpacked);
      for(int i=0; i<2; i++) cudaStreamDestroy(streams[i]);
    }

  void cudaGaugeField::saveCPUField(cpuGaugeField &cpu, const QudaFieldLocation &pack_location) const
  {
    // FIXME use the generic copying for the below copying
    // do device-side reordering then copy
    if (pack_location == QUDA_CUDA_FIELD_LOCATION) {
      // check parameters are suitable for device-side packing
      if (precision != cpu.Precision())
        errorQuda("cpu precision %d and cuda precision %d must be the same", 
            cpu.Precision(), precision);

      if (reconstruct != QUDA_RECONSTRUCT_NO) errorQuda("Only no reconstruction supported");
      if (order != QUDA_FLOAT2_GAUGE_ORDER) errorQuda("Only QUDA_FLOAT2_GAUGE_ORDER supported");
      if (cpu.Order() != QUDA_MILC_GAUGE_ORDER) errorQuda("Only QUDA_MILC_GAUGE_ORDER supported");

      if (precision == QUDA_DOUBLE_PRECISION){
        storeGaugeField((double*)cpu.gauge, (double2*)gauge, bytes, volumeCB, stride, precision);
      } else if (precision == QUDA_SINGLE_PRECISION){
        storeGaugeField((float*)cpu.gauge, (float2*)gauge, bytes, volumeCB, stride, precision);
      } else {
        errorQuda("Half precision not supported");
      }

    } else if (pack_location == QUDA_CPU_FIELD_LOCATION) { // do copy then host-side reorder
      resizeBufferPinned(bytes);

      // this copies over both even and odd
      cudaMemcpy(bufferPinned, gauge, bytes, cudaMemcpyDeviceToHost);
      checkCudaError();

      copyGenericGauge(cpu, *this, QUDA_CPU_FIELD_LOCATION, cpu.gauge, bufferPinned);
    } else {
      errorQuda("Invalid pack location %d", pack_location);
    }

  }

  void cudaGaugeField::backup() const {
    if (backed_up) errorQuda("Gauge field already backed up");
    backup_h = new char[bytes];
    cudaMemcpy(backup_h, gauge, bytes, cudaMemcpyDeviceToHost);
    checkCudaError();
    backed_up = true;
  }

  void cudaGaugeField::restore() {
    if (!backed_up) errorQuda("Cannot restore since not backed up");
    cudaMemcpy(gauge, backup_h, bytes, cudaMemcpyHostToDevice);
    delete []backup_h;
    checkCudaError();
    backed_up = false;
  }

  void setGhostSpinor(bool value);

  // Return the L2 norm squared of the gauge field
  double norm2(const cudaGaugeField &a) {

    if (a.FieldOrder() == QUDA_QDP_GAUGE_ORDER || 
        a.FieldOrder() == QUDA_QDPJIT_GAUGE_ORDER)
      errorQuda("Not implemented");

    int spin = 0;
    switch (a.Geometry()) {
      case QUDA_SCALAR_GEOMETRY:
        spin = 1;
        break;
      case QUDA_VECTOR_GEOMETRY:
        spin = a.Ndim();
        break;
      case QUDA_TENSOR_GEOMETRY:
        spin = a.Ndim() * (a.Ndim()-1) / 2;
        break;
      default:
        errorQuda("Unsupported field geometry %d", a.Geometry());
    }

    if (a.Precision() == QUDA_HALF_PRECISION) 
      errorQuda("Casting a cudaGaugeField into cudaColorSpinorField not possible in half precision");

    if (a.Reconstruct() == QUDA_RECONSTRUCT_13 || a.Reconstruct() == QUDA_RECONSTRUCT_9)
      errorQuda("Unsupported field reconstruct %d", a.Reconstruct());

    ColorSpinorParam spinor_param;
    spinor_param.nColor = a.Reconstruct()/2;
    spinor_param.nSpin = a.Ndim();
    spinor_param.nDim = spin;
    for (int d=0; d<a.Ndim(); d++) spinor_param.x[d] = a.X()[d];
    spinor_param.precision = a.Precision();
    spinor_param.pad = a.Pad();
    spinor_param.siteSubset = QUDA_FULL_SITE_SUBSET;
    spinor_param.siteOrder = QUDA_EVEN_ODD_SITE_ORDER;
    spinor_param.fieldOrder = (a.Precision() == QUDA_DOUBLE_PRECISION || spinor_param.nSpin == 1) ? 
    QUDA_FLOAT2_FIELD_ORDER : QUDA_FLOAT4_FIELD_ORDER; 
    spinor_param.gammaBasis = QUDA_UKQCD_GAMMA_BASIS;
    spinor_param.create = QUDA_REFERENCE_FIELD_CREATE;
    spinor_param.v = (void*)a.Gauge_p();

    // quick hack to disable ghost zone creation which otherwise breaks this mapping on multi-gpu
    setGhostSpinor(false);
    cudaColorSpinorField b(spinor_param);
<<<<<<< HEAD
    return blas::norm2(b);
=======
    setGhostSpinor(true);

    return norm2(b);
>>>>>>> 136a4ca8
  }

} // namespace quda<|MERGE_RESOLUTION|>--- conflicted
+++ resolved
@@ -534,13 +534,9 @@
     // quick hack to disable ghost zone creation which otherwise breaks this mapping on multi-gpu
     setGhostSpinor(false);
     cudaColorSpinorField b(spinor_param);
-<<<<<<< HEAD
+    setGhostSpinor(true);
+
     return blas::norm2(b);
-=======
-    setGhostSpinor(true);
-
-    return norm2(b);
->>>>>>> 136a4ca8
   }
 
 } // namespace quda