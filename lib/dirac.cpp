--- conflicted
+++ resolved
@@ -217,12 +217,9 @@
     int steps = 0;
     switch (type)
     {
-<<<<<<< HEAD
-=======
       case QUDA_COARSE_DIRAC: // single fused operator
 	steps = 1;
 	break;
->>>>>>> a2d42dd2
       case QUDA_WILSON_DIRAC:
       case QUDA_CLOVER_DIRAC:
       case QUDA_DOMAIN_WALL_DIRAC:
@@ -242,10 +239,7 @@
       case QUDA_ASQTADPC_DIRAC:
       case QUDA_TWISTED_CLOVERPC_DIRAC:
       case QUDA_TWISTED_MASSPC_DIRAC:
-<<<<<<< HEAD
-=======
       case QUDA_COARSEPC_DIRAC:
->>>>>>> a2d42dd2
         steps = 2;
         break;
 	  default:
@@ -254,10 +248,6 @@
         break;
     }
     
-<<<<<<< HEAD
-    // Multiply by 2 if MdagM or MMdag, 1 if M or Mdag. Not sure how to do this.
-=======
->>>>>>> a2d42dd2
     return steps; 
   }
 
