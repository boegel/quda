--- conflicted
+++ resolved
@@ -4,13 +4,8 @@
 
 namespace quda {
 
-<<<<<<< HEAD
-  DiracCoarse::DiracCoarse(const DiracParam &param, bool gpu_setup)
+  DiracCoarse::DiracCoarse(const DiracParam &param, bool gpu_setup, bool mapped)
     : Dirac(param), mass(param.mass), mu(param.mu), mu_factor(param.mu_factor), transfer(param.transfer), dirac(param.dirac),
-=======
-  DiracCoarse::DiracCoarse(const DiracParam &param, bool gpu_setup, bool mapped)
-    : Dirac(param), mu(param.mu), mu_factor(param.mu_factor), transfer(param.transfer), dirac(param.dirac),
->>>>>>> f961e62c
       Y_h(nullptr), X_h(nullptr), Xinv_h(nullptr), Yhat_h(nullptr),
       Y_d(nullptr), X_d(nullptr), Xinv_d(nullptr), Yhat_d(nullptr),
       enable_gpu(false), enable_cpu(false), gpu_setup(gpu_setup),
