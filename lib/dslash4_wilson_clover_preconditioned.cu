#ifndef USE_LEGACY_DSLASH

#include <gauge_field.h>
#include <color_spinor_field.h>
#include <clover_field.h>
#include <dslash.h>
#include <worker.h>

#include <dslash_policy.cuh>
#include <kernels/dslash_wilson_clover_preconditioned.cuh>

/**
   This is the Wilson-clover preconditioned linear operator
*/

namespace quda
{

  /**
     @brief This is a helper class that is used to instantiate the
     correct templated kernel for the dslash.
   */
  template <typename Float, int nDim, int nColor, int nParity, bool dagger, bool xpay, KernelType kernel_type, typename Arg>
  struct WilsonCloverPreconditionedLaunch {
    static constexpr const char *kernel = "quda::wilsonCloverPreconditionedGPU"; // kernel name for jit compilation
    template <typename Dslash>
    inline static void launch(Dslash &dslash, TuneParam &tp, Arg &arg, const cudaStream_t &stream)
    {
      static_assert(nParity == 1, "preconditioned wilson-clover operator only defined for nParity=1");
      if (xpay && dagger) errorQuda("xpay operator only defined for not dagger");
      dslash.launch(wilsonCloverPreconditionedGPU < Float, nDim, nColor, nParity, dagger && !xpay, xpay && !dagger,
          kernel_type, Arg >, tp, arg, stream);
    }
  };

  template <typename Float, int nDim, int nColor, typename Arg> class WilsonCloverPreconditioned : public Dslash<Float>
  {

protected:
    Arg &arg;
    const ColorSpinorField &in;

public:
    WilsonCloverPreconditioned(Arg &arg, const ColorSpinorField &out, const ColorSpinorField &in) :
        Dslash<Float>(arg, out, in, "kernels/dslash_wilson_clover_preconditioned.cuh"),
        arg(arg),
        in(in)
    {
    }

    virtual ~WilsonCloverPreconditioned() {}

    void apply(const cudaStream_t &stream)
    {
      TuneParam tp = tuneLaunch(*this, getTuning(), getVerbosity());
      Dslash<Float>::setParam(arg);
      if (arg.nParity == 1) {
        if (arg.xpay)
          Dslash<Float>::template instantiate<WilsonCloverPreconditionedLaunch, nDim, nColor, 1, true>(tp, arg, stream);
        else
          Dslash<Float>::template instantiate<WilsonCloverPreconditionedLaunch, nDim, nColor, 1, false>(tp, arg, stream);
      } else {
        errorQuda("Preconditioned Wilson-clover operator not defined nParity=%d", arg.nParity);
      }
    }

<<<<<<< HEAD
    long long flops() const
    {
      int clover_flops = 504;
      long long flops = Dslash<Float>::flops();
      switch (arg.kernel_type) {
      case EXTERIOR_KERNEL_X:
      case EXTERIOR_KERNEL_Y:
      case EXTERIOR_KERNEL_Z:
      case EXTERIOR_KERNEL_T: flops += clover_flops * 2 * in.GhostFace()[arg.kernel_type]; break;
      case EXTERIOR_KERNEL_ALL:
        flops += clover_flops * 2 * (in.GhostFace()[0] + in.GhostFace()[1] + in.GhostFace()[2] + in.GhostFace()[3]);
        break;
      case INTERIOR_KERNEL:
      case KERNEL_POLICY:
        flops += clover_flops * in.Volume();

        if (arg.kernel_type == KERNEL_POLICY) break;
        // now correct for flops done by exterior kernel
        long long ghost_sites = 0;
        for (int d = 0; d < 4; d++)
          if (arg.commDim[d]) ghost_sites += 2 * in.GhostFace()[d];
        flops -= clover_flops * ghost_sites;

        break;
      }
      return flops;
    }

    long long bytes() const
    {
      bool isFixed = (in.Precision() == sizeof(short) || in.Precision() == sizeof(char)) ? true : false;
      int clover_bytes = 72 * in.Precision() + (isFixed ? 2 * sizeof(float) : 0);

      long long bytes = Dslash<Float>::bytes();
      switch (arg.kernel_type) {
      case EXTERIOR_KERNEL_X:
      case EXTERIOR_KERNEL_Y:
      case EXTERIOR_KERNEL_Z:
      case EXTERIOR_KERNEL_T: bytes += clover_bytes * 2 * in.GhostFace()[arg.kernel_type]; break;
      case EXTERIOR_KERNEL_ALL:
        bytes += clover_bytes * 2 * (in.GhostFace()[0] + in.GhostFace()[1] + in.GhostFace()[2] + in.GhostFace()[3]);
        break;
      case INTERIOR_KERNEL:
      case KERNEL_POLICY:
        bytes += clover_bytes * in.Volume();

        if (arg.kernel_type == KERNEL_POLICY) break;
        // now correct for bytes done by exterior kernel
        long long ghost_sites = 0;
        for (int d = 0; d < 4; d++)
          if (arg.commDim[d]) ghost_sites += 2 * in.GhostFace()[d];
        bytes -= clover_bytes * ghost_sites;

        break;
      }

      return bytes;
=======
    long long flops() const {
    	int clover_flops = 504;
    	long long flops = Dslash<Float>::flops();
    	switch(arg.kernel_type) {
    	case EXTERIOR_KERNEL_X:
    	case EXTERIOR_KERNEL_Y:
    	case EXTERIOR_KERNEL_Z:
    	case EXTERIOR_KERNEL_T:
    		flops += 2* clover_flops * in.GhostFace()[arg.kernel_type];
    		break;
    	case EXTERIOR_KERNEL_ALL:
    		flops += 2* clover_flops * (in.GhostFace()[0]+in.GhostFace()[1]+in.GhostFace()[2]+in.GhostFace()[3]);
    		break;
    	case INTERIOR_KERNEL:
    	case KERNEL_POLICY:
    		flops += clover_flops * in.Volume();

    		if (arg.kernel_type == KERNEL_POLICY) break;
    		// now correct for flops done by exterior kernel
    		long long ghost_sites = 0;
    		for (int d=0; d<4; d++) if (arg.commDim[d]) ghost_sites += 2 * in.GhostFace()[d];
    		flops -= clover_flops * ghost_sites;

    		break;
    	}
    	return flops;
    }

    long long bytes() const {
    	bool isFixed = (in.Precision() == sizeof(short) || in.Precision() == sizeof(char)) ? true : false;
    	int clover_bytes = 72 * in.Precision() + (isFixed ? 2*sizeof(float) : 0);

    	long long bytes = Dslash<Float>::bytes();
    	switch(arg.kernel_type) {
    	case EXTERIOR_KERNEL_X:
    	case EXTERIOR_KERNEL_Y:
    	case EXTERIOR_KERNEL_Z:
    	case EXTERIOR_KERNEL_T:
    		bytes += clover_bytes * 2 * in.GhostFace()[arg.kernel_type];
    		break;
    	case EXTERIOR_KERNEL_ALL:
    		bytes += clover_bytes * 2 * (in.GhostFace()[0]+in.GhostFace()[1]+in.GhostFace()[2]+in.GhostFace()[3]);
    		break;
    	case INTERIOR_KERNEL:
    	case KERNEL_POLICY:
    		bytes += clover_bytes*in.Volume();

    		if (arg.kernel_type == KERNEL_POLICY) break;
    		// now correct for bytes done by exterior kernel
    		long long ghost_sites = 0;
    		for (int d=0; d<4; d++) if (arg.commDim[d]) ghost_sites += 2*in.GhostFace()[d];
    		bytes -= clover_bytes * ghost_sites;

    		break;
    	}

    	return bytes;
>>>>>>> 2f0ce3ba
    }

    TuneKey tuneKey() const
    {
      return TuneKey(in.VolString(), typeid(*this).name(), Dslash<Float>::aux[arg.kernel_type]);
    }
  };

  template <typename Float, int nColor, QudaReconstructType recon> struct WilsonCloverPreconditionedApply {

    inline WilsonCloverPreconditionedApply(ColorSpinorField &out, const ColorSpinorField &in, const GaugeField &U,
        const CloverField &A, double a, const ColorSpinorField &x, int parity, bool dagger, const int *comm_override,
        TimeProfile &profile)
    {
      constexpr int nDim = 4;
#ifdef DYNAMIC_CLOVER
      constexpr bool dynamic_clover = true;
#else
      constexpr bool dynamic_clover = false;
#endif
      WilsonCloverArg<Float, nColor, recon, dynamic_clover> arg(out, in, U, A, a, x, parity, dagger, comm_override);
      WilsonCloverPreconditioned<Float, nDim, nColor, WilsonCloverArg<Float, nColor, recon, dynamic_clover>> wilson(
          arg, out, in);

      dslash::DslashPolicyTune<decltype(wilson)> policy(wilson,
          const_cast<cudaColorSpinorField *>(static_cast<const cudaColorSpinorField *>(&in)), in.VolumeCB(),
          in.GhostFaceCB(), profile);
      policy.apply(0);

      checkCudaError();
    }
  };

  // Apply the preconditioned Wilson-clover operator
  // out(x) = M*in = a * A(x)^{-1} (\sum_mu U_{-\mu}(x)in(x+mu) + U^\dagger_mu(x-mu)in(x-mu))
  // Uses the kappa normalization for the Wilson operator.
  void ApplyWilsonCloverPreconditioned(ColorSpinorField &out, const ColorSpinorField &in, const GaugeField &U,
      const CloverField &A, double a, const ColorSpinorField &x, int parity, bool dagger, const int *comm_override,
      TimeProfile &profile)
  {
#ifdef GPU_CLOVER_DIRAC
    if (in.V() == out.V()) errorQuda("Aliasing pointers");
    if (in.FieldOrder() != out.FieldOrder())
      errorQuda("Field order mismatch in = %d, out = %d", in.FieldOrder(), out.FieldOrder());

    // check all precisions match
    checkPrecision(out, in, U, A);

    // check all locations match
    checkLocation(out, in, U, A);

    instantiate<WilsonCloverPreconditionedApply>(out, in, U, A, a, x, parity, dagger, comm_override, profile);
#else
    errorQuda("Clover dslash has not been built");
#endif
  }

} // namespace quda

#endif<|MERGE_RESOLUTION|>--- conflicted
+++ resolved
@@ -64,7 +64,7 @@
       }
     }
 
-<<<<<<< HEAD
+
     long long flops() const
     {
       int clover_flops = 504;
@@ -122,65 +122,6 @@
       }
 
       return bytes;
-=======
-    long long flops() const {
-    	int clover_flops = 504;
-    	long long flops = Dslash<Float>::flops();
-    	switch(arg.kernel_type) {
-    	case EXTERIOR_KERNEL_X:
-    	case EXTERIOR_KERNEL_Y:
-    	case EXTERIOR_KERNEL_Z:
-    	case EXTERIOR_KERNEL_T:
-    		flops += 2* clover_flops * in.GhostFace()[arg.kernel_type];
-    		break;
-    	case EXTERIOR_KERNEL_ALL:
-    		flops += 2* clover_flops * (in.GhostFace()[0]+in.GhostFace()[1]+in.GhostFace()[2]+in.GhostFace()[3]);
-    		break;
-    	case INTERIOR_KERNEL:
-    	case KERNEL_POLICY:
-    		flops += clover_flops * in.Volume();
-
-    		if (arg.kernel_type == KERNEL_POLICY) break;
-    		// now correct for flops done by exterior kernel
-    		long long ghost_sites = 0;
-    		for (int d=0; d<4; d++) if (arg.commDim[d]) ghost_sites += 2 * in.GhostFace()[d];
-    		flops -= clover_flops * ghost_sites;
-
-    		break;
-    	}
-    	return flops;
-    }
-
-    long long bytes() const {
-    	bool isFixed = (in.Precision() == sizeof(short) || in.Precision() == sizeof(char)) ? true : false;
-    	int clover_bytes = 72 * in.Precision() + (isFixed ? 2*sizeof(float) : 0);
-
-    	long long bytes = Dslash<Float>::bytes();
-    	switch(arg.kernel_type) {
-    	case EXTERIOR_KERNEL_X:
-    	case EXTERIOR_KERNEL_Y:
-    	case EXTERIOR_KERNEL_Z:
-    	case EXTERIOR_KERNEL_T:
-    		bytes += clover_bytes * 2 * in.GhostFace()[arg.kernel_type];
-    		break;
-    	case EXTERIOR_KERNEL_ALL:
-    		bytes += clover_bytes * 2 * (in.GhostFace()[0]+in.GhostFace()[1]+in.GhostFace()[2]+in.GhostFace()[3]);
-    		break;
-    	case INTERIOR_KERNEL:
-    	case KERNEL_POLICY:
-    		bytes += clover_bytes*in.Volume();
-
-    		if (arg.kernel_type == KERNEL_POLICY) break;
-    		// now correct for bytes done by exterior kernel
-    		long long ghost_sites = 0;
-    		for (int d=0; d<4; d++) if (arg.commDim[d]) ghost_sites += 2*in.GhostFace()[d];
-    		bytes -= clover_bytes * ghost_sites;
-
-    		break;
-    	}
-
-    	return bytes;
->>>>>>> 2f0ce3ba
     }
 
     TuneKey tuneKey() const
