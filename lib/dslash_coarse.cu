#include <dslash_coarse.hpp>

namespace quda {

<<<<<<< HEAD
#ifdef GPU_MULTIGRID

  template <typename Float, typename yFloat, typename ghostFloat, int nDim, int Ns, int Nc, int Mc, bool dslash, bool clover, bool dagger, DslashType type>
  class DslashCoarse : public TunableVectorY {

  protected:
    ColorSpinorField &out;
    const ColorSpinorField &inA;
    const ColorSpinorField &inB;
    const GaugeField &Y;
    const GaugeField &X;
    const double kappa;
    const int parity;
    const int nParity;
    const int nSrc;

    const int max_color_col_stride = 8;
    mutable int color_col_stride;
    mutable int dim_threads;
    char *saveOut;

    long long flops() const
    {
      return ((dslash*2*nDim+clover*1)*(8*Ns*Nc*Ns*Nc)-2*Ns*Nc)*nParity*(long long)out.VolumeCB();
    }
    long long bytes() const
    {
     return (dslash||clover) * out.Bytes() + dslash*8*inA.Bytes() + clover*inB.Bytes() +
       nSrc*nParity*(dslash*Y.Bytes()*Y.VolumeCB()/(2*Y.Stride()) + clover*X.Bytes()/2);
    }
    unsigned int sharedBytesPerThread() const { return (sizeof(complex<Float>) * Mc); }
    unsigned int sharedBytesPerBlock(const TuneParam &param) const { return 0; }
    bool tuneGridDim() const { return false; } // Don't tune the grid dimensions
    bool tuneAuxDim() const { return true; } // Do tune the aux dimensions
    unsigned int minThreads() const { return color_col_stride * X.VolumeCB(); } // 4-d volume since this x threads only

    bool advanceBlockDim(TuneParam &param) const
    {
      dim3 grid = param.grid;
      bool ret = TunableVectorY::advanceBlockDim(param);
      param.grid.z = grid.z;

      if (ret) { // we advanced the block.x so we're done
	return true;
      } else { // block.x (spacetime) was reset

        // let's try to advance spin/block-color
        while(param.block.z <= (unsigned int)(dim_threads * 2 * 2 * (Nc/Mc))) {
          param.block.z+=dim_threads * 2;
          if ( (dim_threads*2*2*(Nc/Mc)) % param.block.z == 0) {
            param.grid.z = (dim_threads * 2 * 2 * (Nc/Mc)) / param.block.z;
            break;
          }
        }

        // we can advance spin/block-color since this is valid
        if (param.block.z <= (unsigned int)(dim_threads * 2 * 2 * (Nc/Mc)) &&
            param.block.z <= (unsigned int)deviceProp.maxThreadsDim[2] &&
            param.block.x*param.block.y*param.block.z <= (unsigned int)deviceProp.maxThreadsPerBlock ) { //
          return true;
        } else { // we have run off the end so let's reset
          param.block.z = dim_threads * 2;
          param.grid.z = 2 * (Nc/Mc);
          return false;
        }
      }
    }

    // FIXME: understand why this leads to slower perf and variable correctness
    //int blockStep() const { return deviceProp.warpSize/4; }
    //int blockMin() const { return deviceProp.warpSize/4; }

    // Experimental autotuning of the color column stride
    bool advanceAux(TuneParam &param) const
    {

#ifdef DOT_PRODUCT_SPLIT
      // we can only split the dot product on Kepler and later since we need the __shfl instruction
      if (2*param.aux.x <= max_color_col_stride && Nc % (2*param.aux.x) == 0 &&
	  param.block.x % deviceProp.warpSize == 0) {
	// An x-dimension block size that is not a multiple of the
	// warp size is incompatible with splitting the dot product
	// across the warp so we must skip this

	param.aux.x *= 2; // safe to advance
	color_col_stride = param.aux.x;

	// recompute grid size since minThreads() has now been updated
	param.grid.x = (minThreads()+param.block.x-1)/param.block.x;

	// check this grid size is valid before returning
	if (param.grid.x < (unsigned int)deviceProp.maxGridSize[0]) return true;
      }
#endif

      // reset color column stride if too large or not divisible
      param.aux.x = 1;
      color_col_stride = param.aux.x;

      // recompute grid size since minThreads() has now been updated
      param.grid.x = (minThreads()+param.block.x-1)/param.block.x;

      if (2*param.aux.y <= nDim &&
          param.block.x*param.block.y*dim_threads*2 <= (unsigned int)deviceProp.maxThreadsPerBlock) {
	param.aux.y *= 2;
	dim_threads = param.aux.y;

	// need to reset z-block/grid size/shared_bytes since dim_threads has changed
	param.block.z = dim_threads * 2;
	param.grid.z = 2* (Nc / Mc);

	param.shared_bytes = sharedBytesPerThread()*param.block.x*param.block.y*param.block.z > sharedBytesPerBlock(param) ?
	  sharedBytesPerThread()*param.block.x*param.block.y*param.block.z : sharedBytesPerBlock(param);

	return true;
      } else {
	param.aux.y = 1;
	dim_threads = param.aux.y;

	// need to reset z-block/grid size/shared_bytes since
	// dim_threads has changed.  Strictly speaking this isn't needed
	// since this is the outer dimension to tune, but would be
	// needed if we added an aux.z tuning dimension
	param.block.z = dim_threads * 2;
	param.grid.z = 2* (Nc / Mc);

	param.shared_bytes = sharedBytesPerThread()*param.block.x*param.block.y*param.block.z > sharedBytesPerBlock(param) ?
	  sharedBytesPerThread()*param.block.x*param.block.y*param.block.z : sharedBytesPerBlock(param);

	return false;
      }
    }

    virtual void initTuneParam(TuneParam &param) const
    {
      param.aux = make_int4(1,1,1,1);
      color_col_stride = param.aux.x;
      dim_threads = param.aux.y;

      TunableVectorY::initTuneParam(param);
      param.block.z = dim_threads * 2;
      param.grid.z = 2*(Nc/Mc);
      param.shared_bytes = sharedBytesPerThread()*param.block.x*param.block.y*param.block.z > sharedBytesPerBlock(param) ?
	sharedBytesPerThread()*param.block.x*param.block.y*param.block.z : sharedBytesPerBlock(param);
    }

    /** sets default values for when tuning is disabled */
    virtual void defaultTuneParam(TuneParam &param) const
    {
      param.aux = make_int4(1,1,1,1);
      color_col_stride = param.aux.x;
      dim_threads = param.aux.y;

      TunableVectorY::defaultTuneParam(param);
      // ensure that the default x block size is divisible by the warpSize
      param.block.x = deviceProp.warpSize;
      param.grid.x = (minThreads()+param.block.x-1)/param.block.x;
      param.block.z = dim_threads * 2;
      param.grid.z = 2*(Nc/Mc);
      param.shared_bytes = sharedBytesPerThread()*param.block.x*param.block.y*param.block.z > sharedBytesPerBlock(param) ?
	sharedBytesPerThread()*param.block.x*param.block.y*param.block.z : sharedBytesPerBlock(param);
    }

  public:
    inline DslashCoarse(ColorSpinorField &out, const ColorSpinorField &inA, const ColorSpinorField &inB,
			const GaugeField &Y, const GaugeField &X, double kappa, int parity,
                        MemoryLocation *halo_location)
      : TunableVectorY(out.SiteSubset() * (out.Ndim()==5 ? out.X(4) : 1)),
        out(out), inA(inA), inB(inB), Y(Y), X(X), kappa(kappa), parity(parity),
        nParity(out.SiteSubset()), nSrc(out.Ndim()==5 ? out.X(4) : 1)
    {
      strcpy(aux, "policy_kernel,");
      if (out.Location() == QUDA_CUDA_FIELD_LOCATION) {
#ifdef JITIFY
        create_jitify_program("kernels/dslash_coarse.cuh");
#endif
      }
      strcat(aux, compile_type_str(out));
      strcat(aux, out.AuxString());
      strcat(aux, comm_dim_partitioned_string());

      // record the location of where each pack buffer is in [2*dim+dir] ordering
      // 0 - no packing
      // 1 - pack to local GPU memory
      // 2 - pack to local mapped CPU memory
      // 3 - pack to remote mapped GPU memory
      switch(type) {
      case DSLASH_INTERIOR: strcat(aux,",interior"); break;
      case DSLASH_EXTERIOR: strcat(aux,",exterior"); break;
      case DSLASH_FULL:     strcat(aux,",full"); break;
      }

      if (doHalo<type>()) {
	char label[15] = ",halo=";
	for (int dim=0; dim<4; dim++) {
	  for (int dir=0; dir<2; dir++) {
	    label[2*dim+dir+6] = !comm_dim_partitioned(dim) ? '0' : halo_location[2*dim+dir] == Device ? '1' : halo_location[2*dim+dir] == Host ? '2' : '3';
	  }
	}
	label[14] = '\0';
	strcat(aux,label);
      }
    }
    virtual ~DslashCoarse() { }

    inline void apply(const hipStream_t &stream) {

      if (out.Location() == QUDA_CPU_FIELD_LOCATION) {

	if (out.FieldOrder() != QUDA_SPACE_SPIN_COLOR_FIELD_ORDER || Y.FieldOrder() != QUDA_QDP_GAUGE_ORDER)
	  errorQuda("Unsupported field order colorspinor=%d gauge=%d combination\n", inA.FieldOrder(), Y.FieldOrder());

	DslashCoarseArg<Float,yFloat,ghostFloat,Ns,Nc,QUDA_SPACE_SPIN_COLOR_FIELD_ORDER,QUDA_QDP_GAUGE_ORDER> arg(out, inA, inB, Y, X, (Float)kappa, parity);
	coarseDslash<Float,nDim,Ns,Nc,Mc,dslash,clover,dagger,type>(arg);
      } else {

        const TuneParam &tp = tuneLaunch(*this, getTuning(), getVerbosity());

	if (out.FieldOrder() != QUDA_FLOAT2_FIELD_ORDER || Y.FieldOrder() != QUDA_FLOAT2_GAUGE_ORDER)
	  errorQuda("Unsupported field order colorspinor=%d gauge=%d combination\n", inA.FieldOrder(), Y.FieldOrder());

        typedef DslashCoarseArg<Float,yFloat,ghostFloat,Ns,Nc,QUDA_FLOAT2_FIELD_ORDER,QUDA_FLOAT2_GAUGE_ORDER> Arg;
        Arg arg(out, inA, inB, Y, X, (Float)kappa, parity);

#ifdef JITIFY
        using namespace jitify::reflection;
        jitify_error = program->kernel("quda::coarseDslashKernel")
          .instantiate(Type<Float>(),nDim,Ns,Nc,Mc,(int)tp.aux.x,(int)tp.aux.y,dslash,clover,dagger,type,Type<Arg>())
          .configure(tp.grid,tp.block,tp.shared_bytes,stream).launch(arg);
#else
        switch (tp.aux.y) { // dimension gather parallelisation
	case 1:
	  switch (tp.aux.x) { // this is color_col_stride
	  case 1:
	    coarseDslashKernel<Float,nDim,Ns,Nc,Mc,1,1,dslash,clover,dagger,type> <<<tp.grid,tp.block,tp.shared_bytes,stream>>>(arg);
	    break;
#ifdef DOT_PRODUCT_SPLIT
	  case 2:
	    coarseDslashKernel<Float,nDim,Ns,Nc,Mc,2,1,dslash,clover,dagger,type> <<<tp.grid,tp.block,tp.shared_bytes,stream>>>(arg);
	    break;
	  case 4:
	    coarseDslashKernel<Float,nDim,Ns,Nc,Mc,4,1,dslash,clover,dagger,type> <<<tp.grid,tp.block,tp.shared_bytes,stream>>>(arg);
	    break;
	  case 8:
	    coarseDslashKernel<Float,nDim,Ns,Nc,Mc,8,1,dslash,clover,dagger,type> <<<tp.grid,tp.block,tp.shared_bytes,stream>>>(arg);
	    break;
#endif // DOT_PRODUCT_SPLIT
	  default:
	    errorQuda("Color column stride %d not valid", tp.aux.x);
	  }
	  break;
	case 2:
	  switch (tp.aux.x) { // this is color_col_stride
	  case 1:
	    coarseDslashKernel<Float,nDim,Ns,Nc,Mc,1,2,dslash,clover,dagger,type> <<<tp.grid,tp.block,tp.shared_bytes,stream>>>(arg);
	    break;
#ifdef DOT_PRODUCT_SPLIT
	  case 2:
	    coarseDslashKernel<Float,nDim,Ns,Nc,Mc,2,2,dslash,clover,dagger,type> <<<tp.grid,tp.block,tp.shared_bytes,stream>>>(arg);
	    break;
	  case 4:
	    coarseDslashKernel<Float,nDim,Ns,Nc,Mc,4,2,dslash,clover,dagger,type> <<<tp.grid,tp.block,tp.shared_bytes,stream>>>(arg);
	    break;
	  case 8:
	    coarseDslashKernel<Float,nDim,Ns,Nc,Mc,8,2,dslash,clover,dagger,type> <<<tp.grid,tp.block,tp.shared_bytes,stream>>>(arg);
	    break;
#endif // DOT_PRODUCT_SPLIT
	  default:
	    errorQuda("Color column stride %d not valid", tp.aux.x);
	  }
	  break;
	case 4:
	  switch (tp.aux.x) { // this is color_col_stride
	  case 1:
	    coarseDslashKernel<Float,nDim,Ns,Nc,Mc,1,4,dslash,clover,dagger,type> <<<tp.grid,tp.block,tp.shared_bytes,stream>>>(arg);
	    break;
#ifdef DOT_PRODUCT_SPLIT
	  case 2:
	    coarseDslashKernel<Float,nDim,Ns,Nc,Mc,2,4,dslash,clover,dagger,type> <<<tp.grid,tp.block,tp.shared_bytes,stream>>>(arg);
	    break;
	  case 4:
	    coarseDslashKernel<Float,nDim,Ns,Nc,Mc,4,4,dslash,clover,dagger,type> <<<tp.grid,tp.block,tp.shared_bytes,stream>>>(arg);
	    break;
	  case 8:
	    coarseDslashKernel<Float,nDim,Ns,Nc,Mc,8,4,dslash,clover,dagger,type> <<<tp.grid,tp.block,tp.shared_bytes,stream>>>(arg);
	    break;
#endif // DOT_PRODUCT_SPLIT
	  default:
	    errorQuda("Color column stride %d not valid", tp.aux.x);
	  }
	  break;
	default:
	  errorQuda("Invalid dimension thread splitting %d", tp.aux.y);
	}
#endif
      }
    }

    TuneKey tuneKey() const {
      return TuneKey(out.VolString(), typeid(*this).name(), aux);
    }

    void preTune() {
      saveOut = new char[out.Bytes()];
      hipMemcpy(saveOut, out.V(), out.Bytes(), hipMemcpyDeviceToHost);
    }

    void postTune()
    {
      hipMemcpy(out.V(), saveOut, out.Bytes(), hipMemcpyHostToDevice);
      delete[] saveOut;
    }

  };


  template <typename Float, typename yFloat, typename ghostFloat, int coarseColor, int coarseSpin>
  inline void ApplyCoarse(ColorSpinorField &out, const ColorSpinorField &inA, const ColorSpinorField &inB,
			  const GaugeField &Y, const GaugeField &X, double kappa, int parity, bool dslash,
			  bool clover, bool dagger, DslashType type, MemoryLocation *halo_location) {

    const int colors_per_thread = 1;
    const int nDim = 4;

    if (dagger) {
      if (dslash) {
	if (clover) {

	  if (type == DSLASH_FULL) {
	    DslashCoarse<Float,yFloat,ghostFloat,nDim,coarseSpin,coarseColor,colors_per_thread,true,true,true,DSLASH_FULL> dslash(out, inA, inB, Y, X, kappa, parity, halo_location);
	    dslash.apply(0);
	  } else if (type == DSLASH_INTERIOR) {
	    DslashCoarse<Float,yFloat,ghostFloat,nDim,coarseSpin,coarseColor,colors_per_thread,true,true,true,DSLASH_INTERIOR> dslash(out, inA, inB, Y, X, kappa, parity, halo_location);
	    dslash.apply(0);
	  } else { errorQuda("Dslash type %d not instantiated", type); }

	} else { // plain dslash

	  if (type == DSLASH_FULL) {
	    DslashCoarse<Float,yFloat,ghostFloat,nDim,coarseSpin,coarseColor,colors_per_thread,true,false,true,DSLASH_FULL> dslash(out, inA, inB, Y, X, kappa, parity, halo_location);
	    dslash.apply(0);
	  } else if (type == DSLASH_INTERIOR) {
	    DslashCoarse<Float,yFloat,ghostFloat,nDim,coarseSpin,coarseColor,colors_per_thread,true,false,true,DSLASH_INTERIOR> dslash(out, inA, inB, Y, X, kappa, parity, halo_location);
	    dslash.apply(0);
	  } else { errorQuda("Dslash type %d not instantiated", type); }

	}
      } else {

	if (type == DSLASH_EXTERIOR) errorQuda("Cannot call halo on pure clover kernel");
	if (clover) {
	  DslashCoarse<Float,yFloat,ghostFloat,nDim,coarseSpin,coarseColor,colors_per_thread,false,true,true,DSLASH_FULL> dslash(out, inA, inB, Y, X, kappa, parity, halo_location);
	  dslash.apply(0);
	} else {
	  errorQuda("Unsupported dslash=false clover=false");
	}

      }
    } else {

      if (dslash) {
	if (clover) {

	  if (type == DSLASH_FULL) {
	    DslashCoarse<Float,yFloat,ghostFloat,nDim,coarseSpin,coarseColor,colors_per_thread,true,true,false,DSLASH_FULL> dslash(out, inA, inB, Y, X, kappa, parity, halo_location);
	    dslash.apply(0);
	  } else if (type == DSLASH_INTERIOR) {
	    DslashCoarse<Float,yFloat,ghostFloat,nDim,coarseSpin,coarseColor,colors_per_thread,true,true,false,DSLASH_INTERIOR> dslash(out, inA, inB, Y, X, kappa, parity, halo_location);
	    dslash.apply(0);
	  } else { errorQuda("Dslash type %d not instantiated", type); }

	} else { // plain dslash

	  if (type == DSLASH_FULL) {
	    DslashCoarse<Float,yFloat,ghostFloat,nDim,coarseSpin,coarseColor,colors_per_thread,true,false,false,DSLASH_FULL> dslash(out, inA, inB, Y, X, kappa, parity, halo_location);
	    dslash.apply(0);
	  } else if (type == DSLASH_INTERIOR) {
	    DslashCoarse<Float,yFloat,ghostFloat,nDim,coarseSpin,coarseColor,colors_per_thread,true,false,false,DSLASH_INTERIOR> dslash(out, inA, inB, Y, X, kappa, parity, halo_location);
	    dslash.apply(0);
	  } else { errorQuda("Dslash type %d not instantiated", type); }

	}
      } else {
	if (type == DSLASH_EXTERIOR) errorQuda("Cannot call halo on pure clover kernel");
	if (clover) {
	  DslashCoarse<Float,yFloat,ghostFloat,nDim,coarseSpin,coarseColor,colors_per_thread,false,true,false,DSLASH_FULL> dslash(out, inA, inB, Y, X, kappa, parity, halo_location);
	  dslash.apply(0);
	} else {
	  errorQuda("Unsupported dslash=false clover=false");
	}
      }
    }
  }

  // template on the number of coarse colors
  template <typename Float, typename yFloat, typename ghostFloat>
  inline void ApplyCoarse(ColorSpinorField &out, const ColorSpinorField &inA, const ColorSpinorField &inB,
			  const GaugeField &Y, const GaugeField &X, double kappa, int parity, bool dslash,
			  bool clover, bool dagger, DslashType type, MemoryLocation *halo_location) {

    if (Y.FieldOrder() != X.FieldOrder())
      errorQuda("Field order mismatch Y = %d, X = %d", Y.FieldOrder(), X.FieldOrder());

    if (inA.FieldOrder() != out.FieldOrder())
      errorQuda("Field order mismatch inA = %d, out = %d", inA.FieldOrder(), out.FieldOrder());

    if (inA.Nspin() != 2)
      errorQuda("Unsupported number of coarse spins %d\n",inA.Nspin());

#if 0
    } else if (inA.Ncolor() == 4) {
      ApplyCoarse<Float,yFloat,ghostFloat,4,2>(out, inA, inB, Y, X, kappa, parity, dslash, clover, dagger, type, halo_location);
#endif
    if (inA.Ncolor() == 6) { // free field Wilson
      ApplyCoarse<Float,yFloat,ghostFloat,6,2>(out, inA, inB, Y, X, kappa, parity, dslash, clover, dagger, type, halo_location);
#if 0
    } else if (inA.Ncolor() == 8) {
      ApplyCoarse<Float,yFloat,ghostFloat,8,2>(out, inA, inB, Y, X, kappa, parity, dslash, clover, dagger, type, halo_location);
    } else if (inA.Ncolor() == 12) {
      ApplyCoarse<Float,yFloat,ghostFloat,12,2>(out, inA, inB, Y, X, kappa, parity, dslash, clover, dagger, type, halo_location);
    } else if (inA.Ncolor() == 16) {
      ApplyCoarse<Float,yFloat,ghostFloat,16,2>(out, inA, inB, Y, X, kappa, parity, dslash, clover, dagger, type, halo_location);
    } else if (inA.Ncolor() == 20) {
      ApplyCoarse<Float,yFloat,ghostFloat,20,2>(out, inA, inB, Y, X, kappa, parity, dslash, clover, dagger, type, halo_location);
#endif
    } else if (inA.Ncolor() == 24) {
      ApplyCoarse<Float,yFloat,ghostFloat,24,2>(out, inA, inB, Y, X, kappa, parity, dslash, clover, dagger, type, halo_location);
#if 0
    } else if (inA.Ncolor() == 28) {
      ApplyCoarse<Float,yFloat,ghostFloat,28,2>(out, inA, inB, Y, X, kappa, parity, dslash, clover, dagger, type, halo_location);
#endif
    } else if (inA.Ncolor() == 32) {
      ApplyCoarse<Float,yFloat,ghostFloat,32,2>(out, inA, inB, Y, X, kappa, parity, dslash, clover, dagger, type, halo_location);
    } else {
      errorQuda("Unsupported number of coarse dof %d\n", Y.Ncolor());
    }
  }

  // this is the Worker pointer that may have issue additional work
  // while we're waiting on communication to finish
  namespace dslash {
    extern Worker* aux_worker;
  }

#endif // GPU_MULTIGRID

  enum class DslashCoarsePolicy {
    DSLASH_COARSE_BASIC,          // stage both sends and recvs in host memory using memcpys
    DSLASH_COARSE_ZERO_COPY_PACK, // zero copy write pack buffers
    DSLASH_COARSE_ZERO_COPY_READ, // zero copy read halos in dslash kernel
    DSLASH_COARSE_ZERO_COPY,      // full zero copy
    DSLASH_COARSE_GDR_SEND,       // GDR send
    DSLASH_COARSE_GDR_RECV,       // GDR recv
    DSLASH_COARSE_GDR,             // full GDR
    DSLASH_COARSE_ZERO_COPY_PACK_GDR_RECV, // zero copy write and GDR recv
    DSLASH_COARSE_GDR_SEND_ZERO_COPY_READ, // GDR send and zero copy read
    DSLASH_COARSE_POLICY_DISABLED
  };

  struct DslashCoarseLaunch {

    ColorSpinorField &out;
    const ColorSpinorField &inA;
    const ColorSpinorField &inB;
    const GaugeField &Y;
    const GaugeField &X;
    double kappa;
    int parity;
    bool dslash;
    bool clover;
    bool dagger;
    const int *commDim;
    const QudaPrecision halo_precision;

    inline DslashCoarseLaunch(ColorSpinorField &out, const ColorSpinorField &inA, const ColorSpinorField &inB,
			      const GaugeField &Y, const GaugeField &X, double kappa, int parity,
			      bool dslash, bool clover, bool dagger, const int *commDim, QudaPrecision halo_precision)
      : out(out), inA(inA), inB(inB), Y(Y), X(X), kappa(kappa), parity(parity),
	dslash(dslash), clover(clover), dagger(dagger), commDim(commDim),
        halo_precision(halo_precision == QUDA_INVALID_PRECISION ? Y.Precision() : halo_precision) { }

    /**
       @brief Execute the coarse dslash using the given policy
     */
    inline void operator()(DslashCoarsePolicy policy) {
#ifdef GPU_MULTIGRID
      if (inA.V() == out.V()) errorQuda("Aliasing pointers");

      // check all precisions match
      QudaPrecision precision = checkPrecision(out, inA, inB);
      checkPrecision(Y, X);

      // check all locations match
      checkLocation(out, inA, inB, Y, X);

      int comm_sum = 4;
      if (commDim) for (int i=0; i<4; i++) comm_sum -= (1-commDim[i]);
      if (comm_sum != 4 && comm_sum != 0) errorQuda("Unsupported comms %d", comm_sum);
      bool comms = comm_sum;

      MemoryLocation pack_destination[2*QUDA_MAX_DIM]; // where we will pack the ghost buffer to
      MemoryLocation halo_location[2*QUDA_MAX_DIM]; // where we load the halo from
      for (int i=0; i<2*QUDA_MAX_DIM; i++) {
	pack_destination[i] = (policy == DslashCoarsePolicy::DSLASH_COARSE_ZERO_COPY_PACK || policy == DslashCoarsePolicy::DSLASH_COARSE_ZERO_COPY ||
			       policy == DslashCoarsePolicy::DSLASH_COARSE_ZERO_COPY_PACK_GDR_RECV) ? Host : Device;
	halo_location[i] = (policy == DslashCoarsePolicy::DSLASH_COARSE_ZERO_COPY_READ || policy == DslashCoarsePolicy::DSLASH_COARSE_ZERO_COPY ||
			    policy == DslashCoarsePolicy::DSLASH_COARSE_GDR_SEND_ZERO_COPY_READ) ? Host : Device;
      }
      bool gdr_send = (policy == DslashCoarsePolicy::DSLASH_COARSE_GDR_SEND || policy == DslashCoarsePolicy::DSLASH_COARSE_GDR ||
		       policy == DslashCoarsePolicy::DSLASH_COARSE_GDR_SEND_ZERO_COPY_READ) ? true : false;
      bool gdr_recv = (policy == DslashCoarsePolicy::DSLASH_COARSE_GDR_RECV || policy == DslashCoarsePolicy::DSLASH_COARSE_GDR ||
		       policy == DslashCoarsePolicy::DSLASH_COARSE_ZERO_COPY_PACK_GDR_RECV) ? true : false;

      // disable peer-to-peer if doing a zero-copy policy (temporary)
      if ( policy == DslashCoarsePolicy::DSLASH_COARSE_ZERO_COPY_PACK ||
	   policy == DslashCoarsePolicy::DSLASH_COARSE_ZERO_COPY_READ ||
	   policy == DslashCoarsePolicy::DSLASH_COARSE_ZERO_COPY ||
	   policy == DslashCoarsePolicy::DSLASH_COARSE_ZERO_COPY_PACK_GDR_RECV ||
	   policy == DslashCoarsePolicy::DSLASH_COARSE_GDR_SEND_ZERO_COPY_READ) comm_enable_peer2peer(false);

      if (dslash && comm_partitioned() && comms) {
	const int nFace = 1;
        inA.exchangeGhost((QudaParity)(inA.SiteSubset() == QUDA_PARITY_SITE_SUBSET ? (1 - parity) : 0), nFace, dagger,
                          pack_destination, halo_location, gdr_send, gdr_recv, halo_precision);
      }

      if (dslash::aux_worker) dslash::aux_worker->apply(0);

      if (precision == QUDA_DOUBLE_PRECISION) {
#ifdef GPU_MULTIGRID_DOUBLE
	if (Y.Precision() != QUDA_DOUBLE_PRECISION)
          errorQuda("Y Precision %d not supported", Y.Precision());
	if (halo_precision != QUDA_DOUBLE_PRECISION)
          errorQuda("Halo precision %d not supported with field precision %d and link precision %d", halo_precision, precision, Y.Precision());
	ApplyCoarse<double,double,double>(out, inA, inB, Y, X, kappa, parity, dslash, clover,
                                          dagger, comms ? DSLASH_FULL : DSLASH_INTERIOR, halo_location);
	//if (dslash && comm_partitioned()) ApplyCoarse<double>(out, inA, inB, Y, X, kappa, parity, dslash, clover, dagger, true, halo_location);
#else
	errorQuda("Double precision multigrid has not been enabled");
#endif
      } else if (precision == QUDA_SINGLE_PRECISION) {
        if (Y.Precision() == QUDA_SINGLE_PRECISION) {
          if (halo_precision == QUDA_SINGLE_PRECISION) {
            ApplyCoarse<float,float,float>(out, inA, inB, Y, X, kappa, parity, dslash, clover,
                                         dagger, comms ? DSLASH_FULL : DSLASH_INTERIOR, halo_location);
          } else {
            errorQuda("Halo precision %d not supported with field precision %d and link precision %d", halo_precision, precision, Y.Precision());
          }
        } else if (Y.Precision() == QUDA_HALF_PRECISION) {
#if QUDA_PRECISION & 2
          if (halo_precision == QUDA_HALF_PRECISION) {
            ApplyCoarse<float,short,short>(out, inA, inB, Y, X, kappa, parity, dslash, clover,
                                           dagger, comms ? DSLASH_FULL : DSLASH_INTERIOR, halo_location);
          } else if (halo_precision == QUDA_QUARTER_PRECISION) {
#if QUDA_PRECISION & 1
            ApplyCoarse<float,short,char>(out, inA, inB, Y, X, kappa, parity, dslash, clover,
                                          dagger, comms ? DSLASH_FULL : DSLASH_INTERIOR, halo_location);
#else
            errorQuda("QUDA_PRECISION=%d does not enable quarter precision", QUDA_PRECISION);
#endif
          } else {
            errorQuda("Halo precision %d not supported with field precision %d and link precision %d", halo_precision, precision, Y.Precision());
          }
#else
          errorQuda("QUDA_PRECISION=%d does not enable half precision", QUDA_PRECISION);
#endif
        } else {
          errorQuda("Unsupported precision %d\n", Y.Precision());
        }
	//if (dslash && comm_partitioned()) ApplyCoarse<float>(out, inA, inB, Y, X, kappa, parity, dslash, clover, dagger, true, halo_location);
      } else {
	errorQuda("Unsupported precision %d\n", Y.Precision());
      }

      if (dslash && comm_partitioned() && comms) inA.bufferIndex = (1 - inA.bufferIndex);
      comm_enable_peer2peer(true);
#else
      errorQuda("Multigrid has not been built");
#endif
    }

  };

  static bool dslash_init = false;
  static std::vector<DslashCoarsePolicy> policies(static_cast<int>(DslashCoarsePolicy::DSLASH_COARSE_POLICY_DISABLED), DslashCoarsePolicy::DSLASH_COARSE_POLICY_DISABLED);
  static int first_active_policy=static_cast<int>(DslashCoarsePolicy::DSLASH_COARSE_POLICY_DISABLED);

  // string used as a tunekey to ensure we retune if the dslash policy env changes
  static char policy_string[TuneKey::aux_n];

  void enable_policy(DslashCoarsePolicy p){
    policies[static_cast<std::size_t>(p)] = p;
  }
  
  void disable_policy(DslashCoarsePolicy p){
    policies[static_cast<std::size_t>(p)] = DslashCoarsePolicy::DSLASH_COARSE_POLICY_DISABLED;
  }

 class DslashCoarsePolicyTune : public Tunable {

   DslashCoarseLaunch &dslash;

   bool tuneGridDim() const { return false; } // Don't tune the grid dimensions.
   bool tuneAuxDim() const { return true; } // Do tune the aux dimensions.
   unsigned int sharedBytesPerThread() const { return 0; }
   unsigned int sharedBytesPerBlock(const TuneParam &param) const { return 0; }

 public:
   inline DslashCoarsePolicyTune(DslashCoarseLaunch &dslash) : dslash(dslash)
   {
      if (!dslash_init) {

	static char *dslash_policy_env = getenv("QUDA_ENABLE_DSLASH_COARSE_POLICY");

	if (dslash_policy_env) { // set the policies to tune for explicitly
	  std::stringstream policy_list(dslash_policy_env);

	  int policy_;
	  while (policy_list >> policy_) {
	    DslashCoarsePolicy dslash_policy = static_cast<DslashCoarsePolicy>(policy_);

	    // check this is a valid policy choice
	    if ( (dslash_policy == DslashCoarsePolicy::DSLASH_COARSE_GDR_SEND ||
            dslash_policy == DslashCoarsePolicy::DSLASH_COARSE_GDR_RECV ||
		        dslash_policy == DslashCoarsePolicy::DSLASH_COARSE_GDR || 
            dslash_policy == DslashCoarsePolicy::DSLASH_COARSE_ZERO_COPY_PACK_GDR_RECV ||
		        dslash_policy == DslashCoarsePolicy::DSLASH_COARSE_GDR_SEND_ZERO_COPY_READ) && !comm_gdr_enabled() ) {
	      errorQuda("Cannot select a GDR policy %d unless QUDA_ENABLE_GDR is set", static_cast<int>(dslash_policy));
	    }

	    enable_policy(dslash_policy);
	    first_active_policy = policy_ < first_active_policy ? policy_ : first_active_policy;
	    if (policy_list.peek() == ',') policy_list.ignore();
	  }
	  if(first_active_policy == static_cast<int>(DslashCoarsePolicy::DSLASH_COARSE_POLICY_DISABLED)) errorQuda("No valid policy found in QUDA_ENABLE_DSLASH_COARSE_POLICY");
	} else {
	  first_active_policy = 0;
	  enable_policy(DslashCoarsePolicy::DSLASH_COARSE_BASIC);
	  enable_policy(DslashCoarsePolicy::DSLASH_COARSE_ZERO_COPY_PACK);
	  enable_policy(DslashCoarsePolicy::DSLASH_COARSE_ZERO_COPY_READ);
	  enable_policy(DslashCoarsePolicy::DSLASH_COARSE_ZERO_COPY);
	  if (comm_gdr_enabled()) {
	    enable_policy(DslashCoarsePolicy::DSLASH_COARSE_GDR_SEND);
	    enable_policy(DslashCoarsePolicy::DSLASH_COARSE_GDR_RECV);
	    enable_policy(DslashCoarsePolicy::DSLASH_COARSE_GDR);
	    enable_policy(DslashCoarsePolicy::DSLASH_COARSE_ZERO_COPY_PACK_GDR_RECV);
	    enable_policy(DslashCoarsePolicy::DSLASH_COARSE_GDR_SEND_ZERO_COPY_READ);
	  }
	}

        // construct string specifying which policies have been enabled
        strcat(policy_string, ",pol=");
        for (int i = 0; i < (int)DslashCoarsePolicy::DSLASH_COARSE_POLICY_DISABLED; i++) {
          strcat(policy_string, (int)policies[i] == i ? "1" : "0");
        }

        dslash_init = true;
      }

      strcpy(aux, "policy,");
      if (dslash.dslash) strcat(aux, "dslash");
      strcat(aux, dslash.clover ? "clover," : ",");
      strcat(aux, dslash.inA.AuxString());
      strcat(aux, ",gauge_prec=");

      char prec_str[8];
      i32toa(prec_str, dslash.Y.Precision());
      strcat(aux, prec_str);
      strcat(aux, ",halo_prec=");
      i32toa(prec_str, dslash.halo_precision);
      strcat(aux, prec_str);
      strcat(aux, comm_dim_partitioned_string(dslash.commDim));
      strcat(aux, comm_dim_topology_string());
      strcat(aux, comm_config_string()); // and change in P2P/GDR will be stored as a separate tunecache entry
      strcat(aux, policy_string);        // any change in policies enabled will be stored as a separate entry

      int comm_sum = 4;
      if (dslash.commDim)
        for (int i = 0; i < 4; i++) comm_sum -= (1 - dslash.commDim[i]);
      strcat(aux, comm_sum ? ",full" : ",interior");

      // before we do policy tuning we must ensure the kernel
      // constituents have been tuned since we can't do nested tuning
      if (!tuned()) {
        disableProfileCount();
	for (auto &i : policies) if(i!= DslashCoarsePolicy::DSLASH_COARSE_POLICY_DISABLED) dslash(i);
	enableProfileCount();
	setPolicyTuning(true);
      }
   }

   virtual ~DslashCoarsePolicyTune() { setPolicyTuning(false); }

   inline void apply(const hipStream_t &stream) {
     TuneParam tp = tuneLaunch(*this, getTuning(), getVerbosity());

     if (tp.aux.x >= (int)policies.size()) errorQuda("Requested policy that is outside of range");
     if (policies[tp.aux.x] == DslashCoarsePolicy::DSLASH_COARSE_POLICY_DISABLED ) errorQuda("Requested policy is disabled");
     dslash(policies[tp.aux.x]);
   }

   int tuningIter() const { return 10; }

   bool advanceAux(TuneParam &param) const
   {
    while ((unsigned)param.aux.x < policies.size()-1) {
      param.aux.x++;
      if(policies[param.aux.x] != DslashCoarsePolicy::DSLASH_COARSE_POLICY_DISABLED) return true;
    }
    param.aux.x = 0;
    return false;
   }

   bool advanceTuneParam(TuneParam &param) const { return advanceAux(param); }

   void initTuneParam(TuneParam &param) const  {
     Tunable::initTuneParam(param);
     param.aux.x = first_active_policy;
     param.aux.y = 0;
     param.aux.z = 0;
     param.aux.w = 0;
   }

   void defaultTuneParam(TuneParam &param) const  {
     Tunable::defaultTuneParam(param);
     param.aux.x = first_active_policy;
     param.aux.y = 0;
     param.aux.z = 0;
     param.aux.w = 0;
   }

   TuneKey tuneKey() const {
     return TuneKey(dslash.inA.VolString(), typeid(*this).name(), aux);
   }

   long long flops() const {
     int nDim = 4;
     int Ns = dslash.inA.Nspin();
     int Nc = dslash.inA.Ncolor();
     int nParity = dslash.inA.SiteSubset();
     long long volumeCB = dslash.inA.VolumeCB();
     return ((dslash.dslash*2*nDim+dslash.clover*1)*(8*Ns*Nc*Ns*Nc)-2*Ns*Nc)*nParity*volumeCB;
   }

   long long bytes() const {
     int nParity = dslash.inA.SiteSubset();
     return (dslash.dslash||dslash.clover) * dslash.out.Bytes() +
       dslash.dslash*8*dslash.inA.Bytes() + dslash.clover*dslash.inB.Bytes() +
       nParity*(dslash.dslash*dslash.Y.Bytes()*dslash.Y.VolumeCB()/(2*dslash.Y.Stride())
		+ dslash.clover*dslash.X.Bytes()/2);
     // multiply Y by volume / stride to correct for pad
   }
  };
=======
  // declaration for dagger wrapper - defined in dslash_coarse_dagger.cu
  void ApplyCoarseDagger(ColorSpinorField &out, const ColorSpinorField &inA, const ColorSpinorField &inB,
                         const GaugeField &Y, const GaugeField &X, double kappa, int parity,
                         bool dslash, bool clover, const int *commDim, QudaPrecision halo_precision);

  // dagger = false wrapper
  void ApplyCoarse(ColorSpinorField &out, const ColorSpinorField &inA, const ColorSpinorField &inB,
	           const GaugeField &Y, const GaugeField &X, double kappa, int parity,
		   bool dslash, bool clover, const int *commDim, QudaPrecision halo_precision)
  {
    constexpr bool dagger = false;
    DslashCoarseLaunch<dagger> Dslash(out, inA, inB, Y, X, kappa, parity, dslash,
                                      clover, commDim, halo_precision);
>>>>>>> 53e85c52

    DslashCoarsePolicyTune<decltype(Dslash)>  policy(Dslash);
    policy.apply(0);
  } //ApplyCoarse

  //Apply the coarse Dirac matrix to a coarse grid vector
  //out(x) = M*in = X*in - kappa*\sum_mu Y_{-\mu}(x)in(x+mu) + Y^\dagger_mu(x-mu)in(x-mu)
  //  or
  //out(x) = M^dagger*in = X^dagger*in - kappa*\sum_mu Y^\dagger_{-\mu}(x)in(x+mu) + Y_mu(x-mu)in(x-mu)
  //Uses the kappa normalization for the Wilson operator.
  void ApplyCoarse(ColorSpinorField &out, const ColorSpinorField &inA, const ColorSpinorField &inB,
	           const GaugeField &Y, const GaugeField &X, double kappa, int parity,
		   bool dslash, bool clover, bool dagger, const int *commDim, QudaPrecision halo_precision) {

    if (dagger)
      ApplyCoarseDagger(out, inA, inB, Y, X, kappa, parity, dslash, clover, commDim, halo_precision);
    else
      ApplyCoarse(out, inA, inB, Y, X, kappa, parity, dslash, clover, commDim, halo_precision);

  } //ApplyCoarse

} // namespace quda<|MERGE_RESOLUTION|>--- conflicted
+++ resolved
@@ -2,761 +2,6 @@
 
 namespace quda {
 
-<<<<<<< HEAD
-#ifdef GPU_MULTIGRID
-
-  template <typename Float, typename yFloat, typename ghostFloat, int nDim, int Ns, int Nc, int Mc, bool dslash, bool clover, bool dagger, DslashType type>
-  class DslashCoarse : public TunableVectorY {
-
-  protected:
-    ColorSpinorField &out;
-    const ColorSpinorField &inA;
-    const ColorSpinorField &inB;
-    const GaugeField &Y;
-    const GaugeField &X;
-    const double kappa;
-    const int parity;
-    const int nParity;
-    const int nSrc;
-
-    const int max_color_col_stride = 8;
-    mutable int color_col_stride;
-    mutable int dim_threads;
-    char *saveOut;
-
-    long long flops() const
-    {
-      return ((dslash*2*nDim+clover*1)*(8*Ns*Nc*Ns*Nc)-2*Ns*Nc)*nParity*(long long)out.VolumeCB();
-    }
-    long long bytes() const
-    {
-     return (dslash||clover) * out.Bytes() + dslash*8*inA.Bytes() + clover*inB.Bytes() +
-       nSrc*nParity*(dslash*Y.Bytes()*Y.VolumeCB()/(2*Y.Stride()) + clover*X.Bytes()/2);
-    }
-    unsigned int sharedBytesPerThread() const { return (sizeof(complex<Float>) * Mc); }
-    unsigned int sharedBytesPerBlock(const TuneParam &param) const { return 0; }
-    bool tuneGridDim() const { return false; } // Don't tune the grid dimensions
-    bool tuneAuxDim() const { return true; } // Do tune the aux dimensions
-    unsigned int minThreads() const { return color_col_stride * X.VolumeCB(); } // 4-d volume since this x threads only
-
-    bool advanceBlockDim(TuneParam &param) const
-    {
-      dim3 grid = param.grid;
-      bool ret = TunableVectorY::advanceBlockDim(param);
-      param.grid.z = grid.z;
-
-      if (ret) { // we advanced the block.x so we're done
-	return true;
-      } else { // block.x (spacetime) was reset
-
-        // let's try to advance spin/block-color
-        while(param.block.z <= (unsigned int)(dim_threads * 2 * 2 * (Nc/Mc))) {
-          param.block.z+=dim_threads * 2;
-          if ( (dim_threads*2*2*(Nc/Mc)) % param.block.z == 0) {
-            param.grid.z = (dim_threads * 2 * 2 * (Nc/Mc)) / param.block.z;
-            break;
-          }
-        }
-
-        // we can advance spin/block-color since this is valid
-        if (param.block.z <= (unsigned int)(dim_threads * 2 * 2 * (Nc/Mc)) &&
-            param.block.z <= (unsigned int)deviceProp.maxThreadsDim[2] &&
-            param.block.x*param.block.y*param.block.z <= (unsigned int)deviceProp.maxThreadsPerBlock ) { //
-          return true;
-        } else { // we have run off the end so let's reset
-          param.block.z = dim_threads * 2;
-          param.grid.z = 2 * (Nc/Mc);
-          return false;
-        }
-      }
-    }
-
-    // FIXME: understand why this leads to slower perf and variable correctness
-    //int blockStep() const { return deviceProp.warpSize/4; }
-    //int blockMin() const { return deviceProp.warpSize/4; }
-
-    // Experimental autotuning of the color column stride
-    bool advanceAux(TuneParam &param) const
-    {
-
-#ifdef DOT_PRODUCT_SPLIT
-      // we can only split the dot product on Kepler and later since we need the __shfl instruction
-      if (2*param.aux.x <= max_color_col_stride && Nc % (2*param.aux.x) == 0 &&
-	  param.block.x % deviceProp.warpSize == 0) {
-	// An x-dimension block size that is not a multiple of the
-	// warp size is incompatible with splitting the dot product
-	// across the warp so we must skip this
-
-	param.aux.x *= 2; // safe to advance
-	color_col_stride = param.aux.x;
-
-	// recompute grid size since minThreads() has now been updated
-	param.grid.x = (minThreads()+param.block.x-1)/param.block.x;
-
-	// check this grid size is valid before returning
-	if (param.grid.x < (unsigned int)deviceProp.maxGridSize[0]) return true;
-      }
-#endif
-
-      // reset color column stride if too large or not divisible
-      param.aux.x = 1;
-      color_col_stride = param.aux.x;
-
-      // recompute grid size since minThreads() has now been updated
-      param.grid.x = (minThreads()+param.block.x-1)/param.block.x;
-
-      if (2*param.aux.y <= nDim &&
-          param.block.x*param.block.y*dim_threads*2 <= (unsigned int)deviceProp.maxThreadsPerBlock) {
-	param.aux.y *= 2;
-	dim_threads = param.aux.y;
-
-	// need to reset z-block/grid size/shared_bytes since dim_threads has changed
-	param.block.z = dim_threads * 2;
-	param.grid.z = 2* (Nc / Mc);
-
-	param.shared_bytes = sharedBytesPerThread()*param.block.x*param.block.y*param.block.z > sharedBytesPerBlock(param) ?
-	  sharedBytesPerThread()*param.block.x*param.block.y*param.block.z : sharedBytesPerBlock(param);
-
-	return true;
-      } else {
-	param.aux.y = 1;
-	dim_threads = param.aux.y;
-
-	// need to reset z-block/grid size/shared_bytes since
-	// dim_threads has changed.  Strictly speaking this isn't needed
-	// since this is the outer dimension to tune, but would be
-	// needed if we added an aux.z tuning dimension
-	param.block.z = dim_threads * 2;
-	param.grid.z = 2* (Nc / Mc);
-
-	param.shared_bytes = sharedBytesPerThread()*param.block.x*param.block.y*param.block.z > sharedBytesPerBlock(param) ?
-	  sharedBytesPerThread()*param.block.x*param.block.y*param.block.z : sharedBytesPerBlock(param);
-
-	return false;
-      }
-    }
-
-    virtual void initTuneParam(TuneParam &param) const
-    {
-      param.aux = make_int4(1,1,1,1);
-      color_col_stride = param.aux.x;
-      dim_threads = param.aux.y;
-
-      TunableVectorY::initTuneParam(param);
-      param.block.z = dim_threads * 2;
-      param.grid.z = 2*(Nc/Mc);
-      param.shared_bytes = sharedBytesPerThread()*param.block.x*param.block.y*param.block.z > sharedBytesPerBlock(param) ?
-	sharedBytesPerThread()*param.block.x*param.block.y*param.block.z : sharedBytesPerBlock(param);
-    }
-
-    /** sets default values for when tuning is disabled */
-    virtual void defaultTuneParam(TuneParam &param) const
-    {
-      param.aux = make_int4(1,1,1,1);
-      color_col_stride = param.aux.x;
-      dim_threads = param.aux.y;
-
-      TunableVectorY::defaultTuneParam(param);
-      // ensure that the default x block size is divisible by the warpSize
-      param.block.x = deviceProp.warpSize;
-      param.grid.x = (minThreads()+param.block.x-1)/param.block.x;
-      param.block.z = dim_threads * 2;
-      param.grid.z = 2*(Nc/Mc);
-      param.shared_bytes = sharedBytesPerThread()*param.block.x*param.block.y*param.block.z > sharedBytesPerBlock(param) ?
-	sharedBytesPerThread()*param.block.x*param.block.y*param.block.z : sharedBytesPerBlock(param);
-    }
-
-  public:
-    inline DslashCoarse(ColorSpinorField &out, const ColorSpinorField &inA, const ColorSpinorField &inB,
-			const GaugeField &Y, const GaugeField &X, double kappa, int parity,
-                        MemoryLocation *halo_location)
-      : TunableVectorY(out.SiteSubset() * (out.Ndim()==5 ? out.X(4) : 1)),
-        out(out), inA(inA), inB(inB), Y(Y), X(X), kappa(kappa), parity(parity),
-        nParity(out.SiteSubset()), nSrc(out.Ndim()==5 ? out.X(4) : 1)
-    {
-      strcpy(aux, "policy_kernel,");
-      if (out.Location() == QUDA_CUDA_FIELD_LOCATION) {
-#ifdef JITIFY
-        create_jitify_program("kernels/dslash_coarse.cuh");
-#endif
-      }
-      strcat(aux, compile_type_str(out));
-      strcat(aux, out.AuxString());
-      strcat(aux, comm_dim_partitioned_string());
-
-      // record the location of where each pack buffer is in [2*dim+dir] ordering
-      // 0 - no packing
-      // 1 - pack to local GPU memory
-      // 2 - pack to local mapped CPU memory
-      // 3 - pack to remote mapped GPU memory
-      switch(type) {
-      case DSLASH_INTERIOR: strcat(aux,",interior"); break;
-      case DSLASH_EXTERIOR: strcat(aux,",exterior"); break;
-      case DSLASH_FULL:     strcat(aux,",full"); break;
-      }
-
-      if (doHalo<type>()) {
-	char label[15] = ",halo=";
-	for (int dim=0; dim<4; dim++) {
-	  for (int dir=0; dir<2; dir++) {
-	    label[2*dim+dir+6] = !comm_dim_partitioned(dim) ? '0' : halo_location[2*dim+dir] == Device ? '1' : halo_location[2*dim+dir] == Host ? '2' : '3';
-	  }
-	}
-	label[14] = '\0';
-	strcat(aux,label);
-      }
-    }
-    virtual ~DslashCoarse() { }
-
-    inline void apply(const hipStream_t &stream) {
-
-      if (out.Location() == QUDA_CPU_FIELD_LOCATION) {
-
-	if (out.FieldOrder() != QUDA_SPACE_SPIN_COLOR_FIELD_ORDER || Y.FieldOrder() != QUDA_QDP_GAUGE_ORDER)
-	  errorQuda("Unsupported field order colorspinor=%d gauge=%d combination\n", inA.FieldOrder(), Y.FieldOrder());
-
-	DslashCoarseArg<Float,yFloat,ghostFloat,Ns,Nc,QUDA_SPACE_SPIN_COLOR_FIELD_ORDER,QUDA_QDP_GAUGE_ORDER> arg(out, inA, inB, Y, X, (Float)kappa, parity);
-	coarseDslash<Float,nDim,Ns,Nc,Mc,dslash,clover,dagger,type>(arg);
-      } else {
-
-        const TuneParam &tp = tuneLaunch(*this, getTuning(), getVerbosity());
-
-	if (out.FieldOrder() != QUDA_FLOAT2_FIELD_ORDER || Y.FieldOrder() != QUDA_FLOAT2_GAUGE_ORDER)
-	  errorQuda("Unsupported field order colorspinor=%d gauge=%d combination\n", inA.FieldOrder(), Y.FieldOrder());
-
-        typedef DslashCoarseArg<Float,yFloat,ghostFloat,Ns,Nc,QUDA_FLOAT2_FIELD_ORDER,QUDA_FLOAT2_GAUGE_ORDER> Arg;
-        Arg arg(out, inA, inB, Y, X, (Float)kappa, parity);
-
-#ifdef JITIFY
-        using namespace jitify::reflection;
-        jitify_error = program->kernel("quda::coarseDslashKernel")
-          .instantiate(Type<Float>(),nDim,Ns,Nc,Mc,(int)tp.aux.x,(int)tp.aux.y,dslash,clover,dagger,type,Type<Arg>())
-          .configure(tp.grid,tp.block,tp.shared_bytes,stream).launch(arg);
-#else
-        switch (tp.aux.y) { // dimension gather parallelisation
-	case 1:
-	  switch (tp.aux.x) { // this is color_col_stride
-	  case 1:
-	    coarseDslashKernel<Float,nDim,Ns,Nc,Mc,1,1,dslash,clover,dagger,type> <<<tp.grid,tp.block,tp.shared_bytes,stream>>>(arg);
-	    break;
-#ifdef DOT_PRODUCT_SPLIT
-	  case 2:
-	    coarseDslashKernel<Float,nDim,Ns,Nc,Mc,2,1,dslash,clover,dagger,type> <<<tp.grid,tp.block,tp.shared_bytes,stream>>>(arg);
-	    break;
-	  case 4:
-	    coarseDslashKernel<Float,nDim,Ns,Nc,Mc,4,1,dslash,clover,dagger,type> <<<tp.grid,tp.block,tp.shared_bytes,stream>>>(arg);
-	    break;
-	  case 8:
-	    coarseDslashKernel<Float,nDim,Ns,Nc,Mc,8,1,dslash,clover,dagger,type> <<<tp.grid,tp.block,tp.shared_bytes,stream>>>(arg);
-	    break;
-#endif // DOT_PRODUCT_SPLIT
-	  default:
-	    errorQuda("Color column stride %d not valid", tp.aux.x);
-	  }
-	  break;
-	case 2:
-	  switch (tp.aux.x) { // this is color_col_stride
-	  case 1:
-	    coarseDslashKernel<Float,nDim,Ns,Nc,Mc,1,2,dslash,clover,dagger,type> <<<tp.grid,tp.block,tp.shared_bytes,stream>>>(arg);
-	    break;
-#ifdef DOT_PRODUCT_SPLIT
-	  case 2:
-	    coarseDslashKernel<Float,nDim,Ns,Nc,Mc,2,2,dslash,clover,dagger,type> <<<tp.grid,tp.block,tp.shared_bytes,stream>>>(arg);
-	    break;
-	  case 4:
-	    coarseDslashKernel<Float,nDim,Ns,Nc,Mc,4,2,dslash,clover,dagger,type> <<<tp.grid,tp.block,tp.shared_bytes,stream>>>(arg);
-	    break;
-	  case 8:
-	    coarseDslashKernel<Float,nDim,Ns,Nc,Mc,8,2,dslash,clover,dagger,type> <<<tp.grid,tp.block,tp.shared_bytes,stream>>>(arg);
-	    break;
-#endif // DOT_PRODUCT_SPLIT
-	  default:
-	    errorQuda("Color column stride %d not valid", tp.aux.x);
-	  }
-	  break;
-	case 4:
-	  switch (tp.aux.x) { // this is color_col_stride
-	  case 1:
-	    coarseDslashKernel<Float,nDim,Ns,Nc,Mc,1,4,dslash,clover,dagger,type> <<<tp.grid,tp.block,tp.shared_bytes,stream>>>(arg);
-	    break;
-#ifdef DOT_PRODUCT_SPLIT
-	  case 2:
-	    coarseDslashKernel<Float,nDim,Ns,Nc,Mc,2,4,dslash,clover,dagger,type> <<<tp.grid,tp.block,tp.shared_bytes,stream>>>(arg);
-	    break;
-	  case 4:
-	    coarseDslashKernel<Float,nDim,Ns,Nc,Mc,4,4,dslash,clover,dagger,type> <<<tp.grid,tp.block,tp.shared_bytes,stream>>>(arg);
-	    break;
-	  case 8:
-	    coarseDslashKernel<Float,nDim,Ns,Nc,Mc,8,4,dslash,clover,dagger,type> <<<tp.grid,tp.block,tp.shared_bytes,stream>>>(arg);
-	    break;
-#endif // DOT_PRODUCT_SPLIT
-	  default:
-	    errorQuda("Color column stride %d not valid", tp.aux.x);
-	  }
-	  break;
-	default:
-	  errorQuda("Invalid dimension thread splitting %d", tp.aux.y);
-	}
-#endif
-      }
-    }
-
-    TuneKey tuneKey() const {
-      return TuneKey(out.VolString(), typeid(*this).name(), aux);
-    }
-
-    void preTune() {
-      saveOut = new char[out.Bytes()];
-      hipMemcpy(saveOut, out.V(), out.Bytes(), hipMemcpyDeviceToHost);
-    }
-
-    void postTune()
-    {
-      hipMemcpy(out.V(), saveOut, out.Bytes(), hipMemcpyHostToDevice);
-      delete[] saveOut;
-    }
-
-  };
-
-
-  template <typename Float, typename yFloat, typename ghostFloat, int coarseColor, int coarseSpin>
-  inline void ApplyCoarse(ColorSpinorField &out, const ColorSpinorField &inA, const ColorSpinorField &inB,
-			  const GaugeField &Y, const GaugeField &X, double kappa, int parity, bool dslash,
-			  bool clover, bool dagger, DslashType type, MemoryLocation *halo_location) {
-
-    const int colors_per_thread = 1;
-    const int nDim = 4;
-
-    if (dagger) {
-      if (dslash) {
-	if (clover) {
-
-	  if (type == DSLASH_FULL) {
-	    DslashCoarse<Float,yFloat,ghostFloat,nDim,coarseSpin,coarseColor,colors_per_thread,true,true,true,DSLASH_FULL> dslash(out, inA, inB, Y, X, kappa, parity, halo_location);
-	    dslash.apply(0);
-	  } else if (type == DSLASH_INTERIOR) {
-	    DslashCoarse<Float,yFloat,ghostFloat,nDim,coarseSpin,coarseColor,colors_per_thread,true,true,true,DSLASH_INTERIOR> dslash(out, inA, inB, Y, X, kappa, parity, halo_location);
-	    dslash.apply(0);
-	  } else { errorQuda("Dslash type %d not instantiated", type); }
-
-	} else { // plain dslash
-
-	  if (type == DSLASH_FULL) {
-	    DslashCoarse<Float,yFloat,ghostFloat,nDim,coarseSpin,coarseColor,colors_per_thread,true,false,true,DSLASH_FULL> dslash(out, inA, inB, Y, X, kappa, parity, halo_location);
-	    dslash.apply(0);
-	  } else if (type == DSLASH_INTERIOR) {
-	    DslashCoarse<Float,yFloat,ghostFloat,nDim,coarseSpin,coarseColor,colors_per_thread,true,false,true,DSLASH_INTERIOR> dslash(out, inA, inB, Y, X, kappa, parity, halo_location);
-	    dslash.apply(0);
-	  } else { errorQuda("Dslash type %d not instantiated", type); }
-
-	}
-      } else {
-
-	if (type == DSLASH_EXTERIOR) errorQuda("Cannot call halo on pure clover kernel");
-	if (clover) {
-	  DslashCoarse<Float,yFloat,ghostFloat,nDim,coarseSpin,coarseColor,colors_per_thread,false,true,true,DSLASH_FULL> dslash(out, inA, inB, Y, X, kappa, parity, halo_location);
-	  dslash.apply(0);
-	} else {
-	  errorQuda("Unsupported dslash=false clover=false");
-	}
-
-      }
-    } else {
-
-      if (dslash) {
-	if (clover) {
-
-	  if (type == DSLASH_FULL) {
-	    DslashCoarse<Float,yFloat,ghostFloat,nDim,coarseSpin,coarseColor,colors_per_thread,true,true,false,DSLASH_FULL> dslash(out, inA, inB, Y, X, kappa, parity, halo_location);
-	    dslash.apply(0);
-	  } else if (type == DSLASH_INTERIOR) {
-	    DslashCoarse<Float,yFloat,ghostFloat,nDim,coarseSpin,coarseColor,colors_per_thread,true,true,false,DSLASH_INTERIOR> dslash(out, inA, inB, Y, X, kappa, parity, halo_location);
-	    dslash.apply(0);
-	  } else { errorQuda("Dslash type %d not instantiated", type); }
-
-	} else { // plain dslash
-
-	  if (type == DSLASH_FULL) {
-	    DslashCoarse<Float,yFloat,ghostFloat,nDim,coarseSpin,coarseColor,colors_per_thread,true,false,false,DSLASH_FULL> dslash(out, inA, inB, Y, X, kappa, parity, halo_location);
-	    dslash.apply(0);
-	  } else if (type == DSLASH_INTERIOR) {
-	    DslashCoarse<Float,yFloat,ghostFloat,nDim,coarseSpin,coarseColor,colors_per_thread,true,false,false,DSLASH_INTERIOR> dslash(out, inA, inB, Y, X, kappa, parity, halo_location);
-	    dslash.apply(0);
-	  } else { errorQuda("Dslash type %d not instantiated", type); }
-
-	}
-      } else {
-	if (type == DSLASH_EXTERIOR) errorQuda("Cannot call halo on pure clover kernel");
-	if (clover) {
-	  DslashCoarse<Float,yFloat,ghostFloat,nDim,coarseSpin,coarseColor,colors_per_thread,false,true,false,DSLASH_FULL> dslash(out, inA, inB, Y, X, kappa, parity, halo_location);
-	  dslash.apply(0);
-	} else {
-	  errorQuda("Unsupported dslash=false clover=false");
-	}
-      }
-    }
-  }
-
-  // template on the number of coarse colors
-  template <typename Float, typename yFloat, typename ghostFloat>
-  inline void ApplyCoarse(ColorSpinorField &out, const ColorSpinorField &inA, const ColorSpinorField &inB,
-			  const GaugeField &Y, const GaugeField &X, double kappa, int parity, bool dslash,
-			  bool clover, bool dagger, DslashType type, MemoryLocation *halo_location) {
-
-    if (Y.FieldOrder() != X.FieldOrder())
-      errorQuda("Field order mismatch Y = %d, X = %d", Y.FieldOrder(), X.FieldOrder());
-
-    if (inA.FieldOrder() != out.FieldOrder())
-      errorQuda("Field order mismatch inA = %d, out = %d", inA.FieldOrder(), out.FieldOrder());
-
-    if (inA.Nspin() != 2)
-      errorQuda("Unsupported number of coarse spins %d\n",inA.Nspin());
-
-#if 0
-    } else if (inA.Ncolor() == 4) {
-      ApplyCoarse<Float,yFloat,ghostFloat,4,2>(out, inA, inB, Y, X, kappa, parity, dslash, clover, dagger, type, halo_location);
-#endif
-    if (inA.Ncolor() == 6) { // free field Wilson
-      ApplyCoarse<Float,yFloat,ghostFloat,6,2>(out, inA, inB, Y, X, kappa, parity, dslash, clover, dagger, type, halo_location);
-#if 0
-    } else if (inA.Ncolor() == 8) {
-      ApplyCoarse<Float,yFloat,ghostFloat,8,2>(out, inA, inB, Y, X, kappa, parity, dslash, clover, dagger, type, halo_location);
-    } else if (inA.Ncolor() == 12) {
-      ApplyCoarse<Float,yFloat,ghostFloat,12,2>(out, inA, inB, Y, X, kappa, parity, dslash, clover, dagger, type, halo_location);
-    } else if (inA.Ncolor() == 16) {
-      ApplyCoarse<Float,yFloat,ghostFloat,16,2>(out, inA, inB, Y, X, kappa, parity, dslash, clover, dagger, type, halo_location);
-    } else if (inA.Ncolor() == 20) {
-      ApplyCoarse<Float,yFloat,ghostFloat,20,2>(out, inA, inB, Y, X, kappa, parity, dslash, clover, dagger, type, halo_location);
-#endif
-    } else if (inA.Ncolor() == 24) {
-      ApplyCoarse<Float,yFloat,ghostFloat,24,2>(out, inA, inB, Y, X, kappa, parity, dslash, clover, dagger, type, halo_location);
-#if 0
-    } else if (inA.Ncolor() == 28) {
-      ApplyCoarse<Float,yFloat,ghostFloat,28,2>(out, inA, inB, Y, X, kappa, parity, dslash, clover, dagger, type, halo_location);
-#endif
-    } else if (inA.Ncolor() == 32) {
-      ApplyCoarse<Float,yFloat,ghostFloat,32,2>(out, inA, inB, Y, X, kappa, parity, dslash, clover, dagger, type, halo_location);
-    } else {
-      errorQuda("Unsupported number of coarse dof %d\n", Y.Ncolor());
-    }
-  }
-
-  // this is the Worker pointer that may have issue additional work
-  // while we're waiting on communication to finish
-  namespace dslash {
-    extern Worker* aux_worker;
-  }
-
-#endif // GPU_MULTIGRID
-
-  enum class DslashCoarsePolicy {
-    DSLASH_COARSE_BASIC,          // stage both sends and recvs in host memory using memcpys
-    DSLASH_COARSE_ZERO_COPY_PACK, // zero copy write pack buffers
-    DSLASH_COARSE_ZERO_COPY_READ, // zero copy read halos in dslash kernel
-    DSLASH_COARSE_ZERO_COPY,      // full zero copy
-    DSLASH_COARSE_GDR_SEND,       // GDR send
-    DSLASH_COARSE_GDR_RECV,       // GDR recv
-    DSLASH_COARSE_GDR,             // full GDR
-    DSLASH_COARSE_ZERO_COPY_PACK_GDR_RECV, // zero copy write and GDR recv
-    DSLASH_COARSE_GDR_SEND_ZERO_COPY_READ, // GDR send and zero copy read
-    DSLASH_COARSE_POLICY_DISABLED
-  };
-
-  struct DslashCoarseLaunch {
-
-    ColorSpinorField &out;
-    const ColorSpinorField &inA;
-    const ColorSpinorField &inB;
-    const GaugeField &Y;
-    const GaugeField &X;
-    double kappa;
-    int parity;
-    bool dslash;
-    bool clover;
-    bool dagger;
-    const int *commDim;
-    const QudaPrecision halo_precision;
-
-    inline DslashCoarseLaunch(ColorSpinorField &out, const ColorSpinorField &inA, const ColorSpinorField &inB,
-			      const GaugeField &Y, const GaugeField &X, double kappa, int parity,
-			      bool dslash, bool clover, bool dagger, const int *commDim, QudaPrecision halo_precision)
-      : out(out), inA(inA), inB(inB), Y(Y), X(X), kappa(kappa), parity(parity),
-	dslash(dslash), clover(clover), dagger(dagger), commDim(commDim),
-        halo_precision(halo_precision == QUDA_INVALID_PRECISION ? Y.Precision() : halo_precision) { }
-
-    /**
-       @brief Execute the coarse dslash using the given policy
-     */
-    inline void operator()(DslashCoarsePolicy policy) {
-#ifdef GPU_MULTIGRID
-      if (inA.V() == out.V()) errorQuda("Aliasing pointers");
-
-      // check all precisions match
-      QudaPrecision precision = checkPrecision(out, inA, inB);
-      checkPrecision(Y, X);
-
-      // check all locations match
-      checkLocation(out, inA, inB, Y, X);
-
-      int comm_sum = 4;
-      if (commDim) for (int i=0; i<4; i++) comm_sum -= (1-commDim[i]);
-      if (comm_sum != 4 && comm_sum != 0) errorQuda("Unsupported comms %d", comm_sum);
-      bool comms = comm_sum;
-
-      MemoryLocation pack_destination[2*QUDA_MAX_DIM]; // where we will pack the ghost buffer to
-      MemoryLocation halo_location[2*QUDA_MAX_DIM]; // where we load the halo from
-      for (int i=0; i<2*QUDA_MAX_DIM; i++) {
-	pack_destination[i] = (policy == DslashCoarsePolicy::DSLASH_COARSE_ZERO_COPY_PACK || policy == DslashCoarsePolicy::DSLASH_COARSE_ZERO_COPY ||
-			       policy == DslashCoarsePolicy::DSLASH_COARSE_ZERO_COPY_PACK_GDR_RECV) ? Host : Device;
-	halo_location[i] = (policy == DslashCoarsePolicy::DSLASH_COARSE_ZERO_COPY_READ || policy == DslashCoarsePolicy::DSLASH_COARSE_ZERO_COPY ||
-			    policy == DslashCoarsePolicy::DSLASH_COARSE_GDR_SEND_ZERO_COPY_READ) ? Host : Device;
-      }
-      bool gdr_send = (policy == DslashCoarsePolicy::DSLASH_COARSE_GDR_SEND || policy == DslashCoarsePolicy::DSLASH_COARSE_GDR ||
-		       policy == DslashCoarsePolicy::DSLASH_COARSE_GDR_SEND_ZERO_COPY_READ) ? true : false;
-      bool gdr_recv = (policy == DslashCoarsePolicy::DSLASH_COARSE_GDR_RECV || policy == DslashCoarsePolicy::DSLASH_COARSE_GDR ||
-		       policy == DslashCoarsePolicy::DSLASH_COARSE_ZERO_COPY_PACK_GDR_RECV) ? true : false;
-
-      // disable peer-to-peer if doing a zero-copy policy (temporary)
-      if ( policy == DslashCoarsePolicy::DSLASH_COARSE_ZERO_COPY_PACK ||
-	   policy == DslashCoarsePolicy::DSLASH_COARSE_ZERO_COPY_READ ||
-	   policy == DslashCoarsePolicy::DSLASH_COARSE_ZERO_COPY ||
-	   policy == DslashCoarsePolicy::DSLASH_COARSE_ZERO_COPY_PACK_GDR_RECV ||
-	   policy == DslashCoarsePolicy::DSLASH_COARSE_GDR_SEND_ZERO_COPY_READ) comm_enable_peer2peer(false);
-
-      if (dslash && comm_partitioned() && comms) {
-	const int nFace = 1;
-        inA.exchangeGhost((QudaParity)(inA.SiteSubset() == QUDA_PARITY_SITE_SUBSET ? (1 - parity) : 0), nFace, dagger,
-                          pack_destination, halo_location, gdr_send, gdr_recv, halo_precision);
-      }
-
-      if (dslash::aux_worker) dslash::aux_worker->apply(0);
-
-      if (precision == QUDA_DOUBLE_PRECISION) {
-#ifdef GPU_MULTIGRID_DOUBLE
-	if (Y.Precision() != QUDA_DOUBLE_PRECISION)
-          errorQuda("Y Precision %d not supported", Y.Precision());
-	if (halo_precision != QUDA_DOUBLE_PRECISION)
-          errorQuda("Halo precision %d not supported with field precision %d and link precision %d", halo_precision, precision, Y.Precision());
-	ApplyCoarse<double,double,double>(out, inA, inB, Y, X, kappa, parity, dslash, clover,
-                                          dagger, comms ? DSLASH_FULL : DSLASH_INTERIOR, halo_location);
-	//if (dslash && comm_partitioned()) ApplyCoarse<double>(out, inA, inB, Y, X, kappa, parity, dslash, clover, dagger, true, halo_location);
-#else
-	errorQuda("Double precision multigrid has not been enabled");
-#endif
-      } else if (precision == QUDA_SINGLE_PRECISION) {
-        if (Y.Precision() == QUDA_SINGLE_PRECISION) {
-          if (halo_precision == QUDA_SINGLE_PRECISION) {
-            ApplyCoarse<float,float,float>(out, inA, inB, Y, X, kappa, parity, dslash, clover,
-                                         dagger, comms ? DSLASH_FULL : DSLASH_INTERIOR, halo_location);
-          } else {
-            errorQuda("Halo precision %d not supported with field precision %d and link precision %d", halo_precision, precision, Y.Precision());
-          }
-        } else if (Y.Precision() == QUDA_HALF_PRECISION) {
-#if QUDA_PRECISION & 2
-          if (halo_precision == QUDA_HALF_PRECISION) {
-            ApplyCoarse<float,short,short>(out, inA, inB, Y, X, kappa, parity, dslash, clover,
-                                           dagger, comms ? DSLASH_FULL : DSLASH_INTERIOR, halo_location);
-          } else if (halo_precision == QUDA_QUARTER_PRECISION) {
-#if QUDA_PRECISION & 1
-            ApplyCoarse<float,short,char>(out, inA, inB, Y, X, kappa, parity, dslash, clover,
-                                          dagger, comms ? DSLASH_FULL : DSLASH_INTERIOR, halo_location);
-#else
-            errorQuda("QUDA_PRECISION=%d does not enable quarter precision", QUDA_PRECISION);
-#endif
-          } else {
-            errorQuda("Halo precision %d not supported with field precision %d and link precision %d", halo_precision, precision, Y.Precision());
-          }
-#else
-          errorQuda("QUDA_PRECISION=%d does not enable half precision", QUDA_PRECISION);
-#endif
-        } else {
-          errorQuda("Unsupported precision %d\n", Y.Precision());
-        }
-	//if (dslash && comm_partitioned()) ApplyCoarse<float>(out, inA, inB, Y, X, kappa, parity, dslash, clover, dagger, true, halo_location);
-      } else {
-	errorQuda("Unsupported precision %d\n", Y.Precision());
-      }
-
-      if (dslash && comm_partitioned() && comms) inA.bufferIndex = (1 - inA.bufferIndex);
-      comm_enable_peer2peer(true);
-#else
-      errorQuda("Multigrid has not been built");
-#endif
-    }
-
-  };
-
-  static bool dslash_init = false;
-  static std::vector<DslashCoarsePolicy> policies(static_cast<int>(DslashCoarsePolicy::DSLASH_COARSE_POLICY_DISABLED), DslashCoarsePolicy::DSLASH_COARSE_POLICY_DISABLED);
-  static int first_active_policy=static_cast<int>(DslashCoarsePolicy::DSLASH_COARSE_POLICY_DISABLED);
-
-  // string used as a tunekey to ensure we retune if the dslash policy env changes
-  static char policy_string[TuneKey::aux_n];
-
-  void enable_policy(DslashCoarsePolicy p){
-    policies[static_cast<std::size_t>(p)] = p;
-  }
-  
-  void disable_policy(DslashCoarsePolicy p){
-    policies[static_cast<std::size_t>(p)] = DslashCoarsePolicy::DSLASH_COARSE_POLICY_DISABLED;
-  }
-
- class DslashCoarsePolicyTune : public Tunable {
-
-   DslashCoarseLaunch &dslash;
-
-   bool tuneGridDim() const { return false; } // Don't tune the grid dimensions.
-   bool tuneAuxDim() const { return true; } // Do tune the aux dimensions.
-   unsigned int sharedBytesPerThread() const { return 0; }
-   unsigned int sharedBytesPerBlock(const TuneParam &param) const { return 0; }
-
- public:
-   inline DslashCoarsePolicyTune(DslashCoarseLaunch &dslash) : dslash(dslash)
-   {
-      if (!dslash_init) {
-
-	static char *dslash_policy_env = getenv("QUDA_ENABLE_DSLASH_COARSE_POLICY");
-
-	if (dslash_policy_env) { // set the policies to tune for explicitly
-	  std::stringstream policy_list(dslash_policy_env);
-
-	  int policy_;
-	  while (policy_list >> policy_) {
-	    DslashCoarsePolicy dslash_policy = static_cast<DslashCoarsePolicy>(policy_);
-
-	    // check this is a valid policy choice
-	    if ( (dslash_policy == DslashCoarsePolicy::DSLASH_COARSE_GDR_SEND ||
-            dslash_policy == DslashCoarsePolicy::DSLASH_COARSE_GDR_RECV ||
-		        dslash_policy == DslashCoarsePolicy::DSLASH_COARSE_GDR || 
-            dslash_policy == DslashCoarsePolicy::DSLASH_COARSE_ZERO_COPY_PACK_GDR_RECV ||
-		        dslash_policy == DslashCoarsePolicy::DSLASH_COARSE_GDR_SEND_ZERO_COPY_READ) && !comm_gdr_enabled() ) {
-	      errorQuda("Cannot select a GDR policy %d unless QUDA_ENABLE_GDR is set", static_cast<int>(dslash_policy));
-	    }
-
-	    enable_policy(dslash_policy);
-	    first_active_policy = policy_ < first_active_policy ? policy_ : first_active_policy;
-	    if (policy_list.peek() == ',') policy_list.ignore();
-	  }
-	  if(first_active_policy == static_cast<int>(DslashCoarsePolicy::DSLASH_COARSE_POLICY_DISABLED)) errorQuda("No valid policy found in QUDA_ENABLE_DSLASH_COARSE_POLICY");
-	} else {
-	  first_active_policy = 0;
-	  enable_policy(DslashCoarsePolicy::DSLASH_COARSE_BASIC);
-	  enable_policy(DslashCoarsePolicy::DSLASH_COARSE_ZERO_COPY_PACK);
-	  enable_policy(DslashCoarsePolicy::DSLASH_COARSE_ZERO_COPY_READ);
-	  enable_policy(DslashCoarsePolicy::DSLASH_COARSE_ZERO_COPY);
-	  if (comm_gdr_enabled()) {
-	    enable_policy(DslashCoarsePolicy::DSLASH_COARSE_GDR_SEND);
-	    enable_policy(DslashCoarsePolicy::DSLASH_COARSE_GDR_RECV);
-	    enable_policy(DslashCoarsePolicy::DSLASH_COARSE_GDR);
-	    enable_policy(DslashCoarsePolicy::DSLASH_COARSE_ZERO_COPY_PACK_GDR_RECV);
-	    enable_policy(DslashCoarsePolicy::DSLASH_COARSE_GDR_SEND_ZERO_COPY_READ);
-	  }
-	}
-
-        // construct string specifying which policies have been enabled
-        strcat(policy_string, ",pol=");
-        for (int i = 0; i < (int)DslashCoarsePolicy::DSLASH_COARSE_POLICY_DISABLED; i++) {
-          strcat(policy_string, (int)policies[i] == i ? "1" : "0");
-        }
-
-        dslash_init = true;
-      }
-
-      strcpy(aux, "policy,");
-      if (dslash.dslash) strcat(aux, "dslash");
-      strcat(aux, dslash.clover ? "clover," : ",");
-      strcat(aux, dslash.inA.AuxString());
-      strcat(aux, ",gauge_prec=");
-
-      char prec_str[8];
-      i32toa(prec_str, dslash.Y.Precision());
-      strcat(aux, prec_str);
-      strcat(aux, ",halo_prec=");
-      i32toa(prec_str, dslash.halo_precision);
-      strcat(aux, prec_str);
-      strcat(aux, comm_dim_partitioned_string(dslash.commDim));
-      strcat(aux, comm_dim_topology_string());
-      strcat(aux, comm_config_string()); // and change in P2P/GDR will be stored as a separate tunecache entry
-      strcat(aux, policy_string);        // any change in policies enabled will be stored as a separate entry
-
-      int comm_sum = 4;
-      if (dslash.commDim)
-        for (int i = 0; i < 4; i++) comm_sum -= (1 - dslash.commDim[i]);
-      strcat(aux, comm_sum ? ",full" : ",interior");
-
-      // before we do policy tuning we must ensure the kernel
-      // constituents have been tuned since we can't do nested tuning
-      if (!tuned()) {
-        disableProfileCount();
-	for (auto &i : policies) if(i!= DslashCoarsePolicy::DSLASH_COARSE_POLICY_DISABLED) dslash(i);
-	enableProfileCount();
-	setPolicyTuning(true);
-      }
-   }
-
-   virtual ~DslashCoarsePolicyTune() { setPolicyTuning(false); }
-
-   inline void apply(const hipStream_t &stream) {
-     TuneParam tp = tuneLaunch(*this, getTuning(), getVerbosity());
-
-     if (tp.aux.x >= (int)policies.size()) errorQuda("Requested policy that is outside of range");
-     if (policies[tp.aux.x] == DslashCoarsePolicy::DSLASH_COARSE_POLICY_DISABLED ) errorQuda("Requested policy is disabled");
-     dslash(policies[tp.aux.x]);
-   }
-
-   int tuningIter() const { return 10; }
-
-   bool advanceAux(TuneParam &param) const
-   {
-    while ((unsigned)param.aux.x < policies.size()-1) {
-      param.aux.x++;
-      if(policies[param.aux.x] != DslashCoarsePolicy::DSLASH_COARSE_POLICY_DISABLED) return true;
-    }
-    param.aux.x = 0;
-    return false;
-   }
-
-   bool advanceTuneParam(TuneParam &param) const { return advanceAux(param); }
-
-   void initTuneParam(TuneParam &param) const  {
-     Tunable::initTuneParam(param);
-     param.aux.x = first_active_policy;
-     param.aux.y = 0;
-     param.aux.z = 0;
-     param.aux.w = 0;
-   }
-
-   void defaultTuneParam(TuneParam &param) const  {
-     Tunable::defaultTuneParam(param);
-     param.aux.x = first_active_policy;
-     param.aux.y = 0;
-     param.aux.z = 0;
-     param.aux.w = 0;
-   }
-
-   TuneKey tuneKey() const {
-     return TuneKey(dslash.inA.VolString(), typeid(*this).name(), aux);
-   }
-
-   long long flops() const {
-     int nDim = 4;
-     int Ns = dslash.inA.Nspin();
-     int Nc = dslash.inA.Ncolor();
-     int nParity = dslash.inA.SiteSubset();
-     long long volumeCB = dslash.inA.VolumeCB();
-     return ((dslash.dslash*2*nDim+dslash.clover*1)*(8*Ns*Nc*Ns*Nc)-2*Ns*Nc)*nParity*volumeCB;
-   }
-
-   long long bytes() const {
-     int nParity = dslash.inA.SiteSubset();
-     return (dslash.dslash||dslash.clover) * dslash.out.Bytes() +
-       dslash.dslash*8*dslash.inA.Bytes() + dslash.clover*dslash.inB.Bytes() +
-       nParity*(dslash.dslash*dslash.Y.Bytes()*dslash.Y.VolumeCB()/(2*dslash.Y.Stride())
-		+ dslash.clover*dslash.X.Bytes()/2);
-     // multiply Y by volume / stride to correct for pad
-   }
-  };
-=======
   // declaration for dagger wrapper - defined in dslash_coarse_dagger.cu
   void ApplyCoarseDagger(ColorSpinorField &out, const ColorSpinorField &inA, const ColorSpinorField &inB,
                          const GaugeField &Y, const GaugeField &X, double kappa, int parity,
@@ -770,8 +15,6 @@
     constexpr bool dagger = false;
     DslashCoarseLaunch<dagger> Dslash(out, inA, inB, Y, X, kappa, parity, dslash,
                                       clover, commDim, halo_precision);
->>>>>>> 53e85c52
-
     DslashCoarsePolicyTune<decltype(Dslash)>  policy(Dslash);
     policy.apply(0);
   } //ApplyCoarse
