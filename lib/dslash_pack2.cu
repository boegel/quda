#include <color_spinor_field.h>

// STRIPED - spread the blocks throughout the workload to ensure we
// work on all directions/dimensions simultanesouly to maximize NVLink saturation
#define STRIPED
// if not STRIPED then this means we assign one thread block per direction / dimension

#include <dslash_quda.h>
#include <kernels/dslash_pack.cuh>

namespace quda
{

  static int commDim[QUDA_MAX_DIM];

  int* getPackComms() { return commDim; }

  void setPackComms(const int *comm_dim)
  {
    for (int i = 0; i < 4; i++) commDim[i] = comm_dim[i];
    for (int i = 4; i < QUDA_MAX_DIM; i++) commDim[i] = 0;
  }

  template <typename Float, int nSpin, int nColor, bool spin_project>
  std::ostream &operator<<(std::ostream &out, const PackArg<Float, nSpin, nColor, spin_project> &arg)
  {
    out << "parity = " << arg.parity << std::endl;
    out << "nParity = " << arg.nParity << std::endl;
    out << "pc_type = " << arg.pc_type << std::endl;
    out << "nFace = " << arg.nFace << std::endl;
    out << "dagger = " << arg.dagger << std::endl;
    out << "a = " << arg.a << std::endl;
    out << "b = " << arg.b << std::endl;
    out << "c = " << arg.c << std::endl;
    out << "twist = " << arg.twist << std::endl;
    out << "threads = " << arg.threads << std::endl;
    out << "threadDimMapLower = { ";
    for (int i = 0; i < 4; i++) out << arg.threadDimMapLower[i] << (i < 3 ? ", " : " }");
    out << std::endl;
    out << "threadDimMapUpper = { ";
    for (int i = 0; i < 4; i++) out << arg.threadDimMapUpper[i] << (i < 3 ? ", " : " }");
    out << std::endl;
    out << "sites_per_block = " << arg.sites_per_block << std::endl;
    return out;
  }

  // FIXME - add CPU variant

  template <typename Float, int nColor, bool spin_project> class Pack : TunableVectorYZ
  {

protected:
    void **ghost;
    const ColorSpinorField &in;
    MemoryLocation location;
    const int nFace;
    const bool dagger; // only has meaning for nSpin=4
    const int parity;
    const int nParity;
    int threads;
    const double a;
    const double b;
    const double c;
    int twist; // only has meaning for nSpin=4

    bool tuneGridDim() const { return true; } // If striping, always tune grid dimension

    unsigned int maxGridSize() const
    {
      if (location & Host) {
#ifdef STRIPED
        // if zero-copy policy then set a maximum number of blocks to be
        // the 3 * number of dimensions we are communicating
        int max = 3;
#else
        // if zero-copy policy then assign exactly up to four thread blocks
        // per direction per dimension (effectively no grid-size tuning)
        int max = 2 * 4;
#endif
        int nDimComms = 0;
        for (int d = 0; d < in.Ndim(); d++) nDimComms += commDim[d];
        return max * nDimComms;
      } else {
        return TunableVectorYZ::maxGridSize();
      }
    } // use no more than a quarter of the GPU

    unsigned int minGridSize() const
    {
      if (location & Host) {
#ifdef STRIPED
        // if zero-copy policy then set a minimum number of blocks to be
        // the 1 * number of dimensions we are communicating
        int min = 3;
#else
        // if zero-copy policy then assign exactly one thread block
        // per direction per dimension (effectively no grid-size tuning)
        int min = 2;
#endif
        int nDimComms = 0;
        for (int d = 0; d < in.Ndim(); d++) nDimComms += commDim[d];
        return min * nDimComms;
      } else {
        return TunableVectorYZ::minGridSize();
      }
    }

    int gridStep() const
    {
#ifdef STRIPED
      return TunableVectorYZ::gridStep();
#else
      if (location & Host) {
        // the shmem kernel must ensure the grid size autotuner
        // increments in steps of 2 * number partitioned dimensions
        // for equal division of blocks to each direction/dimension
        int nDimComms = 0;
        for (int d = 0; d < in.Ndim(); d++) nDimComms += commDim[d];
        return 2 * nDimComms;
      } else {
        return TunableVectorYZ::gridStep();
      }
#endif
    }

    bool tuneAuxDim() const { return true; } // Do tune the aux dimensions.
    unsigned int minThreads() const { return threads; }

    void fillAux()
    {
      strcpy(aux, "policy_kernel,");
      strcat(aux, in.AuxString());
      char comm[5];
      for (int i = 0; i < 4; i++) comm[i] = (commDim[i] ? '1' : '0');
      comm[4] = '\0';
      strcat(aux, ",comm=");
      strcat(aux, comm);
      strcat(aux, comm_dim_topology_string());
      if (in.PCType() == QUDA_5D_PC) { strcat(aux, ",5D_pc"); }
      if (dagger && in.Nspin() == 4) { strcat(aux, ",dagger"); }
      if (getKernelPackT()) { strcat(aux, ",kernelPackT"); }
      switch (nFace) {
      case 1: strcat(aux, ",nFace=1"); break;
      case 3: strcat(aux, ",nFace=3"); break;
      default: errorQuda("Number of faces not supported");
      }

      twist = ((b != 0.0) ? (c != 0.0 ? 2 : 1) : 0);
      if (twist && a == 0.0) errorQuda("Twisted packing requires non-zero scale factor a");
      if (twist) strcat(aux, twist == 2 ? ",twist-doublet" : ",twist-singlet");

#ifndef STRIPED
      if (location & Host) strcat(aux, ",shmem");
#endif

      // label the locations we are packing to
      // location label is nonp2p-p2p
      switch ((int)location) {
      case Device | Remote: strcat(aux, ",device-remote"); break;
      case Host | Remote: strcat(aux, ",host-remote"); break;
      case Device: strcat(aux, ",device-device"); break;
      case Host: strcat(aux, comm_peer2peer_enabled_global() ? ",host-device" : ",host-host"); break;
      default: errorQuda("Unknown pack target location %d\n", location);
      }
    }

public:
    Pack(void *ghost[], const ColorSpinorField &in, MemoryLocation location, int nFace, bool dagger, int parity,
        double a, double b, double c) :
        TunableVectorYZ((in.Ndim() == 5 ? in.X(4) : 1), in.SiteSubset()),
        ghost(ghost),
        in(in),
        location(location),
        nFace(nFace),
        dagger(dagger),
        parity(parity),
        nParity(in.SiteSubset()),
        threads(0),
        a(a),
        b(b),
        c(c)
    {
      fillAux();

      // compute number of threads - really number of active work items we have to do
      for (int i = 0; i < 4; i++) {
        if (!commDim[i]) continue;
        if (i == 3 && !getKernelPackT()) continue;
        threads += 2 * nFace * in.getDslashConstant().ghostFaceCB[i]; // 2 for forwards and backwards faces
      }
    }

    virtual ~Pack() {}

    template <typename T, typename Arg>
<<<<<<< HEAD
    inline void launch(T *f, const TuneParam &tp, Arg &arg, const hipStream_t &stream)
=======
    inline void launch(T *f, const TuneParam &tp, Arg &arg, const qudaStream_t &stream)
>>>>>>> 4f390279
    {
      if (deviceProp.major >= 7) { // enable max shared memory mode on GPUs that support it
        this->setMaxDynamicSharedBytesPerBlock(f);
      }

//      void *args[] = {&arg};
//      qudaLaunchKernel((const void *)f, tp.grid, tp.block, args, tp.shared_bytes, stream);
       f<<<tp.grid, tp.block, tp.shared_bytes, stream>>>(arg);
       hipDeviceSynchronize();
    }

<<<<<<< HEAD
    void apply(const hipStream_t &stream)
=======
    void apply(const qudaStream_t &stream)
>>>>>>> 4f390279
    {
      TuneParam tp = tuneLaunch(*this, getTuning(), getVerbosity());

      if (in.Nspin() == 4) {
        using Arg = PackArg<Float, nColor, 4, spin_project>;
        Arg arg(ghost, in, nFace, dagger, parity, threads, a, b, c);
        arg.swizzle = tp.aux.x;
        arg.sites_per_block = (arg.threads + tp.grid.x - 1) / tp.grid.x;
        arg.blocks_per_dir = tp.grid.x / (2 * arg.active_dims); // set number of blocks per direction

#ifdef STRIPED
        if (in.PCType() == QUDA_4D_PC) {
          if (arg.dagger) {
            switch (arg.twist) {
            case 0: launch(packKernel<true, 0, QUDA_4D_PC, Arg>, tp, arg, stream); break;
            case 1: launch(packKernel<true, 1, QUDA_4D_PC, Arg>, tp, arg, stream); break;
            case 2: launch(packKernel<true, 2, QUDA_4D_PC, Arg>, tp, arg, stream); break;
            }
          } else {
            switch (arg.twist) {
            case 0: launch(packKernel<false, 0, QUDA_4D_PC, Arg>, tp, arg, stream); break;
            default: errorQuda("Twisted packing only for dagger");
            }
          }
        } else if (arg.pc_type == QUDA_5D_PC) {
          if (arg.twist) errorQuda("Twist packing not defined");
          if (arg.dagger) {
            launch(packKernel<true, 0, QUDA_5D_PC, Arg>, tp, arg, stream);
          } else {
            launch(packKernel<false, 0, QUDA_5D_PC, Arg>, tp, arg, stream);
          }
        } else {
          errorQuda("Unexpected preconditioning type %d", in.PCType());
        }
#else
        if (in.PCType() == QUDA_4D_PC) {
          if (arg.dagger) {
            switch (arg.twist) {
            case 0:
              launch(location & Host ? packShmemKernel<true, 0, QUDA_4D_PC, Arg> : packKernel<true, 0, QUDA_4D_PC, Arg>,
                  tp, arg, stream);
              break;
            case 1:
              launch(location & Host ? packShmemKernel<true, 1, QUDA_4D_PC, Arg> : packKernel<true, 0, QUDA_4D_PC, Arg>,
                  tp, arg, stream);
              break;
            case 2:
              launch(location & Host ? packShmemKernel<true, 2, QUDA_4D_PC, Arg> : packKernel<true, 2, QUDA_4D_PC, Arg>,
                  tp, arg, stream);
              break;
            }
          } else {
            switch (arg.twist) {
            case 0:
              launch(location & Host ? packShmemKernel<false, 0, QUDA_4D_PC, Arg> : packKernel<false, 0, QUDA_4D_PC, Arg>,
                  tp, arg, stream);
              break;
            default: errorQuda("Twisted packing only for dagger");
            }
          }
        } else if (arg.pc_type == QUDA_5D_PC) {
          if (arg.twist) errorQuda("Twist packing not defined");
          if (arg.dagger) {
            launch(packKernel<true, 0, QUDA_5D_PC, Arg>, tp, arg, stream);
          } else {
            launch(packKernel<false, 0, QUDA_5D_PC, Arg>, tp, arg, stream);
          }
        }
#endif
      } else if (in.Nspin() == 1) {
        using Arg = PackArg<Float, nColor, 1, false>;
        Arg arg(ghost, in, nFace, dagger, parity, threads, a, b, c);
        arg.swizzle = tp.aux.x;
        arg.sites_per_block = (arg.threads + tp.grid.x - 1) / tp.grid.x;
        arg.blocks_per_dir = tp.grid.x / (2 * arg.active_dims); // set number of blocks per direction

#ifdef STRIPED
        launch(packStaggeredKernel<Arg>, tp, arg, stream);
#else
        launch(location & Host ? packStaggeredShmemKernel<Arg> : packStaggeredKernel<Arg>, tp, arg, stream);
#endif
      } else {
        errorQuda("Unsupported nSpin = %d\n", in.Nspin());
      }
    }

    bool tuneSharedBytes() const { return false; }

#if 0
    // not used at present, but if tuneSharedBytes is enabled then
    // this allows tuning up the full dynamic shared memory if needed
    unsigned int maxSharedBytesPerBlock() const { return maxDynamicSharedBytesPerBlock(); }
#endif

    void initTuneParam(TuneParam &param) const
    {
      TunableVectorYZ::initTuneParam(param);
      // if doing a zero-copy policy then ensure that each thread block
      // runs exclusively on a given SM - this is to ensure quality of
      // service for the packing kernel when running concurrently.
      if (location & Host) param.shared_bytes = maxDynamicSharedBytesPerBlock() / 2 + 1;
#ifndef STRIPED
      if (location & Host) param.grid.x = minGridSize();
#endif
    }

    void defaultTuneParam(TuneParam &param) const
    {
      TunableVectorYZ::defaultTuneParam(param);
      // if doing a zero-copy policy then ensure that each thread block
      // runs exclusively on a given SM - this is to ensure quality of
      // service for the packing kernel when running concurrently.
      if (location & Host) param.shared_bytes = maxDynamicSharedBytesPerBlock() / 2 + 1;
#ifndef STRIPED
      if (location & Host) param.grid.x = minGridSize();
#endif
    }

    TuneKey tuneKey() const { return TuneKey(in.VolString(), typeid(*this).name(), aux); }

    int tuningIter() const { return 3; }

    long long flops() const
    {
      // unless we are spin projecting (nSpin = 4), there are no flops to do
      return in.Nspin() == 4 ? 2 * in.Nspin() / 2 * nColor * nParity * in.getDslashConstant().Ls * threads : 0;
    }

    long long bytes() const
    {
      size_t precision = sizeof(Float);
      size_t faceBytes = 2 * ((in.Nspin() == 4 ? in.Nspin() / 2 : in.Nspin()) + in.Nspin()) * nColor * precision;
      if (precision == QUDA_HALF_PRECISION || precision == QUDA_QUARTER_PRECISION)
        faceBytes += 2 * sizeof(float); // 2 is from input and output
      return faceBytes * nParity * in.getDslashConstant().Ls * threads;
    }
  };

  template <typename Float, int nColor>
  void PackGhost(void *ghost[], const ColorSpinorField &in, MemoryLocation location, int nFace, bool dagger, int parity,
<<<<<<< HEAD
                 bool spin_project, double a, double b, double c, const hipStream_t &stream)
=======
                 bool spin_project, double a, double b, double c, const qudaStream_t &stream)
>>>>>>> 4f390279
  {
    if (spin_project) {
      Pack<Float, nColor, true> pack(ghost, in, location, nFace, dagger, parity, a, b, c);
      pack.apply(stream);
    } else {
      Pack<Float, nColor, false> pack(ghost, in, location, nFace, dagger, parity, a, b, c);
      pack.apply(stream);
    }
  }

  // template on the number of colors
  template <typename Float>
  void PackGhost(void *ghost[], const ColorSpinorField &in, MemoryLocation location, int nFace, bool dagger, int parity,
<<<<<<< HEAD
                 bool spin_project, double a, double b, double c, const hipStream_t &stream)
=======
                 bool spin_project, double a, double b, double c, const qudaStream_t &stream)
>>>>>>> 4f390279
  {
    if (in.Ncolor() == 3) {
      PackGhost<Float, 3>(ghost, in, location, nFace, dagger, parity, spin_project, a, b, c, stream);
    } else {
      errorQuda("Unsupported number of colors %d\n", in.Ncolor());
    }
  }

  // Pack the ghost for the Dslash operator
  void PackGhost(void *ghost[2 * QUDA_MAX_DIM], const ColorSpinorField &in, MemoryLocation location, int nFace,
<<<<<<< HEAD
                 bool dagger, int parity, bool spin_project, double a, double b, double c, const hipStream_t &stream)
=======
                 bool dagger, int parity, bool spin_project, double a, double b, double c, const qudaStream_t &stream)
>>>>>>> 4f390279
  {
    int nDimPack = 0;
    for (int d = 0; d < 4; d++) {
      if (!commDim[d]) continue;
      if (d != 3 || getKernelPackT()) nDimPack++;
    }

    if (!nDimPack) return; // if zero then we have nothing to pack

    if (in.Precision() == QUDA_DOUBLE_PRECISION) {
#if QUDA_PRECISION & 8
      PackGhost<double>(ghost, in, location, nFace, dagger, parity, spin_project, a, b, c, stream);
#else
      errorQuda("QUDA_PRECISION=%d does not enable double precision", QUDA_PRECISION);
#endif
    } else if (in.Precision() == QUDA_SINGLE_PRECISION) {
#if QUDA_PRECISION & 4
      PackGhost<float>(ghost, in, location, nFace, dagger, parity, spin_project, a, b, c, stream);
#else
      errorQuda("QUDA_PRECISION=%d does not enable single precision", QUDA_PRECISION);
#endif
    } else if (in.Precision() == QUDA_HALF_PRECISION) {
#if QUDA_PRECISION & 2
      PackGhost<short>(ghost, in, location, nFace, dagger, parity, spin_project, a, b, c, stream);
#else
      errorQuda("QUDA_PRECISION=%d does not enable half precision", QUDA_PRECISION);
#endif
    } else if (in.Precision() == QUDA_QUARTER_PRECISION) {
#if QUDA_PRECISION & 1
      PackGhost<char>(ghost, in, location, nFace, dagger, parity, spin_project, a, b, c, stream);
#else
      errorQuda("QUDA_PRECISION=%d does not enable quarter precision", QUDA_PRECISION);
#endif
    } else {
      errorQuda("Unsupported precision %d\n", in.Precision());
    }
  }

} // namespace quda<|MERGE_RESOLUTION|>--- conflicted
+++ resolved
@@ -193,11 +193,7 @@
     virtual ~Pack() {}
 
     template <typename T, typename Arg>
-<<<<<<< HEAD
-    inline void launch(T *f, const TuneParam &tp, Arg &arg, const hipStream_t &stream)
-=======
     inline void launch(T *f, const TuneParam &tp, Arg &arg, const qudaStream_t &stream)
->>>>>>> 4f390279
     {
       if (deviceProp.major >= 7) { // enable max shared memory mode on GPUs that support it
         this->setMaxDynamicSharedBytesPerBlock(f);
@@ -206,14 +202,10 @@
 //      void *args[] = {&arg};
 //      qudaLaunchKernel((const void *)f, tp.grid, tp.block, args, tp.shared_bytes, stream);
        f<<<tp.grid, tp.block, tp.shared_bytes, stream>>>(arg);
-       hipDeviceSynchronize();
-    }
-
-<<<<<<< HEAD
-    void apply(const hipStream_t &stream)
-=======
+       qudaDeviceSynchronize();
+    }
+
     void apply(const qudaStream_t &stream)
->>>>>>> 4f390279
     {
       TuneParam tp = tuneLaunch(*this, getTuning(), getVerbosity());
 
@@ -354,11 +346,7 @@
 
   template <typename Float, int nColor>
   void PackGhost(void *ghost[], const ColorSpinorField &in, MemoryLocation location, int nFace, bool dagger, int parity,
-<<<<<<< HEAD
-                 bool spin_project, double a, double b, double c, const hipStream_t &stream)
-=======
                  bool spin_project, double a, double b, double c, const qudaStream_t &stream)
->>>>>>> 4f390279
   {
     if (spin_project) {
       Pack<Float, nColor, true> pack(ghost, in, location, nFace, dagger, parity, a, b, c);
@@ -372,11 +360,7 @@
   // template on the number of colors
   template <typename Float>
   void PackGhost(void *ghost[], const ColorSpinorField &in, MemoryLocation location, int nFace, bool dagger, int parity,
-<<<<<<< HEAD
-                 bool spin_project, double a, double b, double c, const hipStream_t &stream)
-=======
                  bool spin_project, double a, double b, double c, const qudaStream_t &stream)
->>>>>>> 4f390279
   {
     if (in.Ncolor() == 3) {
       PackGhost<Float, 3>(ghost, in, location, nFace, dagger, parity, spin_project, a, b, c, stream);
@@ -387,11 +371,7 @@
 
   // Pack the ghost for the Dslash operator
   void PackGhost(void *ghost[2 * QUDA_MAX_DIM], const ColorSpinorField &in, MemoryLocation location, int nFace,
-<<<<<<< HEAD
-                 bool dagger, int parity, bool spin_project, double a, double b, double c, const hipStream_t &stream)
-=======
                  bool dagger, int parity, bool spin_project, double a, double b, double c, const qudaStream_t &stream)
->>>>>>> 4f390279
   {
     int nDimPack = 0;
     for (int d = 0; d < 4; d++) {
