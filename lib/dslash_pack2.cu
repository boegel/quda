--- conflicted
+++ resolved
@@ -201,25 +201,17 @@
 
   virtual ~Pack() { }
 
-<<<<<<< HEAD
-    void apply(const qudaStream_t &stream)
-    {
-      TuneParam tp = tuneLaunch(*this, getTuning(), getVerbosity());
-      // enable max shared memory mode on GPUs that support it
-      tp.set_max_shared_bytes = true;
-=======
   template <typename T, typename Arg>
   inline void launch(T *f, const TuneParam &tp, Arg &arg, const qudaStream_t &stream)
   {
     qudaLaunchKernel(f, tp, stream, arg);
   }
->>>>>>> f9c80ba6
 
   void apply(const qudaStream_t &stream)
   {
     TuneParam tp = tuneLaunch(*this, getTuning(), getVerbosity());
     // enable max shared memory mode on GPUs that support it
-    if (deviceProp.major >= 7) tp.set_max_shared_bytes = true;
+    tp.set_max_shared_bytes = true;
 
     if (in.Nspin() == 4) {
       using Arg = PackArg<Float, nColor, 4, spin_project>;
