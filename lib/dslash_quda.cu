#include <stack>

#include <color_spinor_field.h>
#include <clover_field.h>
#include <dslash_quda.h>
#include <color_spinor_field_order.h>
#include <clover_field_order.h>
#include <index_helper.cuh>
#include <color_spinor.h>
#include <linalg.cuh>
#include <dslash_policy.cuh>
<<<<<<< HEAD
#include <kernels/dslash_quda.cuh>
=======
#include <instantiate.h>
>>>>>>> 5962f0ab

namespace quda {

  // these should not be namespaced!!
  // determines whether the temporal ghost zones are packed with a gather kernel,
  // as opposed to multiple memcpys
  static bool kernelPackT = false;

  void setKernelPackT(bool packT) { kernelPackT = packT; }

  bool getKernelPackT() { return kernelPackT; }

  static std::stack<bool> kptstack;

  void pushKernelPackT(bool packT)
  {
    kptstack.push(getKernelPackT());
    setKernelPackT(packT);

    if (kptstack.size() > 10)
    {
      warningQuda("KernelPackT stack contains %u elements.  Is there a missing popKernelPackT() somewhere?",
      static_cast<unsigned int>(kptstack.size()));
    }
  }

  void popKernelPackT()
  {
    if (kptstack.empty())
    {
      errorQuda("popKernelPackT() called with empty stack");
    }
    setKernelPackT(kptstack.top());
    kptstack.pop();
  }

  namespace dslash {
    int it = 0;

    cudaEvent_t packEnd[2];
    cudaEvent_t gatherStart[Nstream];
    cudaEvent_t gatherEnd[Nstream];
    cudaEvent_t scatterStart[Nstream];
    cudaEvent_t scatterEnd[Nstream];
    cudaEvent_t dslashStart[2];

    // these variables are used for benchmarking the dslash components in isolation
    bool dslash_pack_compute;
    bool dslash_interior_compute;
    bool dslash_exterior_compute;
    bool dslash_comms;
    bool dslash_copy;

    // whether the dslash policy tuner has been enabled
    bool dslash_policy_init;

    // used to keep track of which policy to start the autotuning
    int first_active_policy;
    int first_active_p2p_policy;

    // list of dslash policies that are enabled
    std::vector<QudaDslashPolicy> policies;

    // list of p2p policies that are enabled
    std::vector<QudaP2PPolicy> p2p_policies;

    // string used as a tunekey to ensure we retune if the dslash policy env changes
    char policy_string[TuneKey::aux_n];

    // FIX this is a hack from hell
    // Auxiliary work that can be done while waiting on comms to finis
    Worker *aux_worker;
  }

  void createDslashEvents()
  {
    using namespace dslash;
    // add cudaEventDisableTiming for lower sync overhead
    for (int i=0; i<Nstream; i++) {
      cudaEventCreateWithFlags(&gatherStart[i], cudaEventDisableTiming);
      cudaEventCreateWithFlags(&gatherEnd[i], cudaEventDisableTiming);
      cudaEventCreateWithFlags(&scatterStart[i], cudaEventDisableTiming);
      cudaEventCreateWithFlags(&scatterEnd[i], cudaEventDisableTiming);
    }
    for (int i=0; i<2; i++) {
      cudaEventCreateWithFlags(&packEnd[i], cudaEventDisableTiming);
      cudaEventCreateWithFlags(&dslashStart[i], cudaEventDisableTiming);
    }

    aux_worker = NULL;

    checkCudaError();

    dslash_pack_compute = true;
    dslash_interior_compute = true;
    dslash_exterior_compute = true;
    dslash_comms = true;
    dslash_copy = true;

    dslash_policy_init = false;
    first_active_policy = 0;
    first_active_p2p_policy = 0;

    // list of dslash policies that are enabled
    policies = std::vector<QudaDslashPolicy>(
        static_cast<int>(QudaDslashPolicy::QUDA_DSLASH_POLICY_DISABLED), QudaDslashPolicy::QUDA_DSLASH_POLICY_DISABLED);

    // list of p2p policies that are enabled
    p2p_policies = std::vector<QudaP2PPolicy>(
        static_cast<int>(QudaP2PPolicy::QUDA_P2P_POLICY_DISABLED), QudaP2PPolicy::QUDA_P2P_POLICY_DISABLED);

    strcat(policy_string, ",pol=");
  }

  
  void destroyDslashEvents()
  {
    using namespace dslash;

    for (int i=0; i<Nstream; i++) {
      cudaEventDestroy(gatherStart[i]);
      cudaEventDestroy(gatherEnd[i]);
      cudaEventDestroy(scatterStart[i]);
      cudaEventDestroy(scatterEnd[i]);
    }

    for (int i=0; i<2; i++) {
      cudaEventDestroy(packEnd[i]);
      cudaEventDestroy(dslashStart[i]);
    }

    checkCudaError();
  }

<<<<<<< HEAD
  
=======
  /**
     @brief Parameter structure for driving the Gamma operator
   */
  template <typename Float, int nColor>
  struct GammaArg {
    typedef typename colorspinor_mapper<Float,4,nColor>::type F;
    typedef typename mapper<Float>::type RegType;

    F out;                // output vector field
    const F in;           // input vector field
    const int d;          // which gamma matrix are we applying
    const int nParity;    // number of parities we're working on
    bool doublet;         // whether we applying the operator to a doublet
    const int volumeCB;   // checkerboarded volume
    RegType a;            // scale factor
    RegType b;            // chiral twist
    RegType c;            // flavor twist

    GammaArg(ColorSpinorField &out, const ColorSpinorField &in, int d,
	     RegType kappa=0.0, RegType mu=0.0, RegType epsilon=0.0,
	     bool dagger=false, QudaTwistGamma5Type twist=QUDA_TWIST_GAMMA5_INVALID)
      : out(out), in(in), d(d), nParity(in.SiteSubset()),
	doublet(in.TwistFlavor() == QUDA_TWIST_DEG_DOUBLET || in.TwistFlavor() == QUDA_TWIST_NONDEG_DOUBLET),
	volumeCB(doublet ? in.VolumeCB()/2 : in.VolumeCB()), a(0.0), b(0.0), c(0.0)
    {
      checkPrecision(out, in);
      checkLocation(out, in);
      if (d < 0 || d > 4) errorQuda("Undefined gamma matrix %d", d);
      if (in.Nspin() != 4) errorQuda("Cannot apply gamma5 to nSpin=%d field", in.Nspin());
      if (!in.isNative() || !out.isNative()) errorQuda("Unsupported field order out=%d in=%d\n", out.FieldOrder(), in.FieldOrder());

      if (in.TwistFlavor() == QUDA_TWIST_SINGLET) {
	if (twist == QUDA_TWIST_GAMMA5_DIRECT) {
          b = 2.0 * kappa * mu;
          a = 1.0;
        } else if (twist == QUDA_TWIST_GAMMA5_INVERSE) {
          b = -2.0 * kappa * mu;
          a = 1.0 / (1.0 + b * b);
        }
	c = 0.0;
        if (dagger) b *= -1.0;
      } else if (doublet) {
        if (twist == QUDA_TWIST_GAMMA5_DIRECT) {
          b = 2.0 * kappa * mu;
          c = -2.0 * kappa * epsilon;
          a = 1.0;
        } else if (twist == QUDA_TWIST_GAMMA5_INVERSE) {
          b = -2.0 * kappa * mu;
          c = 2.0 * kappa * epsilon;
          a = 1.0 / (1.0 + b * b - c * c);
          if (a <= 0) errorQuda("Invalid twisted mass parameters (kappa=%e, mu=%e, epsilon=%e)\n", kappa, mu, epsilon);
        }
        if (dagger) b *= -1.0;
      }
    }
  };

>>>>>>> 5962f0ab
  // CPU kernel for applying the gamma matrix to a colorspinor
  template <typename Float, int nColor, int d, typename Arg>
  void gammaCPU(Arg arg)
  {
    typedef typename mapper<Float>::type RegType;
    
    for (int parity= 0; parity < arg.nParity; parity++) {
      
      for (int x_cb = 0; x_cb < arg.volumeCB; x_cb++) { // 4-d volume
	ColorSpinor<RegType,nColor,4> in = arg.in(x_cb, parity);
	arg.out(x_cb, parity) = in.gamma(d);
      } // 4-d volumeCB
    } // parity
  }

  // CPU kernel for applying the chiral projection matrix to a colorspinor
  template <typename Float, int nColor, typename Arg>
  void chiralProjCPU(Arg arg)
  {
  }

<<<<<<< HEAD
  
  template <typename Float, int nColor, typename Arg>
=======
  template <typename Float, int nColor>
>>>>>>> 5962f0ab
  class Gamma : public TunableVectorY {

    GammaArg<Float, nColor> arg;
    const ColorSpinorField &meta;

    long long flops() const { return 0; }
    long long bytes() const { return arg.out.Bytes() + arg.in.Bytes(); }
    bool tuneGridDim() const { return false; }
    unsigned int minThreads() const { return arg.volumeCB; }

  public:
    Gamma(ColorSpinorField &out, const ColorSpinorField &in, int d) :
      TunableVectorY(in.SiteSubset()),
      arg(out, in, d),
      meta(in)
    {
      strcpy(aux, meta.AuxString());

      apply(streams[Nstream-1]);
    }

    void apply(const qudaStream_t &stream) {
      if (meta.Location() == QUDA_CPU_FIELD_LOCATION) {
	if(arg.proj == 0) gammaCPU<Float,nColor,4,Arg>(arg);
	else chiralProjCPU<Float,nColor>(arg);
      } else {
        TuneParam tp = tuneLaunch(*this, getTuning(), getVerbosity());
	switch (arg.d) {
<<<<<<< HEAD
	case 4:
	  if(arg.proj == 0) qudaLaunchKernel(gammaGPU<Float,nColor,4,Arg>, tp, stream, arg);
	  else if (arg.proj == -1 || arg.proj == -1) qudaLaunchKernel(chiralProjGPU<Float,nColor,Arg>, tp, stream, arg);
	  else errorQuda("Unexpected chrial projection %d", arg.proj);
	  break;
=======
	case 4: qudaLaunchKernel(gammaGPU<Float,nColor,4,decltype(arg)>, tp, stream, arg); break;
>>>>>>> 5962f0ab
	default: errorQuda("%d not instantiated", arg.d);
	}
      }
    }

    TuneKey tuneKey() const { return TuneKey(meta.VolString(), typeid(*this).name(), aux); }

    void preTune() { arg.out.save(); }
    void postTune() { arg.out.load(); }
  };

<<<<<<< HEAD
  template <typename Float, int nColor>
  void ApplyGamma(ColorSpinorField &out, const ColorSpinorField &in, int d)
  {
    GammaArg<Float,nColor> arg(out, in, d);
    Gamma<Float,nColor,GammaArg<Float,nColor> > gamma(arg, in);
    gamma.apply(streams[Nstream-1]);
  }

  // template on the number of colors
  template <typename Float>
  void ApplyGamma(ColorSpinorField &out, const ColorSpinorField &in, int d)
  {
    if (in.Ncolor() == 3) {
      ApplyGamma<Float,3>(out, in, d);
    } else {
      errorQuda("Unsupported number of colors %d\n", in.Ncolor());
    }
  }

=======
>>>>>>> 5962f0ab
  //Apply the Gamma matrix to a colorspinor field
  //out(x) = gamma_d*in
  void ApplyGamma(ColorSpinorField &out, const ColorSpinorField &in, int d)
  {
    instantiate<Gamma>(out, in, d);
  }

  // Applies a gamma matrix to a spinor (wrapper to ApplyGamma)
  void gamma5(ColorSpinorField &out, const ColorSpinorField &in) {
    ApplyGamma(out, in, 4);
  }
  
  // Applies a gamma matrix to a spinor (wrapper to ApplyGamma)
  void gamma(ColorSpinorField &out, const ColorSpinorField &in, int gamma_mat) {
    ApplyGamma(out, in, gamma_mat);
  }

  template <typename Float, int nColor>
  void ApplyChiralProj(ColorSpinorField &out, const ColorSpinorField &in, const int proj)
  {
    // Hardcode 4 to specify gamma5 in 3rd GammaArg.
    //printfQuda("Proj = %d\n", proj);
    GammaArg<Float,nColor> arg(out, in, 4, proj);
    //printfQuda("Flag 1\n");
    Gamma<Float,nColor,GammaArg<Float,nColor> > gamma(arg, in);
    //printfQuda("Flag 2\n");
    gamma.apply(streams[Nstream-1]);
    //printfQuda("Flag 3\n");
  }
  
  // template on the number of colors
  template <typename Float>
  void ApplyChiralProj(ColorSpinorField &out, const ColorSpinorField &in, const int proj)
  {
    if (in.Ncolor() == 3) {
      //printfQuda("Proj = %d\n", proj);
      ApplyChiralProj<Float,3>(out, in, proj);
    } else {
      errorQuda("Unsupported number of colors %d\n", in.Ncolor());
    }
  }
  
  void ApplyChiralProj(ColorSpinorField &out, const ColorSpinorField &in, const int proj)
  {
    checkPrecision(out, in);    // check all precisions match
    checkLocation(out, in);     // check all locations match

    //printfQuda("Proj = %d\n", proj);
    if (in.Precision() == QUDA_DOUBLE_PRECISION) {
      ApplyChiralProj<double>(out, in, proj);
    } else if (in.Precision() == QUDA_SINGLE_PRECISION) {
      ApplyChiralProj<float>(out, in, proj);
    } else if (in.Precision() == QUDA_HALF_PRECISION) {
      ApplyChiralProj<short>(out, in, proj);
    } else if (in.Precision() == QUDA_QUARTER_PRECISION) {
      ApplyChiralProj<char>(out, in, proj);
    } else {
      errorQuda("Unsupported precision %d\n", in.Precision());
    }
  }
  
  // Applies out(x) = 1/2 * [(1 + gamma5) * in_right(x) + (1 - gamma5) * in_left(x)
  void chiralProject(ColorSpinorField &out, const ColorSpinorField &in, const int proj) {
    ApplyChiralProj(out, in, proj);
  }
  
  
  // CPU kernel for applying the gamma matrix to a colorspinor
  template <bool doublet, typename Float, int nColor, typename Arg>
  void twistGammaCPU(Arg arg)
  {
    typedef typename mapper<Float>::type RegType;
    for (int parity= 0; parity < arg.nParity; parity++) {
      for (int x_cb = 0; x_cb < arg.volumeCB; x_cb++) { // 4-d volume
	if (!doublet) {
	  ColorSpinor<RegType,nColor,4> in = arg.in(x_cb, parity);
          arg.out(x_cb, parity) = arg.a * (in + arg.b * in.igamma(arg.d));
        } else {
	  ColorSpinor<RegType,nColor,4> in_1 = arg.in(x_cb+0*arg.volumeCB, parity);
	  ColorSpinor<RegType,nColor,4> in_2 = arg.in(x_cb+1*arg.volumeCB, parity);
          arg.out(x_cb + 0 * arg.volumeCB, parity) = arg.a * (in_1 + arg.b * in_1.igamma(arg.d) + arg.c * in_2);
          arg.out(x_cb + 1 * arg.volumeCB, parity) = arg.a * (in_2 - arg.b * in_2.igamma(arg.d) + arg.c * in_1);
        }
      } // 4-d volumeCB
    } // parity

  }

<<<<<<< HEAD
  template <typename Float, int nColor, typename Arg>
=======
  // GPU Kernel for applying the gamma matrix to a colorspinor
  template <bool doublet, typename Float, int nColor, int d, typename Arg>
  __global__ void twistGammaGPU(Arg arg)
  {
    typedef typename mapper<Float>::type RegType;
    int x_cb = blockIdx.x*blockDim.x + threadIdx.x;
    int parity = blockDim.y*blockIdx.y + threadIdx.y;
    if (x_cb >= arg.volumeCB) return;

    if (!doublet) {
      ColorSpinor<RegType,nColor,4> in = arg.in(x_cb, parity);
      arg.out(x_cb, parity) = arg.a * (in + arg.b * in.igamma(d));
    } else {
      ColorSpinor<RegType,nColor,4> in_1 = arg.in(x_cb+0*arg.volumeCB, parity);
      ColorSpinor<RegType,nColor,4> in_2 = arg.in(x_cb+1*arg.volumeCB, parity);
      arg.out(x_cb + 0 * arg.volumeCB, parity) = arg.a * (in_1 + arg.b * in_1.igamma(d) + arg.c * in_2);
      arg.out(x_cb + 1 * arg.volumeCB, parity) = arg.a * (in_2 - arg.b * in_2.igamma(d) + arg.c * in_1);
    }
  }

  template <typename Float, int nColor>
>>>>>>> 5962f0ab
  class TwistGamma : public TunableVectorY {

    GammaArg<Float, nColor> arg;
    const ColorSpinorField &meta;

    long long flops() const { return 0; }
    long long bytes() const { return arg.out.Bytes() + arg.in.Bytes(); }
    bool tuneGridDim() const { return false; }
    unsigned int minThreads() const { return arg.volumeCB; }

  public:
    TwistGamma(ColorSpinorField &out, const ColorSpinorField &in, int d, double kappa, double mu, double epsilon, int dagger, QudaTwistGamma5Type type) :
      TunableVectorY(in.SiteSubset()),
      arg(out, in, d, kappa, mu, epsilon, dagger, type),
      meta(in)
    {
      strcpy(aux, meta.AuxString());

      apply(streams[Nstream-1]);
    }

    void apply(const qudaStream_t &stream) {
      if (meta.Location() == QUDA_CPU_FIELD_LOCATION) {
	if (arg.doublet) twistGammaCPU<true,Float,nColor>(arg);
	twistGammaCPU<false,Float,nColor>(arg);
      } else {
        TuneParam tp = tuneLaunch(*this, getTuning(), getVerbosity());
	if (arg.doublet)
	  switch (arg.d) {
	  case 4: qudaLaunchKernel(twistGammaGPU<true,Float,nColor,4,decltype(arg)>, tp, stream, arg); break;
	  default: errorQuda("%d not instantiated", arg.d);
	  }
	else
	  switch (arg.d) {
	  case 4: qudaLaunchKernel(twistGammaGPU<false,Float,nColor,4,decltype(arg)>, tp, stream, arg); break;
	  default: errorQuda("%d not instantiated", arg.d);
	  }
      }
    }

    TuneKey tuneKey() const { return TuneKey(meta.VolString(), typeid(*this).name(), aux); }
    void preTune() { if (arg.out.field == arg.in.field) arg.out.save(); }
    void postTune() { if (arg.out.field == arg.in.field) arg.out.load(); }
  };

<<<<<<< HEAD

  template <typename Float, int nColor>
  void ApplyTwistGamma(ColorSpinorField &out, const ColorSpinorField &in, int d, double kappa, double mu, double epsilon, int dagger, QudaTwistGamma5Type type)
  {
    GammaArg<Float,nColor> arg(out, in, d, 0, kappa, mu, epsilon, dagger, type);
    TwistGamma<Float,nColor,GammaArg<Float,nColor> > gamma(arg, in);
    gamma.apply(streams[Nstream-1]);
    
    checkCudaError();
  }

  // template on the number of colors
  template <typename Float>
  void ApplyTwistGamma(ColorSpinorField &out, const ColorSpinorField &in, int d, double kappa, double mu, double epsilon, int dagger, QudaTwistGamma5Type type)
  {
    if (in.Ncolor() == 3) {
      ApplyTwistGamma<Float,3>(out, in, d, kappa, mu, epsilon, dagger, type);
    } else {
      errorQuda("Unsupported number of colors %d\n", in.Ncolor());
    }
  }

=======
>>>>>>> 5962f0ab
  //Apply the Gamma matrix to a colorspinor field
  //out(x) = gamma_d*in
  void ApplyTwistGamma(ColorSpinorField &out, const ColorSpinorField &in, int d, double kappa, double mu, double epsilon, int dagger, QudaTwistGamma5Type type)
  {
#ifdef GPU_TWISTED_MASS_DIRAC
    instantiate<TwistGamma>(out, in, d, kappa, mu, epsilon, dagger, type);
#else
    errorQuda("Twisted mass dslash has not been built");
#endif // GPU_TWISTED_MASS_DIRAC
  }

<<<<<<< HEAD
=======
  // Applies a gamma5 matrix to a spinor (wrapper to ApplyGamma)
  void gamma5(ColorSpinorField &out, const ColorSpinorField &in) { ApplyGamma(out,in,4); }

  /**
     @brief Parameteter structure for driving the clover and twist-clover application kernels
     @tparam Float Underlying storage precision
     @tparam nSpin Number of spin components
     @tparam nColor Number of colors
     @tparam dynamic_clover Whether we are inverting the clover field on the fly
  */
  template <typename Float, int nSpin, int nColor>
  struct CloverArg {
    static constexpr int length = (nSpin / (nSpin/2)) * 2 * nColor * nColor * (nSpin/2) * (nSpin/2) / 2;
    static constexpr bool dynamic_clover = dynamic_clover_inverse();

    typedef typename colorspinor_mapper<Float,nSpin,nColor>::type F;
    typedef typename clover_mapper<Float,length>::type C;
    typedef typename mapper<Float>::type RegType;

    F out;                // output vector field
    const F in;           // input vector field
    const C clover;       // clover field
    const C cloverInv;    // inverse clover field (only set if not dynamic clover and doing twisted clover)
    const int nParity;    // number of parities we're working on
    const int parity;     // which parity we're acting on (if nParity=1)
    bool inverse;         // whether we are applying the inverse
    bool doublet;         // whether we applying the operator to a doublet
    const int volumeCB;   // checkerboarded volume
    RegType a;
    RegType b;
    RegType c;
    QudaTwistGamma5Type twist;

    CloverArg(ColorSpinorField &out, const ColorSpinorField &in, const CloverField &clover,
	      bool inverse, int parity, RegType kappa=0.0, RegType mu=0.0, RegType epsilon=0.0,
	      bool dagger = false, QudaTwistGamma5Type twist=QUDA_TWIST_GAMMA5_INVALID)
      : out(out), clover(clover, twist == QUDA_TWIST_GAMMA5_INVALID ? inverse : false),
	cloverInv(clover, (twist != QUDA_TWIST_GAMMA5_INVALID && !dynamic_clover) ? true : false),
	in(in), nParity(in.SiteSubset()), parity(parity), inverse(inverse),
	doublet(in.TwistFlavor() == QUDA_TWIST_DEG_DOUBLET || in.TwistFlavor() == QUDA_TWIST_NONDEG_DOUBLET),
        volumeCB(doublet ? in.VolumeCB()/2 : in.VolumeCB()), a(0.0), b(0.0), c(0.0), twist(twist)
    {
      checkPrecision(out, in, clover);
      checkLocation(out, in, clover);
      if (in.TwistFlavor() == QUDA_TWIST_SINGLET) {
	if (twist == QUDA_TWIST_GAMMA5_DIRECT) {
	  a = 2.0 * kappa * mu;
	  b = 1.0;
	} else if (twist == QUDA_TWIST_GAMMA5_INVERSE) {
	  a = -2.0 * kappa * mu;
	  b = 1.0 / (1.0 + a*a);
	}
	c = 0.0;
	if (dagger) a *= -1.0;
      } else if (doublet) {
	errorQuda("ERROR: Non-degenerated twisted-mass not supported in this regularization\n");
      }
    }
  };

  template <typename Float, int nSpin, int nColor, typename Arg>
  __device__ __host__ inline void cloverApply(Arg &arg, int x_cb, int parity) {
    using namespace linalg; // for Cholesky
    typedef typename mapper<Float>::type RegType;
    typedef ColorSpinor<RegType, nColor, nSpin> Spinor;
    typedef ColorSpinor<RegType, nColor, nSpin / 2> HalfSpinor;
    int spinor_parity = arg.nParity == 2 ? parity : 0;
    Spinor in = arg.in(x_cb, spinor_parity);
    Spinor out;

    in.toRel(); // change to chiral basis here

#pragma unroll
    for (int chirality=0; chirality<2; chirality++) {

      HMatrix<RegType,nColor*nSpin/2> A = arg.clover(x_cb, parity, chirality);
      HalfSpinor chi = in.chiral_project(chirality);

      if (arg.dynamic_clover) {
        Cholesky<HMatrix, RegType, nColor * nSpin / 2> cholesky(A);
        chi = static_cast<RegType>(0.25) * cholesky.backward(cholesky.forward(chi));
      } else {
        chi = A * chi;
      }

      out += chi.chiral_reconstruct(chirality);
    }

    out.toNonRel(); // change basis back

    arg.out(x_cb, spinor_parity) = out;
  }
>>>>>>> 5962f0ab

  template <typename Float, int nSpin, int nColor, typename Arg>
  void cloverCPU(Arg &arg) {
    for (int parity=0; parity<arg.nParity; parity++) {
      parity = (arg.nParity == 2) ? parity : arg.parity;
      for (int x_cb=0; x_cb<arg.volumeCB; x_cb++) cloverApply<Float,nSpin,nColor>(arg, x_cb, parity);
    }
  }


  template <typename Float, int nColor>
  class Clover : public TunableVectorY {

    static constexpr int nSpin = 4;
    CloverArg<Float, nSpin, nColor> arg;
    const ColorSpinorField &meta;

    long long flops() const { return arg.nParity*arg.volumeCB*504ll; }
    long long bytes() const { return arg.out.Bytes() + arg.in.Bytes() + arg.nParity*arg.volumeCB*arg.clover.Bytes(); }
    bool tuneGridDim() const { return false; }
    unsigned int minThreads() const { return arg.volumeCB; }

  public:
    Clover(ColorSpinorField &out, const ColorSpinorField &in, const CloverField &clover, bool inverse, int parity) :
      TunableVectorY(in.SiteSubset()),
      arg(out, in, clover, inverse, parity),
      meta(in)
    {
      if (in.Nspin() != 4 || out.Nspin() != 4) errorQuda("Unsupported nSpin=%d %d", out.Nspin(), in.Nspin());
      if (!inverse) errorQuda("Unsupported direct application");
      strcpy(aux, meta.AuxString());

      apply(streams[Nstream-1]);
    }

    void apply(const qudaStream_t &stream)
    {
      TuneParam tp = tuneLaunch(*this, getTuning(), getVerbosity());
      if (meta.Location() == QUDA_CPU_FIELD_LOCATION) {
	cloverCPU<Float,nSpin,nColor>(arg);
      } else {
	qudaLaunchKernel(cloverGPU<Float,nSpin,nColor,decltype(arg)>, tp, stream, arg);
      }
    }

    TuneKey tuneKey() const { return TuneKey(meta.VolString(), typeid(*this).name(), aux); }
    void preTune() { if (arg.out.field == arg.in.field) arg.out.save(); }  // Need to save the out field if it aliases the in field
    void postTune() { if (arg.out.field == arg.in.field) arg.out.load(); } // Restore if the in and out fields alias
  };

<<<<<<< HEAD
  
  template <typename Float, int nColor>
  void ApplyClover(ColorSpinorField &out, const ColorSpinorField &in, const CloverField &clover, bool inverse, int parity)
  {
    if (in.Nspin() != 4) errorQuda("Unsupported nSpin=%d", in.Nspin());
    constexpr int nSpin = 4;

    if (inverse) {
      CloverArg<Float, nSpin, nColor> arg(out, in, clover, inverse, parity);
      Clover<Float, nSpin, nColor, decltype(arg)> worker(arg, in);
      worker.apply(streams[Nstream - 1]);
    } else {
      CloverArg<Float, nSpin, nColor> arg(out, in, clover, inverse, parity);
      Clover<Float, nSpin, nColor, decltype(arg)> worker(arg, in);
      worker.apply(streams[Nstream - 1]);
    }

    checkCudaError();
  }

  // template on the number of colors
  template <typename Float>
  void ApplyClover(ColorSpinorField &out, const ColorSpinorField &in, const CloverField &clover, bool inverse, int parity)
  {
    if (in.Ncolor() == 3) {
      ApplyClover<Float,3>(out, in, clover, inverse, parity);
    } else {
      errorQuda("Unsupported number of colors %d\n", in.Ncolor());
    }
  }

  //Apply the clvoer matrix field to a colorspinor field
=======
  //Apply the clover matrix field to a colorspinor field
>>>>>>> 5962f0ab
  //out(x) = clover*in
  void ApplyClover(ColorSpinorField &out, const ColorSpinorField &in, const CloverField &clover, bool inverse, int parity)
  {
#ifdef GPU_CLOVER_DIRAC
    instantiate<Clover>(out, in, clover, inverse, parity);
#else
    errorQuda("Clover dslash has not been built");
#endif // GPU_TWISTED_MASS_DIRAC
  }


  template <bool inverse, typename Float, int nSpin, int nColor, typename Arg>
  void twistCloverCPU(Arg &arg) {
    for (int parity=0; parity<arg.nParity; parity++) {
      parity = (arg.nParity == 2) ? parity : arg.parity;
      for (int x_cb=0; x_cb<arg.volumeCB; x_cb++) twistCloverApply<inverse,Float,nSpin,nColor>(arg, x_cb, parity);
    }
  }

  template <bool inverse, typename Float, int nSpin, int nColor, typename Arg>
  __global__ void twistCloverGPU(Arg arg) {
    int x_cb = blockIdx.x*blockDim.x + threadIdx.x;
    int parity = (arg.nParity == 2) ? blockDim.y*blockIdx.y + threadIdx.y : arg.parity;
    if (x_cb >= arg.volumeCB) return;
    twistCloverApply<inverse,Float,nSpin,nColor>(arg, x_cb, parity);
  }

  template <typename Float, int nColor>
  class TwistClover : public TunableVectorY {

    static constexpr int nSpin = 4;
    CloverArg<Float,nSpin,nColor> arg;
    const ColorSpinorField &meta;

    long long flops() const { return (arg.inverse ? 1056ll : 552ll) * arg.nParity*arg.volumeCB; }
    long long bytes() const {
      long long rtn = arg.out.Bytes() + arg.in.Bytes() + arg.nParity*arg.volumeCB*arg.clover.Bytes();
      if (arg.twist == QUDA_TWIST_GAMMA5_INVERSE && !arg.dynamic_clover)
	rtn += arg.nParity*arg.volumeCB*arg.cloverInv.Bytes();
      return rtn;
    }
    bool tuneGridDim() const { return false; }
    unsigned int minThreads() const { return arg.volumeCB; }

  public:
    TwistClover(ColorSpinorField &out, const ColorSpinorField &in, const CloverField &clover,
                double kappa, double mu, double epsilon, int parity, int dagger, QudaTwistGamma5Type twist) :
      TunableVectorY(in.SiteSubset()),
      arg(out, in, clover, twist != QUDA_TWIST_GAMMA5_DIRECT, parity, kappa, mu, epsilon, dagger, twist),
      meta(in)
    {
      if (in.Nspin() != 4 || out.Nspin() != 4) errorQuda("Unsupported nSpin=%d %d", out.Nspin(), in.Nspin());
      strcpy(aux, meta.AuxString());
      strcat(aux, arg.inverse ? ",inverse" : ",direct");

      apply(streams[Nstream-1]);
    }

    void apply(const qudaStream_t &stream)
    {
      TuneParam tp = tuneLaunch(*this, getTuning(), getVerbosity());
      if (meta.Location() == QUDA_CPU_FIELD_LOCATION) {
	if (arg.inverse) twistCloverCPU<true,Float,nSpin,nColor>(arg);
	else twistCloverCPU<false,Float,nSpin,nColor>(arg);
      } else {
	if (arg.inverse) qudaLaunchKernel(twistCloverGPU<true,Float,nSpin,nColor,decltype(arg)>, tp, stream, arg);
	else qudaLaunchKernel(twistCloverGPU<false,Float,nSpin,nColor,decltype(arg)>, tp, stream, arg);
      }
    }

    TuneKey tuneKey() const { return TuneKey(meta.VolString(), typeid(*this).name(), aux); }
    void preTune() { if (arg.out.field == arg.in.field) arg.out.save(); }  // Need to save the out field if it aliases the in field
    void postTune() { if (arg.out.field == arg.in.field) arg.out.load(); } // Restore if the in and out fields alias
  };

  //Apply the twisted-clover matrix field to a colorspinor field
  void ApplyTwistClover(ColorSpinorField &out, const ColorSpinorField &in, const CloverField &clover,
			double kappa, double mu, double epsilon, int parity, int dagger, QudaTwistGamma5Type twist)
  {
#ifdef GPU_CLOVER_DIRAC
    instantiate<TwistClover>(out, in, clover, kappa, mu, epsilon, parity, dagger, twist);
#else
    errorQuda("Clover dslash has not been built");
#endif // GPU_TWISTED_MASS_DIRAC
  }

} // namespace quda<|MERGE_RESOLUTION|>--- conflicted
+++ resolved
@@ -9,11 +9,8 @@
 #include <color_spinor.h>
 #include <linalg.cuh>
 #include <dslash_policy.cuh>
-<<<<<<< HEAD
 #include <kernels/dslash_quda.cuh>
-=======
 #include <instantiate.h>
->>>>>>> 5962f0ab
 
 namespace quda {
 
@@ -148,12 +145,10 @@
     checkCudaError();
   }
 
-<<<<<<< HEAD
-  
-=======
   /**
      @brief Parameter structure for driving the Gamma operator
    */
+  /*
   template <typename Float, int nColor>
   struct GammaArg {
     typedef typename colorspinor_mapper<Float,4,nColor>::type F;
@@ -162,6 +157,7 @@
     F out;                // output vector field
     const F in;           // input vector field
     const int d;          // which gamma matrix are we applying
+    const int proj;       // performs L(-1) or R(+1) chiral projection
     const int nParity;    // number of parities we're working on
     bool doublet;         // whether we applying the operator to a doublet
     const int volumeCB;   // checkerboarded volume
@@ -169,16 +165,17 @@
     RegType b;            // chiral twist
     RegType c;            // flavor twist
 
-    GammaArg(ColorSpinorField &out, const ColorSpinorField &in, int d,
+    GammaArg(ColorSpinorField &out, const ColorSpinorField &in, int d, int proj = 0,
 	     RegType kappa=0.0, RegType mu=0.0, RegType epsilon=0.0,
 	     bool dagger=false, QudaTwistGamma5Type twist=QUDA_TWIST_GAMMA5_INVALID)
-      : out(out), in(in), d(d), nParity(in.SiteSubset()),
+      : out(out), in(in), d(d), proj(proj), nParity(in.SiteSubset()),
 	doublet(in.TwistFlavor() == QUDA_TWIST_DEG_DOUBLET || in.TwistFlavor() == QUDA_TWIST_NONDEG_DOUBLET),
 	volumeCB(doublet ? in.VolumeCB()/2 : in.VolumeCB()), a(0.0), b(0.0), c(0.0)
     {
       checkPrecision(out, in);
       checkLocation(out, in);
       if (d < 0 || d > 4) errorQuda("Undefined gamma matrix %d", d);
+      if (proj != -1 && proj != 0 && proj != 1) errorQuda("Undefined gamma5 projection %d", proj);
       if (in.Nspin() != 4) errorQuda("Cannot apply gamma5 to nSpin=%d field", in.Nspin());
       if (!in.isNative() || !out.isNative()) errorQuda("Unsupported field order out=%d in=%d\n", out.FieldOrder(), in.FieldOrder());
 
@@ -207,8 +204,8 @@
       }
     }
   };
-
->>>>>>> 5962f0ab
+  */
+  
   // CPU kernel for applying the gamma matrix to a colorspinor
   template <typename Float, int nColor, int d, typename Arg>
   void gammaCPU(Arg arg)
@@ -230,12 +227,7 @@
   {
   }
 
-<<<<<<< HEAD
-  
-  template <typename Float, int nColor, typename Arg>
-=======
   template <typename Float, int nColor>
->>>>>>> 5962f0ab
   class Gamma : public TunableVectorY {
 
     GammaArg<Float, nColor> arg;
@@ -264,15 +256,11 @@
       } else {
         TuneParam tp = tuneLaunch(*this, getTuning(), getVerbosity());
 	switch (arg.d) {
-<<<<<<< HEAD
 	case 4:
-	  if(arg.proj == 0) qudaLaunchKernel(gammaGPU<Float,nColor,4,Arg>, tp, stream, arg);
-	  else if (arg.proj == -1 || arg.proj == -1) qudaLaunchKernel(chiralProjGPU<Float,nColor,Arg>, tp, stream, arg);
+	  if(arg.proj == 0) qudaLaunchKernel(gammaGPU<Float,nColor,4,decltype(arg)>, tp, stream, arg);
+	  else if (arg.proj == -1 || arg.proj == 1) qudaLaunchKernel(chiralProjGPU<Float,nColor,decltype(arg)>, tp, stream, arg);
 	  else errorQuda("Unexpected chrial projection %d", arg.proj);
 	  break;
-=======
-	case 4: qudaLaunchKernel(gammaGPU<Float,nColor,4,decltype(arg)>, tp, stream, arg); break;
->>>>>>> 5962f0ab
 	default: errorQuda("%d not instantiated", arg.d);
 	}
       }
@@ -284,28 +272,6 @@
     void postTune() { arg.out.load(); }
   };
 
-<<<<<<< HEAD
-  template <typename Float, int nColor>
-  void ApplyGamma(ColorSpinorField &out, const ColorSpinorField &in, int d)
-  {
-    GammaArg<Float,nColor> arg(out, in, d);
-    Gamma<Float,nColor,GammaArg<Float,nColor> > gamma(arg, in);
-    gamma.apply(streams[Nstream-1]);
-  }
-
-  // template on the number of colors
-  template <typename Float>
-  void ApplyGamma(ColorSpinorField &out, const ColorSpinorField &in, int d)
-  {
-    if (in.Ncolor() == 3) {
-      ApplyGamma<Float,3>(out, in, d);
-    } else {
-      errorQuda("Unsupported number of colors %d\n", in.Ncolor());
-    }
-  }
-
-=======
->>>>>>> 5962f0ab
   //Apply the Gamma matrix to a colorspinor field
   //out(x) = gamma_d*in
   void ApplyGamma(ColorSpinorField &out, const ColorSpinorField &in, int d)
@@ -394,9 +360,6 @@
 
   }
 
-<<<<<<< HEAD
-  template <typename Float, int nColor, typename Arg>
-=======
   // GPU Kernel for applying the gamma matrix to a colorspinor
   template <bool doublet, typename Float, int nColor, int d, typename Arg>
   __global__ void twistGammaGPU(Arg arg)
@@ -418,7 +381,6 @@
   }
 
   template <typename Float, int nColor>
->>>>>>> 5962f0ab
   class TwistGamma : public TunableVectorY {
 
     GammaArg<Float, nColor> arg;
@@ -463,32 +425,7 @@
     void preTune() { if (arg.out.field == arg.in.field) arg.out.save(); }
     void postTune() { if (arg.out.field == arg.in.field) arg.out.load(); }
   };
-
-<<<<<<< HEAD
-
-  template <typename Float, int nColor>
-  void ApplyTwistGamma(ColorSpinorField &out, const ColorSpinorField &in, int d, double kappa, double mu, double epsilon, int dagger, QudaTwistGamma5Type type)
-  {
-    GammaArg<Float,nColor> arg(out, in, d, 0, kappa, mu, epsilon, dagger, type);
-    TwistGamma<Float,nColor,GammaArg<Float,nColor> > gamma(arg, in);
-    gamma.apply(streams[Nstream-1]);
-    
-    checkCudaError();
-  }
-
-  // template on the number of colors
-  template <typename Float>
-  void ApplyTwistGamma(ColorSpinorField &out, const ColorSpinorField &in, int d, double kappa, double mu, double epsilon, int dagger, QudaTwistGamma5Type type)
-  {
-    if (in.Ncolor() == 3) {
-      ApplyTwistGamma<Float,3>(out, in, d, kappa, mu, epsilon, dagger, type);
-    } else {
-      errorQuda("Unsupported number of colors %d\n", in.Ncolor());
-    }
-  }
-
-=======
->>>>>>> 5962f0ab
+  
   //Apply the Gamma matrix to a colorspinor field
   //out(x) = gamma_d*in
   void ApplyTwistGamma(ColorSpinorField &out, const ColorSpinorField &in, int d, double kappa, double mu, double epsilon, int dagger, QudaTwistGamma5Type type)
@@ -500,8 +437,6 @@
 #endif // GPU_TWISTED_MASS_DIRAC
   }
 
-<<<<<<< HEAD
-=======
   // Applies a gamma5 matrix to a spinor (wrapper to ApplyGamma)
   void gamma5(ColorSpinorField &out, const ColorSpinorField &in) { ApplyGamma(out,in,4); }
 
@@ -594,7 +529,6 @@
 
     arg.out(x_cb, spinor_parity) = out;
   }
->>>>>>> 5962f0ab
 
   template <typename Float, int nSpin, int nColor, typename Arg>
   void cloverCPU(Arg &arg) {
@@ -645,42 +579,7 @@
     void postTune() { if (arg.out.field == arg.in.field) arg.out.load(); } // Restore if the in and out fields alias
   };
 
-<<<<<<< HEAD
-  
-  template <typename Float, int nColor>
-  void ApplyClover(ColorSpinorField &out, const ColorSpinorField &in, const CloverField &clover, bool inverse, int parity)
-  {
-    if (in.Nspin() != 4) errorQuda("Unsupported nSpin=%d", in.Nspin());
-    constexpr int nSpin = 4;
-
-    if (inverse) {
-      CloverArg<Float, nSpin, nColor> arg(out, in, clover, inverse, parity);
-      Clover<Float, nSpin, nColor, decltype(arg)> worker(arg, in);
-      worker.apply(streams[Nstream - 1]);
-    } else {
-      CloverArg<Float, nSpin, nColor> arg(out, in, clover, inverse, parity);
-      Clover<Float, nSpin, nColor, decltype(arg)> worker(arg, in);
-      worker.apply(streams[Nstream - 1]);
-    }
-
-    checkCudaError();
-  }
-
-  // template on the number of colors
-  template <typename Float>
-  void ApplyClover(ColorSpinorField &out, const ColorSpinorField &in, const CloverField &clover, bool inverse, int parity)
-  {
-    if (in.Ncolor() == 3) {
-      ApplyClover<Float,3>(out, in, clover, inverse, parity);
-    } else {
-      errorQuda("Unsupported number of colors %d\n", in.Ncolor());
-    }
-  }
-
-  //Apply the clvoer matrix field to a colorspinor field
-=======
   //Apply the clover matrix field to a colorspinor field
->>>>>>> 5962f0ab
   //out(x) = clover*in
   void ApplyClover(ColorSpinorField &out, const ColorSpinorField &in, const CloverField &clover, bool inverse, int parity)
   {
