#include <stack>

#include <color_spinor_field.h>
#include <clover_field.h>
#include <dslash_quda.h>
#include <dslash_policy.cuh>
<<<<<<< HEAD
#include <tunable_nd.h>
#include <instantiate.h>
#include <kernels/dslash_misc.cuh>
=======
#include <instantiate.h>
>>>>>>> 9e5a32bc

namespace quda {

  // these should not be namespaced!!
  // determines whether the temporal ghost zones are packed with a gather kernel,
  // as opposed to multiple memcpys
  static bool kernelPackT = false;

  void setKernelPackT(bool packT) { kernelPackT = packT; }

  bool getKernelPackT() { return kernelPackT; }

  static std::stack<bool> kptstack;

  void pushKernelPackT(bool packT)
  {
    kptstack.push(getKernelPackT());
    setKernelPackT(packT);

    if (kptstack.size() > 10)
    {
      warningQuda("KernelPackT stack contains %u elements.  Is there a missing popKernelPackT() somewhere?",
      static_cast<unsigned int>(kptstack.size()));
    }
  }

  void popKernelPackT()
  {
    if (kptstack.empty())
    {
      errorQuda("popKernelPackT() called with empty stack");
    }
    setKernelPackT(kptstack.top());
    kptstack.pop();
  }

  namespace dslash {
    int it = 0;

    cudaEvent_t packEnd[2];
    cudaEvent_t gatherStart[Nstream];
    cudaEvent_t gatherEnd[Nstream];
    cudaEvent_t scatterStart[Nstream];
    cudaEvent_t scatterEnd[Nstream];
    cudaEvent_t dslashStart[2];

    // these variables are used for benchmarking the dslash components in isolation
    bool dslash_pack_compute;
    bool dslash_interior_compute;
    bool dslash_exterior_compute;
    bool dslash_comms;
    bool dslash_copy;

    // whether the dslash policy tuner has been enabled
    bool dslash_policy_init;

    // used to keep track of which policy to start the autotuning
    int first_active_policy;
    int first_active_p2p_policy;

    // list of dslash policies that are enabled
    std::vector<QudaDslashPolicy> policies;

    // list of p2p policies that are enabled
    std::vector<QudaP2PPolicy> p2p_policies;

    // string used as a tunekey to ensure we retune if the dslash policy env changes
    char policy_string[TuneKey::aux_n];

    // FIX this is a hack from hell
    // Auxiliary work that can be done while waiting on comms to finis
    Worker *aux_worker;
  }

  void createDslashEvents()
  {
    using namespace dslash;
    // add cudaEventDisableTiming for lower sync overhead
    for (int i=0; i<Nstream; i++) {
      cudaEventCreateWithFlags(&gatherStart[i], cudaEventDisableTiming);
      cudaEventCreateWithFlags(&gatherEnd[i], cudaEventDisableTiming);
      cudaEventCreateWithFlags(&scatterStart[i], cudaEventDisableTiming);
      cudaEventCreateWithFlags(&scatterEnd[i], cudaEventDisableTiming);
    }
    for (int i=0; i<2; i++) {
      cudaEventCreateWithFlags(&packEnd[i], cudaEventDisableTiming);
      cudaEventCreateWithFlags(&dslashStart[i], cudaEventDisableTiming);
    }

    aux_worker = NULL;

    checkCudaError();

    dslash_pack_compute = true;
    dslash_interior_compute = true;
    dslash_exterior_compute = true;
    dslash_comms = true;
    dslash_copy = true;

    dslash_policy_init = false;
    first_active_policy = 0;
    first_active_p2p_policy = 0;

    // list of dslash policies that are enabled
    policies = std::vector<QudaDslashPolicy>(
        static_cast<int>(QudaDslashPolicy::QUDA_DSLASH_POLICY_DISABLED), QudaDslashPolicy::QUDA_DSLASH_POLICY_DISABLED);

    // list of p2p policies that are enabled
    p2p_policies = std::vector<QudaP2PPolicy>(
        static_cast<int>(QudaP2PPolicy::QUDA_P2P_POLICY_DISABLED), QudaP2PPolicy::QUDA_P2P_POLICY_DISABLED);

    strcat(policy_string, ",pol=");
  }


  void destroyDslashEvents()
  {
    using namespace dslash;

    for (int i=0; i<Nstream; i++) {
      cudaEventDestroy(gatherStart[i]);
      cudaEventDestroy(gatherEnd[i]);
      cudaEventDestroy(scatterStart[i]);
      cudaEventDestroy(scatterEnd[i]);
    }

    for (int i=0; i<2; i++) {
      cudaEventDestroy(packEnd[i]);
      cudaEventDestroy(dslashStart[i]);
    }

    checkCudaError();
  }

<<<<<<< HEAD
  template <typename Float, int nColor> class GammaApply : public TunableKernel2D {
    ColorSpinorField &out;
    const ColorSpinorField &in;
    const int d;
    unsigned int minThreads() const { return in.VolumeCB(); }

  public:
    GammaApply(ColorSpinorField &out, const ColorSpinorField &in, int d) :
      TunableKernel2D(in, in.SiteSubset()),
      out(out),
      in(in),
      d(d)
    {
=======
  /**
     @brief Parameter structure for driving the Gamma operator
   */
  template <typename Float, int nColor>
  struct GammaArg {
    typedef typename colorspinor_mapper<Float,4,nColor>::type F;
    typedef typename mapper<Float>::type RegType;

    F out;                // output vector field
    const F in;           // input vector field
    const int d;          // which gamma matrix are we applying
    const int nParity;    // number of parities we're working on
    bool doublet;         // whether we applying the operator to a doublet
    const int volumeCB;   // checkerboarded volume
    RegType a;            // scale factor
    RegType b;            // chiral twist
    RegType c;            // flavor twist

    GammaArg(ColorSpinorField &out, const ColorSpinorField &in, int d,
	     RegType kappa=0.0, RegType mu=0.0, RegType epsilon=0.0,
	     bool dagger=false, QudaTwistGamma5Type twist=QUDA_TWIST_GAMMA5_INVALID)
      : out(out), in(in), d(d), nParity(in.SiteSubset()),
	doublet(in.TwistFlavor() == QUDA_TWIST_DEG_DOUBLET || in.TwistFlavor() == QUDA_TWIST_NONDEG_DOUBLET),
	volumeCB(doublet ? in.VolumeCB()/2 : in.VolumeCB()), a(0.0), b(0.0), c(0.0)
    {
      checkPrecision(out, in);
      checkLocation(out, in);
      if (d < 0 || d > 4) errorQuda("Undefined gamma matrix %d", d);
      if (in.Nspin() != 4) errorQuda("Cannot apply gamma5 to nSpin=%d field", in.Nspin());
      if (!in.isNative() || !out.isNative()) errorQuda("Unsupported field order out=%d in=%d\n", out.FieldOrder(), in.FieldOrder());

      if (in.TwistFlavor() == QUDA_TWIST_SINGLET) {
	if (twist == QUDA_TWIST_GAMMA5_DIRECT) {
          b = 2.0 * kappa * mu;
          a = 1.0;
        } else if (twist == QUDA_TWIST_GAMMA5_INVERSE) {
          b = -2.0 * kappa * mu;
          a = 1.0 / (1.0 + b * b);
        }
	c = 0.0;
        if (dagger) b *= -1.0;
      } else if (doublet) {
        if (twist == QUDA_TWIST_GAMMA5_DIRECT) {
          b = 2.0 * kappa * mu;
          c = -2.0 * kappa * epsilon;
          a = 1.0;
        } else if (twist == QUDA_TWIST_GAMMA5_INVERSE) {
          b = -2.0 * kappa * mu;
          c = 2.0 * kappa * epsilon;
          a = 1.0 / (1.0 + b * b - c * c);
          if (a <= 0) errorQuda("Invalid twisted mass parameters (kappa=%e, mu=%e, epsilon=%e)\n", kappa, mu, epsilon);
        }
        if (dagger) b *= -1.0;
      }
    }
  };

  // CPU kernel for applying the gamma matrix to a colorspinor
  template <typename Float, int nColor, typename Arg>
  void gammaCPU(Arg arg)
  {
    typedef typename mapper<Float>::type RegType;
    for (int parity= 0; parity < arg.nParity; parity++) {

      for (int x_cb = 0; x_cb < arg.volumeCB; x_cb++) { // 4-d volume
	ColorSpinor<RegType,nColor,4> in = arg.in(x_cb, parity);
	arg.out(x_cb, parity) = in.gamma(arg.d);
      } // 4-d volumeCB
    } // parity

  }

  // GPU Kernel for applying the gamma matrix to a colorspinor
  template <typename Float, int nColor, int d, typename Arg>
  __global__ void gammaGPU(Arg arg)
  {
    typedef typename mapper<Float>::type RegType;
    int x_cb = blockIdx.x*blockDim.x + threadIdx.x;
    int parity = blockDim.y*blockIdx.y + threadIdx.y;

    if (x_cb >= arg.volumeCB) return;
    if (parity >= arg.nParity) return;

    ColorSpinor<RegType,nColor,4> in = arg.in(x_cb, parity);
    arg.out(x_cb, parity) = in.gamma(d);
  }

  template <typename Float, int nColor>
  class Gamma : public TunableVectorY {

    GammaArg<Float, nColor> arg;
    const ColorSpinorField &meta;

    long long flops() const { return 0; }
    long long bytes() const { return arg.out.Bytes() + arg.in.Bytes(); }
    bool tuneGridDim() const { return false; }
    unsigned int minThreads() const { return arg.volumeCB; }

  public:
    Gamma(ColorSpinorField &out, const ColorSpinorField &in, int d) :
      TunableVectorY(in.SiteSubset()),
      arg(out, in, d),
      meta(in)
    {
      strcpy(aux, meta.AuxString());

>>>>>>> 9e5a32bc
      apply(streams[Nstream-1]);
    }

    void apply(const qudaStream_t &stream) {
<<<<<<< HEAD
      TuneParam tp = tuneLaunch(*this, getTuning(), getVerbosity());
      launch<Gamma>(tp, stream, GammaArg<Float, nColor>(out, in, d));
=======
      if (meta.Location() == QUDA_CPU_FIELD_LOCATION) {
	gammaCPU<Float,nColor>(arg);
      } else {
        TuneParam tp = tuneLaunch(*this, getTuning(), getVerbosity());
	switch (arg.d) {
	case 4: qudaLaunchKernel(gammaGPU<Float,nColor,4,decltype(arg)>, tp, stream, arg); break;
	default: errorQuda("%d not instantiated", arg.d);
	}
      }
>>>>>>> 9e5a32bc
    }

    void preTune() { out.backup(); }
    void postTune() { out.restore(); }
    long long flops() const { return 0; }
    long long bytes() const { return out.Bytes() + in.Bytes(); }
  };

  //Apply the Gamma matrix to a colorspinor field
  //out(x) = gamma_d*in
  void ApplyGamma(ColorSpinorField &out, const ColorSpinorField &in, int d)
  {
<<<<<<< HEAD
    instantiate<GammaApply>(out, in, d);
  }

  template <typename Float, int nColor> class TwistGammaApply : public TunableKernel2D {
    ColorSpinorField &out;
    const ColorSpinorField &in;
    int d;
    double kappa;
    double mu;
    double epsilon;
    int dagger;
    QudaTwistGamma5Type type;
    unsigned int minThreads() const { return in.VolumeCB() / (in.Ndim() == 5 ? in.X(4) : 1); }

  public:
    TwistGammaApply(ColorSpinorField &out, const ColorSpinorField &in, int d, double kappa, double mu,
                    double epsilon, int dagger, QudaTwistGamma5Type type) :
      TunableKernel2D(in, in.SiteSubset()),
      out(out),
      in(in),
      d(d),
      kappa(kappa),
      mu(mu),
      epsilon(epsilon),
      dagger(dagger),
      type(type)
    {
      if (d != 4) errorQuda("Unexpected d=%d", d);
      apply(streams[Nstream-1]);
    }

    void apply(const qudaStream_t &stream)
    {
      TuneParam tp = tuneLaunch(*this, getTuning(), getVerbosity());
      launch<TwistGamma>(tp, stream, GammaArg<Float, nColor>(out, in, d, kappa, mu, epsilon, dagger, type));
=======
    instantiate<Gamma>(out, in, d);
  }

  // CPU kernel for applying the gamma matrix to a colorspinor
  template <bool doublet, typename Float, int nColor, typename Arg>
  void twistGammaCPU(Arg arg)
  {
    typedef typename mapper<Float>::type RegType;
    for (int parity= 0; parity < arg.nParity; parity++) {
      for (int x_cb = 0; x_cb < arg.volumeCB; x_cb++) { // 4-d volume
	if (!doublet) {
	  ColorSpinor<RegType,nColor,4> in = arg.in(x_cb, parity);
          arg.out(x_cb, parity) = arg.a * (in + arg.b * in.igamma(arg.d));
        } else {
	  ColorSpinor<RegType,nColor,4> in_1 = arg.in(x_cb+0*arg.volumeCB, parity);
	  ColorSpinor<RegType,nColor,4> in_2 = arg.in(x_cb+1*arg.volumeCB, parity);
          arg.out(x_cb + 0 * arg.volumeCB, parity) = arg.a * (in_1 + arg.b * in_1.igamma(arg.d) + arg.c * in_2);
          arg.out(x_cb + 1 * arg.volumeCB, parity) = arg.a * (in_2 - arg.b * in_2.igamma(arg.d) + arg.c * in_1);
        }
      } // 4-d volumeCB
    } // parity

  }

  // GPU Kernel for applying the gamma matrix to a colorspinor
  template <bool doublet, typename Float, int nColor, int d, typename Arg>
  __global__ void twistGammaGPU(Arg arg)
  {
    typedef typename mapper<Float>::type RegType;
    int x_cb = blockIdx.x*blockDim.x + threadIdx.x;
    int parity = blockDim.y*blockIdx.y + threadIdx.y;
    if (x_cb >= arg.volumeCB) return;

    if (!doublet) {
      ColorSpinor<RegType,nColor,4> in = arg.in(x_cb, parity);
      arg.out(x_cb, parity) = arg.a * (in + arg.b * in.igamma(d));
    } else {
      ColorSpinor<RegType,nColor,4> in_1 = arg.in(x_cb+0*arg.volumeCB, parity);
      ColorSpinor<RegType,nColor,4> in_2 = arg.in(x_cb+1*arg.volumeCB, parity);
      arg.out(x_cb + 0 * arg.volumeCB, parity) = arg.a * (in_1 + arg.b * in_1.igamma(d) + arg.c * in_2);
      arg.out(x_cb + 1 * arg.volumeCB, parity) = arg.a * (in_2 - arg.b * in_2.igamma(d) + arg.c * in_1);
    }
  }

  template <typename Float, int nColor>
  class TwistGamma : public TunableVectorY {

    GammaArg<Float, nColor> arg;
    const ColorSpinorField &meta;

    long long flops() const { return 0; }
    long long bytes() const { return arg.out.Bytes() + arg.in.Bytes(); }
    bool tuneGridDim() const { return false; }
    unsigned int minThreads() const { return arg.volumeCB; }

  public:
    TwistGamma(ColorSpinorField &out, const ColorSpinorField &in, int d, double kappa, double mu, double epsilon, int dagger, QudaTwistGamma5Type type) :
      TunableVectorY(in.SiteSubset()),
      arg(out, in, d, kappa, mu, epsilon, dagger, type),
      meta(in)
    {
      strcpy(aux, meta.AuxString());

      apply(streams[Nstream-1]);
    }

    void apply(const qudaStream_t &stream) {
      if (meta.Location() == QUDA_CPU_FIELD_LOCATION) {
	if (arg.doublet) twistGammaCPU<true,Float,nColor>(arg);
	twistGammaCPU<false,Float,nColor>(arg);
      } else {
        TuneParam tp = tuneLaunch(*this, getTuning(), getVerbosity());
	if (arg.doublet)
	  switch (arg.d) {
	  case 4: qudaLaunchKernel(twistGammaGPU<true,Float,nColor,4,decltype(arg)>, tp, stream, arg); break;
	  default: errorQuda("%d not instantiated", arg.d);
	  }
	else
	  switch (arg.d) {
	  case 4: qudaLaunchKernel(twistGammaGPU<false,Float,nColor,4,decltype(arg)>, tp, stream, arg); break;
	  default: errorQuda("%d not instantiated", arg.d);
	  }
      }
>>>>>>> 9e5a32bc
    }

    void preTune() { if (out.V() == in.V()) out.backup(); }
    void postTune() { if (out.V() == in.V()) out.restore(); }
    long long flops() const { return 0; }
    long long bytes() const { return out.Bytes() + in.Bytes(); }
  };

  //Apply the Gamma matrix to a colorspinor field
  //out(x) = gamma_d*in
  void ApplyTwistGamma(ColorSpinorField &out, const ColorSpinorField &in, int d, double kappa, double mu, double epsilon, int dagger, QudaTwistGamma5Type type)
  {
#ifdef GPU_TWISTED_MASS_DIRAC
<<<<<<< HEAD
    instantiate<TwistGammaApply>(out, in, d, kappa, mu, epsilon, dagger, type);
=======
    instantiate<TwistGamma>(out, in, d, kappa, mu, epsilon, dagger, type);
>>>>>>> 9e5a32bc
#else
    errorQuda("Twisted mass dslash has not been built");
#endif // GPU_TWISTED_MASS_DIRAC
  }

  // Applies a gamma5 matrix to a spinor (wrapper to ApplyGamma)
  void gamma5(ColorSpinorField &out, const ColorSpinorField &in) { ApplyGamma(out,in,4); }

<<<<<<< HEAD
  template <typename Float, int nColor> class Clover : public TunableKernel2D {
    ColorSpinorField &out;
    const ColorSpinorField &in;
    const CloverField &clover;
    bool inverse;
    int parity;
    unsigned int minThreads() const { return in.VolumeCB(); }

  public:
    Clover(ColorSpinorField &out, const ColorSpinorField &in, const CloverField &clover, bool inverse, int parity) :
      TunableKernel2D(in, in.SiteSubset()),
      out(out),
      in(in),
      clover(clover),
      inverse(inverse),
      parity(parity)
    {
      if (in.Nspin() != 4 || out.Nspin() != 4) errorQuda("Unsupported nSpin=%d %d", out.Nspin(), in.Nspin());
      if (!inverse) errorQuda("Unsupported direct application");
=======
  /**
     @brief Parameteter structure for driving the clover and twist-clover application kernels
     @tparam Float Underlying storage precision
     @tparam nSpin Number of spin components
     @tparam nColor Number of colors
     @tparam dynamic_clover Whether we are inverting the clover field on the fly
  */
  template <typename Float, int nSpin, int nColor>
  struct CloverArg {
    static constexpr int length = (nSpin / (nSpin/2)) * 2 * nColor * nColor * (nSpin/2) * (nSpin/2) / 2;
    static constexpr bool dynamic_clover = dynamic_clover_inverse();

    typedef typename colorspinor_mapper<Float,nSpin,nColor>::type F;
    typedef typename clover_mapper<Float,length>::type C;
    typedef typename mapper<Float>::type RegType;

    F out;                // output vector field
    const F in;           // input vector field
    const C clover;       // clover field
    const C cloverInv;    // inverse clover field (only set if not dynamic clover and doing twisted clover)
    const int nParity;    // number of parities we're working on
    const int parity;     // which parity we're acting on (if nParity=1)
    bool inverse;         // whether we are applying the inverse
    bool doublet;         // whether we applying the operator to a doublet
    const int volumeCB;   // checkerboarded volume
    RegType a;
    RegType b;
    RegType c;
    QudaTwistGamma5Type twist;

    CloverArg(ColorSpinorField &out, const ColorSpinorField &in, const CloverField &clover,
	      bool inverse, int parity, RegType kappa=0.0, RegType mu=0.0, RegType epsilon=0.0,
	      bool dagger = false, QudaTwistGamma5Type twist=QUDA_TWIST_GAMMA5_INVALID)
      : out(out), clover(clover, twist == QUDA_TWIST_GAMMA5_INVALID ? inverse : false),
	cloverInv(clover, (twist != QUDA_TWIST_GAMMA5_INVALID && !dynamic_clover) ? true : false),
	in(in), nParity(in.SiteSubset()), parity(parity), inverse(inverse),
	doublet(in.TwistFlavor() == QUDA_TWIST_DEG_DOUBLET || in.TwistFlavor() == QUDA_TWIST_NONDEG_DOUBLET),
        volumeCB(doublet ? in.VolumeCB()/2 : in.VolumeCB()), a(0.0), b(0.0), c(0.0), twist(twist)
    {
      checkPrecision(out, in, clover);
      checkLocation(out, in, clover);
      if (in.TwistFlavor() == QUDA_TWIST_SINGLET) {
	if (twist == QUDA_TWIST_GAMMA5_DIRECT) {
	  a = 2.0 * kappa * mu;
	  b = 1.0;
	} else if (twist == QUDA_TWIST_GAMMA5_INVERSE) {
	  a = -2.0 * kappa * mu;
	  b = 1.0 / (1.0 + a*a);
	}
	c = 0.0;
	if (dagger) a *= -1.0;
      } else if (doublet) {
	errorQuda("ERROR: Non-degenerated twisted-mass not supported in this regularization\n");
      }
    }
  };

  template <typename Float, int nSpin, int nColor, typename Arg>
  __device__ __host__ inline void cloverApply(Arg &arg, int x_cb, int parity) {
    using namespace linalg; // for Cholesky
    typedef typename mapper<Float>::type RegType;
    typedef ColorSpinor<RegType, nColor, nSpin> Spinor;
    typedef ColorSpinor<RegType, nColor, nSpin / 2> HalfSpinor;
    int spinor_parity = arg.nParity == 2 ? parity : 0;
    Spinor in = arg.in(x_cb, spinor_parity);
    Spinor out;

    in.toRel(); // change to chiral basis here

#pragma unroll
    for (int chirality=0; chirality<2; chirality++) {

      HMatrix<RegType,nColor*nSpin/2> A = arg.clover(x_cb, parity, chirality);
      HalfSpinor chi = in.chiral_project(chirality);

      if (arg.dynamic_clover) {
        Cholesky<HMatrix, RegType, nColor * nSpin / 2> cholesky(A);
        chi = static_cast<RegType>(0.25) * cholesky.backward(cholesky.forward(chi));
      } else {
        chi = A * chi;
      }

      out += chi.chiral_reconstruct(chirality);
    }

    out.toNonRel(); // change basis back

    arg.out(x_cb, spinor_parity) = out;
  }

  template <typename Float, int nSpin, int nColor, typename Arg>
  void cloverCPU(Arg &arg) {
    for (int parity=0; parity<arg.nParity; parity++) {
      parity = (arg.nParity == 2) ? parity : arg.parity;
      for (int x_cb=0; x_cb<arg.volumeCB; x_cb++) cloverApply<Float,nSpin,nColor>(arg, x_cb, parity);
    }
  }

  template <typename Float, int nSpin, int nColor, typename Arg>
  __global__ void cloverGPU(Arg arg) {
    int x_cb = blockIdx.x*blockDim.x + threadIdx.x;
    int parity = (arg.nParity == 2) ? blockDim.y*blockIdx.y + threadIdx.y : arg.parity;
    if (x_cb >= arg.volumeCB) return;
    cloverApply<Float,nSpin,nColor>(arg, x_cb, parity);
  }

  template <typename Float, int nColor>
  class Clover : public TunableVectorY {

    static constexpr int nSpin = 4;
    CloverArg<Float, nSpin, nColor> arg;
    const ColorSpinorField &meta;

    long long flops() const { return arg.nParity*arg.volumeCB*504ll; }
    long long bytes() const { return arg.out.Bytes() + arg.in.Bytes() + arg.nParity*arg.volumeCB*arg.clover.Bytes(); }
    bool tuneGridDim() const { return false; }
    unsigned int minThreads() const { return arg.volumeCB; }

  public:
    Clover(ColorSpinorField &out, const ColorSpinorField &in, const CloverField &clover, bool inverse, int parity) :
      TunableVectorY(in.SiteSubset()),
      arg(out, in, clover, inverse, parity),
      meta(in)
    {
      if (in.Nspin() != 4 || out.Nspin() != 4) errorQuda("Unsupported nSpin=%d %d", out.Nspin(), in.Nspin());
      if (!inverse) errorQuda("Unsupported direct application");
      strcpy(aux, meta.AuxString());

>>>>>>> 9e5a32bc
      apply(streams[Nstream-1]);
    }

    void apply(const qudaStream_t &stream)
    {
      TuneParam tp = tuneLaunch(*this, getTuning(), getVerbosity());
<<<<<<< HEAD
      launch<CloverApply>(tp, stream, CloverArg<Float, nColor>(out, in, clover, parity));
=======
      if (meta.Location() == QUDA_CPU_FIELD_LOCATION) {
	cloverCPU<Float,nSpin,nColor>(arg);
      } else {
	qudaLaunchKernel(cloverGPU<Float,nSpin,nColor,decltype(arg)>, tp, stream, arg);
      }
>>>>>>> 9e5a32bc
    }

    void preTune() { if (out.V() == in.V()) out.backup(); }  // Backup if in and out fields alias
    void postTune() { if (out.V() == in.V()) out.restore(); } // Restore if the in and out fields alias
    long long flops() const { return in.Volume()*504ll; }
    long long bytes() const { return out.Bytes() + in.Bytes() + clover.Bytes() / (3 - in.SiteSubset()); }
  };

  //Apply the clover matrix field to a colorspinor field
  //out(x) = clover*in
  void ApplyClover(ColorSpinorField &out, const ColorSpinorField &in, const CloverField &clover, bool inverse, int parity)
  {
#ifdef GPU_CLOVER_DIRAC
    instantiate<Clover>(out, in, clover, inverse, parity);
#else
    errorQuda("Clover dslash has not been built");
#endif // GPU_TWISTED_MASS_DIRAC
  }

<<<<<<< HEAD
  template <typename Float, int nColor> class TwistClover : public TunableKernel2D {
    ColorSpinorField &out;
    const ColorSpinorField &in;
    const CloverField &clover;
    double kappa;
    double mu;
    double epsilon;
    int parity;
    bool inverse;
    int dagger;
    QudaTwistGamma5Type twist;
    unsigned int minThreads() const { return in.VolumeCB(); }
=======
  // if (!inverse) apply (Clover + i*a*gamma_5) to the input spinor
  // else apply (Clover + i*a*gamma_5)/(Clover^2 + a^2) to the input spinor
  template <bool inverse, typename Float, int nSpin, int nColor, typename Arg>
  __device__ __host__ inline void twistCloverApply(Arg &arg, int x_cb, int parity) {
    using namespace linalg; // for Cholesky
    constexpr int N = nColor*nSpin/2;
    typedef typename mapper<Float>::type RegType;
    typedef ColorSpinor<RegType,nColor,nSpin> Spinor;
    typedef ColorSpinor<RegType,nColor,nSpin/2> HalfSpinor;
    typedef HMatrix<RegType,N> Mat;
    int spinor_parity = arg.nParity == 2 ? parity : 0;
    Spinor in = arg.in(x_cb, spinor_parity);
    Spinor out;

    in.toRel(); // change to chiral basis here

#pragma unroll
    for (int chirality=0; chirality<2; chirality++) {
      // factor of 2 comes from clover normalization we need to correct for
      const complex<RegType> j(0.0, chirality == 0 ? static_cast<RegType>(0.5) : -static_cast<RegType>(0.5));

      Mat A = arg.clover(x_cb, parity, chirality);

      HalfSpinor in_chi = in.chiral_project(chirality);
      HalfSpinor out_chi = A*in_chi + j*arg.a*in_chi;

      if (inverse) {
	if (arg.dynamic_clover) {
	  Mat A2 = A.square();
	  A2 += arg.a*arg.a*static_cast<RegType>(0.25);
	  Cholesky<HMatrix,RegType,N> cholesky(A2);
	  out_chi = static_cast<RegType>(0.25)*cholesky.backward(cholesky.forward(out_chi));
	} else {
	  Mat Ainv = arg.cloverInv(x_cb, parity, chirality);
	  out_chi = static_cast<RegType>(2.0)*(Ainv*out_chi);
	}
      }

      out += (out_chi).chiral_reconstruct(chirality);
    }

    out.toNonRel(); // change basis back

    arg.out(x_cb, spinor_parity) = out;
  }

  template <bool inverse, typename Float, int nSpin, int nColor, typename Arg>
  void twistCloverCPU(Arg &arg) {
    for (int parity=0; parity<arg.nParity; parity++) {
      parity = (arg.nParity == 2) ? parity : arg.parity;
      for (int x_cb=0; x_cb<arg.volumeCB; x_cb++) twistCloverApply<inverse,Float,nSpin,nColor>(arg, x_cb, parity);
    }
  }

  template <bool inverse, typename Float, int nSpin, int nColor, typename Arg>
  __global__ void twistCloverGPU(Arg arg) {
    int x_cb = blockIdx.x*blockDim.x + threadIdx.x;
    int parity = (arg.nParity == 2) ? blockDim.y*blockIdx.y + threadIdx.y : arg.parity;
    if (x_cb >= arg.volumeCB) return;
    twistCloverApply<inverse,Float,nSpin,nColor>(arg, x_cb, parity);
  }

  template <typename Float, int nColor>
  class TwistClover : public TunableVectorY {

    static constexpr int nSpin = 4;
    CloverArg<Float,nSpin,nColor> arg;
    const ColorSpinorField &meta;

    long long flops() const { return (arg.inverse ? 1056ll : 552ll) * arg.nParity*arg.volumeCB; }
    long long bytes() const {
      long long rtn = arg.out.Bytes() + arg.in.Bytes() + arg.nParity*arg.volumeCB*arg.clover.Bytes();
      if (arg.twist == QUDA_TWIST_GAMMA5_INVERSE && !arg.dynamic_clover)
	rtn += arg.nParity*arg.volumeCB*arg.cloverInv.Bytes();
      return rtn;
    }
    bool tuneGridDim() const { return false; }
    unsigned int minThreads() const { return arg.volumeCB; }
>>>>>>> 9e5a32bc

  public:
    TwistClover(ColorSpinorField &out, const ColorSpinorField &in, const CloverField &clover,
                double kappa, double mu, double epsilon, int parity, int dagger, QudaTwistGamma5Type twist) :
<<<<<<< HEAD
      TunableKernel2D(in, in.SiteSubset()),
      out(out),
      in(in),
      clover(clover),
      kappa(kappa),
      mu(mu),
      epsilon(epsilon),
      parity(parity),
      inverse(twist != QUDA_TWIST_GAMMA5_DIRECT),
      twist(twist)
    {
      if (in.Nspin() != 4 || out.Nspin() != 4) errorQuda("Unsupported nSpin=%d %d", out.Nspin(), in.Nspin());
      strcat(aux, inverse ? ",inverse" : ",direct");
=======
      TunableVectorY(in.SiteSubset()),
      arg(out, in, clover, twist != QUDA_TWIST_GAMMA5_DIRECT, parity, kappa, mu, epsilon, dagger, twist),
      meta(in)
    {
      if (in.Nspin() != 4 || out.Nspin() != 4) errorQuda("Unsupported nSpin=%d %d", out.Nspin(), in.Nspin());
      strcpy(aux, meta.AuxString());
      strcat(aux, arg.inverse ? ",inverse" : ",direct");

>>>>>>> 9e5a32bc
      apply(streams[Nstream-1]);
    }

    void apply(const qudaStream_t &stream)
    {
      TuneParam tp = tuneLaunch(*this, getTuning(), getVerbosity());
      if (inverse) {
        CloverArg<Float, nColor, true> arg(out, in, clover, parity, kappa, mu, epsilon, dagger, twist);
        launch<TwistCloverApply>(tp, stream, arg);
      } else {
<<<<<<< HEAD
        CloverArg<Float, nColor, false> arg(out, in, clover, parity, kappa, mu, epsilon, dagger, twist);
        launch<TwistCloverApply>(tp, stream, arg);
      }
    }

    void preTune() { if (out.V() == in.V()) out.backup(); } // Restore if the in and out fields alias
    void postTune() { if (out.V() == in.V()) out.restore(); } // Restore if the in and out fields alias
    long long flops() const { return (inverse ? 1056ll : 552ll) * in.Volume(); }
    long long bytes() const {
      long long rtn = out.Bytes() + in.Bytes() + clover.Bytes() / (3 - in.SiteSubset());
      if (twist == QUDA_TWIST_GAMMA5_INVERSE && !dynamic_clover_inverse())
	rtn += clover.Bytes() / (3 - in.SiteSubset());
      return rtn;
    }
=======
	if (arg.inverse) qudaLaunchKernel(twistCloverGPU<true,Float,nSpin,nColor,decltype(arg)>, tp, stream, arg);
	else qudaLaunchKernel(twistCloverGPU<false,Float,nSpin,nColor,decltype(arg)>, tp, stream, arg);
      }
    }

    TuneKey tuneKey() const { return TuneKey(meta.VolString(), typeid(*this).name(), aux); }
    void preTune() { if (arg.out.field == arg.in.field) arg.out.save(); }  // Need to save the out field if it aliases the in field
    void postTune() { if (arg.out.field == arg.in.field) arg.out.load(); } // Restore if the in and out fields alias
>>>>>>> 9e5a32bc
  };

  //Apply the twisted-clover matrix field to a colorspinor field
  void ApplyTwistClover(ColorSpinorField &out, const ColorSpinorField &in, const CloverField &clover,
			double kappa, double mu, double epsilon, int parity, int dagger, QudaTwistGamma5Type twist)
  {
#ifdef GPU_CLOVER_DIRAC
    instantiate<TwistClover>(out, in, clover, kappa, mu, epsilon, parity, dagger, twist);
#else
    errorQuda("Clover dslash has not been built");
#endif // GPU_TWISTED_MASS_DIRAC
  }

} // namespace quda<|MERGE_RESOLUTION|>--- conflicted
+++ resolved
@@ -4,13 +4,9 @@
 #include <clover_field.h>
 #include <dslash_quda.h>
 #include <dslash_policy.cuh>
-<<<<<<< HEAD
 #include <tunable_nd.h>
 #include <instantiate.h>
 #include <kernels/dslash_misc.cuh>
-=======
-#include <instantiate.h>
->>>>>>> 9e5a32bc
 
 namespace quda {
 
@@ -145,7 +141,6 @@
     checkCudaError();
   }
 
-<<<<<<< HEAD
   template <typename Float, int nColor> class GammaApply : public TunableKernel2D {
     ColorSpinorField &out;
     const ColorSpinorField &in;
@@ -159,132 +154,12 @@
       in(in),
       d(d)
     {
-=======
-  /**
-     @brief Parameter structure for driving the Gamma operator
-   */
-  template <typename Float, int nColor>
-  struct GammaArg {
-    typedef typename colorspinor_mapper<Float,4,nColor>::type F;
-    typedef typename mapper<Float>::type RegType;
-
-    F out;                // output vector field
-    const F in;           // input vector field
-    const int d;          // which gamma matrix are we applying
-    const int nParity;    // number of parities we're working on
-    bool doublet;         // whether we applying the operator to a doublet
-    const int volumeCB;   // checkerboarded volume
-    RegType a;            // scale factor
-    RegType b;            // chiral twist
-    RegType c;            // flavor twist
-
-    GammaArg(ColorSpinorField &out, const ColorSpinorField &in, int d,
-	     RegType kappa=0.0, RegType mu=0.0, RegType epsilon=0.0,
-	     bool dagger=false, QudaTwistGamma5Type twist=QUDA_TWIST_GAMMA5_INVALID)
-      : out(out), in(in), d(d), nParity(in.SiteSubset()),
-	doublet(in.TwistFlavor() == QUDA_TWIST_DEG_DOUBLET || in.TwistFlavor() == QUDA_TWIST_NONDEG_DOUBLET),
-	volumeCB(doublet ? in.VolumeCB()/2 : in.VolumeCB()), a(0.0), b(0.0), c(0.0)
-    {
-      checkPrecision(out, in);
-      checkLocation(out, in);
-      if (d < 0 || d > 4) errorQuda("Undefined gamma matrix %d", d);
-      if (in.Nspin() != 4) errorQuda("Cannot apply gamma5 to nSpin=%d field", in.Nspin());
-      if (!in.isNative() || !out.isNative()) errorQuda("Unsupported field order out=%d in=%d\n", out.FieldOrder(), in.FieldOrder());
-
-      if (in.TwistFlavor() == QUDA_TWIST_SINGLET) {
-	if (twist == QUDA_TWIST_GAMMA5_DIRECT) {
-          b = 2.0 * kappa * mu;
-          a = 1.0;
-        } else if (twist == QUDA_TWIST_GAMMA5_INVERSE) {
-          b = -2.0 * kappa * mu;
-          a = 1.0 / (1.0 + b * b);
-        }
-	c = 0.0;
-        if (dagger) b *= -1.0;
-      } else if (doublet) {
-        if (twist == QUDA_TWIST_GAMMA5_DIRECT) {
-          b = 2.0 * kappa * mu;
-          c = -2.0 * kappa * epsilon;
-          a = 1.0;
-        } else if (twist == QUDA_TWIST_GAMMA5_INVERSE) {
-          b = -2.0 * kappa * mu;
-          c = 2.0 * kappa * epsilon;
-          a = 1.0 / (1.0 + b * b - c * c);
-          if (a <= 0) errorQuda("Invalid twisted mass parameters (kappa=%e, mu=%e, epsilon=%e)\n", kappa, mu, epsilon);
-        }
-        if (dagger) b *= -1.0;
-      }
-    }
-  };
-
-  // CPU kernel for applying the gamma matrix to a colorspinor
-  template <typename Float, int nColor, typename Arg>
-  void gammaCPU(Arg arg)
-  {
-    typedef typename mapper<Float>::type RegType;
-    for (int parity= 0; parity < arg.nParity; parity++) {
-
-      for (int x_cb = 0; x_cb < arg.volumeCB; x_cb++) { // 4-d volume
-	ColorSpinor<RegType,nColor,4> in = arg.in(x_cb, parity);
-	arg.out(x_cb, parity) = in.gamma(arg.d);
-      } // 4-d volumeCB
-    } // parity
-
-  }
-
-  // GPU Kernel for applying the gamma matrix to a colorspinor
-  template <typename Float, int nColor, int d, typename Arg>
-  __global__ void gammaGPU(Arg arg)
-  {
-    typedef typename mapper<Float>::type RegType;
-    int x_cb = blockIdx.x*blockDim.x + threadIdx.x;
-    int parity = blockDim.y*blockIdx.y + threadIdx.y;
-
-    if (x_cb >= arg.volumeCB) return;
-    if (parity >= arg.nParity) return;
-
-    ColorSpinor<RegType,nColor,4> in = arg.in(x_cb, parity);
-    arg.out(x_cb, parity) = in.gamma(d);
-  }
-
-  template <typename Float, int nColor>
-  class Gamma : public TunableVectorY {
-
-    GammaArg<Float, nColor> arg;
-    const ColorSpinorField &meta;
-
-    long long flops() const { return 0; }
-    long long bytes() const { return arg.out.Bytes() + arg.in.Bytes(); }
-    bool tuneGridDim() const { return false; }
-    unsigned int minThreads() const { return arg.volumeCB; }
-
-  public:
-    Gamma(ColorSpinorField &out, const ColorSpinorField &in, int d) :
-      TunableVectorY(in.SiteSubset()),
-      arg(out, in, d),
-      meta(in)
-    {
-      strcpy(aux, meta.AuxString());
-
->>>>>>> 9e5a32bc
       apply(streams[Nstream-1]);
     }
 
     void apply(const qudaStream_t &stream) {
-<<<<<<< HEAD
       TuneParam tp = tuneLaunch(*this, getTuning(), getVerbosity());
       launch<Gamma>(tp, stream, GammaArg<Float, nColor>(out, in, d));
-=======
-      if (meta.Location() == QUDA_CPU_FIELD_LOCATION) {
-	gammaCPU<Float,nColor>(arg);
-      } else {
-        TuneParam tp = tuneLaunch(*this, getTuning(), getVerbosity());
-	switch (arg.d) {
-	case 4: qudaLaunchKernel(gammaGPU<Float,nColor,4,decltype(arg)>, tp, stream, arg); break;
-	default: errorQuda("%d not instantiated", arg.d);
-	}
-      }
->>>>>>> 9e5a32bc
     }
 
     void preTune() { out.backup(); }
@@ -297,7 +172,6 @@
   //out(x) = gamma_d*in
   void ApplyGamma(ColorSpinorField &out, const ColorSpinorField &in, int d)
   {
-<<<<<<< HEAD
     instantiate<GammaApply>(out, in, d);
   }
 
@@ -333,91 +207,6 @@
     {
       TuneParam tp = tuneLaunch(*this, getTuning(), getVerbosity());
       launch<TwistGamma>(tp, stream, GammaArg<Float, nColor>(out, in, d, kappa, mu, epsilon, dagger, type));
-=======
-    instantiate<Gamma>(out, in, d);
-  }
-
-  // CPU kernel for applying the gamma matrix to a colorspinor
-  template <bool doublet, typename Float, int nColor, typename Arg>
-  void twistGammaCPU(Arg arg)
-  {
-    typedef typename mapper<Float>::type RegType;
-    for (int parity= 0; parity < arg.nParity; parity++) {
-      for (int x_cb = 0; x_cb < arg.volumeCB; x_cb++) { // 4-d volume
-	if (!doublet) {
-	  ColorSpinor<RegType,nColor,4> in = arg.in(x_cb, parity);
-          arg.out(x_cb, parity) = arg.a * (in + arg.b * in.igamma(arg.d));
-        } else {
-	  ColorSpinor<RegType,nColor,4> in_1 = arg.in(x_cb+0*arg.volumeCB, parity);
-	  ColorSpinor<RegType,nColor,4> in_2 = arg.in(x_cb+1*arg.volumeCB, parity);
-          arg.out(x_cb + 0 * arg.volumeCB, parity) = arg.a * (in_1 + arg.b * in_1.igamma(arg.d) + arg.c * in_2);
-          arg.out(x_cb + 1 * arg.volumeCB, parity) = arg.a * (in_2 - arg.b * in_2.igamma(arg.d) + arg.c * in_1);
-        }
-      } // 4-d volumeCB
-    } // parity
-
-  }
-
-  // GPU Kernel for applying the gamma matrix to a colorspinor
-  template <bool doublet, typename Float, int nColor, int d, typename Arg>
-  __global__ void twistGammaGPU(Arg arg)
-  {
-    typedef typename mapper<Float>::type RegType;
-    int x_cb = blockIdx.x*blockDim.x + threadIdx.x;
-    int parity = blockDim.y*blockIdx.y + threadIdx.y;
-    if (x_cb >= arg.volumeCB) return;
-
-    if (!doublet) {
-      ColorSpinor<RegType,nColor,4> in = arg.in(x_cb, parity);
-      arg.out(x_cb, parity) = arg.a * (in + arg.b * in.igamma(d));
-    } else {
-      ColorSpinor<RegType,nColor,4> in_1 = arg.in(x_cb+0*arg.volumeCB, parity);
-      ColorSpinor<RegType,nColor,4> in_2 = arg.in(x_cb+1*arg.volumeCB, parity);
-      arg.out(x_cb + 0 * arg.volumeCB, parity) = arg.a * (in_1 + arg.b * in_1.igamma(d) + arg.c * in_2);
-      arg.out(x_cb + 1 * arg.volumeCB, parity) = arg.a * (in_2 - arg.b * in_2.igamma(d) + arg.c * in_1);
-    }
-  }
-
-  template <typename Float, int nColor>
-  class TwistGamma : public TunableVectorY {
-
-    GammaArg<Float, nColor> arg;
-    const ColorSpinorField &meta;
-
-    long long flops() const { return 0; }
-    long long bytes() const { return arg.out.Bytes() + arg.in.Bytes(); }
-    bool tuneGridDim() const { return false; }
-    unsigned int minThreads() const { return arg.volumeCB; }
-
-  public:
-    TwistGamma(ColorSpinorField &out, const ColorSpinorField &in, int d, double kappa, double mu, double epsilon, int dagger, QudaTwistGamma5Type type) :
-      TunableVectorY(in.SiteSubset()),
-      arg(out, in, d, kappa, mu, epsilon, dagger, type),
-      meta(in)
-    {
-      strcpy(aux, meta.AuxString());
-
-      apply(streams[Nstream-1]);
-    }
-
-    void apply(const qudaStream_t &stream) {
-      if (meta.Location() == QUDA_CPU_FIELD_LOCATION) {
-	if (arg.doublet) twistGammaCPU<true,Float,nColor>(arg);
-	twistGammaCPU<false,Float,nColor>(arg);
-      } else {
-        TuneParam tp = tuneLaunch(*this, getTuning(), getVerbosity());
-	if (arg.doublet)
-	  switch (arg.d) {
-	  case 4: qudaLaunchKernel(twistGammaGPU<true,Float,nColor,4,decltype(arg)>, tp, stream, arg); break;
-	  default: errorQuda("%d not instantiated", arg.d);
-	  }
-	else
-	  switch (arg.d) {
-	  case 4: qudaLaunchKernel(twistGammaGPU<false,Float,nColor,4,decltype(arg)>, tp, stream, arg); break;
-	  default: errorQuda("%d not instantiated", arg.d);
-	  }
-      }
->>>>>>> 9e5a32bc
     }
 
     void preTune() { if (out.V() == in.V()) out.backup(); }
@@ -431,11 +220,7 @@
   void ApplyTwistGamma(ColorSpinorField &out, const ColorSpinorField &in, int d, double kappa, double mu, double epsilon, int dagger, QudaTwistGamma5Type type)
   {
 #ifdef GPU_TWISTED_MASS_DIRAC
-<<<<<<< HEAD
     instantiate<TwistGammaApply>(out, in, d, kappa, mu, epsilon, dagger, type);
-=======
-    instantiate<TwistGamma>(out, in, d, kappa, mu, epsilon, dagger, type);
->>>>>>> 9e5a32bc
 #else
     errorQuda("Twisted mass dslash has not been built");
 #endif // GPU_TWISTED_MASS_DIRAC
@@ -444,7 +229,6 @@
   // Applies a gamma5 matrix to a spinor (wrapper to ApplyGamma)
   void gamma5(ColorSpinorField &out, const ColorSpinorField &in) { ApplyGamma(out,in,4); }
 
-<<<<<<< HEAD
   template <typename Float, int nColor> class Clover : public TunableKernel2D {
     ColorSpinorField &out;
     const ColorSpinorField &in;
@@ -464,151 +248,13 @@
     {
       if (in.Nspin() != 4 || out.Nspin() != 4) errorQuda("Unsupported nSpin=%d %d", out.Nspin(), in.Nspin());
       if (!inverse) errorQuda("Unsupported direct application");
-=======
-  /**
-     @brief Parameteter structure for driving the clover and twist-clover application kernels
-     @tparam Float Underlying storage precision
-     @tparam nSpin Number of spin components
-     @tparam nColor Number of colors
-     @tparam dynamic_clover Whether we are inverting the clover field on the fly
-  */
-  template <typename Float, int nSpin, int nColor>
-  struct CloverArg {
-    static constexpr int length = (nSpin / (nSpin/2)) * 2 * nColor * nColor * (nSpin/2) * (nSpin/2) / 2;
-    static constexpr bool dynamic_clover = dynamic_clover_inverse();
-
-    typedef typename colorspinor_mapper<Float,nSpin,nColor>::type F;
-    typedef typename clover_mapper<Float,length>::type C;
-    typedef typename mapper<Float>::type RegType;
-
-    F out;                // output vector field
-    const F in;           // input vector field
-    const C clover;       // clover field
-    const C cloverInv;    // inverse clover field (only set if not dynamic clover and doing twisted clover)
-    const int nParity;    // number of parities we're working on
-    const int parity;     // which parity we're acting on (if nParity=1)
-    bool inverse;         // whether we are applying the inverse
-    bool doublet;         // whether we applying the operator to a doublet
-    const int volumeCB;   // checkerboarded volume
-    RegType a;
-    RegType b;
-    RegType c;
-    QudaTwistGamma5Type twist;
-
-    CloverArg(ColorSpinorField &out, const ColorSpinorField &in, const CloverField &clover,
-	      bool inverse, int parity, RegType kappa=0.0, RegType mu=0.0, RegType epsilon=0.0,
-	      bool dagger = false, QudaTwistGamma5Type twist=QUDA_TWIST_GAMMA5_INVALID)
-      : out(out), clover(clover, twist == QUDA_TWIST_GAMMA5_INVALID ? inverse : false),
-	cloverInv(clover, (twist != QUDA_TWIST_GAMMA5_INVALID && !dynamic_clover) ? true : false),
-	in(in), nParity(in.SiteSubset()), parity(parity), inverse(inverse),
-	doublet(in.TwistFlavor() == QUDA_TWIST_DEG_DOUBLET || in.TwistFlavor() == QUDA_TWIST_NONDEG_DOUBLET),
-        volumeCB(doublet ? in.VolumeCB()/2 : in.VolumeCB()), a(0.0), b(0.0), c(0.0), twist(twist)
-    {
-      checkPrecision(out, in, clover);
-      checkLocation(out, in, clover);
-      if (in.TwistFlavor() == QUDA_TWIST_SINGLET) {
-	if (twist == QUDA_TWIST_GAMMA5_DIRECT) {
-	  a = 2.0 * kappa * mu;
-	  b = 1.0;
-	} else if (twist == QUDA_TWIST_GAMMA5_INVERSE) {
-	  a = -2.0 * kappa * mu;
-	  b = 1.0 / (1.0 + a*a);
-	}
-	c = 0.0;
-	if (dagger) a *= -1.0;
-      } else if (doublet) {
-	errorQuda("ERROR: Non-degenerated twisted-mass not supported in this regularization\n");
-      }
-    }
-  };
-
-  template <typename Float, int nSpin, int nColor, typename Arg>
-  __device__ __host__ inline void cloverApply(Arg &arg, int x_cb, int parity) {
-    using namespace linalg; // for Cholesky
-    typedef typename mapper<Float>::type RegType;
-    typedef ColorSpinor<RegType, nColor, nSpin> Spinor;
-    typedef ColorSpinor<RegType, nColor, nSpin / 2> HalfSpinor;
-    int spinor_parity = arg.nParity == 2 ? parity : 0;
-    Spinor in = arg.in(x_cb, spinor_parity);
-    Spinor out;
-
-    in.toRel(); // change to chiral basis here
-
-#pragma unroll
-    for (int chirality=0; chirality<2; chirality++) {
-
-      HMatrix<RegType,nColor*nSpin/2> A = arg.clover(x_cb, parity, chirality);
-      HalfSpinor chi = in.chiral_project(chirality);
-
-      if (arg.dynamic_clover) {
-        Cholesky<HMatrix, RegType, nColor * nSpin / 2> cholesky(A);
-        chi = static_cast<RegType>(0.25) * cholesky.backward(cholesky.forward(chi));
-      } else {
-        chi = A * chi;
-      }
-
-      out += chi.chiral_reconstruct(chirality);
-    }
-
-    out.toNonRel(); // change basis back
-
-    arg.out(x_cb, spinor_parity) = out;
-  }
-
-  template <typename Float, int nSpin, int nColor, typename Arg>
-  void cloverCPU(Arg &arg) {
-    for (int parity=0; parity<arg.nParity; parity++) {
-      parity = (arg.nParity == 2) ? parity : arg.parity;
-      for (int x_cb=0; x_cb<arg.volumeCB; x_cb++) cloverApply<Float,nSpin,nColor>(arg, x_cb, parity);
-    }
-  }
-
-  template <typename Float, int nSpin, int nColor, typename Arg>
-  __global__ void cloverGPU(Arg arg) {
-    int x_cb = blockIdx.x*blockDim.x + threadIdx.x;
-    int parity = (arg.nParity == 2) ? blockDim.y*blockIdx.y + threadIdx.y : arg.parity;
-    if (x_cb >= arg.volumeCB) return;
-    cloverApply<Float,nSpin,nColor>(arg, x_cb, parity);
-  }
-
-  template <typename Float, int nColor>
-  class Clover : public TunableVectorY {
-
-    static constexpr int nSpin = 4;
-    CloverArg<Float, nSpin, nColor> arg;
-    const ColorSpinorField &meta;
-
-    long long flops() const { return arg.nParity*arg.volumeCB*504ll; }
-    long long bytes() const { return arg.out.Bytes() + arg.in.Bytes() + arg.nParity*arg.volumeCB*arg.clover.Bytes(); }
-    bool tuneGridDim() const { return false; }
-    unsigned int minThreads() const { return arg.volumeCB; }
-
-  public:
-    Clover(ColorSpinorField &out, const ColorSpinorField &in, const CloverField &clover, bool inverse, int parity) :
-      TunableVectorY(in.SiteSubset()),
-      arg(out, in, clover, inverse, parity),
-      meta(in)
-    {
-      if (in.Nspin() != 4 || out.Nspin() != 4) errorQuda("Unsupported nSpin=%d %d", out.Nspin(), in.Nspin());
-      if (!inverse) errorQuda("Unsupported direct application");
-      strcpy(aux, meta.AuxString());
-
->>>>>>> 9e5a32bc
       apply(streams[Nstream-1]);
     }
 
     void apply(const qudaStream_t &stream)
     {
       TuneParam tp = tuneLaunch(*this, getTuning(), getVerbosity());
-<<<<<<< HEAD
       launch<CloverApply>(tp, stream, CloverArg<Float, nColor>(out, in, clover, parity));
-=======
-      if (meta.Location() == QUDA_CPU_FIELD_LOCATION) {
-	cloverCPU<Float,nSpin,nColor>(arg);
-      } else {
-	qudaLaunchKernel(cloverGPU<Float,nSpin,nColor,decltype(arg)>, tp, stream, arg);
-      }
->>>>>>> 9e5a32bc
     }
 
     void preTune() { if (out.V() == in.V()) out.backup(); }  // Backup if in and out fields alias
@@ -628,7 +274,6 @@
 #endif // GPU_TWISTED_MASS_DIRAC
   }
 
-<<<<<<< HEAD
   template <typename Float, int nColor> class TwistClover : public TunableKernel2D {
     ColorSpinorField &out;
     const ColorSpinorField &in;
@@ -641,91 +286,10 @@
     int dagger;
     QudaTwistGamma5Type twist;
     unsigned int minThreads() const { return in.VolumeCB(); }
-=======
-  // if (!inverse) apply (Clover + i*a*gamma_5) to the input spinor
-  // else apply (Clover + i*a*gamma_5)/(Clover^2 + a^2) to the input spinor
-  template <bool inverse, typename Float, int nSpin, int nColor, typename Arg>
-  __device__ __host__ inline void twistCloverApply(Arg &arg, int x_cb, int parity) {
-    using namespace linalg; // for Cholesky
-    constexpr int N = nColor*nSpin/2;
-    typedef typename mapper<Float>::type RegType;
-    typedef ColorSpinor<RegType,nColor,nSpin> Spinor;
-    typedef ColorSpinor<RegType,nColor,nSpin/2> HalfSpinor;
-    typedef HMatrix<RegType,N> Mat;
-    int spinor_parity = arg.nParity == 2 ? parity : 0;
-    Spinor in = arg.in(x_cb, spinor_parity);
-    Spinor out;
-
-    in.toRel(); // change to chiral basis here
-
-#pragma unroll
-    for (int chirality=0; chirality<2; chirality++) {
-      // factor of 2 comes from clover normalization we need to correct for
-      const complex<RegType> j(0.0, chirality == 0 ? static_cast<RegType>(0.5) : -static_cast<RegType>(0.5));
-
-      Mat A = arg.clover(x_cb, parity, chirality);
-
-      HalfSpinor in_chi = in.chiral_project(chirality);
-      HalfSpinor out_chi = A*in_chi + j*arg.a*in_chi;
-
-      if (inverse) {
-	if (arg.dynamic_clover) {
-	  Mat A2 = A.square();
-	  A2 += arg.a*arg.a*static_cast<RegType>(0.25);
-	  Cholesky<HMatrix,RegType,N> cholesky(A2);
-	  out_chi = static_cast<RegType>(0.25)*cholesky.backward(cholesky.forward(out_chi));
-	} else {
-	  Mat Ainv = arg.cloverInv(x_cb, parity, chirality);
-	  out_chi = static_cast<RegType>(2.0)*(Ainv*out_chi);
-	}
-      }
-
-      out += (out_chi).chiral_reconstruct(chirality);
-    }
-
-    out.toNonRel(); // change basis back
-
-    arg.out(x_cb, spinor_parity) = out;
-  }
-
-  template <bool inverse, typename Float, int nSpin, int nColor, typename Arg>
-  void twistCloverCPU(Arg &arg) {
-    for (int parity=0; parity<arg.nParity; parity++) {
-      parity = (arg.nParity == 2) ? parity : arg.parity;
-      for (int x_cb=0; x_cb<arg.volumeCB; x_cb++) twistCloverApply<inverse,Float,nSpin,nColor>(arg, x_cb, parity);
-    }
-  }
-
-  template <bool inverse, typename Float, int nSpin, int nColor, typename Arg>
-  __global__ void twistCloverGPU(Arg arg) {
-    int x_cb = blockIdx.x*blockDim.x + threadIdx.x;
-    int parity = (arg.nParity == 2) ? blockDim.y*blockIdx.y + threadIdx.y : arg.parity;
-    if (x_cb >= arg.volumeCB) return;
-    twistCloverApply<inverse,Float,nSpin,nColor>(arg, x_cb, parity);
-  }
-
-  template <typename Float, int nColor>
-  class TwistClover : public TunableVectorY {
-
-    static constexpr int nSpin = 4;
-    CloverArg<Float,nSpin,nColor> arg;
-    const ColorSpinorField &meta;
-
-    long long flops() const { return (arg.inverse ? 1056ll : 552ll) * arg.nParity*arg.volumeCB; }
-    long long bytes() const {
-      long long rtn = arg.out.Bytes() + arg.in.Bytes() + arg.nParity*arg.volumeCB*arg.clover.Bytes();
-      if (arg.twist == QUDA_TWIST_GAMMA5_INVERSE && !arg.dynamic_clover)
-	rtn += arg.nParity*arg.volumeCB*arg.cloverInv.Bytes();
-      return rtn;
-    }
-    bool tuneGridDim() const { return false; }
-    unsigned int minThreads() const { return arg.volumeCB; }
->>>>>>> 9e5a32bc
 
   public:
     TwistClover(ColorSpinorField &out, const ColorSpinorField &in, const CloverField &clover,
                 double kappa, double mu, double epsilon, int parity, int dagger, QudaTwistGamma5Type twist) :
-<<<<<<< HEAD
       TunableKernel2D(in, in.SiteSubset()),
       out(out),
       in(in),
@@ -739,16 +303,6 @@
     {
       if (in.Nspin() != 4 || out.Nspin() != 4) errorQuda("Unsupported nSpin=%d %d", out.Nspin(), in.Nspin());
       strcat(aux, inverse ? ",inverse" : ",direct");
-=======
-      TunableVectorY(in.SiteSubset()),
-      arg(out, in, clover, twist != QUDA_TWIST_GAMMA5_DIRECT, parity, kappa, mu, epsilon, dagger, twist),
-      meta(in)
-    {
-      if (in.Nspin() != 4 || out.Nspin() != 4) errorQuda("Unsupported nSpin=%d %d", out.Nspin(), in.Nspin());
-      strcpy(aux, meta.AuxString());
-      strcat(aux, arg.inverse ? ",inverse" : ",direct");
-
->>>>>>> 9e5a32bc
       apply(streams[Nstream-1]);
     }
 
@@ -759,7 +313,6 @@
         CloverArg<Float, nColor, true> arg(out, in, clover, parity, kappa, mu, epsilon, dagger, twist);
         launch<TwistCloverApply>(tp, stream, arg);
       } else {
-<<<<<<< HEAD
         CloverArg<Float, nColor, false> arg(out, in, clover, parity, kappa, mu, epsilon, dagger, twist);
         launch<TwistCloverApply>(tp, stream, arg);
       }
@@ -774,16 +327,6 @@
 	rtn += clover.Bytes() / (3 - in.SiteSubset());
       return rtn;
     }
-=======
-	if (arg.inverse) qudaLaunchKernel(twistCloverGPU<true,Float,nSpin,nColor,decltype(arg)>, tp, stream, arg);
-	else qudaLaunchKernel(twistCloverGPU<false,Float,nSpin,nColor,decltype(arg)>, tp, stream, arg);
-      }
-    }
-
-    TuneKey tuneKey() const { return TuneKey(meta.VolString(), typeid(*this).name(), aux); }
-    void preTune() { if (arg.out.field == arg.in.field) arg.out.save(); }  // Need to save the out field if it aliases the in field
-    void postTune() { if (arg.out.field == arg.in.field) arg.out.load(); } // Restore if the in and out fields alias
->>>>>>> 9e5a32bc
   };
 
   //Apply the twisted-clover matrix field to a colorspinor field
