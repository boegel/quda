--- conflicted
+++ resolved
@@ -203,25 +203,18 @@
 
     void apply(const qudaStream_t &stream) {
       if (meta.Location() == QUDA_CPU_FIELD_LOCATION) {
-	if(arg.proj == 0) gammaCPU<Float,nColor>(arg);
-	else chiralProjCPU<Float,nColor>(arg);
+        if(arg.proj == 0) gammaCPU<Float, nColor, Arg>(arg);
+        else chiralProjCPU<Float, nColor>(arg);
       } else {
-<<<<<<< HEAD
         TuneParam tp = tuneLaunch(*this, getTuning(), getVerbosity());	
-	if(arg.proj == 0) {
-	  gammaGPU<Float,nColor> <<<tp.grid,tp.block,tp.shared_bytes,stream>>>(arg);
-	} else {
-	  chiralProjGPU<Float,nColor> <<<tp.grid,tp.block,tp.shared_bytes,stream>>>(arg);
-=======
-        TuneParam tp = tuneLaunch(*this, getTuning(), getVerbosity());
-	switch (arg.d) {
-	case 4: qudaLaunchKernel(gammaGPU<Float,nColor,4,Arg>, tp, stream, arg); break;
-	default: errorQuda("%d not instantiated", arg.d);
->>>>>>> 897e22a5
-	}
+        if(arg.proj == 0) {
+          qudaLaunchKernel(gammaGPU<Float, nColor, Arg>, tp, stream, arg);
+        } else {
+          qudaLaunchKernel(chiralProjGPU<Float, nColor, Arg>, tp, stream, arg);
+        }
       }
     }
-    
+
     TuneKey tuneKey() const { return TuneKey(meta.VolString(), typeid(*this).name(), aux); }
 
     void preTune() { arg.out.save(); }
