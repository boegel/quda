#include <gauge_field.h>
#include <color_spinor_field.h>
#include <clover_field.h>
#include <dslash.h>
#include <worker.h>

#include <dslash_policy.cuh>
#include <kernels/dslash_wilson_clover.cuh>

/**
   This is the Wilson-clover linear operator
*/

namespace quda
{

  template <typename Arg> class WilsonClover : public Dslash<wilsonClover, Arg>
  {
    using Dslash = Dslash<wilsonClover, Arg>;
    using Dslash::arg;
    using Dslash::in;

  public:
    WilsonClover(Arg &arg, const ColorSpinorField &out, const ColorSpinorField &in) : Dslash(arg, out, in) {}

    void apply(const cudaStream_t &stream)
    {
      TuneParam tp = tuneLaunch(*this, getTuning(), getVerbosity());
      Dslash::setParam(tp);
      if (arg.xpay)
        Dslash::template instantiate<packShmem, true>(tp, stream);
      else
        errorQuda("Wilson-clover operator only defined for xpay=true");
    }

    long long flops() const
    {
      int clover_flops = 504;
      long long flops = Dslash::flops();

      switch (arg.kernel_type) {
      case INTERIOR_KERNEL:
      case KERNEL_POLICY: flops += clover_flops * in.Volume(); break;
      default: break; // all clover flops are in the interior kernel
      }
      return flops;
    }

    long long bytes() const
    {
      bool isFixed = (in.Precision() == sizeof(short) || in.Precision() == sizeof(char)) ? true : false;
      int clover_bytes = 72 * in.Precision() + (isFixed ? 2 * sizeof(float) : 0);
      long long bytes = Dslash::bytes();

      switch (arg.kernel_type) {
      case INTERIOR_KERNEL:
      case KERNEL_POLICY: bytes += clover_bytes * in.Volume(); break;
      default: break;
      }

      return bytes;
    }
  };

  template <typename Float, int nColor, QudaReconstructType recon> struct WilsonCloverApply {

    inline WilsonCloverApply(ColorSpinorField &out, const ColorSpinorField &in, const GaugeField &U, const CloverField &A,
        double a, const ColorSpinorField &x, int parity, bool dagger, const int *comm_override, TimeProfile &profile)
    {
      constexpr int nDim = 4;
      WilsonCloverArg<Float, nColor, nDim, recon> arg(out, in, U, A, a, 0.0, x, parity, dagger, comm_override);
      WilsonClover<decltype(arg)> wilson(arg, out, in);

      dslash::DslashPolicyTune<decltype(wilson)> policy(wilson,
          const_cast<cudaColorSpinorField *>(static_cast<const cudaColorSpinorField *>(&in)), in.VolumeCB(),
          in.GhostFaceCB(), profile);
      policy.apply(0);

      checkCudaError();
    }

  };

  template <typename Float, int nColor, QudaReconstructType recon> struct WilsonCloverWithTwistApply {

<<<<<<< HEAD
     inline WilsonCloverWithTwistApply(ColorSpinorField &out, const ColorSpinorField &in, const GaugeField &U, const CloverField &A,
         double a, double b, const ColorSpinorField &x, int parity, bool dagger, const int *comm_override, TimeProfile &profile)
     {
       constexpr int nDim = 4;
       WilsonCloverArg<Float, nColor, recon, true> arg(out, in, U, A, a, b, x, parity, dagger, comm_override);
       WilsonClover<Float, nDim, nColor, WilsonCloverArg<Float, nColor, recon,true>> wilson(arg, out, in);

       dslash::DslashPolicyTune<decltype(wilson)> policy(wilson,
           const_cast<cudaColorSpinorField *>(static_cast<const cudaColorSpinorField *>(&in)), in.VolumeCB(),
           in.GhostFaceCB(), profile);
       policy.apply(0);

       checkCudaError();
     }

   };
=======
    inline WilsonCloverWithTwistApply(ColorSpinorField &out, const ColorSpinorField &in, const GaugeField &U,
                                      const CloverField &A, double a, double b, const ColorSpinorField &x, int parity,
                                      bool dagger, const int *comm_override, TimeProfile &profile)
    {
      constexpr int nDim = 4;
      WilsonCloverArg<Float, nColor, nDim, recon, true> arg(out, in, U, A, a, b, x, parity, dagger, comm_override);
      WilsonClover<decltype(arg)> wilson(arg, out, in);

      dslash::DslashPolicyTune<decltype(wilson)> policy(
        wilson, const_cast<cudaColorSpinorField *>(static_cast<const cudaColorSpinorField *>(&in)), in.VolumeCB(),
        in.GhostFaceCB(), profile);
      policy.apply(0);

      checkCudaError();
    }
  };
>>>>>>> d0391548

  // Apply the Wilson-clover operator
  // out(x) = M*in = (A(x) + a * \sum_mu U_{-\mu}(x)in(x+mu) + U^\dagger_mu(x-mu)in(x-mu))
  // Uses the kappa normalization for the Wilson operator.
  void ApplyWilsonClover(ColorSpinorField &out, const ColorSpinorField &in, const GaugeField &U, const CloverField &A,
      double a, const ColorSpinorField &x, int parity, bool dagger, const int *comm_override, TimeProfile &profile)
  {
#ifdef GPU_CLOVER_DIRAC
    if (in.V() == out.V()) errorQuda("Aliasing pointers");
    if (in.FieldOrder() != out.FieldOrder())
      errorQuda("Field order mismatch in = %d, out = %d", in.FieldOrder(), out.FieldOrder());

    // check all precisions match
    checkPrecision(out, in, U, A);

    // check all locations match
    checkLocation(out, in, U, A);

    instantiate<WilsonCloverApply>(out, in, U, A, a,  x, parity, dagger, comm_override, profile);
#else
    errorQuda("Clover dslash has not been built");
#endif
  }

  // Apply the Wilson-clover operator
   // out(x) = M*in = (A(x) + a * \sum_mu U_{-\mu}(x)in(x+mu) + U^\dagger_mu(x-mu)in(x-mu))
   // Uses the kappa normalization for the Wilson operator.
   void ApplyWilsonClover(ColorSpinorField &out, const ColorSpinorField &in, const GaugeField &U, const CloverField &A,
       double a, double b, const ColorSpinorField &x, int parity, bool dagger, const int *comm_override, TimeProfile &profile)
   {
 #ifdef GPU_CLOVER_DIRAC
     if (in.V() == out.V()) errorQuda("Aliasing pointers");
     if (in.FieldOrder() != out.FieldOrder())
       errorQuda("Field order mismatch in = %d, out = %d", in.FieldOrder(), out.FieldOrder());

     // check all precisions match
     checkPrecision(out, in, U, A);

     // check all locations match
     checkLocation(out, in, U, A);

     instantiate<WilsonCloverWithTwistApply>(out, in, U, A, a,b, x, parity, dagger, comm_override, profile);
 #else
     errorQuda("Clover dslash has not been built");
 #endif
   }


} // namespace quda<|MERGE_RESOLUTION|>--- conflicted
+++ resolved
@@ -78,29 +78,10 @@
 
       checkCudaError();
     }
-
   };
 
   template <typename Float, int nColor, QudaReconstructType recon> struct WilsonCloverWithTwistApply {
 
-<<<<<<< HEAD
-     inline WilsonCloverWithTwistApply(ColorSpinorField &out, const ColorSpinorField &in, const GaugeField &U, const CloverField &A,
-         double a, double b, const ColorSpinorField &x, int parity, bool dagger, const int *comm_override, TimeProfile &profile)
-     {
-       constexpr int nDim = 4;
-       WilsonCloverArg<Float, nColor, recon, true> arg(out, in, U, A, a, b, x, parity, dagger, comm_override);
-       WilsonClover<Float, nDim, nColor, WilsonCloverArg<Float, nColor, recon,true>> wilson(arg, out, in);
-
-       dslash::DslashPolicyTune<decltype(wilson)> policy(wilson,
-           const_cast<cudaColorSpinorField *>(static_cast<const cudaColorSpinorField *>(&in)), in.VolumeCB(),
-           in.GhostFaceCB(), profile);
-       policy.apply(0);
-
-       checkCudaError();
-     }
-
-   };
-=======
     inline WilsonCloverWithTwistApply(ColorSpinorField &out, const ColorSpinorField &in, const GaugeField &U,
                                       const CloverField &A, double a, double b, const ColorSpinorField &x, int parity,
                                       bool dagger, const int *comm_override, TimeProfile &profile)
@@ -117,7 +98,6 @@
       checkCudaError();
     }
   };
->>>>>>> d0391548
 
   // Apply the Wilson-clover operator
   // out(x) = M*in = (A(x) + a * \sum_mu U_{-\mu}(x)in(x+mu) + U^\dagger_mu(x-mu)in(x-mu))
@@ -136,34 +116,10 @@
     // check all locations match
     checkLocation(out, in, U, A);
 
-    instantiate<WilsonCloverApply>(out, in, U, A, a,  x, parity, dagger, comm_override, profile);
+    instantiate<WilsonCloverApply>(out, in, U, A, a, x, parity, dagger, comm_override, profile);
 #else
     errorQuda("Clover dslash has not been built");
 #endif
   }
 
-  // Apply the Wilson-clover operator
-   // out(x) = M*in = (A(x) + a * \sum_mu U_{-\mu}(x)in(x+mu) + U^\dagger_mu(x-mu)in(x-mu))
-   // Uses the kappa normalization for the Wilson operator.
-   void ApplyWilsonClover(ColorSpinorField &out, const ColorSpinorField &in, const GaugeField &U, const CloverField &A,
-       double a, double b, const ColorSpinorField &x, int parity, bool dagger, const int *comm_override, TimeProfile &profile)
-   {
- #ifdef GPU_CLOVER_DIRAC
-     if (in.V() == out.V()) errorQuda("Aliasing pointers");
-     if (in.FieldOrder() != out.FieldOrder())
-       errorQuda("Field order mismatch in = %d, out = %d", in.FieldOrder(), out.FieldOrder());
-
-     // check all precisions match
-     checkPrecision(out, in, U, A);
-
-     // check all locations match
-     checkLocation(out, in, U, A);
-
-     instantiate<WilsonCloverWithTwistApply>(out, in, U, A, a,b, x, parity, dagger, comm_override, profile);
- #else
-     errorQuda("Clover dslash has not been built");
- #endif
-   }
-
-
 } // namespace quda