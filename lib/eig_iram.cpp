#include <stdio.h>
#include <stdlib.h>
#include <math.h>
#include <iostream>
#include <vector>
#include <algorithm>

#include <quda_internal.h>
#include <eigensolve_quda.h>
#include <qio_field.h>
#include <color_spinor_field.h>
#include <blas_quda.h>
#include <util_quda.h>

#include <Eigen/Eigenvalues>
#include <Eigen/Dense>

namespace quda
{

  using namespace Eigen;
      
  // Implicitly Restarted Arnoldi Method constructor
  IRAM::IRAM(const DiracMatrix &mat, QudaEigParam *eig_param, TimeProfile &profile) :
    EigenSolver(mat, eig_param, profile)
  {
    bool profile_running = profile.isRunning(QUDA_PROFILE_INIT);
    if (!profile_running) profile.TPSTART(QUDA_PROFILE_INIT);

    // Upper Hessenberg and Q matrices
    upperHess = (Complex **)safe_malloc((n_kr) * sizeof(Complex*));
    Qmat = (Complex **)safe_malloc((n_kr) * sizeof(Complex*));
    for (int i = 0; i < n_kr; i++) {
      upperHess[i] = (Complex *)safe_malloc((n_kr) * sizeof(Complex));
      Qmat[i] = (Complex *)safe_malloc((n_kr) * sizeof(Complex));
      for (int j = 0; j < n_kr; j++) {
	upperHess[i][j] = 0.0;
	Qmat[i][j] = 0.0;
      }
    }
    
    if (!profile_running) profile.TPSTOP(QUDA_PROFILE_INIT);
  }

  // Arnoldi Member functions
  //---------------------------------------------------------------------------
  void IRAM::arnoldiStep(std::vector<ColorSpinorField *> &v, std::vector<ColorSpinorField *> &r, double &beta, int j)
  {
    beta = sqrt(blas::norm2(*r[0]));
    if(j > 0) upperHess[j][j-1] = beta;
    
    // v_{j} = r_{j-1}/beta 
    blas::ax(1.0/beta, *r[0]);
    std::swap(v[j], r[0]);
    
    // r_{j} = M * v_{j};
    matVec(mat, *r[0], *v[j]);
    
    double beta_pre = sqrt(blas::norm2(*r[0]));
    
    // Compute the j-th residual corresponding 
    // to the j step factorization.            
    // Use Classical Gram Schmidt and compute: 
    // w_{j} <-  V_{j}^dag * M * v_{j}      
    // r_{j} <-  M * v_{j} - V_{j} * w_{j}

    //H_{j,i}_j = v_i^dag * r
    std::vector<Complex> tmp(j+1);
    std::vector<ColorSpinorField *> v_;
    v_.reserve(j+1);
    for (int i = 0; i < j+1; i++) { v_.push_back(v[i]); }    
    blas::cDotProduct(tmp.data(), v_, r);

    // Orthogonalise r_{j} against V_{j}.
    //r = r - H_{j,i} * v_j 
    for (int i = 0; i < j+1; i++) tmp[i] *= -1.0;    
    blas::caxpy(tmp.data(), v_, r);
    for (int i = 0; i < j+1; i++) upperHess[i][j] = -1.0*tmp[i];
    
    // Re-orthogonalization / Iterative refinement phase 
    // Maximum 100 tries.                                

    // s      = V_{j}^T * B * r_{j}
    // r_{j}  = r_{j} - V_{j}*s    
    // alphaj = alphaj + s_{j}     

    // The stopping criteria used for iterative refinement is    
    // discussed in Parlett's book SEP, page 107 and in Gragg &  
    // Reichel ACM TOMS paper; Algorithm 686, Dec. 1990.         
    // Determine if we need to correct the residual. The goal is 
    // to enforce ||v(:,1:j)^T * r_{j}|| .le. eps * || r_{j} ||  
    // The following test determines whether the sine of the     
    // angle between  OP*x and the computed residual is less     
    // than or equal to 0.717.

    int orth_iter = 0;
    int orth_iter_max = 100;
    beta = sqrt(blas::norm2(*r[0]));
    while(beta < 0.717*beta_pre && orth_iter < orth_iter_max) {

      if (getVerbosity() >= QUDA_DEBUG_VERBOSE) {
	printfQuda("beta = %e > 0.717*beta_pre = %e: Reorthogonalise at step %d, iter %d\n", beta, 0.717*beta_pre, j, orth_iter);
      }

      beta_pre = beta;
      
      // Compute the correction to the residual:
      // r_{j} = r_{j} - V_{j} * r_{j}
      // and adjust for the correction in the
      // upper Hessenberg matrix.
      blas::cDotProduct(tmp.data(), v_, r);
      for (int i = 0; i < j+1; i++) tmp[i] *= -1.0;    
      blas::caxpy(tmp.data(), v_, r);    
      for (int i = 0; i < j+1; i++) upperHess[i][j] -= tmp[i];
      
      beta = sqrt(blas::norm2(*r[0]));
      orth_iter++;
    }

    if(orth_iter == orth_iter_max) {
      errorQuda("Unable to orthonormalise r");
    }
  }
  
  void IRAM::rotateBasis(std::vector<ColorSpinorField *> &kSpace, int keep)
  {
    // Multi-BLAS friendly array to store the part of the rotation matrix
    Complex *Qmat_keep = (Complex *)safe_malloc((n_kr * keep) * sizeof(Complex));
    for (int j = 0; j < n_kr; j++)       
      for (int i = 0; i < keep; i++) { Qmat_keep[j * keep + i] = Qmat[j][i]; }
    
    rotateVecsComplex(kSpace, Qmat_keep, n_kr, n_kr, keep, profile);
    
    host_free(Qmat_keep);
  }

  void IRAM::reorder(std::vector<ColorSpinorField *> &kSpace, std::vector<Complex> &evals, const QudaEigSpectrumType spec_type)
  {
    int i=0;
    switch(spec_type) {
    case QUDA_SPECTRUM_LM_EIG:
      while (i < n_kr) {
        if ((i == 0) || abs(evals[i - 1]) >= abs(evals[i]))
	  i++;
        else {
          std::swap(evals[i], evals[i - 1]);
	  std::swap(residua[i], residua[i - 1]);
          std::swap(kSpace[i], kSpace[i - 1]);
          i--;
        }
      }
      break;
    case QUDA_SPECTRUM_SM_EIG:
      while (i < n_kr) {
        if ((i == 0) || abs(evals[i - 1]) <= abs(evals[i]))
	  i++;
        else {
          std::swap(evals[i], evals[i - 1]);
	  std::swap(residua[i], residua[i - 1]);
          std::swap(kSpace[i], kSpace[i - 1]);
          i--;
        }
      }
      break;
    case QUDA_SPECTRUM_LR_EIG:      
      while (i < n_kr) {
        if ((i == 0) || evals[i - 1].real() >= evals[i].real())
	  i++;
        else {
          std::swap(evals[i], evals[i - 1]);
	  std::swap(residua[i], residua[i - 1]);
          std::swap(kSpace[i], kSpace[i - 1]);
          i--;
        }
      }
      break;
    case QUDA_SPECTRUM_SR_EIG:
      while (i < n_kr) {
        if ((i == 0) || evals[i - 1].real() <= evals[i].real())
	  i++;
        else {
          std::swap(evals[i], evals[i - 1]);
	  std::swap(residua[i], residua[i - 1]);
          std::swap(kSpace[i], kSpace[i - 1]);
          i--;
        }
      }
      break;
    case QUDA_SPECTRUM_LI_EIG:
      while (i < n_kr) {
        if ((i == 0) || evals[i - 1].imag() >= evals[i].imag())
	  i++;
        else {
          std::swap(evals[i], evals[i - 1]);
	  std::swap(residua[i], residua[i - 1]);
          std::swap(kSpace[i], kSpace[i - 1]);
          i--;
        }
      }
      break;
    case QUDA_SPECTRUM_SI_EIG:
      while (i < n_kr) {
        if ((i == 0) || evals[i - 1].imag() <= evals[i].imag())
	  i++;
        else {
          std::swap(evals[i], evals[i - 1]);
	  std::swap(residua[i], residua[i - 1]);
          std::swap(kSpace[i], kSpace[i - 1]);
          i--;
        }
      }
      break;
    default: errorQuda("Undefined sort %d given", spec_type);
    }
  }
  
  void IRAM::qrShifts(const std::vector<Complex> evals, const int num_shifts, const double epsilon)
  {
    // This isn't really Eigen, but it's morally equivalent
    profile.TPSTART(QUDA_PROFILE_EIGEN);
    Complex T11, T12, T21, T22, temp, temp2, temp3, U1, U2;
    double dV;
    
    // Allocate the rotation matrices.
    std::vector<Complex> R11(n_kr-1, 0.0);
    std::vector<Complex> R12(n_kr-1, 0.0);
    std::vector<Complex> R21(n_kr-1, 0.0);
    std::vector<Complex> R22(n_kr-1, 0.0);

    // Reset Q to the identity
    for(int i = 0; i < n_kr; i++) {
      for(int j = 0; j < n_kr; j++) {
	if(i == j) Qmat[i][j] = 1.0;
	else Qmat[i][j] = 0.0;
      }
    }
    
    for(int shift=0; shift<num_shifts; shift++) {

      // First pass, determine the matrices and do H -> R.
      for(int i=0; i<n_kr; i++) upperHess[i][i] -= evals[shift];
      
      for(int i=0; i<n_kr-1; i++) {

	// If the sub-diagonal element is numerically
	// small enough, there is no need to perfrom a Givens
	// rotation
	if (abs(upperHess[i+1][i]) < epsilon) {
	  upperHess[i+1][i] = 0.0;
	  continue;
	}
	
	dV = sqrt(norm(upperHess[i][i]) + norm(upperHess[i+1][i]));
	U1 = upperHess[i][i];
	dV = (U1.real() > 0) ? dV : -dV;
	U1 += dV;
	U2 = upperHess[i+1][i];
	
	T11 = conj(U1);
	T11 /= dV;
	R11[i] = conj(T11);
	
	T12 = conj(U2);
	T12 /= dV;
	R12[i] = conj(T12);
	
	T21 = conj(T12);
	temp = conj(U1);
	temp /= U1;
	T21 *= temp;
	R21[i] = conj(T21);
	
	temp = U2 / U1;
	T22 = T12 * temp;
	R22[i] = conj(T22);
	
	// Do the H_kk and set the H_k+1k to zero
	temp = upperHess[i][i];
	temp2 = T11 * temp;
	temp3 = T12 * upperHess[i+1][i];
	temp2 += temp3;
	upperHess[i][i] -= temp2;
	upperHess[i+1][i] = 0;
	
	// Continue for the other columns
	// PARALLELIZE ME OVER j
	for(int j=i+1; j < n_kr; j++) {
	  temp = upperHess[i][j];
	  temp2 = T11 * temp;
	  temp2 += T12 * upperHess[i+1][j];
	  upperHess[i][j] -= temp2;
	  
	  temp2 = T21 * temp;
	  temp2 += T22 * upperHess[i+1][j];
	  upperHess[i+1][j] -= temp2;
	}
      }
      
      // Rotate R and V, i.e. H->RQ. V->VQ
      // Loop over columns of upper Hessenberg
      for(int j = 0; j < n_kr - 1; j++) {
	if(abs(R11[j]) > epsilon) {

	  // Loop over the rows, up to the sub diagonal element i=j+1
	  // PARALLELIZE ME OVER i
	  for(int i = 0; i < j+2; i++) {
	    temp = upperHess[i][j];
	    temp2 = R11[j] * temp;
	    temp2 += R12[j] * upperHess[i][j+1];
	    upperHess[i][j] -= temp2;
	    
	    temp2 = R21[j] * temp;
	    temp2 += R22[j] * upperHess[i][j+1];
	    upperHess[i][j+1] -= temp2;
	  }

	  // PARALLELIZE ME OVER i
	  for(int i = 0; i < n_kr; i++) {
	    temp = Qmat[i][j];
	    temp2 = R11[j] * temp;
	    temp2 += R12[j] * Qmat[i][j+1];
	    Qmat[i][j] -= temp2;
	    
	    temp2 = R21[j] * temp;
	    temp2 += R22[j] * Qmat[i][j+1];
	    Qmat[i][j+1] -= temp2;
	  }
	}
      }
      for(int i=0; i<n_kr; i++) upperHess[i][i] += evals[shift];
    }
    profile.TPSTOP(QUDA_PROFILE_EIGEN);
  }
  
  void IRAM::eigensolveFromUpperHess(std::vector<Complex> &evals, const double beta)
  {
    profile.TPSTART(QUDA_PROFILE_EIGEN);
    //Construct the upper Hessenberg matrix       
    MatrixXcd upperHessEigen = MatrixXcd::Zero(n_kr, n_kr);
    for(int i=0; i<n_kr; i++) {
      for(int j=0; j<n_kr; j++) {
	upperHessEigen(i,j) = upperHess[i][j];
      }
    }
    
    // Eigensolve the upper Hessenberg matrix
    Eigen::ComplexEigenSolver<MatrixXcd> eigenSolverUH(upperHessEigen);
    for(int i=0; i<n_kr; i++) {
      evals[i] = eigenSolverUH.eigenvalues()[i];
      residua[i] = abs(beta * eigenSolverUH.eigenvectors().col(i)[n_kr - 1]);
    }
    // Update the Q matrix
    for(int i = 0; i < n_kr; i++) {
      for(int j = 0; j < n_kr; j++) {
	Qmat[j][i] = eigenSolverUH.eigenvectors().col(i)[j];
      }
    }
    profile.TPSTOP(QUDA_PROFILE_EIGEN);
  }
  
  void IRAM::operator()(std::vector<ColorSpinorField *> &kSpace, std::vector<Complex> &evals)
  {
    // In case we are deflating an operator, save the tunechache from the inverter
    saveTuneCache();

    // Override any user input for block size.
    block_size = 1;

    // Pre-launch checks and preparation
    //---------------------------------------------------------------------------
    // Check to see if we are loading eigenvectors
    if (strcmp(eig_param->vec_infile, "") != 0) {
      printfQuda("Loading evecs from file name %s\n", eig_param->vec_infile);
      loadFromFile(mat, kSpace, evals);
      return;
    }

    // Check for an initial guess. If none present, populate with rands, then
    // orthonormalise
    prepareInitialGuess(kSpace);

    // Increase the size of kSpace passed to the function, will be trimmed to
    // original size before exit.
    prepareKrylovSpace(kSpace, evals);

    // Apply a matrix op to the residual to place it in the
    // range of the operator
    matVec(mat, *r[0], *kSpace[0]);
    
    // Convergence criteria
    double epsilon = setEpsilon(kSpace[0]->Precision());
    double epsilon23 = pow(epsilon, 2.0/3.0);
    double beta = 0.0;

    // Eigen object for computing Ritz values from the upper Hessenberg matrix
    Eigen::ComplexEigenSolver<MatrixXcd> eigenSolverUH;

    omp_set_num_threads(atoi(getenv("OMP_NUM_THREADS")));
    Eigen::setNbThreads(atoi(getenv("OMP_NUM_THREADS")));
    
    omp_set_num_threads(atoi(getenv("OMP_NUM_THREADS")));
    Eigen::setNbThreads(atoi(getenv("OMP_NUM_THREADS")));
    
    // Print Eigensolver params
    printEigensolverSetup();
    //---------------------------------------------------------------------------

    // Begin IRAM Eigensolver computation
    //---------------------------------------------------------------------------
    profile.TPSTART(QUDA_PROFILE_COMPUTE);
    
    // Do the first n_ev steps
    for (int step = 0; step < n_ev; step++) arnoldiStep(kSpace, r, beta, step);
    num_keep = n_ev;
    iter += n_ev;
    
    // Loop over restart iterations.    
    while (restart_iter < max_restarts && !converged) {
      for (int step = num_keep; step < n_kr; step++) arnoldiStep(kSpace, r, beta, step);
      iter += n_kr - num_keep;
      
      // Ritz values and their residua are updated.
      profile.TPSTOP(QUDA_PROFILE_COMPUTE);
      eigensolveFromUpperHess(evals, beta);
      profile.TPSTART(QUDA_PROFILE_COMPUTE);
      
      num_keep = n_ev;
      int num_shifts = n_kr - num_keep;

      // Put unwanted Ritz(evals) first. We will shift these out of the
      // Krylov space using QR.
      sortArrays(eig_param->spectrum, n_kr, evals, residua);
      
      // Put smallest errors on the unwanted Ritz first to aid in forward stability
      sortArrays(QUDA_SPECTRUM_LM_EIG, num_shifts, residua, evals);

      // Convergence test
      iter_converged = 0;
      for(int i=0; i<n_ev; i++) {
	int idx = n_kr - 1 - i;
	double rtemp = std::max(epsilon23, abs(evals[idx]));
	if(residua[idx] < tol * rtemp) {
	  iter_converged++;
	  if (getVerbosity() >= QUDA_DEBUG_VERBOSE) printf("residuum[%d] = %e, condition = %e\n", i, residua[idx], tol * abs(evals[idx]));
	} else {
	  // Unlikely to find new converged eigenvalues
	  break;
	}
      }

      int num_keep0 = num_keep;
      iter_keep = std::min(iter_converged + (n_kr - num_converged) / 2, n_kr - 12);
<<<<<<< HEAD
      
      num_converged = iter_converged;
      num_keep = iter_keep;      
      num_shifts = n_kr - num_keep;
            
      if (getVerbosity() >= QUDA_VERBOSE) printfQuda("%04d converged eigenvalues at iter %d\n", num_converged, restart_iter);

      if (num_converged >= n_conv) {
	profile.TPSTOP(QUDA_PROFILE_COMPUTE);
	eigensolveFromUpperHess(evals, beta);
	rotateBasis(kSpace, n_kr);
	reorder(kSpace, evals, eig_param->spectrum);
	profile.TPSTART(QUDA_PROFILE_COMPUTE);
	computeEvals(mat, kSpace, evals);
	converged = true;	
      } else {

	// If num_keep changed, we resort the Ritz values and residua
	if(num_keep0 < num_keep) {
	  sortArrays(eig_param->spectrum, n_kr, evals, residua);
	  sortArrays(QUDA_SPECTRUM_LM_EIG, num_shifts, residua, evals);    
	}
=======

      num_converged = iter_converged;
      num_keep = iter_keep;
      num_shifts = n_kr - num_keep;

      if (getVerbosity() >= QUDA_VERBOSE) printfQuda("%04d converged eigenvalues at iter %d\n", num_converged, restart_iter);

      if (num_converged >= n_conv) {
        profile.TPSTOP(QUDA_PROFILE_COMPUTE);
        eigensolveFromUpperHess(evals, beta);
        rotateBasis(kSpace, n_kr);
        reorder(kSpace, evals, eig_param->spectrum);
        profile.TPSTART(QUDA_PROFILE_COMPUTE);
	computeEvals(mat, kSpace, evals);
        converged = true;
	
      } else {

        // If num_keep changed, we resort the Ritz values and residua
        if(num_keep0 < num_keep) {
          sortArrays(eig_param->spectrum, n_kr, evals, residua);
          sortArrays(QUDA_SPECTRUM_LM_EIG, num_shifts, residua, evals);
        }
>>>>>>> 1c577a95
	
	profile.TPSTOP(QUDA_PROFILE_COMPUTE);
	// Apply the shifts of the unwated Ritz values via QR
	qrShifts(evals, num_shifts, epsilon);
	  
	// Compress the Krylov space using the accumulated Givens rotations in Qmat
	rotateBasis(kSpace, num_keep+1);
	profile.TPSTART(QUDA_PROFILE_COMPUTE);
	
	// Update the residual vector
	blas::caxpby(upperHess[num_keep][num_keep-1], *kSpace[num_keep], Qmat[n_kr-1][num_keep-1], *r[0]);

	if(sqrt(blas::norm2(*r[0])) < epsilon) {
	  errorQuda("IRAM has encountered an invariant subspace...");	 
	}
      }      
      restart_iter++;
    }

    profile.TPSTOP(QUDA_PROFILE_COMPUTE);
    
    // Post computation report
    //---------------------------------------------------------------------------
    if (!converged) {
      if (eig_param->require_convergence) {
        errorQuda("IRAM failed to compute the requested %d vectors with a %d search space and %d Krylov space in %d "
                  "restart steps. Exiting.",
                  n_conv, n_ev, n_kr, max_restarts);
      } else {
        warningQuda("IRAM failed to compute the requested %d vectors with a %d search space and %d Krylov space in %d "
                    "restart steps. Continuing with current arnoldi factorisation.",
                    n_conv, n_ev, n_kr, max_restarts);
      }
    } else {
      if (getVerbosity() >= QUDA_SUMMARIZE) {
<<<<<<< HEAD
        printfQuda("IRAM computed the requested %d vectors in %d restart steps and %d OP*x operations.\n", n_conv,
                   restart_iter, iter);
      }
      
      computeEvals(mat, kSpace, evals);
=======
        printfQuda("IRAM computed the requested %d vectors with a %d search space and %d Krylov space in %d "
		   "restart steps and %d OP*x operations.\n", n_conv, n_ev, n_kr, restart_iter, iter);
      }      
>>>>>>> 1c577a95
    }
    
    // Local clean-up
    cleanUpEigensolver(kSpace, evals);
  }

  
  // Destructor
  IRAM::~IRAM()
  {
    for(int i=0; i<n_kr; i++) {
      host_free(upperHess[i]);
      host_free(Qmat[i]);
    }
    host_free(upperHess);
    host_free(Qmat);
  }  
}<|MERGE_RESOLUTION|>--- conflicted
+++ resolved
@@ -450,30 +450,6 @@
 
       int num_keep0 = num_keep;
       iter_keep = std::min(iter_converged + (n_kr - num_converged) / 2, n_kr - 12);
-<<<<<<< HEAD
-      
-      num_converged = iter_converged;
-      num_keep = iter_keep;      
-      num_shifts = n_kr - num_keep;
-            
-      if (getVerbosity() >= QUDA_VERBOSE) printfQuda("%04d converged eigenvalues at iter %d\n", num_converged, restart_iter);
-
-      if (num_converged >= n_conv) {
-	profile.TPSTOP(QUDA_PROFILE_COMPUTE);
-	eigensolveFromUpperHess(evals, beta);
-	rotateBasis(kSpace, n_kr);
-	reorder(kSpace, evals, eig_param->spectrum);
-	profile.TPSTART(QUDA_PROFILE_COMPUTE);
-	computeEvals(mat, kSpace, evals);
-	converged = true;	
-      } else {
-
-	// If num_keep changed, we resort the Ritz values and residua
-	if(num_keep0 < num_keep) {
-	  sortArrays(eig_param->spectrum, n_kr, evals, residua);
-	  sortArrays(QUDA_SPECTRUM_LM_EIG, num_shifts, residua, evals);    
-	}
-=======
 
       num_converged = iter_converged;
       num_keep = iter_keep;
@@ -497,7 +473,6 @@
           sortArrays(eig_param->spectrum, n_kr, evals, residua);
           sortArrays(QUDA_SPECTRUM_LM_EIG, num_shifts, residua, evals);
         }
->>>>>>> 1c577a95
 	
 	profile.TPSTOP(QUDA_PROFILE_COMPUTE);
 	// Apply the shifts of the unwated Ritz values via QR
@@ -533,17 +508,9 @@
       }
     } else {
       if (getVerbosity() >= QUDA_SUMMARIZE) {
-<<<<<<< HEAD
-        printfQuda("IRAM computed the requested %d vectors in %d restart steps and %d OP*x operations.\n", n_conv,
-                   restart_iter, iter);
-      }
-      
-      computeEvals(mat, kSpace, evals);
-=======
         printfQuda("IRAM computed the requested %d vectors with a %d search space and %d Krylov space in %d "
 		   "restart steps and %d OP*x operations.\n", n_conv, n_ev, n_kr, restart_iter, iter);
       }      
->>>>>>> 1c577a95
     }
     
     // Local clean-up
