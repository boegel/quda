#include <stdio.h>
#include <stdlib.h>
#include <math.h>
#include <iostream>
#include <vector>
#include <algorithm>

#include <quda_internal.h>
#include <eigensolve_quda.h>
#include <qio_field.h>
#include <color_spinor_field.h>
#include <blas_quda.h>
#include <util_quda.h>

#include <Eigen/Eigenvalues>
#include <Eigen/Dense>

bool flags = true;

namespace quda
{

  using namespace Eigen;

  // Eigensolver class
  //-----------------------------------------------------------------------------
  EigenSolver::EigenSolver(QudaEigParam *eig_param, TimeProfile &profile) :
    eig_param(eig_param),
    profile(profile),
    tmp1(nullptr),
    tmp2(nullptr)
  {
    profile.TPSTART(QUDA_PROFILE_INIT);

    // Problem parameters
    nEv = eig_param->nEv;
    nKr = eig_param->nKr;
    nConv = eig_param->nConv;
    tol = eig_param->tol;
    reverse = false;

    // Algorithm variables
    converged = false;
    restart_iter = 0;
    max_restarts = eig_param->max_restarts;
    check_interval = eig_param->check_interval;
    iter = 0;
    iter_converged = 0;
    iter_locked = 0;
    iter_keep = 0;
    num_converged = 0;
    num_locked = 0;
    num_keep = 0;

    // Sanity checks
    if (nKr <= nEv) errorQuda("nKr=%d is less than or equal to nEv=%d\n", nKr, nEv);
    if (nEv < nConv) errorQuda("nConv=%d is greater than nEv=%d\n", nConv, nEv);
    if (nEv == 0) errorQuda("nEv=0 passed to Eigensolver\n");
    if (nKr == 0) errorQuda("nKr=0 passed to Eigensolver\n");
    if (nConv == 0) errorQuda("nConv=0 passed to Eigensolver\n");

    residua = (double *)safe_malloc(nKr * sizeof(double));
    for (int i = 0; i < nKr; i++) { residua[i] = 0.0; }

    // Quda MultiBLAS friendly array
    Qmat = (Complex *)safe_malloc(nEv * nKr * sizeof(Complex));

    // Part of the spectrum to be computed.
    switch (eig_param->spectrum) {
    case QUDA_SPECTRUM_SR_EIG: strcpy(spectrum, "SR"); break;
    case QUDA_SPECTRUM_LR_EIG: strcpy(spectrum, "LR"); break;
    case QUDA_SPECTRUM_SM_EIG: strcpy(spectrum, "SM"); break;
    case QUDA_SPECTRUM_LM_EIG: strcpy(spectrum, "LM"); break;
    case QUDA_SPECTRUM_SI_EIG: strcpy(spectrum, "SI"); break;
    case QUDA_SPECTRUM_LI_EIG: strcpy(spectrum, "LI"); break;
    default: errorQuda("Unexpected spectrum type %d", eig_param->spectrum);
    }

    // Deduce whether to reverse the sorting
    if (strncmp("L", spectrum, 1) == 0 && !eig_param->use_poly_acc) {
      reverse = true;
    } else if (strncmp("S", spectrum, 1) == 0 && eig_param->use_poly_acc) {
      reverse = true;
      spectrum[0] = 'L';
    } else if (strncmp("L", spectrum, 1) == 0 && eig_param->use_poly_acc) {
      reverse = true;
      spectrum[0] = 'S';
    }

    // Print Eigensolver params
    if (getVerbosity() >= QUDA_VERBOSE) {
      printfQuda("spectrum %s\n", spectrum);
      printfQuda("tol %.4e\n", tol);
      printfQuda("nConv %d\n", nConv);
      printfQuda("nEv %d\n", nEv);
      printfQuda("nKr %d\n", nKr);
      if (eig_param->use_poly_acc) {
        printfQuda("polyDeg %d\n", eig_param->poly_deg);
        printfQuda("a-min %f\n", eig_param->a_min);
        printfQuda("a-max %f\n", eig_param->a_max);
      }
    }

    profile.TPSTOP(QUDA_PROFILE_INIT);
  }

  // We bake the matrix operator 'mat' and the eigensolver parameters into the
  // eigensolver.
  EigenSolver *EigenSolver::create(QudaEigParam *eig_param, const DiracMatrix &mat, TimeProfile &profile)
  {
    EigenSolver *eig_solver = nullptr;

    switch (eig_param->eig_type) {
    case QUDA_EIG_IR_ARNOLDI: errorQuda("IR Arnoldi not implemented"); break;
    case QUDA_EIG_IR_LANCZOS: errorQuda("IR Lanczos not implemented"); break;
    case QUDA_EIG_TR_LANCZOS:
      if (getVerbosity() >= QUDA_SUMMARIZE) printfQuda("Creating TR Lanczos eigensolver\n");
      eig_solver = new TRLM(eig_param, mat, profile);
      break;
    default: errorQuda("Invalid eig solver type");
    }
    return eig_solver;
  }

  // Utilities and functions common to all Eigensolver instances
  //------------------------------------------------------------------------------

  void EigenSolver::matVec(const DiracMatrix &mat, ColorSpinorField &out, const ColorSpinorField &in)
  {
    if (!tmp1 || !tmp2) {
      ColorSpinorParam param(in);
      if (!tmp1) tmp1 = ColorSpinorField::Create(param);
      if (!tmp2) tmp2 = ColorSpinorField::Create(param);
    }
    mat(out, in, *tmp1, *tmp2);
  }

  void EigenSolver::chebyOp(const DiracMatrix &mat, ColorSpinorField &out, const ColorSpinorField &in)
  {
    // Just do a simple matVec if no poly acc is requested
    if (!eig_param->use_poly_acc) {
      matVec(mat, out, in);
      return;
    }

    if (eig_param->poly_deg == 0) { errorQuda("Polynomial acceleration requested with zero polynomial degree"); }

    // Compute the polynomial accelerated operator.
    double a = eig_param->a_min;
    double b = eig_param->a_max;
    double delta = (b - a) / 2.0;
    double theta = (b + a) / 2.0;
    double sigma1 = -delta / theta;
    double sigma;
    double d1 = sigma1 / delta;
    double d2 = 1.0;
    double d3;

    // out = d2 * in + d1 * out
    // C_1(x) = x
    matVec(mat, out, in);
    blas::caxpby(d2, const_cast<ColorSpinorField &>(in), d1, out);
    if (eig_param->poly_deg == 1) return;

    // C_0 is the current 'in'  vector.
    // C_1 is the current 'out' vector.

    // Clone 'in' to two temporary vectors.
    ColorSpinorField *tmp1 = ColorSpinorField::Create(in);
    ColorSpinorField *tmp2 = ColorSpinorField::Create(in);

    blas::copy(*tmp1, in);
    blas::copy(*tmp2, out);

    // Using Chebyshev polynomial recursion relation,
    // C_{m+1}(x) = 2*x*C_{m} - C_{m-1}

    double sigma_old = sigma1;

    // construct C_{m+1}(x)
    for (int i = 2; i < eig_param->poly_deg; i++) {
      sigma = 1.0 / (2.0 / sigma1 - sigma_old);

      d1 = 2.0 * sigma / delta;
      d2 = -d1 * theta;
      d3 = -sigma * sigma_old;

      // FIXME - we could introduce a fused matVec + blas kernel here, eliminating one temporary
      // mat*C_{m}(x)
      matVec(mat, out, *tmp2);

      Complex d1c(d1, 0.0);
      Complex d2c(d2, 0.0);
      Complex d3c(d3, 0.0);
      blas::caxpbypczw(d3c, *tmp1, d2c, *tmp2, d1c, out, *tmp1);
      std::swap(tmp1, tmp2);

      sigma_old = sigma;
    }
    blas::copy(out, *tmp2);

    delete tmp1;
    delete tmp2;
  }

  // Orthogonalise r against V_[j]
  Complex EigenSolver::blockOrthogonalize(std::vector<ColorSpinorField *> vecs, std::vector<ColorSpinorField *> rvec,
                                          int j)
  {
    Complex *s = (Complex *)safe_malloc((j + 1) * sizeof(Complex));
    Complex sum(0.0, 0.0);
    std::vector<ColorSpinorField *> vecs_ptr;
    for (int i = 0; i < j + 1; i++) { vecs_ptr.push_back(vecs[i]); }
    // Block dot products stored in s.
    blas::cDotProduct(s, vecs_ptr, rvec);

    // Block orthogonalise
    for (int i = 0; i < j + 1; i++) {
      sum += s[i];
      s[i] *= -1.0;
    }
    blas::caxpy(s, vecs_ptr, rvec);

    host_free(s);
    return sum;
  }

  // Deflate vec, place result in vec_defl
  void EigenSolver::deflate(std::vector<ColorSpinorField *> vec_defl, std::vector<ColorSpinorField *> vec,
                            std::vector<ColorSpinorField *> eig_vecs, std::vector<Complex> evals)
  {
    // number of evecs
    int n_defl = eig_param->nConv;

    if (getVerbosity() >= QUDA_VERBOSE) printfQuda("Deflating %d vectors\n", n_defl);

    // Perform Sum_i V_i * (L_i)^{-1} * (V_i)^dag * vec = vec_defl
    // for all i computed eigenvectors and values.

    // Pointers to the required Krylov space vectors,
    // no extra memory is allocated.
    std::vector<ColorSpinorField *> eig_vecs_ptr;
    for (int i = 0; i < n_defl; i++) eig_vecs_ptr.push_back(eig_vecs[i]);

    // 1. Take block inner product: (V_i)^dag * vec = A_i
<<<<<<< HEAD
    Complex *s = (Complex *)safe_malloc(n_defl * sizeof(Complex));
=======
    Complex*s = (Complex *)safe_malloc(n_defl * sizeof(Complex));
>>>>>>> 99c5a079
    blas::cDotProduct(s, eig_vecs_ptr, vec);

    // 2. Perform block caxpy: V_i * (L_i)^{-1} * A_i
    for (int i = 0; i < n_defl; i++) { s[i] /= evals[i].real(); }

    // 3. Accumulate sum vec_defl = Sum_i V_i * (L_i)^{-1} * A_i
    blas::zero(*vec_defl[0]);
    blas::caxpy(s, eig_vecs_ptr, vec_defl);
    // FIXME - we can optimize the zeroing out with a "multi-caxy"
    // function that just writes over vec_defl and doesn't sum.  When
    // we exceed the multi-blas limit this would deompose into caxy
    // for the kernel call and caxpy for the subsequent ones

    host_free(s);
  }

  void EigenSolver::computeSVD(const DiracMatrix &mat, std::vector<ColorSpinorField *> &evecs, std::vector<Complex> &evals)
  {

    if (getVerbosity() >= QUDA_SUMMARIZE) printfQuda("Computing SVD of M\n");

    int nConv = eig_param->nConv;
    if (evecs.size() != (unsigned int)(2 * nConv))
      errorQuda("Incorrect deflation space sized %d passed to computeSVD, expected %d", (int)(evecs.size()), 2 * nConv);

    double sigma_tmp[nConv];

    for (int i = 0; i < nConv; i++) {

      // This function assumes that you have computed the eigenvectors
      // of MdagM(MMdag), ie, the right(left) SVD of M. The ith eigen vector in the
      // array corresponds to the ith right(left) singular vector. We place the
      // computed left(right) singular vectors in the second half of the array. We
      // assume that right vectors are given and we compute the left.
      //
      // As a cross check, we recompute the singular values from mat vecs rather
      // than make the direct relation (sigma_i)^2 = |lambda_i|
      //--------------------------------------------------------------------------

      // Lambda already contains the square root of the eigenvalue of the norm op.
      Complex lambda = evals[i];

      // M*Rev_i = M*Rsv_i = sigma_i Lsv_i
      mat.Expose()->M(*evecs[nConv + i], *evecs[i]);

      // sigma_i = sqrt(sigma_i (Lsv_i)^dag * sigma_i * Lsv_i )
      sigma_tmp[i] = sqrt(blas::reDotProduct(*evecs[nConv + i], *evecs[nConv + i]));

      // Normalise the Lsv: sigma_i Lsv_i -> Lsv_i
      double norm = sqrt(blas::norm2(*evecs[nConv + i]));
      blas::ax(1.0 / norm, *evecs[nConv + i]);

      if (getVerbosity() >= QUDA_SUMMARIZE)
        printfQuda("Sval[%04d] = %+.16e sigma - sqrt(|lambda|) = %+.16e\n", i, sigma_tmp[i],
                   sigma_tmp[i] - sqrt(abs(lambda.real())));

      evals[i] = sigma_tmp[i];
      //--------------------------------------------------------------------------
    }
  }

  // Deflate vec, place result in vec_defl
  void EigenSolver::deflateSVD(std::vector<ColorSpinorField *> vec_defl, std::vector<ColorSpinorField *> vec,
                               std::vector<ColorSpinorField *> eig_vecs, std::vector<Complex> evals)
  {
    // number of evecs
    int n_defl = eig_param->nConv;

    if (getVerbosity() >= QUDA_VERBOSE) printfQuda("Deflating %d left and %d right singular vectors\n", n_defl, n_defl);

    // Perform Sum_i R_i * (\sigma_i)^{-1} * L_i^dag * vec = vec_defl
    // for all i computed eigenvectors and values.

    // 1. Take block inner product: L_i^dag * vec = A_i
    std::vector<ColorSpinorField *> left_vecs_ptr;
    for (int i = n_defl; i < 2 * n_defl; i++) left_vecs_ptr.push_back(eig_vecs[i]);
    Complex *s = (Complex *)safe_malloc(n_defl * sizeof(Complex));
    blas::cDotProduct(s, left_vecs_ptr, vec);

    // 2. Perform block caxpy
    //    A_i -> (\sigma_i)^{-1} * A_i
    //    vec_defl = Sum_i (R_i)^{-1} * A_i
    blas::zero(*vec_defl[0]);
    std::vector<ColorSpinorField *> right_vecs_ptr;
    for (int i = 0; i < n_defl; i++) {
      right_vecs_ptr.push_back(eig_vecs[i]);
      s[i] /= evals[i].real();
    }
    blas::caxpy(s, right_vecs_ptr, vec_defl);

    // FIXME - we can optimize the zeroing out with a "multi-caxy"
    // function that just writes over vec_defl and doesn't sum.  When
    // we exceed the multi-blas limit this would deompose into caxy
    // for the kernel call and caxpy for the subsequent ones

    host_free(s);
  }

  void EigenSolver::computeEvals(const DiracMatrix &mat, std::vector<ColorSpinorField *> &evecs,
                                 std::vector<Complex> &evals, int size)
  {
    for (int i = 0; i < size; i++) {
      // r = A * v_i
      matVec(mat, *r[0], *evecs[i]);

      // lambda_i = v_i^dag A v_i / (v_i^dag * v_i)
      evals[i] = blas::cDotProduct(*evecs[i], *r[0]) / sqrt(blas::norm2(*evecs[i]));

      // Measure ||lambda_i*v_i - A*v_i||
      Complex n_unit(-1.0, 0.0);
      blas::caxpby(evals[i], *evecs[i], n_unit, *r[0]);
      residua[i] = sqrt(blas::norm2(*r[0]));
    }
  }

  void EigenSolver::loadVectors(std::vector<ColorSpinorField *> &eig_vecs, std::string vec_infile)
  {

#ifdef HAVE_QIO
    const int Nvec = eig_vecs.size();
    if (strcmp(vec_infile.c_str(), "") != 0) {
      if (getVerbosity() >= QUDA_SUMMARIZE)
        printfQuda("Start loading %04d vectors from %s\n", Nvec, vec_infile.c_str());

      std::vector<ColorSpinorField *> tmp;
      if (eig_vecs[0]->Location() == QUDA_CUDA_FIELD_LOCATION) {
        ColorSpinorParam csParam(*eig_vecs[0]);
        csParam.fieldOrder = QUDA_SPACE_SPIN_COLOR_FIELD_ORDER;
        csParam.setPrecision(eig_vecs[0]->Precision() < QUDA_SINGLE_PRECISION ? QUDA_SINGLE_PRECISION :
                                                                                eig_vecs[0]->Precision());
        csParam.location = QUDA_CPU_FIELD_LOCATION;
        csParam.create = QUDA_NULL_FIELD_CREATE;
        for (int i = 0; i < Nvec; i++) { tmp.push_back(ColorSpinorField::Create(csParam)); }
      } else {
        for (int i = 0; i < Nvec; i++) { tmp.push_back(eig_vecs[i]); }
      }

      void **V = static_cast<void **>(safe_malloc(Nvec * sizeof(void *)));
      for (int i = 0; i < Nvec; i++) {
        V[i] = tmp[i]->V();
        if (V[i] == NULL) {
          if (getVerbosity() >= QUDA_SUMMARIZE) printfQuda("Could not allocate space for eigenVector[%d]\n", i);
        }
      }

      read_spinor_field(vec_infile.c_str(), &V[0], tmp[0]->Precision(), tmp[0]->X(), tmp[0]->Ncolor(), tmp[0]->Nspin(),
                        Nvec, 0, (char **)0);

      host_free(V);
      if (eig_vecs[0]->Location() == QUDA_CUDA_FIELD_LOCATION) {
        for (int i = 0; i < Nvec; i++) {
          *eig_vecs[i] = *tmp[i];
          delete tmp[i];
        }
      }

      if (getVerbosity() >= QUDA_SUMMARIZE) printfQuda("Done loading vectors\n");
    } else {
      errorQuda("No eigenspace input file defined.");
    }
#else
    errorQuda("\nQIO library was not built.\n");
#endif
  }

  void EigenSolver::saveVectors(const std::vector<ColorSpinorField *> &eig_vecs, std::string vec_outfile)
  {

#ifdef HAVE_QIO
    const int Nvec = eig_vecs.size();
    std::vector<ColorSpinorField *> tmp;
    if (eig_vecs[0]->Location() == QUDA_CUDA_FIELD_LOCATION) {
      ColorSpinorParam csParam(*eig_vecs[0]);
      csParam.fieldOrder = QUDA_SPACE_SPIN_COLOR_FIELD_ORDER;
      csParam.setPrecision(eig_vecs[0]->Precision() < QUDA_SINGLE_PRECISION ? QUDA_SINGLE_PRECISION :
                                                                              eig_vecs[0]->Precision());
      csParam.location = QUDA_CPU_FIELD_LOCATION;
      csParam.create = QUDA_NULL_FIELD_CREATE;
      for (int i = 0; i < Nvec; i++) {
        tmp.push_back(ColorSpinorField::Create(csParam));
        *tmp[i] = *eig_vecs[i];
      }
    } else {
      for (int i = 0; i < Nvec; i++) { tmp.push_back(eig_vecs[i]); }
    }

    if (getVerbosity() >= QUDA_SUMMARIZE) printfQuda("Start saving %d vectors to %s\n", Nvec, vec_outfile.c_str());

    void **V = static_cast<void **>(safe_malloc(Nvec * sizeof(void *)));
    for (int i = 0; i < Nvec; i++) {
      V[i] = tmp[i]->V();
      if (V[i] == NULL) {
        if (getVerbosity() >= QUDA_SUMMARIZE) printfQuda("Could not allocate space for eigenVector[%04d]\n", i);
      }
    }

    write_spinor_field(vec_outfile.c_str(), &V[0], tmp[0]->Precision(), tmp[0]->X(), tmp[0]->Ncolor(), tmp[0]->Nspin(),
                       Nvec, 0, (char **)0);

    host_free(V);
    if (getVerbosity() >= QUDA_SUMMARIZE) printfQuda("Done saving vectors\n");
    if (eig_vecs[0]->Location() == QUDA_CUDA_FIELD_LOCATION) {
      for (int i = 0; i < Nvec; i++) delete tmp[i];
    }

#else
    errorQuda("\nQIO library was not built.\n");
#endif
  }

  void EigenSolver::loadFromFile(const DiracMatrix &mat, std::vector<ColorSpinorField *> &kSpace,
                                 std::vector<Complex> &evals)
  {
    // Make an array of size nConv
    std::vector<ColorSpinorField *> vecs_ptr;
    for (int i = 0; i < nConv; i++) { vecs_ptr.push_back(kSpace[i]); }
    loadVectors(vecs_ptr, eig_param->vec_infile);

    // Create the device side residual vector by cloning
    // the kSpace passed to the function.
    ColorSpinorParam csParam(*kSpace[0]);
    csParam.create = QUDA_ZERO_FIELD_CREATE;
    r.push_back(ColorSpinorField::Create(csParam));

    // Error estimates (residua) given by ||A*vec - lambda*vec||
    computeEvals(mat, kSpace, evals, nConv);
    for (int i = 0; i < nConv; i++) {
      if (getVerbosity() >= QUDA_SUMMARIZE) {
        printfQuda("EigValue[%04d]: (%+.16e, %+.16e) residual %.16e\n", i, evals[i].real(), evals[i].imag(), residua[i]);
      }
    }

    delete r[0];
  }

  EigenSolver::~EigenSolver()
  {
    if (tmp1) delete tmp1;
    if (tmp2) delete tmp2;
    host_free(residua);
    host_free(Qmat);
  }
  //-----------------------------------------------------------------------------
  //-----------------------------------------------------------------------------

  // Thick Restarted Lanczos Method constructor
  TRLM::TRLM(QudaEigParam *eig_param, const DiracMatrix &mat, TimeProfile &profile) :
    EigenSolver(eig_param, profile),
    mat(mat)
  {
    profile.TPSTART(QUDA_PROFILE_INIT);

    // Tridiagonal/Arrow matrix
    alpha = (double *)safe_malloc(nKr * sizeof(double));
    beta = (double *)safe_malloc(nKr * sizeof(double));
    for (int i = 0; i < nKr; i++) {
      alpha[i] = 0.0;
      beta[i] = 0.0;
    }

    // Thick restart specific checks
    if (nKr < nEv + 6) errorQuda("nKr=%d must be greater than nEv+6=%d\n", nKr, nEv + 6);

    if (!(eig_param->spectrum == QUDA_SPECTRUM_LR_EIG || eig_param->spectrum == QUDA_SPECTRUM_SR_EIG)) {
      errorQuda("Only real spectrum type (LR or SR) can be passed to the TR Lanczos solver");
    }

    profile.TPSTOP(QUDA_PROFILE_INIT);
  }

  void TRLM::operator()(std::vector<ColorSpinorField *> &kSpace, std::vector<Complex> &evals)
  {
    // Check to see if we are loading eigenvectors
    if (strcmp(eig_param->vec_infile, "") != 0) {
      printfQuda("Loading evecs from file name %s\n", eig_param->vec_infile);
      loadFromFile(mat, kSpace, evals);
      return;
    }

    // Test for an initial guess
    double norm = sqrt(blas::norm2(*kSpace[0]));
    if (norm == 0) {
      if (getVerbosity() >= QUDA_SUMMARIZE) printfQuda("Initial residual is zero. Populating with rands.\n");
      if (kSpace[0]->Location() == QUDA_CPU_FIELD_LOCATION) {
        kSpace[0]->Source(QUDA_RANDOM_SOURCE);
      } else {
        RNG *rng = new RNG(*kSpace[0], 1234);
        rng->Init();
        spinorNoise(*kSpace[0], *rng, QUDA_NOISE_UNIFORM);
        rng->Release();
        delete rng;
      }
    }

    // Normalise initial guess
    norm = sqrt(blas::norm2(*kSpace[0]));
    blas::ax(1.0 / norm, *kSpace[0]);

    // Create a device side residual vector by cloning
    // the kSpace passed to the function.
    ColorSpinorParam csParamClone(*kSpace[0]);
    csParam = csParamClone;
    // Increase Krylov space to nKr+1 one vector, create residual
    for (int i = nConv; i < nKr + 1; i++) kSpace.push_back(ColorSpinorField::Create(csParam));
    csParam.create = QUDA_ZERO_FIELD_CREATE;
    r.push_back(ColorSpinorField::Create(csParam));
    // Increase evals space to nEv
    for (int i = nConv; i < nEv; i++) evals.push_back(0.0);
    //---------------------------------------------------------------------------

    // Convergence and locking criteria
    double mat_norm = 0.0;
    double epsilon = DBL_EPSILON;
    QudaPrecision prec = kSpace[0]->Precision();
    switch (prec) {
    case QUDA_DOUBLE_PRECISION:
      epsilon = DBL_EPSILON;
      if (getVerbosity() >= QUDA_SUMMARIZE) printfQuda("Running Eigensolver in double precision\n");
      break;
    case QUDA_SINGLE_PRECISION:
      epsilon = FLT_EPSILON;
      if (getVerbosity() >= QUDA_SUMMARIZE) printfQuda("Running Eigensolver in single precision\n");
      break;
    case QUDA_HALF_PRECISION:
      epsilon = 2e-3;
      if (getVerbosity() >= QUDA_SUMMARIZE) printfQuda("Running Eigensolver in half precision\n");
      break;
    case QUDA_QUARTER_PRECISION:
      epsilon = 5e-2;
      if (getVerbosity() >= QUDA_SUMMARIZE) printfQuda("Running Eigensolver in quarter precision\n");
      break;
    default: errorQuda("Invalid precision %d", prec);
    }

    // Begin TRLM Eigensolver computation
    //---------------------------------------------------------------------------
    if (getVerbosity() >= QUDA_SUMMARIZE) {
      printfQuda("*****************************\n");
      printfQuda("**** START TRLM SOLUTION ****\n");
      printfQuda("*****************************\n");
    }

    profile.TPSTART(QUDA_PROFILE_COMPUTE);

    // Loop over restart iterations.
    while (restart_iter < max_restarts && !converged) {

      for (int step = num_keep; step < nKr; step++) lanczosStep(kSpace, step);
      iter += (nKr - num_keep);
      // if (getVerbosity() >= QUDA_SUMMARIZE) printfQuda("Restart %d complete\n", restart_iter+1);

      int arrow_pos = std::max(num_keep - num_locked + 1, 2);
      // The eigenvalues are returned in the alpha array
      profile.TPSTOP(QUDA_PROFILE_COMPUTE);
      eigensolveFromArrowMat(num_locked, arrow_pos);
      profile.TPSTART(QUDA_PROFILE_COMPUTE);

      // mat_norm is updated.
      for (int i = num_locked; i < nKr; i++)
        if (fabs(alpha[i]) > mat_norm) mat_norm = fabs(alpha[i]);

      // Locking check
      iter_locked = 0;
      for (int i = 1; i < (nKr - num_locked); i++) {
        if (residua[i + num_locked] < epsilon * mat_norm) {
          if (getVerbosity() >= QUDA_DEBUG_VERBOSE)
            printfQuda("**** Locking %d resid=%+.6e condition=%.6e ****\n", i, residua[i + num_locked],
                       epsilon * mat_norm);
          iter_locked = i;
        } else {
          // Unlikely to find new locked pairs
          break;
        }
      }

      // Convergence check
      iter_converged = iter_locked;
      for (int i = iter_locked + 1; i < nKr - num_locked; i++) {
        if (residua[i + num_locked] < tol * mat_norm) {
          if (getVerbosity() >= QUDA_DEBUG_VERBOSE)
            printfQuda("**** Converged %d resid=%+.6e condition=%.6e ****\n", i, residua[i + num_locked], tol * mat_norm);
          iter_converged = i;
        } else {
          // Unlikely to find new converged pairs
          break;
        }
      }

      iter_keep = std::min(iter_converged + (nKr - num_converged) / 2, nKr - num_locked - 12);

      computeKeptRitz(kSpace);

      num_converged = num_locked + iter_converged;
      num_keep = num_locked + iter_keep;
      num_locked += iter_locked;

      if (getVerbosity() >= QUDA_VERBOSE) {
        // printfQuda("iter Conv = %d\n", iter_converged);
        // printfQuda("iter Keep = %d\n", iter_keep);
        // printfQuda("iter Lock = %d\n", iter_locked);
        printfQuda("%04d converged eigenvalues at restart iter %04d\n", num_converged, restart_iter + 1);
        // printfQuda("num_converged = %d\n", num_converged);
        // printfQuda("num_keep = %d\n", num_keep);
        // printfQuda("num_locked = %d\n", num_locked);
      }

      if (getVerbosity() >= QUDA_VERBOSE) {
        for (int i = 0; i < nKr; i++) {
          // printfQuda("Ritz[%d] = %.16e residual[%d] = %.16e\n", i, alpha[i], i, residua[i]);
        }
      }

      // Check for convergence
      if (num_converged >= nConv) {
        reorder(kSpace);
        converged = true;
      }

      restart_iter++;
    }

    profile.TPSTOP(QUDA_PROFILE_COMPUTE);

    if (getVerbosity() >= QUDA_DEBUG_VERBOSE)
      printfQuda("kSpace size at convergence/max restarts = %d\n", (int)kSpace.size());
    // Prune the Krylov space back to size when passed to eigensolver
    for (unsigned int i = nConv; i < kSpace.size(); i++) { delete kSpace[i]; }
    kSpace.resize(nConv);
    evals.resize(nConv);

    // Post computation report
    //---------------------------------------------------------------------------
    if (!converged) {
      if (eig_param->require_convergence) {
        errorQuda("TRLM failed to compute the requested %d vectors with a %d search space and %d Krylov space in %d "
                  "restart steps. Exiting.",
                  nConv, nEv, nKr, max_restarts);
      } else {
        warningQuda("TRLM failed to compute the requested %d vectors with a %d search space and %d Krylov space in %d "
                    "restart steps. Continuing with current lanczos factorisation.",
                    nConv, nEv, nKr, max_restarts);
      }
    } else {
      if (getVerbosity() >= QUDA_SUMMARIZE) {
        printfQuda("TRLM computed the requested %d vectors in %d restart steps and %d OP*x operations.\n", nConv,
                   restart_iter, iter);

        // Dump all Ritz values and residua
        for (int i = 0; i < nConv; i++) {
          printfQuda("RitzValue[%04d]: (%+.16e, %+.16e) residual %.16e\n", i, alpha[i], 0.0, residua[i]);
        }
      }

      // Compute eigenvalues
      computeEvals(mat, kSpace, evals, nConv);
      if (getVerbosity() >= QUDA_SUMMARIZE) {
        for (int i = 0; i < nConv; i++) {
          printfQuda("EigValue[%04d]: (%+.16e, %+.16e) residual %.16e\n", i, evals[i].real(), evals[i].imag(),
                     residua[i]);
        }
      }
    }

    // Local clean-up
    delete r[0];

    // Only save if outfile is defined
    if (strcmp(eig_param->vec_outfile, "") != 0) {
      if (getVerbosity() >= QUDA_SUMMARIZE) printfQuda("saving eigenvectors\n");
      // Make an array of size nConv
      std::vector<ColorSpinorField *> vecs_ptr;
      for (int i = 0; i < nConv; i++) { vecs_ptr.push_back(kSpace[i]); }
      saveVectors(vecs_ptr, eig_param->vec_outfile);
    }

    if (getVerbosity() >= QUDA_SUMMARIZE) {
      printfQuda("*****************************\n");
      printfQuda("***** END TRLM SOLUTION *****\n");
      printfQuda("*****************************\n");
    }
  }

  // Destructor
  TRLM::~TRLM()
  {
    ritz_mat.clear();
    ritz_mat.shrink_to_fit();
    host_free(alpha);
    host_free(beta);
  }

  // Thick Restart Member functions
  //---------------------------------------------------------------------------
  void TRLM::lanczosStep(std::vector<ColorSpinorField *> v, int j)
  {
    // Compute r = A * v_j - b_{j-i} * v_{j-1}
    // r = A * v_j

    chebyOp(mat, *r[0], *v[j]);

    // a_j = v_j^dag * r
    alpha[j] = blas::reDotProduct(*v[j], *r[0]);

    // r = r - a_j * v_j
    blas::axpy(-alpha[j], *v[j], *r[0]);

    int start = (j > num_keep) ? j - 1 : 0;
    for (int i = start; i < j; i++) {

      // r = r - b_{j-1} * v_{j-1}
      blas::axpy(-beta[i], *v[i], *r[0]);
    }

    // Orthogonalise r against the Krylov space
    if (j > 0)
      for (int k = 0; k < 1; k++) blockOrthogonalize(v, r, j);

    // b_j = ||r||
    beta[j] = sqrt(blas::norm2(*r[0]));

    // Prepare next step.
    // v_{j+1} = r / b_j
    blas::zero(*v[j + 1]);
    blas::axpy(1.0 / beta[j], *r[0], *v[j + 1]);
  }

  void TRLM::reorder(std::vector<ColorSpinorField *> &kSpace)
  {
    int i = 0;

    if (reverse) {
      while (i < nKr) {
        if ((i == 0) || (alpha[i - 1] >= alpha[i]))
          i++;
        else {
          double tmp = alpha[i];
          alpha[i] = alpha[i - 1];
          alpha[--i] = tmp;
          std::swap(kSpace[i], kSpace[i - 1]);
        }
      }
    } else {
      while (i < nKr) {
        if ((i == 0) || (alpha[i - 1] <= alpha[i]))
          i++;
        else {
          double tmp = alpha[i];
          alpha[i] = alpha[i - 1];
          alpha[--i] = tmp;
          std::swap(kSpace[i], kSpace[i - 1]);
        }
      }
    }
  }

  void TRLM::eigensolveFromArrowMat(int num_locked, int arrow_pos)
  {
    profile.TPSTART(QUDA_PROFILE_EIGEN);
    int dim = nKr - num_locked;

    // Eigen objects
    MatrixXd A = MatrixXd::Zero(dim, dim);
    ritz_mat.resize(dim * dim);
    for (int i = 0; i < dim * dim; i++) ritz_mat[i] = 0.0;

    // Invert the spectrum due to chebyshev
    if (reverse) {
      for (int i = num_locked; i < nKr - 1; i++) {
        alpha[i] *= -1.0;
        beta[i] *= -1.0;
      }
      alpha[nKr - 1] *= -1.0;
    }

    // Construct arrow mat A_{dim,dim}
    for (int i = 0; i < dim; i++) {

      // alpha populates the diagonal
      A(i, i) = alpha[i + num_locked];
    }

    for (int i = 0; i < arrow_pos - 1; i++) {

      // beta populates the arrow
      A(i, arrow_pos - 1) = beta[i + num_locked];
      A(arrow_pos - 1, i) = beta[i + num_locked];
    }

    for (int i = arrow_pos - 1; i < dim - 1; i++) {

      // beta populates the sub-diagonal
      A(i, i + 1) = beta[i + num_locked];
      A(i + 1, i) = beta[i + num_locked];
    }

    // Eigensolve the arrow matrix
    SelfAdjointEigenSolver<MatrixXd> eigensolver;
    eigensolver.compute(A);

    // repopulate ritz matrix
    for (int i = 0; i < dim; i++)
      for (int j = 0; j < dim; j++) ritz_mat[dim * i + j] = eigensolver.eigenvectors().col(i)[j];

    for (int i = 0; i < dim; i++) {
      residua[i + num_locked] = fabs(beta[nKr - 1] * eigensolver.eigenvectors().col(i)[dim - 1]);
      // Update the alpha array
      alpha[i + num_locked] = eigensolver.eigenvalues()[i];
    }

    // Put spectrum back in order
    if (reverse) {
      for (int i = num_locked; i < nKr; i++) { alpha[i] *= -1.0; }
    }

    profile.TPSTOP(QUDA_PROFILE_EIGEN);
  }

  void TRLM::computeKeptRitz(std::vector<ColorSpinorField *> &kSpace)
  {

    int offset = nKr + 1;
    int dim = nKr - num_locked;

    if ((int)kSpace.size() < offset + iter_keep) {
      for (int i = kSpace.size(); i < offset + iter_keep; i++) {
        if (getVerbosity() >= QUDA_DEBUG_VERBOSE) printfQuda("Adding %d vector to kSpace\n", i);
        kSpace.push_back(ColorSpinorField::Create(csParam));
      }
    }

    // Array for multi-BLAS axpy
    double *ritz_mat_col = (double *)safe_malloc((dim - 1) * sizeof(double));

    for (int i = 0; i < iter_keep; i++) {
      int k = offset + i;
      *r[0] = *kSpace[num_locked];
      blas::ax(ritz_mat[dim * i], *r[0]);
      *kSpace[k] = *r[0];

      // Pointers to the relevant vectors
      std::vector<ColorSpinorField *> vecs_ptr;
      std::vector<ColorSpinorField *> kSpace_ptr;
      kSpace_ptr.push_back(kSpace[k]);
      for (int j = 1; j < dim; j++) {
        vecs_ptr.push_back(kSpace[num_locked + j]);
        ritz_mat_col[j - 1] = ritz_mat[i * dim + j];
      }

      // Multi-BLAS axpy
      blas::axpy(ritz_mat_col, vecs_ptr, kSpace_ptr);
    }

    host_free(ritz_mat_col);

    for (int i = 0; i < iter_keep; i++) *kSpace[i + num_locked] = *kSpace[offset + i];
    *kSpace[num_locked + iter_keep] = *kSpace[nKr];

    for (int i = 0; i < iter_keep; i++) beta[i + num_locked] = beta[nKr - 1] * ritz_mat[dim * (i + 1) - 1];
  }
} // namespace quda<|MERGE_RESOLUTION|>--- conflicted
+++ resolved
@@ -243,11 +243,7 @@
     for (int i = 0; i < n_defl; i++) eig_vecs_ptr.push_back(eig_vecs[i]);
 
     // 1. Take block inner product: (V_i)^dag * vec = A_i
-<<<<<<< HEAD
-    Complex *s = (Complex *)safe_malloc(n_defl * sizeof(Complex));
-=======
     Complex*s = (Complex *)safe_malloc(n_defl * sizeof(Complex));
->>>>>>> 99c5a079
     blas::cDotProduct(s, eig_vecs_ptr, vec);
 
     // 2. Perform block caxpy: V_i * (L_i)^{-1} * A_i
