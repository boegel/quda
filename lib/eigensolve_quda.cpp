#include <stdio.h>
#include <stdlib.h>
#include <math.h>
#include <iostream>
#include <vector>
#include <algorithm>

#include <quda_internal.h>
#include <eigensolve_quda.h>
#include <qio_field.h>
#include <color_spinor_field.h>
#include <blas_quda.h>
#include <util_quda.h>

#include <Eigen/Eigenvalues>
#include <Eigen/Dense>

bool flags = true;

namespace quda
{

  using namespace Eigen;

  // Eigensolver class
  //-----------------------------------------------------------------------------
  EigenSolver::EigenSolver(QudaEigParam *eig_param, TimeProfile &profile) :
    eig_param(eig_param),
    profile(profile),
    tmp1(nullptr),
    tmp2(nullptr)
  {
    profile.TPSTART(QUDA_PROFILE_INIT);

    // Problem parameters
    nEv = eig_param->nEv;
    nKr = eig_param->nKr;
    nConv = eig_param->nConv;
    tol = eig_param->tol;
    reverse = false;

    // Algorithm variables
    converged = false;
    restart_iter = 0;
    max_restarts = eig_param->max_restarts;
    check_interval = eig_param->check_interval;
    iter = 0;
    iter_converged = 0;
    iter_locked = 0;
    iter_keep = 0;
    num_converged = 0;
    num_locked = 0;
    num_keep = 0;

    // Sanity checks
    if (nKr <= nEv) errorQuda("nKr=%d is less than or equal to nEv=%d\n", nKr, nEv);
    if (nEv < nConv) errorQuda("nConv=%d is greater than nEv=%d\n", nConv, nEv);
    if (nEv == 0) errorQuda("nEv=0 passed to Eigensolver\n");
    if (nKr == 0) errorQuda("nKr=0 passed to Eigensolver\n");
    if (nConv == 0) errorQuda("nConv=0 passed to Eigensolver\n");

    residua = (double *)safe_malloc(nKr * sizeof(double));
    for (int i = 0; i < nKr; i++) { residua[i] = 0.0; }

    // Quda MultiBLAS friendly array
    Qmat = (Complex *)safe_malloc(nEv * nKr * sizeof(Complex));

    // Part of the spectrum to be computed.
    switch (eig_param->spectrum) {
    case QUDA_SPECTRUM_SR_EIG: strcpy(spectrum, "SR"); break;
    case QUDA_SPECTRUM_LR_EIG: strcpy(spectrum, "LR"); break;
    case QUDA_SPECTRUM_SM_EIG: strcpy(spectrum, "SM"); break;
    case QUDA_SPECTRUM_LM_EIG: strcpy(spectrum, "LM"); break;
    case QUDA_SPECTRUM_SI_EIG: strcpy(spectrum, "SI"); break;
    case QUDA_SPECTRUM_LI_EIG: strcpy(spectrum, "LI"); break;
    default: errorQuda("Unexpected spectrum type %d", eig_param->spectrum);
    }

    // Deduce whether to reverse the sorting
    if (strncmp("L", spectrum, 1) == 0 && !eig_param->use_poly_acc) {
      reverse = true;
    } else if (strncmp("S", spectrum, 1) == 0 && eig_param->use_poly_acc) {
      reverse = true;
      spectrum[0] = 'L';
    } else if (strncmp("L", spectrum, 1) == 0 && eig_param->use_poly_acc) {
      reverse = true;
      spectrum[0] = 'S';
    }

    // Print Eigensolver params
    if (getVerbosity() >= QUDA_VERBOSE) {
      printfQuda("spectrum %s\n", spectrum);
      printfQuda("tol %.4e\n", tol);
      printfQuda("nConv %d\n", nConv);
      printfQuda("nEv %d\n", nEv);
      printfQuda("nKr %d\n", nKr);
      if (eig_param->use_poly_acc) {
        printfQuda("polyDeg %d\n", eig_param->poly_deg);
        printfQuda("a-min %f\n", eig_param->a_min);
        printfQuda("a-max %f\n", eig_param->a_max);
      }
    }

    profile.TPSTOP(QUDA_PROFILE_INIT);
  }

  // We bake the matrix operator 'mat' and the eigensolver parameters into the
  // eigensolver.
  EigenSolver *EigenSolver::create(QudaEigParam *eig_param, const DiracMatrix &mat, TimeProfile &profile)
  {
    EigenSolver *eig_solver = nullptr;

    switch (eig_param->eig_type) {
    case QUDA_EIG_IR_ARNOLDI: errorQuda("IR Arnoldi not implemented"); break;
    case QUDA_EIG_IR_LANCZOS: errorQuda("IR Lanczos not implemented"); break;
    case QUDA_EIG_TR_LANCZOS:
      if (getVerbosity() >= QUDA_SUMMARIZE) printfQuda("Creating TR Lanczos eigensolver\n");
      eig_solver = new TRLM(eig_param, mat, profile);
      break;
    default: errorQuda("Invalid eig solver type");
    }
    return eig_solver;
  }

  // Utilities and functions common to all Eigensolver instances
  //------------------------------------------------------------------------------

  void EigenSolver::matVec(const DiracMatrix &mat, ColorSpinorField &out, const ColorSpinorField &in)
  {
    if (!tmp1 || !tmp2) {
      ColorSpinorParam param(in);
      if (!tmp1) tmp1 = ColorSpinorField::Create(param);
      if (!tmp2) tmp2 = ColorSpinorField::Create(param);
    }
    mat(out, in, *tmp1, *tmp2);
  }

  void EigenSolver::chebyOp(const DiracMatrix &mat, ColorSpinorField &out, const ColorSpinorField &in)
  {
    // Just do a simple matVec if no poly acc is requested
    if (!eig_param->use_poly_acc) {
      matVec(mat, out, in);
      return;
    }

    if (eig_param->poly_deg == 0) { errorQuda("Polynomial acceleration requested with zero polynomial degree"); }

    // Compute the polynomial accelerated operator.
    double a = eig_param->a_min;
    double b = eig_param->a_max;
    double delta = (b - a) / 2.0;
    double theta = (b + a) / 2.0;
    double sigma1 = -delta / theta;
    double sigma;
    double d1 = sigma1 / delta;
    double d2 = 1.0;
    double d3;

    // out = d2 * in + d1 * out
    // C_1(x) = x
    matVec(mat, out, in);
    blas::caxpby(d2, const_cast<ColorSpinorField &>(in), d1, out);
    if (eig_param->poly_deg == 1) return;

    // C_0 is the current 'in'  vector.
    // C_1 is the current 'out' vector.

    // Clone 'in' to two temporary vectors.
    ColorSpinorField *tmp1 = ColorSpinorField::Create(in);
    ColorSpinorField *tmp2 = ColorSpinorField::Create(in);

    blas::copy(*tmp1, in);
    blas::copy(*tmp2, out);

    // Using Chebyshev polynomial recursion relation,
    // C_{m+1}(x) = 2*x*C_{m} - C_{m-1}

    double sigma_old = sigma1;

    // construct C_{m+1}(x)
    for (int i = 2; i < eig_param->poly_deg; i++) {
      sigma = 1.0 / (2.0 / sigma1 - sigma_old);

      d1 = 2.0 * sigma / delta;
      d2 = -d1 * theta;
      d3 = -sigma * sigma_old;

      // FIXME - we could introduce a fused matVec + blas kernel here, eliminating one temporary
      // mat*C_{m}(x)
      matVec(mat, out, *tmp2);

      Complex d1c(d1, 0.0);
      Complex d2c(d2, 0.0);
      Complex d3c(d3, 0.0);
      blas::caxpbypczw(d3c, *tmp1, d2c, *tmp2, d1c, out, *tmp1);
      std::swap(tmp1, tmp2);

      sigma_old = sigma;
    }
    blas::copy(out, *tmp2);

    delete tmp1;
    delete tmp2;
  }

  // Orthogonalise r against V_[j]
  Complex EigenSolver::blockOrthogonalize(std::vector<ColorSpinorField *> vecs, std::vector<ColorSpinorField *> rvec,
                                          int j)
  {
    Complex *s = (Complex *)safe_malloc((j + 1) * sizeof(Complex));
    Complex sum(0.0, 0.0);
    std::vector<ColorSpinorField *> vecs_ptr;
    for (int i = 0; i < j + 1; i++) { vecs_ptr.push_back(vecs[i]); }
    // Block dot products stored in s.
    blas::cDotProduct(s, vecs_ptr, rvec);

    // Block orthogonalise
    for (int i = 0; i < j + 1; i++) {
      sum += s[i];
      s[i] *= -1.0;
    }
    blas::caxpy(s, vecs_ptr, rvec);

    host_free(s);
    return sum;
  }

  // Deflate vec, place result in vec_defl
  void EigenSolver::deflate(std::vector<ColorSpinorField *> vec_defl, std::vector<ColorSpinorField *> vec,
                            std::vector<ColorSpinorField *> eig_vecs, std::vector<Complex> evals)
  {
    // number of evecs
    int n_defl = eig_param->nConv;

    if (getVerbosity() >= QUDA_VERBOSE) printfQuda("Deflating %d vectors\n", n_defl);

    // Perform Sum_i V_i * (L_i)^{-1} * (V_i)^dag * vec = vec_defl
    // for all i computed eigenvectors and values.

    // Pointers to the required Krylov space vectors,
    // no extra memory is allocated.
    std::vector<ColorSpinorField *> eig_vecs_ptr;
    for (int i = 0; i < n_defl; i++) eig_vecs_ptr.push_back(eig_vecs[i]);

    // 1. Take block inner product: (V_i)^dag * vec = A_i
    Complex *s = (Complex *)safe_malloc(n_defl * sizeof(Complex));
    blas::cDotProduct(s, eig_vecs_ptr, vec);

    // 2. Perform block caxpy: V_i * (L_i)^{-1} * A_i
    for (int i = 0; i < n_defl; i++) { s[i] /= evals[i].real(); }

    // 3. Accumulate sum vec_defl = Sum_i V_i * (L_i)^{-1} * A_i
    blas::zero(*vec_defl[0]);
    blas::caxpy(s, eig_vecs_ptr, vec_defl);
    // FIXME - we can optimize the zeroing out with a "multi-caxy"
    // function that just writes over vec_defl and doesn't sum.  When
    // we exceed the multi-blas limit this would deompose into caxy
    // for the kernel call and caxpy for the subsequent ones

    host_free(s);
  }

  void EigenSolver::computeSVD(const DiracMatrix &mat, std::vector<ColorSpinorField *> &evecs, std::vector<Complex> &evals)
  {

    if (getVerbosity() >= QUDA_SUMMARIZE) printfQuda("Computing SVD of M\n");

    int nConv = eig_param->nConv;
    if (evecs.size() != (unsigned int)(2 * nConv))
      errorQuda("Incorrect deflation space sized %d passed to computeSVD, expected %d", (int)(evecs.size()), 2 * nConv);

    Complex sigma_tmp[nConv];

    for (int i = 0; i < nConv; i++) {

      // This function assumes that you have computed the eigenvectors
      // of MdagM(MMdag), ie, the right(left) SVD of M. The ith eigen vector in the
      // array corresponds to the ith right(left) singular vector. We place the
      // computed left(right) singular vectors in the second half of the array. We
      // assume that right vectors are given and we compute the left.
      //
      // As a cross check, we recompute the singular values from mat vecs rather
      // than make the direct relation (sigma_i)^2 = |lambda_i|
      //--------------------------------------------------------------------------

      // Lambda already contains the square root of the eigenvalue of the norm op.
      Complex lambda = evals[i];

      // M*Rev_i = M*Rsv_i = sigma_i Lsv_i
      mat.Expose()->M(*evecs[nConv + i], *evecs[i]);

      // sigma_i = sqrt(sigma_i (Lsv_i)^dag * sigma_i * Lsv_i )
      Complex sigma_sq = blas::cDotProduct(*evecs[nConv + i], *evecs[nConv + i]);
      sigma_tmp[i] = Complex(sqrt(sigma_sq.real()), sqrt(abs(sigma_sq.imag())));

      // Normalise the Lsv: sigma_i Lsv_i -> Lsv_i
      double norm = sqrt(blas::norm2(*evecs[nConv + i]));
      blas::ax(1.0 / norm, *evecs[nConv + i]);

      if (getVerbosity() >= QUDA_SUMMARIZE)
        printfQuda("Sval[%04d] = %+.16e  %+.16e   sigma - sqrt(|lambda|) = %+.16e\n", i, sigma_tmp[i].real(),
                   sigma_tmp[i].imag(), sigma_tmp[i].real() - sqrt(abs(lambda.real())));
      evals[i] = sigma_tmp[i];
      //--------------------------------------------------------------------------
    }
  }

  // Deflate vec, place result in vec_defl
  void EigenSolver::deflateSVD(std::vector<ColorSpinorField *> vec_defl, std::vector<ColorSpinorField *> vec,
                               std::vector<ColorSpinorField *> eig_vecs, std::vector<Complex> evals)
  {
    // number of evecs
    int n_defl = eig_param->nConv;

    if (getVerbosity() >= QUDA_VERBOSE) printfQuda("Deflating %d left and %d right singular vectors\n", n_defl, n_defl);

<<<<<<< HEAD
    // Perform Sum_i (L_i * (\sigma_i)^{-1} * (L_i)^dag) + (R_i * (\sigma_i)^{-1} * R_i)^dag) * vec = vec_defl
    // for all i computed eigenvectors and values.

    // 1. Take block inner product: (R_i)^dag * vec = A_i
=======
    // Perform Sum_i R_i * (\sigma_i)^{-1} * L_i^dag * vec = vec_defl
    // for all i computed eigenvectors and values.

    // 1. Take block inner product: L_i^dag * vec = A_i
>>>>>>> d4450cc3
    std::vector<ColorSpinorField *> left_vecs_ptr;
    for (int i = n_defl; i < 2 * n_defl; i++) left_vecs_ptr.push_back(eig_vecs[i]);
    Complex *s = (Complex *)safe_malloc(n_defl * sizeof(Complex));
    blas::cDotProduct(s, left_vecs_ptr, vec);

<<<<<<< HEAD
    // 2. Perform block caxpy: L_i * (\sigma_i)^{-1} * A_i
    for (int i = 0; i < n_defl; i++) { s[i] /= evals[i].real(); }

    // 3. Accumulate sum vec_defl = Sum_i V_i * (L_i)^{-1} * A_i
    blas::zero(*vec_defl[0]);
    std::vector<ColorSpinorField *> right_vecs_ptr;
    for (int i = 0; i < n_defl; i++) right_vecs_ptr.push_back(eig_vecs[i]);
=======
    // 2. Perform block caxpy
    //    A_i -> (\sigma_i)^{-1} * A_i
    //    vec_defl = Sum_i (R_i)^{-1} * A_i
    blas::zero(*vec_defl[0]);
    std::vector<ColorSpinorField *> right_vecs_ptr;
    for (int i = 0; i < n_defl; i++) {
      right_vecs_ptr.push_back(eig_vecs[i]);
      s[i] /= evals[i].real();
    }
>>>>>>> d4450cc3
    blas::caxpy(s, right_vecs_ptr, vec_defl);

    // FIXME - we can optimize the zeroing out with a "multi-caxy"
    // function that just writes over vec_defl and doesn't sum.  When
    // we exceed the multi-blas limit this would deompose into caxy
    // for the kernel call and caxpy for the subsequent ones

    host_free(s);
  }

  void EigenSolver::computeEvals(const DiracMatrix &mat, std::vector<ColorSpinorField *> &evecs,
                                 std::vector<Complex> &evals, int size)
  {
    for (int i = 0; i < size; i++) {
      // r = A * v_i
      matVec(mat, *r[0], *evecs[i]);

      // lambda_i = v_i^dag A v_i / (v_i^dag * v_i)
      evals[i] = blas::cDotProduct(*evecs[i], *r[0]) / sqrt(blas::norm2(*evecs[i]));

      // Measure ||lambda_i*v_i - A*v_i||
      Complex n_unit(-1.0, 0.0);
      blas::caxpby(evals[i], *evecs[i], n_unit, *r[0]);
      residua[i] = sqrt(blas::norm2(*r[0]));
    }
  }

  void EigenSolver::loadVectors(std::vector<ColorSpinorField *> &eig_vecs, std::string vec_infile)
  {
    // profile.TPSTOP(QUDA_PROFILE_COMPUTE);
    // profile.TPSTART(QUDA_PROFILE_IO);

#ifdef HAVE_QIO
    const int Nvec = eig_vecs.size();
    if (strcmp(vec_infile.c_str(), "") != 0) {
      if (getVerbosity() >= QUDA_SUMMARIZE)
        printfQuda("Start loading %04d vectors from %s\n", Nvec, vec_infile.c_str());

      std::vector<ColorSpinorField *> tmp;
      if (eig_vecs[0]->Location() == QUDA_CUDA_FIELD_LOCATION) {
        ColorSpinorParam csParam(*eig_vecs[0]);
        csParam.fieldOrder = QUDA_SPACE_SPIN_COLOR_FIELD_ORDER;
        csParam.setPrecision(eig_vecs[0]->Precision() < QUDA_SINGLE_PRECISION ? QUDA_SINGLE_PRECISION :
                                                                                eig_vecs[0]->Precision());
        csParam.location = QUDA_CPU_FIELD_LOCATION;
        csParam.create = QUDA_NULL_FIELD_CREATE;
        for (int i = 0; i < Nvec; i++) { tmp.push_back(ColorSpinorField::Create(csParam)); }
      } else {
        for (int i = 0; i < Nvec; i++) { tmp.push_back(eig_vecs[i]); }
      }

      void **V = static_cast<void **>(safe_malloc(Nvec * sizeof(void *)));
      for (int i = 0; i < Nvec; i++) {
        V[i] = tmp[i]->V();
        if (V[i] == NULL) {
          if (getVerbosity() >= QUDA_SUMMARIZE) printfQuda("Could not allocate space for eigenVector[%d]\n", i);
        }
      }

      read_spinor_field(vec_infile.c_str(), &V[0], tmp[0]->Precision(), tmp[0]->X(), tmp[0]->Ncolor(), tmp[0]->Nspin(),
                        Nvec, 0, (char **)0);

      host_free(V);
      if (eig_vecs[0]->Location() == QUDA_CUDA_FIELD_LOCATION) {
        for (int i = 0; i < Nvec; i++) {
          *eig_vecs[i] = *tmp[i];
          delete tmp[i];
        }
      }

      if (getVerbosity() >= QUDA_SUMMARIZE) printfQuda("Done loading vectors\n");
    } else {
      errorQuda("No eigenspace input file defined.");
    }
#else
    errorQuda("\nQIO library was not built.\n");
#endif
    // profile.TPSTOP(QUDA_PROFILE_IO);
    // profile.TPSTART(QUDA_PROFILE_COMPUTE);
  }

  void EigenSolver::saveVectors(const std::vector<ColorSpinorField *> &eig_vecs, std::string vec_outfile)
  {
    // profile.TPSTOP(QUDA_PROFILE_COMPUTE);
    // profile.TPSTART(QUDA_PROFILE_IO);

#ifdef HAVE_QIO
    const int Nvec = eig_vecs.size();
    std::vector<ColorSpinorField *> tmp;
    if (eig_vecs[0]->Location() == QUDA_CUDA_FIELD_LOCATION) {
      ColorSpinorParam csParam(*eig_vecs[0]);
      csParam.fieldOrder = QUDA_SPACE_SPIN_COLOR_FIELD_ORDER;
      csParam.setPrecision(eig_vecs[0]->Precision() < QUDA_SINGLE_PRECISION ? QUDA_SINGLE_PRECISION :
                                                                              eig_vecs[0]->Precision());
      csParam.location = QUDA_CPU_FIELD_LOCATION;
      csParam.create = QUDA_NULL_FIELD_CREATE;
      for (int i = 0; i < Nvec; i++) {
        tmp.push_back(ColorSpinorField::Create(csParam));
        *tmp[i] = *eig_vecs[i];
      }
    } else {
      for (int i = 0; i < Nvec; i++) { tmp.push_back(eig_vecs[i]); }
    }

    if (getVerbosity() >= QUDA_SUMMARIZE) printfQuda("Start saving %d vectors to %s\n", Nvec, vec_outfile.c_str());

    void **V = static_cast<void **>(safe_malloc(Nvec * sizeof(void *)));
    for (int i = 0; i < Nvec; i++) {
      V[i] = tmp[i]->V();
      if (V[i] == NULL) {
        if (getVerbosity() >= QUDA_SUMMARIZE) printfQuda("Could not allocate space for eigenVector[%04d]\n", i);
      }
    }

    write_spinor_field(vec_outfile.c_str(), &V[0], tmp[0]->Precision(), tmp[0]->X(), tmp[0]->Ncolor(), tmp[0]->Nspin(),
                       Nvec, 0, (char **)0);

    host_free(V);
    if (getVerbosity() >= QUDA_SUMMARIZE) printfQuda("Done saving vectors\n");
    if (eig_vecs[0]->Location() == QUDA_CUDA_FIELD_LOCATION) {
      for (int i = 0; i < Nvec; i++) delete tmp[i];
    }

#else
    errorQuda("\nQIO library was not built.\n");
#endif
    // profile.TPSTOP(QUDA_PROFILE_IO);
    // profile.TPSTART(QUDA_PROFILE_COMPUTE);
  }

  void EigenSolver::loadFromFile(const DiracMatrix &mat, std::vector<ColorSpinorField *> &kSpace,
                                 std::vector<Complex> &evals)
  {
    // Make an array of size nConv
    std::vector<ColorSpinorField *> vecs_ptr;
    for (int i = 0; i < nConv; i++) { vecs_ptr.push_back(kSpace[i]); }
    loadVectors(vecs_ptr, eig_param->vec_infile);

    // Create the device side residual vector by cloning
    // the kSpace passed to the function.
    ColorSpinorParam csParam(*kSpace[0]);
    csParam.create = QUDA_ZERO_FIELD_CREATE;
    r.push_back(ColorSpinorField::Create(csParam));

    // Error estimates (residua) given by ||A*vec - lambda*vec||
    computeEvals(mat, kSpace, evals, nConv);
    for (int i = 0; i < nConv; i++) {
      if (getVerbosity() >= QUDA_SUMMARIZE) {
        printfQuda("EigValue[%04d]: (%+.16e, %+.16e) residual %.16e\n", i, evals[i].real(), evals[i].imag(), residua[i]);
      }
    }

    delete r[0];
  }

  EigenSolver::~EigenSolver()
  {
    if (tmp1) delete tmp1;
    if (tmp2) delete tmp2;
    host_free(residua);
    host_free(Qmat);
  }
  //-----------------------------------------------------------------------------
  //-----------------------------------------------------------------------------

  // Thick Restarted Lanczos Method constructor
  TRLM::TRLM(QudaEigParam *eig_param, const DiracMatrix &mat, TimeProfile &profile) :
    EigenSolver(eig_param, profile),
    mat(mat)
  {
    profile.TPSTART(QUDA_PROFILE_INIT);

    // Tridiagonal/Arrow matrix
    alpha = (double *)safe_malloc(nKr * sizeof(double));
    beta = (double *)safe_malloc(nKr * sizeof(double));
    for (int i = 0; i < nKr; i++) {
      alpha[i] = 0.0;
      beta[i] = 0.0;
    }

    // Thick restart specific checks
    if (nKr < nEv + 6) errorQuda("nKr=%d must be greater than nEv+6=%d\n", nKr, nEv + 6);

    if (!(eig_param->spectrum == QUDA_SPECTRUM_LR_EIG || eig_param->spectrum == QUDA_SPECTRUM_SR_EIG)) {
      errorQuda("Only real spectrum type (LR or SR) can be passed to the TR Lanczos solver");
    }

    profile.TPSTOP(QUDA_PROFILE_INIT);
  }

  void TRLM::operator()(std::vector<ColorSpinorField *> &kSpace, std::vector<Complex> &evals)
  {
    // Check to see if we are loading eigenvectors
    if (strcmp(eig_param->vec_infile, "") != 0) {
      printfQuda("Loading evecs from file name %s\n", eig_param->vec_infile);
      loadFromFile(mat, kSpace, evals);
      return;
    }

    // Test for an initial guess
    double norm = sqrt(blas::norm2(*kSpace[0]));
    if (norm == 0) {
      if (getVerbosity() >= QUDA_SUMMARIZE) printfQuda("Initial residual is zero. Populating with rands.\n");
      if (kSpace[0]->Location() == QUDA_CPU_FIELD_LOCATION) {
        kSpace[0]->Source(QUDA_RANDOM_SOURCE);
      } else {
        RNG *rng = new RNG(*kSpace[0], 1234);
        rng->Init();
        spinorNoise(*kSpace[0], *rng, QUDA_NOISE_UNIFORM);
        rng->Release();
        delete rng;
      }
    }

    // Normalise initial guess
    norm = sqrt(blas::norm2(*kSpace[0]));
    blas::ax(1.0 / norm, *kSpace[0]);

    // Create a device side residual vector by cloning
    // the kSpace passed to the function.
    ColorSpinorParam csParamClone(*kSpace[0]);
    csParam = csParamClone;
    // Increase Krylov space to nKr+1 one vector, create residual
    for (int i = nConv; i < nKr + 1; i++) kSpace.push_back(ColorSpinorField::Create(csParam));
    csParam.create = QUDA_ZERO_FIELD_CREATE;
    r.push_back(ColorSpinorField::Create(csParam));
    // Increase evals space to nEv
    for (int i = nConv; i < nEv; i++) evals.push_back(0.0);
    //---------------------------------------------------------------------------

    // Convergence and locking criteria
    double mat_norm = 0.0;
    double epsilon = DBL_EPSILON;
    QudaPrecision prec = kSpace[0]->Precision();
    switch (prec) {
    case QUDA_DOUBLE_PRECISION:
      epsilon = DBL_EPSILON;
      if (getVerbosity() >= QUDA_SUMMARIZE) printfQuda("Running Eigensolver in double precision\n");
      break;
    case QUDA_SINGLE_PRECISION:
      epsilon = FLT_EPSILON;
      if (getVerbosity() >= QUDA_SUMMARIZE) printfQuda("Running Eigensolver in single precision\n");
      break;
    case QUDA_HALF_PRECISION:
      epsilon = 2e-3;
      if (getVerbosity() >= QUDA_SUMMARIZE) printfQuda("Running Eigensolver in half precision\n");
      break;
    case QUDA_QUARTER_PRECISION:
      epsilon = 5e-2;
      if (getVerbosity() >= QUDA_SUMMARIZE) printfQuda("Running Eigensolver in quarter precision\n");
      break;
    default: errorQuda("Invalid precision %d", prec);
    }

    // Begin TRLM Eigensolver computation
    //---------------------------------------------------------------------------
    if (getVerbosity() >= QUDA_SUMMARIZE) {
      printfQuda("*****************************\n");
      printfQuda("**** START TRLM SOLUTION ****\n");
      printfQuda("*****************************\n");
    }

    profile.TPSTART(QUDA_PROFILE_COMPUTE);

    // Loop over restart iterations.
    while (restart_iter < max_restarts && !converged) {

      for (int step = num_keep; step < nKr; step++) lanczosStep(kSpace, step);
      iter += (nKr - num_keep);
      // if (getVerbosity() >= QUDA_SUMMARIZE) printfQuda("Restart %d complete\n", restart_iter+1);

      int arrow_pos = std::max(num_keep - num_locked + 1, 2);
      // The eigenvalues are returned in the alpha array
      profile.TPSTOP(QUDA_PROFILE_COMPUTE);
      eigensolveFromArrowMat(num_locked, arrow_pos);
      profile.TPSTART(QUDA_PROFILE_COMPUTE);

      // mat_norm is updated.
      for (int i = num_locked; i < nKr; i++)
        if (fabs(alpha[i]) > mat_norm) mat_norm = fabs(alpha[i]);

      // Locking check
      iter_locked = 0;
      for (int i = 1; i < (nKr - num_locked); i++) {
        if (residua[i + num_locked] < epsilon * mat_norm) {
          if (getVerbosity() >= QUDA_DEBUG_VERBOSE)
            printfQuda("**** Locking %d resid=%+.6e condition=%.6e ****\n", i, residua[i + num_locked],
                       epsilon * mat_norm);
          iter_locked = i;
        } else {
          // Unlikely to find new locked pairs
          break;
        }
      }

      // Convergence check
      iter_converged = iter_locked;
      for (int i = iter_locked + 1; i < nKr - num_locked; i++) {
        if (residua[i + num_locked] < tol * mat_norm) {
          if (getVerbosity() >= QUDA_DEBUG_VERBOSE)
            printfQuda("**** Converged %d resid=%+.6e condition=%.6e ****\n", i, residua[i + num_locked], tol * mat_norm);
          iter_converged = i;
        } else {
          // Unlikely to find new converged pairs
          break;
        }
      }

      iter_keep = std::min(iter_converged + (nKr - num_converged) / 2, nKr - num_locked - 12);

      computeKeptRitz(kSpace);

      num_converged = num_locked + iter_converged;
      num_keep = num_locked + iter_keep;
      num_locked += iter_locked;

      if (getVerbosity() >= QUDA_VERBOSE) {
        // printfQuda("iter Conv = %d\n", iter_converged);
        // printfQuda("iter Keep = %d\n", iter_keep);
        // printfQuda("iter Lock = %d\n", iter_locked);
        printfQuda("%04d converged eigenvalues at restart iter %04d\n", num_converged, restart_iter + 1);
        // printfQuda("num_converged = %d\n", num_converged);
        // printfQuda("num_keep = %d\n", num_keep);
        // printfQuda("num_locked = %d\n", num_locked);
      }

      if (getVerbosity() >= QUDA_VERBOSE) {
        for (int i = 0; i < nKr; i++) {
          // printfQuda("Ritz[%d] = %.16e residual[%d] = %.16e\n", i, alpha[i], i, residua[i]);
        }
      }

      // Check for convergence
      if (num_converged >= nConv) {
        reorder(kSpace);
        converged = true;
      }

      restart_iter++;
    }

    profile.TPSTOP(QUDA_PROFILE_COMPUTE);

    if (getVerbosity() >= QUDA_DEBUG_VERBOSE)
      printfQuda("kSpace size at convergence/max restarts = %d\n", (int)kSpace.size());
    // Prune the Krylov space back to size when passed to eigensolver
    for (unsigned int i = nConv; i < kSpace.size(); i++) { delete kSpace[i]; }
    kSpace.resize(nConv);
    evals.resize(nConv);

    // Post computation report
    //---------------------------------------------------------------------------
    if (!converged) {
      if (eig_param->require_convergence) {
        errorQuda("TRLM failed to compute the requested %d vectors with a %d search space and %d Krylov space in %d "
                  "restart steps. Exiting.",
                  nConv, nEv, nKr, max_restarts);
      } else {
        warningQuda("TRLM failed to compute the requested %d vectors with a %d search space and %d Krylov space in %d "
                    "restart steps. Continuing with current lanczos factorisation.",
                    nConv, nEv, nKr, max_restarts);
      }
    } else {
      if (getVerbosity() >= QUDA_SUMMARIZE) {
        printfQuda("TRLM computed the requested %d vectors in %d restart steps and %d OP*x operations.\n", nConv,
                   restart_iter, iter);

        // Dump all Ritz values and residua
        for (int i = 0; i < nConv; i++) {
          printfQuda("RitzValue[%04d]: (%+.16e, %+.16e) residual %.16e\n", i, alpha[i], 0.0, residua[i]);
        }
      }

      // Compute eigenvalues
      computeEvals(mat, kSpace, evals, nConv);
      if (getVerbosity() >= QUDA_SUMMARIZE) {
        for (int i = 0; i < nConv; i++) {
          printfQuda("EigValue[%04d]: (%+.16e, %+.16e) residual %.16e\n", i, evals[i].real(), evals[i].imag(),
                     residua[i]);
        }
      }
    }

    // Local clean-up
    delete r[0];

    // Only save if outfile is defined
    if (strcmp(eig_param->vec_outfile, "") != 0) {
      if (getVerbosity() >= QUDA_SUMMARIZE) printfQuda("saving eigenvectors\n");
      // Make an array of size nConv
      std::vector<ColorSpinorField *> vecs_ptr;
      for (int i = 0; i < nConv; i++) { vecs_ptr.push_back(kSpace[i]); }
      saveVectors(vecs_ptr, eig_param->vec_outfile);
    }

    if (getVerbosity() >= QUDA_SUMMARIZE) {
      printfQuda("*****************************\n");
      printfQuda("***** END TRLM SOLUTION *****\n");
      printfQuda("*****************************\n");
    }
  }

  // Destructor
  TRLM::~TRLM()
  {
    ritz_mat.clear();
    ritz_mat.shrink_to_fit();
    host_free(alpha);
    host_free(beta);
  }

  // Thick Restart Member functions
  //---------------------------------------------------------------------------
  void TRLM::lanczosStep(std::vector<ColorSpinorField *> v, int j)
  {
    // Compute r = A * v_j - b_{j-i} * v_{j-1}
    // r = A * v_j

    chebyOp(mat, *r[0], *v[j]);

    // a_j = v_j^dag * r
    alpha[j] = blas::reDotProduct(*v[j], *r[0]);

    // r = r - a_j * v_j
    blas::axpy(-alpha[j], *v[j], *r[0]);

    int start = (j > num_keep) ? j - 1 : 0;
    for (int i = start; i < j; i++) {

      // r = r - b_{j-1} * v_{j-1}
      blas::axpy(-beta[i], *v[i], *r[0]);
    }

    // Orthogonalise r against the Krylov space
    if (j > 0)
      for (int k = 0; k < 1; k++) blockOrthogonalize(v, r, j);

    // b_j = ||r||
    beta[j] = sqrt(blas::norm2(*r[0]));

    // Prepare next step.
    // v_{j+1} = r / b_j
    blas::zero(*v[j + 1]);
    blas::axpy(1.0 / beta[j], *r[0], *v[j + 1]);
  }

  void TRLM::reorder(std::vector<ColorSpinorField *> &kSpace)
  {
    int i = 0;

    if (reverse) {
      while (i < nKr) {
        if ((i == 0) || (alpha[i - 1] >= alpha[i]))
          i++;
        else {
          double tmp = alpha[i];
          alpha[i] = alpha[i - 1];
          alpha[--i] = tmp;
          std::swap(kSpace[i], kSpace[i - 1]);
        }
      }
    } else {
      while (i < nKr) {
        if ((i == 0) || (alpha[i - 1] <= alpha[i]))
          i++;
        else {
          double tmp = alpha[i];
          alpha[i] = alpha[i - 1];
          alpha[--i] = tmp;
          std::swap(kSpace[i], kSpace[i - 1]);
        }
      }
    }
  }

  void TRLM::eigensolveFromArrowMat(int num_locked, int arrow_pos)
  {
    profile.TPSTART(QUDA_PROFILE_EIGEN);
    int dim = nKr - num_locked;

    // Eigen objects
    MatrixXd A = MatrixXd::Zero(dim, dim);
    ritz_mat.resize(dim * dim);
    for (int i = 0; i < dim * dim; i++) ritz_mat[i] = 0.0;

    // Invert the spectrum due to chebyshev
    if (reverse) {
      for (int i = num_locked; i < nKr - 1; i++) {
        alpha[i] *= -1.0;
        beta[i] *= -1.0;
      }
      alpha[nKr - 1] *= -1.0;
    }

    // Construct arrow mat A_{dim,dim}
    for (int i = 0; i < dim; i++) {

      // alpha populates the diagonal
      A(i, i) = alpha[i + num_locked];
    }

    for (int i = 0; i < arrow_pos - 1; i++) {

      // beta populates the arrow
      A(i, arrow_pos - 1) = beta[i + num_locked];
      A(arrow_pos - 1, i) = beta[i + num_locked];
    }

    for (int i = arrow_pos - 1; i < dim - 1; i++) {

      // beta populates the sub-diagonal
      A(i, i + 1) = beta[i + num_locked];
      A(i + 1, i) = beta[i + num_locked];
    }

    // Eigensolve the arrow matrix
    SelfAdjointEigenSolver<MatrixXd> eigensolver;
    eigensolver.compute(A);

    // repopulate ritz matrix
    for (int i = 0; i < dim; i++)
      for (int j = 0; j < dim; j++) ritz_mat[dim * i + j] = eigensolver.eigenvectors().col(i)[j];

    for (int i = 0; i < dim; i++) {
      residua[i + num_locked] = fabs(beta[nKr - 1] * eigensolver.eigenvectors().col(i)[dim - 1]);
      // Update the alpha array
      alpha[i + num_locked] = eigensolver.eigenvalues()[i];
    }

    // Put spectrum back in order
    if (reverse) {
      for (int i = num_locked; i < nKr; i++) { alpha[i] *= -1.0; }
    }

    profile.TPSTOP(QUDA_PROFILE_EIGEN);
  }

  void TRLM::computeKeptRitz(std::vector<ColorSpinorField *> &kSpace)
  {

    int offset = nKr + 1;
    int dim = nKr - num_locked;

    if ((int)kSpace.size() < offset + iter_keep) {
      for (int i = kSpace.size(); i < offset + iter_keep; i++) {
        if (getVerbosity() >= QUDA_DEBUG_VERBOSE) printfQuda("Adding %d vector to kSpace\n", i);
        kSpace.push_back(ColorSpinorField::Create(csParam));
      }
    }

    // Array for multi-BLAS caxpy
    Complex *ritz_mat_col = (Complex *)safe_malloc((dim - 1) * sizeof(Complex));

    for (int i = 0; i < iter_keep; i++) {
      int k = offset + i;
      *r[0] = *kSpace[num_locked];
      blas::ax(ritz_mat[dim * i], *r[0]);
      *kSpace[k] = *r[0];

      // Pointers to the relevant vectors
      std::vector<ColorSpinorField *> vecs_ptr;
      std::vector<ColorSpinorField *> kSpace_ptr;
      kSpace_ptr.push_back(kSpace[k]);
      for (int j = 1; j < dim; j++) {
        vecs_ptr.push_back(kSpace[num_locked + j]);
        ritz_mat_col[j - 1].real(ritz_mat[i * dim + j]);
        ritz_mat_col[j - 1].imag(0.0);
      }

      // Multi-BLAS axpy
      blas::caxpy(ritz_mat_col, vecs_ptr, kSpace_ptr);
    }

    host_free(ritz_mat_col);

    for (int i = 0; i < iter_keep; i++) *kSpace[i + num_locked] = *kSpace[offset + i];
    *kSpace[num_locked + iter_keep] = *kSpace[nKr];

    for (int i = 0; i < iter_keep; i++) beta[i + num_locked] = beta[nKr - 1] * ritz_mat[dim * (i + 1) - 1];
  }
} // namespace quda<|MERGE_RESOLUTION|>--- conflicted
+++ resolved
@@ -314,31 +314,15 @@
 
     if (getVerbosity() >= QUDA_VERBOSE) printfQuda("Deflating %d left and %d right singular vectors\n", n_defl, n_defl);
 
-<<<<<<< HEAD
-    // Perform Sum_i (L_i * (\sigma_i)^{-1} * (L_i)^dag) + (R_i * (\sigma_i)^{-1} * R_i)^dag) * vec = vec_defl
-    // for all i computed eigenvectors and values.
-
-    // 1. Take block inner product: (R_i)^dag * vec = A_i
-=======
     // Perform Sum_i R_i * (\sigma_i)^{-1} * L_i^dag * vec = vec_defl
     // for all i computed eigenvectors and values.
 
     // 1. Take block inner product: L_i^dag * vec = A_i
->>>>>>> d4450cc3
     std::vector<ColorSpinorField *> left_vecs_ptr;
     for (int i = n_defl; i < 2 * n_defl; i++) left_vecs_ptr.push_back(eig_vecs[i]);
     Complex *s = (Complex *)safe_malloc(n_defl * sizeof(Complex));
     blas::cDotProduct(s, left_vecs_ptr, vec);
 
-<<<<<<< HEAD
-    // 2. Perform block caxpy: L_i * (\sigma_i)^{-1} * A_i
-    for (int i = 0; i < n_defl; i++) { s[i] /= evals[i].real(); }
-
-    // 3. Accumulate sum vec_defl = Sum_i V_i * (L_i)^{-1} * A_i
-    blas::zero(*vec_defl[0]);
-    std::vector<ColorSpinorField *> right_vecs_ptr;
-    for (int i = 0; i < n_defl; i++) right_vecs_ptr.push_back(eig_vecs[i]);
-=======
     // 2. Perform block caxpy
     //    A_i -> (\sigma_i)^{-1} * A_i
     //    vec_defl = Sum_i (R_i)^{-1} * A_i
@@ -348,7 +332,6 @@
       right_vecs_ptr.push_back(eig_vecs[i]);
       s[i] /= evals[i].real();
     }
->>>>>>> d4450cc3
     blas::caxpy(s, right_vecs_ptr, vec_defl);
 
     // FIXME - we can optimize the zeroing out with a "multi-caxy"
