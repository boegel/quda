--- conflicted
+++ resolved
@@ -6,7 +6,6 @@
 #include <string.h>
 #include <sys/time.h>
 #include <mpicomm.h>
-#include <cuda.h>
 
 using namespace std;
 
@@ -274,12 +273,10 @@
 
 #define gaugeSiteSize 18
 
-#if (CUDA_VERSION < 4000)
 static void* fwd_nbr_staple_cpu[4];
 static void* back_nbr_staple_cpu[4];
 static void* fwd_nbr_staple_sendbuf_cpu[4];
 static void* back_nbr_staple_sendbuf_cpu[4];
-#endif
 
 static void* fwd_nbr_staple_gpu[4];
 static void* back_nbr_staple_gpu[4];
@@ -357,7 +354,6 @@
   
   CUERR;
 
-#if (CUDA_VERSION < 4000)
   for(int i=0;i < 4; i++){
     fwd_nbr_staple_cpu[i] = malloc(Vs[i]*gaugeSiteSize*prec);
     back_nbr_staple_cpu[i] = malloc(Vs[i]*gaugeSiteSize*prec);
@@ -365,6 +361,7 @@
       printf("ERROR: malloc failed for fwd_nbr_staple_cpu/back_nbr_staple_cpu\n");
       comm_exit(1);
     }
+
   }
 
   for(int i=0;i < 4; i++){
@@ -375,8 +372,6 @@
       comm_exit(1);
     }
   }
-#endif
-
   
   return;
 }
@@ -398,16 +393,11 @@
   * and we need to send our data to neighbor with dx[nu]=+1, dx[mu]=-1
   */
   
-  unsigned long recv_request[16];
-  unsigned long send_request[16];
-
   for(int nu = XUP; nu <=TUP; nu++){
     for(int mu = XUP; mu <= TUP; mu++){
       if(nu == mu){
 	continue;
       }
-      int idx = nu*4+mu;
-      
       int dir1, dir2; //other two dimensions
       for(dir1=0; dir1 < 4; dir1 ++){
 	if(dir1 != nu && dir1 != mu){
@@ -436,29 +426,21 @@
       dx[nu]=-1;
       dx[mu]=+1;
       int src_rank = comm_get_neighbor_rank(dx[0], dx[1], dx[2], dx[3]);
-      recv_request[idx] = comm_recv_from_rank(ghost_sitelink_diag[nu*4+mu], len, src_rank);
+      unsigned long recv_request = comm_recv_from_rank(ghost_sitelink_diag[nu*4+mu], len, src_rank);
       //do send
       dx[nu]=+1;
       dx[mu]=-1;
       int dst_rank = comm_get_neighbor_rank(dx[0], dx[1], dx[2], dx[3]);
-      send_request[idx] = comm_send_to_rank(sendbuf, len, dst_rank);
+      unsigned long send_request = comm_send_to_rank(sendbuf, len, dst_rank);
       
+      comm_wait(recv_request);
+      comm_wait(send_request);
             
       free(sendbuf);
     }//mu
   }//nu
-
-  for(int nu = XUP; nu <=TUP; nu++){
-    for(int mu = XUP; mu <= TUP; mu++){
-      if(nu == mu){
-	continue;
-      }
-      int idx = nu*4+mu;
-      comm_wait(recv_request[idx]);
-      comm_wait(send_request[idx]);
-    }
-  }
-}
+}
+
 
 template<typename Float>
 void
@@ -513,28 +495,20 @@
   int up_tags[4] = {XUP, YUP, ZUP, TUP};
   int down_tags[4] = {XDOWN, YDOWN, ZDOWN, TDOWN};
 
-  unsigned long recv_request1[4];
-  unsigned long recv_request2[4];
-  unsigned long send_request1[4];
-  unsigned long send_request2[4];
   for(int dir  =0; dir < 4; dir++){
     if(optflag && !commDimPartitioned(dir)) continue;
     int len = Vsh[dir]*gaugeSiteSize*sizeof(Float);
     Float* ghost_sitelink_back = ghost_sitelink[dir];
     Float* ghost_sitelink_fwd = ghost_sitelink[dir] + 8*Vsh[dir]*gaugeSiteSize;
     
-    recv_request1[dir] = comm_recv_with_tag(ghost_sitelink_back, 8*len, back_neighbors[dir], up_tags[dir]);
-    recv_request2[dir] = comm_recv_with_tag(ghost_sitelink_fwd, 8*len, fwd_neighbors[dir], down_tags[dir]);
-    send_request1[dir] = comm_send_with_tag(sitelink_fwd_sendbuf[dir], 8*len, fwd_neighbors[dir], up_tags[dir]);
-    send_request2[dir] = comm_send_with_tag(sitelink_back_sendbuf[dir], 8*len, back_neighbors[dir], down_tags[dir]);
-  }
-
-  for(int dir  =0; dir < 4; dir++){
-    if(optflag && !commDimPartitioned(dir)) continue;
-    comm_wait(recv_request1[dir]);
-    comm_wait(recv_request2[dir]);
-    comm_wait(send_request1[dir]);
-    comm_wait(send_request2[dir]);    
+    unsigned long recv_request1 = comm_recv_with_tag(ghost_sitelink_back, 8*len, back_neighbors[dir], up_tags[dir]);
+    unsigned long recv_request2 = comm_recv_with_tag(ghost_sitelink_fwd, 8*len, fwd_neighbors[dir], down_tags[dir]);
+    unsigned long send_request1 = comm_send_with_tag(sitelink_fwd_sendbuf[dir], 8*len, fwd_neighbors[dir], up_tags[dir]);
+    unsigned long send_request2 = comm_send_with_tag(sitelink_back_sendbuf[dir], 8*len, back_neighbors[dir], down_tags[dir]);
+    comm_wait(recv_request1);
+    comm_wait(recv_request2);
+    comm_wait(send_request1);
+    comm_wait(send_request2);
   }
 
   exchange_sitelink_diag(X, sitelink, ghost_sitelink_diag);
@@ -693,7 +667,7 @@
   exchange_llfat_init(cudaStaple);
   
   packGhostStaple(cudaStaple, dir, whichway, fwd_nbr_staple_gpu, back_nbr_staple_gpu,
-		  fwd_nbr_staple_sendbuf, back_nbr_staple_sendbuf, stream);
+		  fwd_nbr_staple_sendbuf, back_nbr_staple_sendbuf, NULL, NULL, stream);
 }
 
 
@@ -724,24 +698,13 @@
   int normlen = Vs[i]*sizeof(float);
   
   if(recv_whichway == QUDA_BACKWARDS){   
-#if (CUDA_VERSION >= 4000)
-    llfat_recv_request1[i] = comm_recv_with_tag(back_nbr_staple[i], len, back_neighbors[i], up_tags[i]);
-    llfat_send_request1[i] = comm_send_with_tag(fwd_nbr_staple_sendbuf[i], len, fwd_neighbors[i],  up_tags[i]);
-#else
     llfat_recv_request1[i] = comm_recv_with_tag(back_nbr_staple_cpu[i], len, back_neighbors[i], up_tags[i]);
     memcpy(fwd_nbr_staple_sendbuf_cpu[i], fwd_nbr_staple_sendbuf[i], len);
     llfat_send_request1[i] = comm_send_with_tag(fwd_nbr_staple_sendbuf_cpu[i], len, fwd_neighbors[i],  up_tags[i]);
-#endif
-
   } else { // QUDA_FORWARDS
-#if (CUDA_VERSION >= 4000)
-    llfat_recv_request2[i] = comm_recv_with_tag(fwd_nbr_staple[i], len, fwd_neighbors[i], down_tags[i]);
-    llfat_send_request2[i] = comm_send_with_tag(back_nbr_staple_sendbuf[i], len, back_neighbors[i] ,down_tags[i]);
-#else
     llfat_recv_request2[i] = comm_recv_with_tag(fwd_nbr_staple_cpu[i], len, fwd_neighbors[i], down_tags[i]);
     memcpy(back_nbr_staple_sendbuf_cpu[i], back_nbr_staple_sendbuf[i], len);
     llfat_send_request2[i] = comm_send_with_tag(back_nbr_staple_sendbuf_cpu[i], len, back_neighbors[i] ,down_tags[i]);
-#endif
   }
 }
 
@@ -768,27 +731,15 @@
   if(recv_whichway == QUDA_BACKWARDS){   
     comm_wait(llfat_recv_request1[i]);
     comm_wait(llfat_send_request1[i]);
-#if (CUDA_VERSION >= 4000)
-    unpackGhostStaple(cudaStaple, i, QUDA_BACKWARDS, fwd_nbr_staple, back_nbr_staple, stream);
-#else
+    
     memcpy(back_nbr_staple[i], back_nbr_staple_cpu[i], len);
-    unpackGhostStaple(cudaStaple, i, QUDA_BACKWARDS, fwd_nbr_staple, back_nbr_staple, stream);
-<<<<<<< HEAD
-#endif
-=======
->>>>>>> 2a4bea84
+    unpackGhostStaple(cudaStaple, i, QUDA_BACKWARDS, fwd_nbr_staple, back_nbr_staple, NULL, NULL, stream);
   } else { // QUDA_FORWARDS
     comm_wait(llfat_recv_request2[i]);  
     comm_wait(llfat_send_request2[i]);
-#if (CUDA_VERSION >= 4000)
-    unpackGhostStaple(cudaStaple, i, QUDA_FORWARDS, fwd_nbr_staple, back_nbr_staple, stream);
-#else    
+    
     memcpy(fwd_nbr_staple[i], fwd_nbr_staple_cpu[i], len);
-    unpackGhostStaple(cudaStaple, i, QUDA_FORWARDS, fwd_nbr_staple, back_nbr_staple, stream);
-<<<<<<< HEAD
-#endif
-=======
->>>>>>> 2a4bea84
+    unpackGhostStaple(cudaStaple, i, QUDA_FORWARDS, fwd_nbr_staple, back_nbr_staple, NULL, NULL, stream);
   }
 }
 
@@ -807,7 +758,6 @@
 
   }
 
-#if (CUDA_VERSION < 4000)
   for(int i=0;i < 4; i++){
     if(fwd_nbr_staple_cpu[i]){
       free(fwd_nbr_staple_cpu[i]); fwd_nbr_staple_cpu[i] =NULL;
@@ -824,8 +774,6 @@
       free(back_nbr_staple_sendbuf_cpu[i]); back_nbr_staple_sendbuf_cpu[i] = NULL;
     }    
   }
-#endif
-
   for(int i=0;i < 4; i++){
     if(fwd_nbr_staple[i]){
       cudaFreeHost(fwd_nbr_staple[i]); fwd_nbr_staple[i] = NULL;
