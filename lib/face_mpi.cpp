--- conflicted
+++ resolved
@@ -11,10 +11,6 @@
 
 #include <fat_force_quda.h>
 
-<<<<<<< HEAD
-
-=======
->>>>>>> 16eb54e9
 using namespace quda;
 
 extern cudaStream_t *stream;
