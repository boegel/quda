--- conflicted
+++ resolved
@@ -9,12 +9,7 @@
     profile.TPSTART(QUDA_PROFILE_COMPUTE);
     if (param.su_project) {
       int *num_failures_h = static_cast<int *>(pool_pinned_malloc(sizeof(int)));
-<<<<<<< HEAD
-      int *num_failures_d;
-      cudaHostGetDevicePointer((void**)&num_failures_d, num_failures_h, 0);
-=======
       int *num_failures_d = static_cast<int *>(get_mapped_device_pointer(num_failures_h));
->>>>>>> 9bcad973
       *num_failures_h = 0;
       auto tol = u.Precision() == QUDA_DOUBLE_PRECISION ? 1e-14 : QUDA_SINGLE_PRECISION;
       projectSU3(u, tol, num_failures_d);
