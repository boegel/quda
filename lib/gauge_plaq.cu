--- conflicted
+++ resolved
@@ -4,12 +4,8 @@
 #include <kernels/gauge_plaq.cuh>
 
 namespace quda {
-<<<<<<< HEAD
-  template<typename Float, typename Gauge>
-=======
 
   template<typename Arg>
->>>>>>> 2a4f0b51
   class GaugePlaq : TunableLocalParity {
 
     Arg &arg;
