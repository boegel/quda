--- conflicted
+++ resolved
@@ -77,30 +77,18 @@
         qChargeCompute.apply(0);
         qudaDeviceSynchronize();
 
-<<<<<<< HEAD
-        checkQudaError();
-        comm_allreduce((double *)arg.result_h);
-        charge = arg.result_h[0];
-=======
         comm_allreduce_array((double *)arg.result_h, 3);
         for (int i=0; i<2; i++) energy[i+1] = ((double*)arg.result_h)[i] / (2.0*arg.threads*comm_size());
         qcharge = ((double*)arg.result_h)[2];
->>>>>>> a2543a25
       } else {
         QChargeArg<Float, nColor, recon, false> arg(Fmunu, (Float*)qdensity);
         QChargeCompute<decltype(arg)> qChargeCompute(arg, Fmunu);
         qChargeCompute.apply(0);
         qudaDeviceSynchronize();
 
-<<<<<<< HEAD
-        checkQudaError();
-        comm_allreduce((double *)arg.result_h);
-        charge = arg.result_h[0];
-=======
         comm_allreduce_array((double *)arg.result_h, 3);
         for (int i=0; i<2; i++) energy[i+1] = ((double*)arg.result_h)[i] / (2.0*arg.threads*comm_size());
         qcharge = ((double*)arg.result_h)[2];
->>>>>>> a2543a25
       }
 
       energy[0] = energy[1] + energy[2];
