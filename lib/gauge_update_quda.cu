--- conflicted
+++ resolved
@@ -1,10 +1,6 @@
 #include <cstdio>
 #include <cstdlib>
-<<<<<<< HEAD
-#include <quda_backend.h>
-=======
 #include <quda_target.h>
->>>>>>> a2543a25
 #include <quda_internal.h>
 #include <tune_quda.h>
 #include <gauge_field.h>
@@ -140,7 +136,7 @@
           updateGauge.apply(0);
         }
       }
-      checkQudaError();
+      checkCudaError();
     }
   };
 
