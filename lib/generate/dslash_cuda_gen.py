--- conflicted
+++ resolved
@@ -1,4 +1,3 @@
-<<<<<<< HEAD
 import sys
 
 ### complex numbers ########################################################################
@@ -10,13 +9,13 @@
     def fltToString(a):
         if a == int(a): return `int(a)`
         else: return `a`
-    
+
     def imToString(a):
         if a == 0: return "0i"
         elif a == -1: return "-i"
         elif a == 1: return "i"
         else: return fltToString(a)+"i"
-    
+
     re = c.real
     im = c.imag
     if re == 0 and im == 0: return "0"
@@ -136,7 +135,7 @@
 def tmp_re(s, c): return "tmp"+`s`+`c`+"_re"
 def tmp_im(s, c): return "tmp"+`s`+`c`+"_im"
 
-def spinor(name, s, c, z): 
+def spinor(name, s, c, z):
     if z==0: return name+`s`+`c`+"_re"
     else: return name+`s`+`c`+"_im"
 
@@ -145,7 +144,7 @@
     str += "// input spinor\n"
     str += "#ifdef SPINOR_DOUBLE\n"
     str += "#define spinorFloat double\n"
-    if sharedDslash: 
+    if sharedDslash:
         str += "#define WRITE_SPINOR_SHARED WRITE_SPINOR_SHARED_DOUBLE2\n"
         str += "#define READ_SPINOR_SHARED READ_SPINOR_SHARED_DOUBLE2\n"
 
@@ -162,7 +161,7 @@
                 str += "#define "+acc_im(s,c)+" accum"+nthFloat2(2*i+1)+"\n"
     str += "#else\n"
     str += "#define spinorFloat float\n"
-    if sharedDslash: 
+    if sharedDslash:
         str += "#define WRITE_SPINOR_SHARED WRITE_SPINOR_SHARED_FLOAT4\n"
         str += "#define READ_SPINOR_SHARED READ_SPINOR_SHARED_FLOAT4\n"
     for s in range(0,4):
@@ -200,7 +199,7 @@
 
     str += "\n"
     str += "#endif // GAUGE_DOUBLE\n\n"
-            
+
     str += "// conjugated gauge link\n"
     for m in range(0,3):
         for n in range(0,3):
@@ -300,7 +299,7 @@
         prolog_str= ("// *** CUDA DSLASH ***\n\n" if not dagger else "// *** CUDA DSLASH DAGGER ***\n\n")
         prolog_str+= "#define DSLASH_SHARED_FLOATS_PER_THREAD "+str(sharedFloats)+"\n\n"
     elif clover:
-        prolog_str= ("// *** CUDA CLOVER ***\n\n")    
+        prolog_str= ("// *** CUDA CLOVER ***\n\n")
         prolog_str+= "#define CLOVER_SHARED_FLOATS_PER_THREAD "+str(sharedFloats)+"\n\n"
     else:
         print "Undefined prolog"
@@ -342,7 +341,7 @@
 
 
     # set the pointer if using shared memory for pseudo registers
-    if sharedFloats > 0 and not sharedDslash: 
+    if sharedFloats > 0 and not sharedDslash:
         prolog_str += (
 """
 extern __shared__ char s_data[];
@@ -459,7 +458,7 @@
 
 // read spinor from device memory
 READ_SPINOR(SPINORTEX, param.sp_stride, sid, sid);
-""")            
+""")
     return prolog_str
 # end def prolog
 
@@ -469,7 +468,7 @@
     projStr = projectorToStr(projectors[projIdx])
     def proj(i,j):
         return projectors[projIdx][4*i+j]
-    
+
     # if row(i) = (j, c), then the i'th row of the projector can be represented
     # as a multiple of the j'th row: row(i) = c row(j)
     def row(i):
@@ -499,7 +498,7 @@
     cond += "#endif\n"
 
     str = ""
-    
+
     projName = "P"+`dir/2`+["-","+"][projIdx%2]
     str += "// Projector "+projName+"\n"
     for l in projStr.splitlines():
@@ -563,1278 +562,6 @@
 # we have to use the same volume index for backwards and forwards gathers
 # instead of using READ_UP_SPINOR and READ_DOWN_SPINOR, just use READ_HALF_SPINOR with the appropriate shift
     load_half += "READ_HALF_SPINOR(GHOSTSPINORTEX, sp_stride_pad, sp_idx, sp_norm_idx);\n\n"
-    load_gauge = "// read gauge matrix from device memory\n"
-    load_gauge += "READ_GAUGE_MATRIX(G, GAUGE"+`dir%2`+"TEX, "+`dir`+", ga_idx, ga_stride);\n\n"
-
-    reconstruct_gauge = "// reconstruct gauge matrix\n"
-    reconstruct_gauge += "RECONSTRUCT_GAUGE_MATRIX("+`dir`+");\n\n"
-
-    project = "// project spinor into half spinors\n"
-    for h in range(0, 2):
-        for c in range(0, 3):
-            strRe = ""
-            strIm = ""
-            for s in range(0, 4):
-                re = proj(h,s).real
-                im = proj(h,s).imag
-                if re==0 and im==0: ()
-                elif im==0:
-                    strRe += sign(re)+in_re(s,c)
-                    strIm += sign(re)+in_im(s,c)
-                elif re==0:
-                    strRe += sign(-im)+in_im(s,c)
-                    strIm += sign(im)+in_re(s,c)
-            if row_cnt[0] == 0: # projector defined on lower half only
-                for s in range(0, 4):
-                    re = proj(h+2,s).real
-                    im = proj(h+2,s).imag
-                    if re==0 and im==0: ()
-                    elif im==0:
-                        strRe += sign(re)+in_re(s,c)
-                        strIm += sign(re)+in_im(s,c)
-                    elif re==0:
-                        strRe += sign(-im)+in_im(s,c)
-                        strIm += sign(im)+in_re(s,c)
-                
-            project += h1_re(h,c)+" = "+strRe+";\n"
-            project += h1_im(h,c)+" = "+strIm+";\n"
-
-    write_shared = (
-"""// store spinor into shared memory
-WRITE_SPINOR_SHARED(threadIdx.x, threadIdx.y, threadIdx.z, i);\n
-""")
-
-    load_shared_1 = (
-"""// load spinor from shared memory
-int tx = (threadIdx.x > 0) ? threadIdx.x-1 : blockDim.x-1;
-__syncthreads();
-READ_SPINOR_SHARED(tx, threadIdx.y, threadIdx.z);\n
-""")
-
-    load_shared_2 = (
-"""// load spinor from shared memory
-int tx = (threadIdx.x + blockDim.x - ((x1+1)&1) ) % blockDim.x;
-int ty = (threadIdx.y < blockDim.y - 1) ? threadIdx.y + 1 : 0;
-READ_SPINOR_SHARED(tx, ty, threadIdx.z);\n
-""")
-
-    load_shared_3 = (
-"""// load spinor from shared memory
-int tx = (threadIdx.x + blockDim.x - ((x1+1)&1)) % blockDim.x;
-int ty = (threadIdx.y > 0) ? threadIdx.y - 1 : blockDim.y - 1;
-READ_SPINOR_SHARED(tx, ty, threadIdx.z);\n
-""")
-
-    load_shared_4 = (
-"""// load spinor from shared memory
-int tx = (threadIdx.x + blockDim.x - ((x1+1)&1) ) % blockDim.x;
-int tz = (threadIdx.z < blockDim.z - 1) ? threadIdx.z + 1 : 0;
-READ_SPINOR_SHARED(tx, threadIdx.y, tz);\n
-""")
-
-    load_shared_5 = (
-"""// load spinor from shared memory
-int tx = (threadIdx.x + blockDim.x - ((x1+1)&1)) % blockDim.x;
-int tz = (threadIdx.z > 0) ? threadIdx.z - 1 : blockDim.z - 1;
-READ_SPINOR_SHARED(tx, threadIdx.y, tz);\n
-""")
-
-
-    copy_half = ""
-    for h in range(0, 2):
-        for c in range(0, 3):
-            copy_half += h1_re(h,c)+" = "+("t_proj_scale*" if (dir >= 6) else "")+in_re(h,c)+";  "
-            copy_half += h1_im(h,c)+" = "+("t_proj_scale*" if (dir >= 6) else "")+in_im(h,c)+";\n"
-    copy_half += "\n"
-
-    prep_half = ""
-    prep_half += "#ifdef MULTI_GPU\n"
-    prep_half += "if (kernel_type == INTERIOR_KERNEL) {\n"
-    prep_half += "#endif\n"
-    prep_half += "\n"
-
-    if sharedDslash:
-        if dir == 0:
-            prep_half += indent(load_spinor)
-            prep_half += indent(write_shared)            
-            prep_half += indent(project)
-        elif dir == 1:
-            prep_half += indent(load_shared_1)
-            prep_half += indent(project)
-        elif dir == 2:
-            prep_half += indent("if (threadIdx.y == blockDim.y-1 && blockDim.y < X2 ) {\n")
-            prep_half += indent(load_spinor)
-            prep_half += indent(project)            
-            prep_half += indent("} else {")
-            prep_half += indent(load_shared_2)
-            prep_half += indent(project)
-            prep_half += indent("}")
-        elif dir == 3:
-            prep_half += indent("if (threadIdx.y == 0 && blockDim.y < X2) {\n")
-            prep_half += indent(load_spinor)
-            prep_half += indent(project)            
-            prep_half += indent("} else {")
-            prep_half += indent(load_shared_3)
-            prep_half += indent(project)
-            prep_half += indent("}")
-        elif dir == 4:
-            prep_half += indent("if (threadIdx.z == blockDim.z-1 && blockDim.z < X3) {\n")
-            prep_half += indent(load_spinor)
-            prep_half += indent(project)            
-            prep_half += indent("} else {")
-            prep_half += indent(load_shared_4)
-            prep_half += indent(project)
-            prep_half += indent("}")
-        elif dir == 5:
-            prep_half += indent("if (threadIdx.z == 0 && blockDim.z < X3) {\n")
-            prep_half += indent(load_spinor)
-            prep_half += indent(project)            
-            prep_half += indent("} else {")
-            prep_half += indent(load_shared_5)
-            prep_half += indent(project)
-            prep_half += indent("}")
-        else:
-            prep_half += indent(load_spinor)
-            prep_half += indent(project)
-    else:
-        prep_half += indent(load_spinor)
-        prep_half += indent(project)
-
-    prep_half += "\n"
-    prep_half += "#ifdef MULTI_GPU\n"
-    prep_half += "} else {\n"
-    prep_half += "\n"
-    prep_half += indent(load_half)
-    prep_half += indent(copy_half)
-    prep_half += "}\n"
-    prep_half += "#endif // MULTI_GPU\n"
-    prep_half += "\n"
-    
-    ident = "// identity gauge matrix\n"
-    for m in range(0,3):
-        for h in range(0,2):
-            ident += "spinorFloat "+h2_re(h,m)+" = " + h1_re(h,m) + "; "
-            ident += "spinorFloat "+h2_im(h,m)+" = " + h1_im(h,m) + ";\n"
-    ident += "\n"
-    
-    mult = ""
-    for m in range(0,3):
-        mult += "// multiply row "+`m`+"\n"
-        for h in range(0,2):
-            re = "spinorFloat "+h2_re(h,m)+" = 0;\n"
-            im = "spinorFloat "+h2_im(h,m)+" = 0;\n"
-            for c in range(0,3):
-                re += h2_re(h,m) + " += " + g_re(dir,m,c) + " * "+h1_re(h,c)+";\n"
-                re += h2_re(h,m) + " -= " + g_im(dir,m,c) + " * "+h1_im(h,c)+";\n"
-                im += h2_im(h,m) + " += " + g_re(dir,m,c) + " * "+h1_im(h,c)+";\n"
-                im += h2_im(h,m) + " += " + g_im(dir,m,c) + " * "+h1_re(h,c)+";\n"
-            mult += re + im
-        mult += "\n"
-    
-    reconstruct = ""
-    for m in range(0,3):
-
-        for h in range(0,2):
-            h_out = h
-            if row_cnt[0] == 0: # projector defined on lower half only
-                h_out = h+2
-            if not asymClover:
-                reconstruct += out_re(h_out, m) + " += " + h2_re(h,m) + ";\n"
-                reconstruct += out_im(h_out, m) + " += " + h2_im(h,m) + ";\n"
-            else:
-                reconstruct += out_re(h_out, m) + " += a*" + h2_re(h,m) + ";\n"
-                reconstruct += out_im(h_out, m) + " += a*" + h2_im(h,m) + ";\n"
-    
-        for s in range(2,4):
-            (h,c) = row(s)
-            re = c.real
-            im = c.imag
-            if not asymClover:
-                if im == 0 and re == 0: ()
-                elif im == 0:
-                    reconstruct += out_re(s, m) + " " + sign(re) + "= " + h2_re(h,m) + ";\n"
-                    reconstruct += out_im(s, m) + " " + sign(re) + "= " + h2_im(h,m) + ";\n"
-                elif re == 0:
-                    reconstruct += out_re(s, m) + " " + sign(-im) + "= " + h2_im(h,m) + ";\n"
-                    reconstruct += out_im(s, m) + " " + sign(+im) + "= " + h2_re(h,m) + ";\n"
-            else:
-                if im == 0 and re == 0: ()
-                elif im == 0:
-                    reconstruct += out_re(s, m) + " " + sign(re) + "= a*" + h2_re(h,m) + ";\n"
-                    reconstruct += out_im(s, m) + " " + sign(re) + "= a*" + h2_im(h,m) + ";\n"
-                elif re == 0:
-                    reconstruct += out_re(s, m) + " " + sign(-im) + "= a*" + h2_im(h,m) + ";\n"
-                    reconstruct += out_im(s, m) + " " + sign(+im) + "= a*" + h2_re(h,m) + ";\n"
-        
-        reconstruct += "\n"
-
-    if dir >= 6:
-        str += "if (gauge_fixed && ga_idx < X4X3X2X1hmX3X2X1h)\n"
-        str += block(decl_half + prep_half + ident + reconstruct)
-        str += " else "
-        str += block(decl_half + prep_half + load_gauge + reconstruct_gauge + mult + reconstruct)
-    else:
-        str += decl_half + prep_half + load_gauge + reconstruct_gauge + mult + reconstruct
-    
-    if pack_only:
-        out = load_spinor + decl_half + project
-        out = out.replace("sp_idx", "idx")
-        return out
-    else:
-        return cond + block(str)+"\n\n"
-# end def gen
-
-
-def input_spinor(s,c,z):
-    if dslash:
-        if z==0: return out_re(s,c)
-        else: return out_im(s,c)
-    else:
-        if z==0: return in_re(s,c)
-        else: return in_im(s,c)        
-
-def to_chiral_basis(v_out,v_in,c):
-    str = ""
-    str += "spinorFloat "+a_re(0,0,c)+" = -"+spinor(v_in,1,c,0)+" - "+spinor(v_in,3,c,0)+";\n"
-    str += "spinorFloat "+a_im(0,0,c)+" = -"+spinor(v_in,1,c,1)+" - "+spinor(v_in,3,c,1)+";\n"
-    str += "spinorFloat "+a_re(0,1,c)+" =  "+spinor(v_in,0,c,0)+" + "+spinor(v_in,2,c,0)+";\n"
-    str += "spinorFloat "+a_im(0,1,c)+" =  "+spinor(v_in,0,c,1)+" + "+spinor(v_in,2,c,1)+";\n"
-    str += "spinorFloat "+a_re(0,2,c)+" = -"+spinor(v_in,1,c,0)+" + "+spinor(v_in,3,c,0)+";\n"
-    str += "spinorFloat "+a_im(0,2,c)+" = -"+spinor(v_in,1,c,1)+" + "+spinor(v_in,3,c,1)+";\n"
-    str += "spinorFloat "+a_re(0,3,c)+" =  "+spinor(v_in,0,c,0)+" - "+spinor(v_in,2,c,0)+";\n"
-    str += "spinorFloat "+a_im(0,3,c)+" =  "+spinor(v_in,0,c,1)+" - "+spinor(v_in,2,c,1)+";\n"
-    str += "\n"
-
-    for s in range (0,4):
-        str += spinor(v_out,s,c,0)+" = "+a_re(0,s,c)+";  "
-        str += spinor(v_out,s,c,1)+" = "+a_im(0,s,c)+";\n"
-
-    return block(str)+"\n\n"
-# end def to_chiral_basis
-
-def from_chiral_basis(v_out,v_in,c): # note: factor of 1/2 is included in clover term normalization
-    str = ""
-    str += "spinorFloat "+a_re(0,0,c)+" =  "+spinor(v_in,1,c,0)+" + "+spinor(v_in,3,c,0)+";\n"
-    str += "spinorFloat "+a_im(0,0,c)+" =  "+spinor(v_in,1,c,1)+" + "+spinor(v_in,3,c,1)+";\n"
-    str += "spinorFloat "+a_re(0,1,c)+" = -"+spinor(v_in,0,c,0)+" - "+spinor(v_in,2,c,0)+";\n"
-    str += "spinorFloat "+a_im(0,1,c)+" = -"+spinor(v_in,0,c,1)+" - "+spinor(v_in,2,c,1)+";\n"
-    str += "spinorFloat "+a_re(0,2,c)+" =  "+spinor(v_in,1,c,0)+" - "+spinor(v_in,3,c,0)+";\n"
-    str += "spinorFloat "+a_im(0,2,c)+" =  "+spinor(v_in,1,c,1)+" - "+spinor(v_in,3,c,1)+";\n"
-    str += "spinorFloat "+a_re(0,3,c)+" = -"+spinor(v_in,0,c,0)+" + "+spinor(v_in,2,c,0)+";\n"
-    str += "spinorFloat "+a_im(0,3,c)+" = -"+spinor(v_in,0,c,1)+" + "+spinor(v_in,2,c,1)+";\n"
-    str += "\n"
-
-    for s in range (0,4):
-        str += spinor(v_out,s,c,0)+" = "+a_re(0,s,c)+";  "
-        str += spinor(v_out,s,c,1)+" = "+a_im(0,s,c)+";\n"
-
-    return block(str)+"\n\n"
-# end def from_chiral_basis
-
-
-def clover_mult(v_out, v_in, chi):
-    str = "READ_CLOVER(CLOVERTEX, "+`chi`+")\n\n"
-
-    for s in range (0,2):
-        for c in range (0,3):
-            str += "spinorFloat "+a_re(chi,s,c)+" = 0; spinorFloat "+a_im(chi,s,c)+" = 0;\n"
-    str += "\n"
-
-    for sm in range (0,2):
-        for cm in range (0,3):
-            for sn in range (0,2):
-                for cn in range (0,3):
-                    str += a_re(chi,sm,cm)+" += "+c_re(chi,sm,cm,sn,cn)+" * "+spinor(v_in,2*chi+sn,cn,0)+";\n"
-                    if (sn != sm) or (cn != cm): 
-                        str += a_re(chi,sm,cm)+" -= "+c_im(chi,sm,cm,sn,cn)+" * "+spinor(v_in,2*chi+sn,cn,1)+";\n"
-                    #else: str += ";\n"
-                    str += a_im(chi,sm,cm)+" += "+c_re(chi,sm,cm,sn,cn)+" * "+spinor(v_in,2*chi+sn,cn,1)+";\n"
-                    if (sn != sm) or (cn != cm): 
-                        str += a_im(chi,sm,cm)+" += "+c_im(chi,sm,cm,sn,cn)+" * "+spinor(v_in,2*chi+sn,cn,0)+";\n"
-                    #else: str += ";\n"
-            str += "\n"
-
-    for s in range (0,2):
-        for c in range (0,3):
-            str += spinor(v_out,2*chi+s,c,0)+" = "+a_re(chi,s,c)+";  "
-            str += spinor(v_out,2*chi+s,c,1)+" = "+a_im(chi,s,c)+";\n"
-    str += "\n"
-
-    return block(str)+"\n\n"
-# end def clover_mult
-
-
-def apply_clover(v_out,v_in):
-    str = ""
-    if dslash: str += "#ifdef DSLASH_CLOVER\n\n"
-    str += "// change to chiral basis\n"
-    str += to_chiral_basis(v_out,v_in,0) + to_chiral_basis(v_out,v_in,1) + to_chiral_basis(v_out,v_in,2)
-    str += "// apply first chiral block\n"
-    str += clover_mult(v_out,v_out,0)
-    str += "// apply second chiral block\n"
-    str += clover_mult(v_out,v_out,1)
-    str += "// change back from chiral basis\n"
-    str += "// (note: required factor of 1/2 is included in clover term normalization)\n"
-    str += from_chiral_basis(v_out,v_out,0) + from_chiral_basis(v_out,v_out,1) + from_chiral_basis(v_out,v_out,2)
-    if dslash: str += "#endif // DSLASH_CLOVER\n\n"
-
-    return str
-# end def clover
-
-
-def twisted_rotate(x):
-    str = "// apply twisted mass rotation\n"
-
-    for h in range(0, 4):
-        for c in range(0, 3):
-            strRe = ""
-            strIm = ""
-            for s in range(0, 4):
-                # identity
-                re = id[4*h+s].real
-                im = id[4*h+s].imag
-                if re==0 and im==0: ()
-                elif im==0:
-                    strRe += sign(re)+out_re(s,c)
-                    strIm += sign(re)+out_im(s,c)
-                elif re==0:
-                    strRe += sign(-im)+out_im(s,c)
-                    strIm += sign(im)+out_re(s,c)
-                
-                # sign(x)*i*mu*gamma_5
-                re = igamma5[4*h+s].real
-                im = igamma5[4*h+s].imag
-                if re==0 and im==0: ()
-                elif im==0:
-                    strRe += sign(re*x)+out_re(s,c) + "*a"
-                    strIm += sign(re*x)+out_im(s,c) + "*a"
-                elif re==0:
-                    strRe += sign(-im*x)+out_im(s,c) + "*a"
-                    strIm += sign(im*x)+out_re(s,c) + "*a"
-
-            str += "VOLATILE spinorFloat "+tmp_re(h,c)+" = " + strRe + ";\n"
-            str += "VOLATILE spinorFloat "+tmp_im(h,c)+" = " + strIm + ";\n"
-        str += "\n"
-    
-    return str+"\n"
-
-
-def twisted():
-    str = ""
-    str += twisted_rotate(+1)
-
-    str += "#ifndef DSLASH_XPAY\n"
-    str += "//scale by b = 1/(1 + a*a) \n"
-    for s in range(0,4):
-        for c in range(0,3):
-            str += out_re(s,c) + " = b*" + tmp_re(s,c) + ";\n"
-            str += out_im(s,c) + " = b*" + tmp_im(s,c) + ";\n"
-    str += "#else\n"
-    for s in range(0,4):
-        for c in range(0,3):
-            str += out_re(s,c) + " = " + tmp_re(s,c) + ";\n"
-            str += out_im(s,c) + " = " + tmp_im(s,c) + ";\n"
-    str += "#endif // DSLASH_XPAY\n"
-    str += "\n"
-
-    return block(str)+"\n"
-# end def twisted
-
-
-def clover_xpay():
-    str = ""
-    str += "#ifdef DSLASH_CLOVER_XPAY\n\n"
-    str += "READ_ACCUM(ACCUMTEX, param.sp_stride)\n\n"
-
-    str += apply_clover("acc","acc")
-
-    for s in range(0,4):
-        for c in range(0,3):
-            i = 3*s+c
-            str += out_re(s,c) +" = "+acc_re(s,c)+";\n"
-            str += out_im(s,c) +" = "+acc_im(s,c)+";\n"
-
-    str += "#endif // DSLASH_CLOVER_XPAY\n"
-
-    return str
-#end def clover_xpay    
-
-def xpay():
-    str = ""
-    str += "#ifdef DSLASH_XPAY\n\n"
-    str += "READ_ACCUM(ACCUMTEX, param.sp_stride)\n\n"
-
-    for s in range(0,4):
-        for c in range(0,3):
-            i = 3*s+c
-            if twist == False:
-                str += out_re(s,c) +" = a*"+out_re(s,c)+"+"+acc_re(s,c)+";\n"
-                str += out_im(s,c) +" = a*"+out_im(s,c)+"+"+acc_im(s,c)+";\n"
-            else:
-                str += out_re(s,c) +" = b*"+out_re(s,c)+"+"+acc_re(s,c)+";\n"
-                str += out_im(s,c) +" = b*"+out_im(s,c)+"+"+acc_im(s,c)+";\n"
-
-    str += "#endif // DSLASH_XPAY\n"
-
-    return str
-# end def xpay
-
-
-def epilog():
-    str = ""
-    if dslash and not asymClover:
-        if twist:
-            str += "#ifdef MULTI_GPU\n"
-        else:
-            str += "#if defined MULTI_GPU && (defined DSLASH_XPAY || defined DSLASH_CLOVER)\n"        
-        str += (
-"""
-int incomplete = 0; // Have all 8 contributions been computed for this site?
-
-switch(kernel_type) { // intentional fall-through
-case INTERIOR_KERNEL:
-  incomplete = incomplete || (param.commDim[3] && (x4==0 || x4==X4m1));
-case EXTERIOR_KERNEL_T:
-  incomplete = incomplete || (param.commDim[2] && (x3==0 || x3==X3m1));
-case EXTERIOR_KERNEL_Z:
-  incomplete = incomplete || (param.commDim[1] && (x2==0 || x2==X2m1));
-case EXTERIOR_KERNEL_Y:
-  incomplete = incomplete || (param.commDim[0] && (x1==0 || x1==X1m1));
-}
-
-""")    
-        str += "if (!incomplete)\n"
-        str += "#endif // MULTI_GPU\n"
-
-    if not asymClover:
-        block_str = ""
-        if twist: block_str += twisted()
-        #elif asymClover: block_str += clover_xpay()
-        elif dslash: block_str += apply_clover("o","o")
-        else: block_str += apply_clover("o","i")
-        if not asymClover: block_str += xpay()
-
-        str += block( block_str )
-    
-    str += "\n\n"
-    str += "// write spinor field back to device memory\n"
-    str += "WRITE_SPINOR(param.sp_stride);\n\n"
-
-    str += "// undefine to prevent warning when precision is changed\n"
-    str += "#undef spinorFloat\n"
-    if sharedDslash: 
-        str += "#undef WRITE_SPINOR_SHARED\n"
-        str += "#undef READ_SPINOR_SHARED\n"
-    if sharedFloats > 0: str += "#undef SHARED_STRIDE\n\n"
-
-    if dslash:
-        for m in range(0,3):
-            for n in range(0,3):
-                i = 3*m+n
-                str += "#undef "+g_re(0,m,n)+"\n"
-                str += "#undef "+g_im(0,m,n)+"\n"
-        str += "\n"
-
-    for s in range(0,4):
-        for c in range(0,3):
-            i = 3*s+c
-            str += "#undef "+in_re(s,c)+"\n"
-            str += "#undef "+in_im(s,c)+"\n"
-    str += "\n"
-
-    if dslash:
-        for s in range(0,4):
-            for c in range(0,3):
-                i = 3*s+c
-                str += "#undef "+acc_re(s,c)+"\n"
-                str += "#undef "+acc_im(s,c)+"\n"
-        str += "\n"
-
-    if clover == True:
-        for m in range(0,6):
-            s = m/3
-            c = m%3
-            str += "#undef "+c_re(0,s,c,s,c)+"\n"
-        for n in range(0,6):
-            sn = n/3
-            cn = n%3
-            for m in range(n+1,6):
-                sm = m/3
-                cm = m%3
-                str += "#undef "+c_re(0,sm,cm,sn,cn)+"\n"
-                str += "#undef "+c_im(0,sm,cm,sn,cn)+"\n"
-    str += "\n"
-
-    for s in range(0,4):
-        for c in range(0,3):
-            i = 3*s+c
-            if 2*i < sharedFloats:
-                str += "#undef "+out_re(s,c)+"\n"
-                if 2*i+1 < sharedFloats:
-                    str += "#undef "+out_im(s,c)+"\n"
-    str += "\n"
-
-    str += "#undef VOLATILE\n" 
-
-    return str
-# end def epilog
-
-
-def pack_face(facenum):
-    str = "\n"
-    str += "switch(dim) {\n"
-    for dim in range(0,4):
-        str += "case "+`dim`+":\n"
-        proj = gen(2*dim+facenum, pack_only=True)
-        proj += "\n"
-        proj += "// write half spinor back to device memory\n"
-        proj += "WRITE_HALF_SPINOR(face_volume, face_idx);\n"
-        str += indent(block(proj)+"\n"+"break;\n")
-    str += "}\n\n"
-    return str
-# end def pack_face
-
-def generate_pack():
-    assert (sharedFloats == 0)
-    str = ""
-    str += def_input_spinor()
-    str += "#include \"io_spinor.h\"\n\n"
-
-    str += "if (face_num) "
-    str += block(pack_face(1))
-    str += " else "
-    str += block(pack_face(0))
-
-    str += "\n\n"
-    str += "// undefine to prevent warning when precision is changed\n"
-    str += "#undef spinorFloat\n"
-    str += "#undef SHARED_STRIDE\n\n"
-
-    for s in range(0,4):
-        for c in range(0,3):
-            i = 3*s+c
-            str += "#undef "+in_re(s,c)+"\n"
-            str += "#undef "+in_im(s,c)+"\n"
-    str += "\n"
-
-    return str
-# end def generate_pack
-
-
-def generate_dslash():
-    return prolog() + gen(0) + gen(1) + gen(2) + gen(3) + gen(4) + gen(5) + gen(6) + gen(7) + epilog()
-
-def generate_clover():
-    return prolog() + epilog()
-
-# generate Wilson-like Dslash kernels
-def generate_dslash_kernels(arch):
-    print "Generating dslash kernel for sm" + str(arch/10)
-
-    global sharedFloats
-    global sharedDslash
-    global dslash
-    global dagger
-    global clover
-    global twist
-    global asymClover
-
-    sharedFloats = 0
-    if arch >= 200:
-        sharedFloats = 24
-        sharedDslash = True    
-        name = "fermi"
-    elif arch >= 120:
-        sharedFloats = 0
-        sharedDslash = False
-        name = "gt200"
-    else:
-        sharedFloats = 19
-        sharedDslash = False
-        name = "g80"
-
-    print "Shared floats set to " + str(sharedFloats)
-
-    dslash = True
-    twist = False
-    clover = True
-    dagger = False
-
-    filename = 'dslash_core/wilson_dslash_' + name + '_core.h'
-    print sys.argv[0] + ": generating " + filename;
-    f = open(filename, 'w')
-    f.write(generate_dslash())
-    f.close()
-
-    dagger = True
-    filename = 'dslash_core/wilson_dslash_dagger_' + name + '_core.h'
-    print sys.argv[0] + ": generating " + filename;
-    f = open(filename, 'w')
-    f.write(generate_dslash())
-    f.close()
-
-    asymClover = True
-
-    dagger = False
-    filename = 'dslash_core/asym_wilson_clover_dslash_' + name + '_core.h'
-    print sys.argv[0] + ": generating " + filename;
-    f = open(filename, 'w')
-    f.write(generate_dslash())
-    f.close()
-
-    dagger = True
-    filename = 'dslash_core/asym_wilson_clover_dslash_dagger_' + name + '_core.h'
-    print sys.argv[0] + ": generating " + filename;
-    f = open(filename, 'w')
-    f.write(generate_dslash())
-    f.close()
-    
-    asymClover = False
-
-#    twist = True
-#    clover = False
-#    dagger = False
-#    filename = 'dslash_core/tm_dslash_' + name + '_core.h'
-#    print sys.argv[0] + ": generating " + filename;
-#    f = open(filename, 'w')
-#    f.write(generate_dslash())
-#    f.close()
-
-#    dagger = True
-#    filename = 'dslash_core/tm_dslash_dagger_' + name + '_core.h'
-#    print sys.argv[0] + ": generating " + filename + "\n";
-#    f = open(filename, 'w')
-#    f.write(generate_dslash())
-#    f.close()
-#
-#    twist = False
-#    dslash = False
-
-
-
-dslash = False
-dagger = False
-twist = False
-clover = False
-asymClover = False
-sharedFloats = 0
-sharedDslash = False
-pack = False
-
-# generate dslash kernels
-arch = 200
-generate_dslash_kernels(arch)
-
-arch = 130
-generate_dslash_kernels(arch)
-
-arch = 100
-generate_dslash_kernels(arch)
-
-# generate packing kernels
-dslash = True
-sharedFloats = 0
-twist = False
-clover = False
-dagger = False
-pack = True
-print sys.argv[0] + ": generating wilson_pack_face_core.h";
-f = open('dslash_core/wilson_pack_face_core.h', 'w')
-f.write(generate_pack())
-f.close()
-
-dagger = True
-print sys.argv[0] + ": generating wilson_pack_face_dagger_core.h";
-f = open('dslash_core/wilson_pack_face_dagger_core.h', 'w')
-f.write(generate_pack())
-f.close()
-dslash = False
-pack = False
-
-# generate clover solo term
-clover = True
-cloverSharedFloats = 0
-sharedFloats = cloverSharedFloats
-# for the clover term, only makes sense to use shared memory as pseudo registers
-sharedDslash = False 
-print sys.argv[0] + ": generating clover_core.h";
-f = open('dslash_core/clover_core.h', 'w')
-f.write(generate_clover())
-f.close()
-=======
-import sys
-
-### complex numbers ########################################################################
-
-def complexify(a):
-    return [complex(x) for x in a]
-
-def complexToStr(c):
-    def fltToString(a):
-        if a == int(a): return `int(a)`
-        else: return `a`
-
-    def imToString(a):
-        if a == 0: return "0i"
-        elif a == -1: return "-i"
-        elif a == 1: return "i"
-        else: return fltToString(a)+"i"
-
-    re = c.real
-    im = c.imag
-    if re == 0 and im == 0: return "0"
-    elif re == 0: return imToString(im)
-    elif im == 0: return fltToString(re)
-    else:
-        im_str = "-"+imToString(-im) if im < 0 else "+"+imToString(im)
-        return fltToString(re)+im_str
-
-
-### projector matrices ########################################################################
-
-id = complexify([
-    1, 0, 0, 0,
-    0, 1, 0, 0,
-    0, 0, 1, 0,
-    0, 0, 0, 1
-])
-
-gamma1 = complexify([
-    0,  0, 0, 1j,
-    0,  0, 1j, 0,
-    0, -1j, 0, 0,
-    -1j,  0, 0, 0
-])
-
-gamma2 = complexify([
-    0, 0, 0, 1,
-    0, 0, -1,  0,
-    0, -1, 0,  0,
-    1, 0, 0,  0
-])
-
-gamma3 = complexify([
-    0, 0, 1j,  0,
-    0, 0, 0, -1j,
-    -1j, 0, 0,  0,
-    0, 1j, 0,  0
-])
-
-gamma4 = complexify([
-    1, 0, 0, 0,
-    0, 1, 0, 0,
-    0, 0, -1, 0,
-    0, 0, 0, -1
-])
-
-igamma5 = complexify([
-    0, 0, 1j, 0,
-    0, 0, 0, 1j,
-    1j, 0, 0, 0,
-    0, 1j, 0, 0
-])
-
-
-def gplus(g1, g2):
-    return [x+y for (x,y) in zip(g1,g2)]
-
-def gminus(g1, g2):
-    return [x-y for (x,y) in zip(g1,g2)]
-
-def projectorToStr(p):
-    out = ""
-    for i in range(0, 4):
-        for j in range(0,4):
-            out += complexToStr(p[4*i+j]) + " "
-        out += "\n"
-    return out
-
-projectors = [
-    gminus(id,gamma1), gplus(id,gamma1),
-    gminus(id,gamma2), gplus(id,gamma2),
-    gminus(id,gamma3), gplus(id,gamma3),
-    gminus(id,gamma4), gplus(id,gamma4),
-]
-
-### code generation  ########################################################################
-
-def indent(code):
-    def indentline(line): return ("  "+line if (line.count("#", 0, 1) == 0) else line)
-    return ''.join([indentline(line)+"\n" for line in code.splitlines()])
-
-def block(code):
-    return "{\n"+indent(code)+"}"
-
-def sign(x):
-    if x==1: return "+"
-    elif x==-1: return "-"
-    elif x==+2: return "+2*"
-    elif x==-2: return "-2*"
-
-def nthFloat4(n):
-    return `(n/4)` + "." + ["x", "y", "z", "w"][n%4]
-
-def nthFloat2(n):
-    return `(n/2)` + "." + ["x", "y"][n%2]
-
-
-def in_re(s, c): return "i"+`s`+`c`+"_re"
-def in_im(s, c): return "i"+`s`+`c`+"_im"
-def g_re(d, m, n): return ("g" if (d%2==0) else "gT")+`m`+`n`+"_re"
-def g_im(d, m, n): return ("g" if (d%2==0) else "gT")+`m`+`n`+"_im"
-def out_re(s, c): return "o"+`s`+`c`+"_re"
-def out_im(s, c): return "o"+`s`+`c`+"_im"
-def h1_re(h, c): return ["a","b"][h]+`c`+"_re"
-def h1_im(h, c): return ["a","b"][h]+`c`+"_im"
-def h2_re(h, c): return ["A","B"][h]+`c`+"_re"
-def h2_im(h, c): return ["A","B"][h]+`c`+"_im"
-def c_re(b, sm, cm, sn, cn): return "c"+`(sm+2*b)`+`cm`+"_"+`(sn+2*b)`+`cn`+"_re"
-def c_im(b, sm, cm, sn, cn): return "c"+`(sm+2*b)`+`cm`+"_"+`(sn+2*b)`+`cn`+"_im"
-def a_re(b, s, c): return "a"+`(s+2*b)`+`c`+"_re"
-def a_im(b, s, c): return "a"+`(s+2*b)`+`c`+"_im"
-
-def acc_re(s, c): return "acc"+`s`+`c`+"_re"
-def acc_im(s, c): return "acc"+`s`+`c`+"_im"
-
-def tmp_re(s, c): return "tmp"+`s`+`c`+"_re"
-def tmp_im(s, c): return "tmp"+`s`+`c`+"_im"
-
-def spinor(name, s, c, z):
-    if z==0: return name+`s`+`c`+"_re"
-    else: return name+`s`+`c`+"_im"
-
-def def_input_spinor():
-    str = ""
-    str += "// input spinor\n"
-    str += "#ifdef SPINOR_DOUBLE\n"
-    str += "#define spinorFloat double\n"
-    if sharedDslash:
-        str += "#define WRITE_SPINOR_SHARED WRITE_SPINOR_SHARED_DOUBLE2\n"
-        str += "#define READ_SPINOR_SHARED READ_SPINOR_SHARED_DOUBLE2\n"
-
-    for s in range(0,4):
-        for c in range(0,3):
-            i = 3*s+c
-            str += "#define "+in_re(s,c)+" I"+nthFloat2(2*i+0)+"\n"
-            str += "#define "+in_im(s,c)+" I"+nthFloat2(2*i+1)+"\n"
-    if dslash and not pack:
-        for s in range(0,4):
-            for c in range(0,3):
-                i = 3*s+c
-                str += "#define "+acc_re(s,c)+" accum"+nthFloat2(2*i+0)+"\n"
-                str += "#define "+acc_im(s,c)+" accum"+nthFloat2(2*i+1)+"\n"
-    str += "#else\n"
-    str += "#define spinorFloat float\n"
-    if sharedDslash:
-        str += "#define WRITE_SPINOR_SHARED WRITE_SPINOR_SHARED_FLOAT4\n"
-        str += "#define READ_SPINOR_SHARED READ_SPINOR_SHARED_FLOAT4\n"
-    for s in range(0,4):
-        for c in range(0,3):
-            i = 3*s+c
-            str += "#define "+in_re(s,c)+" I"+nthFloat4(2*i+0)+"\n"
-            str += "#define "+in_im(s,c)+" I"+nthFloat4(2*i+1)+"\n"
-    if dslash and not pack:
-        for s in range(0,4):
-            for c in range(0,3):
-                i = 3*s+c
-                str += "#define "+acc_re(s,c)+" accum"+nthFloat4(2*i+0)+"\n"
-                str += "#define "+acc_im(s,c)+" accum"+nthFloat4(2*i+1)+"\n"
-    str += "#endif // SPINOR_DOUBLE\n\n"
-    return str
-# end def def_input_spinor
-
-
-def def_gauge():
-    str = "// gauge link\n"
-    str += "#ifdef GAUGE_FLOAT2\n"
-    for m in range(0,3):
-        for n in range(0,3):
-            i = 3*m+n
-            str += "#define "+g_re(0,m,n)+" G"+nthFloat2(2*i+0)+"\n"
-            str += "#define "+g_im(0,m,n)+" G"+nthFloat2(2*i+1)+"\n"
-
-    str += "\n"
-    str += "#else\n"
-    for m in range(0,3):
-        for n in range(0,3):
-            i = 3*m+n
-            str += "#define "+g_re(0,m,n)+" G"+nthFloat4(2*i+0)+"\n"
-            str += "#define "+g_im(0,m,n)+" G"+nthFloat4(2*i+1)+"\n"
-
-    str += "\n"
-    str += "#endif // GAUGE_DOUBLE\n\n"
-
-    str += "// conjugated gauge link\n"
-    for m in range(0,3):
-        for n in range(0,3):
-            i = 3*m+n
-            str += "#define "+g_re(1,m,n)+" (+"+g_re(0,n,m)+")\n"
-            str += "#define "+g_im(1,m,n)+" (-"+g_im(0,n,m)+")\n"
-    str += "\n"
-
-    return str
-# end def def_gauge
-
-
-def def_clover():
-    str = "// first chiral block of inverted clover term\n"
-    str += "#ifdef CLOVER_DOUBLE\n"
-    i = 0
-    for m in range(0,6):
-        s = m/3
-        c = m%3
-        str += "#define "+c_re(0,s,c,s,c)+" C"+nthFloat2(i)+"\n"
-        i += 1
-    for n in range(0,6):
-        sn = n/3
-        cn = n%3
-        for m in range(n+1,6):
-            sm = m/3
-            cm = m%3
-            str += "#define "+c_re(0,sm,cm,sn,cn)+" C"+nthFloat2(i)+"\n"
-            str += "#define "+c_im(0,sm,cm,sn,cn)+" C"+nthFloat2(i+1)+"\n"
-            i += 2
-    str += "#else\n"
-    i = 0
-    for m in range(0,6):
-        s = m/3
-        c = m%3
-        str += "#define "+c_re(0,s,c,s,c)+" C"+nthFloat4(i)+"\n"
-        i += 1
-    for n in range(0,6):
-        sn = n/3
-        cn = n%3
-        for m in range(n+1,6):
-            sm = m/3
-            cm = m%3
-            str += "#define "+c_re(0,sm,cm,sn,cn)+" C"+nthFloat4(i)+"\n"
-            str += "#define "+c_im(0,sm,cm,sn,cn)+" C"+nthFloat4(i+1)+"\n"
-            i += 2
-    str += "#endif // CLOVER_DOUBLE\n\n"
-
-    for n in range(0,6):
-        sn = n/3
-        cn = n%3
-        for m in range(0,n):
-            sm = m/3
-            cm = m%3
-            str += "#define "+c_re(0,sm,cm,sn,cn)+" (+"+c_re(0,sn,cn,sm,cm)+")\n"
-            str += "#define "+c_im(0,sm,cm,sn,cn)+" (-"+c_im(0,sn,cn,sm,cm)+")\n"
-    str += "\n"
-
-    str += "// second chiral block of inverted clover term (reuses C0,...,C9)\n"
-    for n in range(0,6):
-        sn = n/3
-        cn = n%3
-        for m in range(0,6):
-            sm = m/3
-            cm = m%3
-            str += "#define "+c_re(1,sm,cm,sn,cn)+" "+c_re(0,sm,cm,sn,cn)+"\n"
-            if m != n: str += "#define "+c_im(1,sm,cm,sn,cn)+" "+c_im(0,sm,cm,sn,cn)+"\n"
-    str += "\n"
-
-    return str
-# end def def_clover
-
-
-def def_output_spinor():
-# sharedDslash = True: input spinors stored in shared memory
-# sharedDslash = False: output spinors stored in shared memory
-    str = "// output spinor\n"
-    for s in range(0,4):
-        for c in range(0,3):
-            i = 3*s+c
-            if 2*i < sharedFloats and not sharedDslash:
-                str += "#define "+out_re(s,c)+" s["+`(2*i+0)`+"*SHARED_STRIDE]\n"
-            else:
-                str += "VOLATILE spinorFloat "+out_re(s,c)+";\n"
-            if 2*i+1 < sharedFloats and not sharedDslash:
-                str += "#define "+out_im(s,c)+" s["+`(2*i+1)`+"*SHARED_STRIDE]\n"
-            else:
-                str += "VOLATILE spinorFloat "+out_im(s,c)+";\n"
-    return str
-# end def def_output_spinor
-
-
-def prolog():
-    global arch
-
-    if dslash:
-        prolog_str= ("// *** CUDA DSLASH ***\n\n" if not dagger else "// *** CUDA DSLASH DAGGER ***\n\n")
-        prolog_str+= "#define DSLASH_SHARED_FLOATS_PER_THREAD "+str(sharedFloats)+"\n\n"
-    elif clover:
-        prolog_str= ("// *** CUDA CLOVER ***\n\n")
-        prolog_str+= "#define CLOVER_SHARED_FLOATS_PER_THREAD "+str(sharedFloats)+"\n\n"
-    else:
-        print "Undefined prolog"
-        exit
-
-    prolog_str+= (
-"""
-#if ((CUDA_VERSION >= 4010) && (__COMPUTE_CAPABILITY__ >= 200)) // NVVM compiler
-#define VOLATILE
-#else // Open64 compiler
-#define VOLATILE volatile
-#endif
-""")
-
-    prolog_str+= def_input_spinor()
-    if dslash == True: prolog_str+= def_gauge()
-    if clover == True: prolog_str+= def_clover()
-    prolog_str+= def_output_spinor()
-
-    if (sharedFloats > 0):
-        if (arch >= 200):
-            prolog_str+= (
-"""
-#ifdef SPINOR_DOUBLE
-#define SHARED_STRIDE 16 // to avoid bank conflicts on Fermi
-#else
-#define SHARED_STRIDE 32 // to avoid bank conflicts on Fermi
-#endif
-""")
-        else:
-            prolog_str+= (
-"""
-#ifdef SPINOR_DOUBLE
-#define SHARED_STRIDE  8 // to avoid bank conflicts on G80 and GT200
-#else
-#define SHARED_STRIDE 16 // to avoid bank conflicts on G80 and GT200
-#endif
-""")
-
-
-    # set the pointer if using shared memory for pseudo registers
-    if sharedFloats > 0 and not sharedDslash:
-        prolog_str += (
-"""
-extern __shared__ char s_data[];
-""")
-
-        if dslash:
-            prolog_str += (
-"""
-VOLATILE spinorFloat *s = (spinorFloat*)s_data + DSLASH_SHARED_FLOATS_PER_THREAD*SHARED_STRIDE*(threadIdx.x/SHARED_STRIDE)
-                                  + (threadIdx.x % SHARED_STRIDE);
-""")
-        else:
-            prolog_str += (
-"""
-VOLATILE spinorFloat *s = (spinorFloat*)s_data + CLOVER_SHARED_FLOATS_PER_THREAD*SHARED_STRIDE*(threadIdx.x/SHARED_STRIDE)
-                                  + (threadIdx.x % SHARED_STRIDE);
-""")
-
-
-    if dslash:
-        prolog_str += (
-"""
-#include "read_gauge.h"
-#include "read_clover.h"
-#include "io_spinor.h"
-
-int x1, x2, x3, x4;
-int X;
-
-#if (defined MULTI_GPU) && (DD_PREC==2) // half precision
-int sp_norm_idx;
-#endif // MULTI_GPU half precision
-
-int sid;
-""")
-
-        if sharedDslash:
-            prolog_str += (
-"""
-#ifdef MULTI_GPU
-int face_idx;
-if (kernel_type == INTERIOR_KERNEL) {
-#endif
-
-  // Inline by hand for the moment and assume even dimensions
-  const int dims[] = {X1, X2, X3, X4};
-  coordsFromIndex3D<EVEN_X>(X, x1, x2, x3, x4, sid, param.parity, dims);
-
-  // only need to check Y and Z dims currently since X and T set to match exactly
-  if (x2 >= X2) return;
-  if (x3 >= X3) return;
-
-""")
-        else:
-            prolog_str += (
-"""
-#ifdef MULTI_GPU
-int face_idx;
-if (kernel_type == INTERIOR_KERNEL) {
-#endif
-
-  sid = blockIdx.x*blockDim.x + threadIdx.x;
-  if (sid >= param.threads) return;
-
-  // Inline by hand for the moment and assume even dimensions
-  const int dims[] = {X1, X2, X3, X4};
-  coordsFromIndex<EVEN_X>(X, x1, x2, x3, x4, sid, param.parity, dims);
-
-""")
-
-        out = ""
-        for s in range(0,4):
-            for c in range(0,3):
-                out += out_re(s,c)+" = 0;  "+out_im(s,c)+" = 0;\n"
-        prolog_str+= indent(out)
-        if asymClover: prolog_str += indent(clover_xpay())
-
-        prolog_str+= (
-"""
-#ifdef MULTI_GPU
-} else { // exterior kernel
-
-  sid = blockIdx.x*blockDim.x + threadIdx.x;
-  if (sid >= param.threads) return;
-
-  const int dim = static_cast<int>(kernel_type);
-  const int face_volume = (param.threads >> 1);           // volume of one face
-  const int face_num = (sid >= face_volume);              // is this thread updating face 0 or 1
-  face_idx = sid - face_num*face_volume;        // index into the respective face
-
-  // ghostOffset is scaled to include body (includes stride) and number of FloatN arrays (SPINOR_HOP)
-  // face_idx not sid since faces are spin projected and share the same volume index (modulo UP/DOWN reading)
-  //sp_idx = face_idx + param.ghostOffset[dim];
-
-#if (DD_PREC==2) // half precision
-  sp_norm_idx = sid + param.ghostNormOffset[static_cast<int>(kernel_type)];
-#endif
-
-  const int dims[] = {X1, X2, X3, X4};
-  coordsFromFaceIndex<1>(X, sid, x1, x2, x3, x4, face_idx, face_volume, dim, face_num, param.parity, dims);
-
-  READ_INTERMEDIATE_SPINOR(INTERTEX, param.sp_stride, sid, sid);
-
-""")
-
-        out = ""
-        for s in range(0,4):
-            for c in range(0,3):
-                out += out_re(s,c)+" = "+in_re(s,c)+";  "+out_im(s,c)+" = "+in_im(s,c)+";\n"
-        prolog_str+= indent(out)
-        prolog_str+= "}\n"
-        prolog_str+= "#endif // MULTI_GPU\n\n\n"
-
-    else:
-        prolog_str+=(
-"""
-#include "read_clover.h"
-#include "io_spinor.h"
-
-int sid = blockIdx.x*blockDim.x + threadIdx.x;
-if (sid >= param.threads) return;
-
-// read spinor from device memory
-READ_SPINOR(SPINORTEX, param.sp_stride, sid, sid);
-""")
-    return prolog_str
-# end def prolog
-
-
-def gen(dir, pack_only=False):
-    projIdx = dir if not dagger else dir + (1 - 2*(dir%2))
-    projStr = projectorToStr(projectors[projIdx])
-    def proj(i,j):
-        return projectors[projIdx][4*i+j]
-
-    # if row(i) = (j, c), then the i'th row of the projector can be represented
-    # as a multiple of the j'th row: row(i) = c row(j)
-    def row(i):
-        assert i==2 or i==3
-        if proj(i,0) == 0j:
-            return (1, proj(i,1))
-        if proj(i,1) == 0j:
-            return (0, proj(i,0))
-
-#    boundary = ["x1==X1m1", "x1==0", "x2==X2m1", "x2==0", "x3==X3m1", "x3==0", "x4==X4m1", "x4==0"]
-#    interior = ["x1<X1m1", "x1>0", "x2<X2m1", "x2>0", "x3<X3m1", "x3>0", "x4<X4m1", "x4>0"]
-    boundary = ["x1==X1m1", "x1==0", "x2==X2m1", "x2==0", "x3==X3m1", "x3==0", "x4==X4m1", "x4==0"]
-    interior = ["x1<X1m1", "x1>0", "x2<X2m1", "x2>0", "x3<X3m1", "x3>0", "x4<X4m1", "x4>0"]
-    dim = ["X", "Y", "Z", "T"]
-
-    # index of neighboring site when not on boundary
-    sp_idx = ["X+1", "X-1", "X+X1", "X-X1", "X+X2X1", "X-X2X1", "X+X3X2X1", "X-X3X2X1"]
-
-    # index of neighboring site (across boundary)
-    sp_idx_wrap = ["X-X1m1", "X+X1m1", "X-X2X1mX1", "X+X2X1mX1", "X-X3X2X1mX2X1", "X+X3X2X1mX2X1",
-                   "X-X4X3X2X1mX3X2X1", "X+X4X3X2X1mX3X2X1"]
-
-    cond = ""
-    cond += "#ifdef MULTI_GPU\n"
-    cond += "if ( (kernel_type == INTERIOR_KERNEL && (!param.ghostDim["+`dir/2`+"] || "+interior[dir]+")) ||\n"
-    cond += "     (kernel_type == EXTERIOR_KERNEL_"+dim[dir/2]+" && "+boundary[dir]+") )\n"
-    cond += "#endif\n"
-
-    str = ""
-
-    projName = "P"+`dir/2`+["-","+"][projIdx%2]
-    str += "// Projector "+projName+"\n"
-    for l in projStr.splitlines():
-        str += "// "+l+"\n"
-    str += "\n"
-
-    str += "#ifdef MULTI_GPU\n"
-    str += "const int sp_idx = (kernel_type == INTERIOR_KERNEL) ? ("+boundary[dir]+" ? "+sp_idx_wrap[dir]+" : "+sp_idx[dir]+") >> 1 :\n"
-    str += "  face_idx + param.ghostOffset[static_cast<int>(kernel_type)];\n"
-    str += "#else\n"
-    str += "const int sp_idx = ("+boundary[dir]+" ? "+sp_idx_wrap[dir]+" : "+sp_idx[dir]+") >> 1;\n"
-    str += "#endif\n"
-
-    str += "\n"
-    if dir % 2 == 0:
-        str += "const int ga_idx = sid;\n"
-    else:
-        str += "#ifdef MULTI_GPU\n"
-        str += "const int ga_idx = ((kernel_type == INTERIOR_KERNEL) ? sp_idx : Vh+face_idx);\n"
-        str += "#else\n"
-        str += "const int ga_idx = sp_idx;\n"
-        str += "#endif\n"
-    str += "\n"
-
-    # scan the projector to determine which loads are required
-    row_cnt = ([0,0,0,0])
-    for h in range(0,4):
-        for s in range(0,4):
-            re = proj(h,s).real
-            im = proj(h,s).imag
-            if re != 0 or im != 0:
-                row_cnt[h] += 1
-    row_cnt[0] += row_cnt[1]
-    row_cnt[2] += row_cnt[3]
-
-    decl_half = ""
-    for h in range(0, 2):
-        for c in range(0, 3):
-            decl_half += "spinorFloat "+h1_re(h,c)+", "+h1_im(h,c)+";\n";
-    decl_half += "\n"
-
-    load_spinor = "// read spinor from device memory\n"
-    if row_cnt[0] == 0:
-        load_spinor += "READ_SPINOR_DOWN(SPINORTEX, param.sp_stride, sp_idx, sp_idx);\n"
-    elif row_cnt[2] == 0:
-        load_spinor += "READ_SPINOR_UP(SPINORTEX, param.sp_stride, sp_idx, sp_idx);\n"
-    else:
-        load_spinor += "READ_SPINOR(SPINORTEX, param.sp_stride, sp_idx, sp_idx);\n"
-    load_spinor += "\n"
-
-    load_half = ""
-    load_half += "const int sp_stride_pad = ghostFace[static_cast<int>(kernel_type)];\n"
-    #load_half += "#if (DD_PREC==2) // half precision\n"
-    #load_half += "const int sp_norm_idx = sid + param.ghostNormOffset[static_cast<int>(kernel_type)];\n"
-    #load_half += "#endif\n"
-
-    if dir >= 6: load_half += "const int t_proj_scale = TPROJSCALE;\n"
-    load_half += "\n"
-    load_half += "// read half spinor from device memory\n"
-
-# we have to use the same volume index for backwards and forwards gathers
-# instead of using READ_UP_SPINOR and READ_DOWN_SPINOR, just use READ_HALF_SPINOR with the appropriate shift
-    if (dir+1) % 2 == 0: load_half += "READ_HALF_SPINOR(SPINORTEX, sp_stride_pad, sp_idx, sp_norm_idx);\n\n"
-    else: load_half += "READ_HALF_SPINOR(SPINORTEX, sp_stride_pad, sp_idx + (SPINOR_HOP/2)*sp_stride_pad, sp_norm_idx);\n\n"
     load_gauge = "// read gauge matrix from device memory\n"
     load_gauge += "READ_GAUGE_MATRIX(G, GAUGE"+`dir%2`+"TEX, "+`dir`+", ga_idx, ga_stride);\n\n"
 
@@ -2529,5 +1256,4 @@
 print sys.argv[0] + ": generating clover_core.h";
 f = open('dslash_core/clover_core.h', 'w')
 f.write(generate_clover())
-f.close()
->>>>>>> 1afef0d1
+f.close()