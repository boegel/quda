--- conflicted
+++ resolved
@@ -59,16 +59,16 @@
     genericBlas<Float, yFloat, nSpin, 20, order, writeX, writeY, writeZ, writeW, writeV, Functor>(x, y, z, w, v, f);
   } else if (x.Ncolor() == 24) {
     genericBlas<Float, yFloat, nSpin, 24, order, writeX, writeY, writeZ, writeW, writeV, Functor>(x, y, z, w, v, f);
+#ifdef NSPIN4
   } else if (x.Ncolor() == 32) {
     genericBlas<Float, yFloat, nSpin, 32, order, writeX, writeY, writeZ, writeW, writeV, Functor>(x, y, z, w, v, f);
-<<<<<<< HEAD
-#ifdef GPU_STAGGERED_DIRAC
+#endif // NSPIN4
+#ifdef NSPIN1
   } else if (x.Ncolor() == 64) {
     genericBlas<Float, yFloat, nSpin, 64, order, writeX, writeY, writeZ, writeW, writeV, Functor>(x, y, z, w, v, f);
   } else if (x.Ncolor() == 96) {
     genericBlas<Float, yFloat, nSpin, 96, order, writeX, writeY, writeZ, writeW, writeV, Functor>(x, y, z, w, v, f);
-=======
->>>>>>> bcc8216b
+#endif // NSPIN1
 #endif
   } else {
     errorQuda("nColor = %d not implemented", x.Ncolor());
