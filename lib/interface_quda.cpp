#include <cmath>
#include <cstdio>
#include <cstdlib>
#include <cstring>
#include <iostream>
#include <sys/time.h>
#include <complex.h>

#include <quda.h>
#include <quda_fortran.h>
#include <quda_internal.h>
#include <device.h>
#include <comm_quda.h>
#include <tune_quda.h>
#include <blas_quda.h>
#include <gauge_field.h>
#include <dirac_quda.h>
#include <dslash_quda.h>
#include <invert_quda.h>
#include <eigensolve_quda.h>
#include <color_spinor_field.h>
#include <clover_field.h>
#include <llfat_quda.h>
#include <unitarization_links.h>
#include <algorithm>
#include <staggered_oprod.h>
#include <ks_improved_force.h>
#include <ks_force_quda.h>
#include <random_quda.h>
#include <mpi_comm_handle.h>

#include <multigrid.h>
#include <deflation.h>
#include <ks_force_quda.h>

#ifdef GPU_GAUGE_FORCE
#include <gauge_force_quda.h>
#endif
#include <gauge_update_quda.h>

#define MAX(a,b) ((a)>(b)? (a):(b))
#define TDIFF(a,b) (b.tv_sec - a.tv_sec + 0.000001*(b.tv_usec - a.tv_usec))

// define newQudaGaugeParam() and newQudaInvertParam()
#define INIT_PARAM
#include "check_params.h"
#undef INIT_PARAM

// define (static) checkGaugeParam() and checkInvertParam()
#define CHECK_PARAM
#include "check_params.h"
#undef CHECK_PARAM

// define printQudaGaugeParam() and printQudaInvertParam()
#define PRINT_PARAM
#include "check_params.h"
#undef PRINT_PARAM

#include <gauge_tools.h>
#include <contract_quda.h>

#include <momentum.h>

using namespace quda;

static int R[4] = {0, 0, 0, 0};
// setting this to false prevents redundant halo exchange but isn't yet compatible with HISQ / ASQTAD kernels
static bool redundant_comms = false;

#include <blas_lapack.h>

//for MAGMA lib:
#include <blas_magma.h>

static bool InitMagma = false;

void openMagma() {

  if (!InitMagma) {
    OpenMagma();
    InitMagma = true;
  } else {
    printfQuda("\nMAGMA library was already initialized..\n");
  }

}

void closeMagma(){

  if (InitMagma) {
    CloseMagma();
    InitMagma = false;
  } else {
    printfQuda("\nMAGMA library was not initialized..\n");
  }

}

cudaGaugeField *gaugePrecise = nullptr;
cudaGaugeField *gaugeSloppy = nullptr;
cudaGaugeField *gaugePrecondition = nullptr;
cudaGaugeField *gaugeRefinement = nullptr;
cudaGaugeField *gaugeEigensolver = nullptr;
cudaGaugeField *gaugeExtended = nullptr;

cudaGaugeField *gaugeFatPrecise = nullptr;
cudaGaugeField *gaugeFatSloppy = nullptr;
cudaGaugeField *gaugeFatPrecondition = nullptr;
cudaGaugeField *gaugeFatRefinement = nullptr;
cudaGaugeField *gaugeFatEigensolver = nullptr;
cudaGaugeField *gaugeFatExtended = nullptr;

cudaGaugeField *gaugeLongPrecise = nullptr;
cudaGaugeField *gaugeLongSloppy = nullptr;
cudaGaugeField *gaugeLongPrecondition = nullptr;
cudaGaugeField *gaugeLongRefinement = nullptr;
cudaGaugeField *gaugeLongEigensolver = nullptr;
cudaGaugeField *gaugeLongExtended = nullptr;

cudaGaugeField *gaugeSmeared = nullptr;

cudaCloverField *cloverPrecise = nullptr;
cudaCloverField *cloverSloppy = nullptr;
cudaCloverField *cloverPrecondition = nullptr;
cudaCloverField *cloverRefinement = nullptr;
cudaCloverField *cloverEigensolver = nullptr;

cudaGaugeField *momResident = nullptr;
cudaGaugeField *extendedGaugeResident = nullptr;

std::vector<cudaColorSpinorField*> solutionResident;

// vector of spinors used for forecasting solutions in HMC
#define QUDA_MAX_CHRONO 12
// each entry is one p
std::vector< std::vector<ColorSpinorField*> > chronoResident(QUDA_MAX_CHRONO);

// Mapped memory buffer used to hold unitarization failures
static int *num_failures_h = nullptr;
static int *num_failures_d = nullptr;

static bool initialized = false;

//!< Profiler for initQuda
static TimeProfile profileInit("initQuda");

//!< Profile for loadGaugeQuda / saveGaugeQuda
static TimeProfile profileGauge("loadGaugeQuda");

//!< Profile for loadCloverQuda
static TimeProfile profileClover("loadCloverQuda");

//!< Profiler for dslashQuda
static TimeProfile profileDslash("dslashQuda");

//!< Profiler for invertQuda
static TimeProfile profileInvert("invertQuda");

//!< Profiler for invertMultiShiftQuda
static TimeProfile profileMulti("invertMultiShiftQuda");

//!< Profiler for eigensolveQuda
static TimeProfile profileEigensolve("eigensolveQuda");

//!< Profiler for computeFatLinkQuda
static TimeProfile profileFatLink("computeKSLinkQuda");

//!< Profiler for computeGaugeForceQuda
static TimeProfile profileGaugeForce("computeGaugeForceQuda");

//!<Profiler for updateGaugeFieldQuda
static TimeProfile profileGaugeUpdate("updateGaugeFieldQuda");

//!<Profiler for createExtendedGaugeField
static TimeProfile profileExtendedGauge("createExtendedGaugeField");

//!<Profiler for computeCloverForceQuda
static TimeProfile profileCloverForce("computeCloverForceQuda");

//!<Profiler for computeStaggeredForceQuda
static TimeProfile profileStaggeredForce("computeStaggeredForceQuda");

//!<Profiler for computeHISQForceQuda
static TimeProfile profileHISQForce("computeHISQForceQuda");

//!<Profiler for plaqQuda
static TimeProfile profilePlaq("plaqQuda");

//!< Profiler for wuppertalQuda
static TimeProfile profileWuppertal("wuppertalQuda");

//!<Profiler for gaussQuda
static TimeProfile profileGauss("gaussQuda");

//!< Profiler for gaugeObservableQuda
static TimeProfile profileGaugeObs("gaugeObservablesQuda");

//!< Profiler for APEQuda
static TimeProfile profileAPE("APEQuda");

//!< Profiler for STOUTQuda
static TimeProfile profileSTOUT("STOUTQuda");

//!< Profiler for OvrImpSTOUTQuda
static TimeProfile profileOvrImpSTOUT("OvrImpSTOUTQuda");

//!< Profiler for wFlowQuda
static TimeProfile profileWFlow("wFlowQuda");

//!< Profiler for projectSU3Quda
static TimeProfile profileProject("projectSU3Quda");

//!< Profiler for staggeredPhaseQuda
static TimeProfile profilePhase("staggeredPhaseQuda");

//!< Profiler for contractions
static TimeProfile profileContract("contractQuda");

//!< Profiler for covariant derivative
static TimeProfile profileCovDev("covDevQuda");

//!< Profiler for momentum action
static TimeProfile profileMomAction("momActionQuda");

//!< Profiler for endQuda
static TimeProfile profileEnd("endQuda");

//!< Profiler for GaugeFixing
static TimeProfile GaugeFixFFTQuda("GaugeFixFFTQuda");
static TimeProfile GaugeFixOVRQuda("GaugeFixOVRQuda");

//!< Profiler for toal time spend between init and end
static TimeProfile profileInit2End("initQuda-endQuda",false);

static bool enable_profiler = false;
static bool do_not_profile_quda = false;

static void profilerStart(const char *f)
{
  static std::vector<int> target_list;
  static bool enable = false;
  static bool init = false;
  if (!init) {
    char *profile_target_env = getenv("QUDA_ENABLE_TARGET_PROFILE"); // selectively enable profiling for a given solve

    if ( profile_target_env ) {
      std::stringstream target_stream(profile_target_env);

      int target;
      while(target_stream >> target) {
       target_list.push_back(target);
       if (target_stream.peek() == ',') target_stream.ignore();
     }

     if (target_list.size() > 0) {
       std::sort(target_list.begin(), target_list.end());
       target_list.erase( unique( target_list.begin(), target_list.end() ), target_list.end() );
       warningQuda("Targeted profiling enabled for %lu functions\n", target_list.size());
       enable = true;
     }
   }

    char* donotprofile_env = getenv("QUDA_DO_NOT_PROFILE"); // disable profiling of QUDA parts
    if (donotprofile_env && (!(strcmp(donotprofile_env, "0") == 0)))  {
      do_not_profile_quda=true;
      printfQuda("Disabling profiling in QUDA\n");
    }
    init = true;
  }

  static int target_count = 0;
  static unsigned int i = 0;
  if (do_not_profile_quda){
    device::profile::stop();
    printfQuda("Stopping profiling in QUDA\n");
  } else {
    if (enable) {
      if (i < target_list.size() && target_count++ == target_list[i]) {
        enable_profiler = true;
        printfQuda("Starting profiling for %s\n", f);
        device::profile::start();
      i++; // advance to next target
    }
  }
}
}

static void profilerStop(const char *f) {
  if (do_not_profile_quda){
    device::profile::start();
  } else {

    if (enable_profiler) {
      printfQuda("Stopping profiling for %s\n", f);
      device::profile::stop();
      enable_profiler = false;
    }
  }
}


namespace quda {
  void printLaunchTimer();
}

void setVerbosityQuda(QudaVerbosity verbosity, const char prefix[], FILE *outfile)
{
  setVerbosity(verbosity);
  setOutputPrefix(prefix);
  setOutputFile(outfile);
}


typedef struct {
  int ndim;
  int dims[QUDA_MAX_DIM];
} LexMapData;

/**
 * For MPI, the default node mapping is lexicographical with t varying fastest.
 */
static int lex_rank_from_coords(const int *coords, void *fdata)
{
  auto *md = static_cast<LexMapData *>(fdata);

  int rank = coords[0];
  for (int i = 1; i < md->ndim; i++) {
    rank = md->dims[i] * rank + coords[i];
  }
  return rank;
}

#ifdef QMP_COMMS
/**
 * For QMP, we use the existing logical topology if already declared.
 */
static int qmp_rank_from_coords(const int *coords, void *fdata)
{
  return QMP_get_node_number_from(coords);
}
#endif

// Provision for user control over MPI comm handle
// Assumes an MPI implementation of QMP

#if defined(QMP_COMMS) || defined(MPI_COMMS)
MPI_Comm MPI_COMM_HANDLE;
static int user_set_comm_handle = 0;
#endif

void setMPICommHandleQuda(void *mycomm)
{
#if defined(QMP_COMMS) || defined(MPI_COMMS)
  MPI_COMM_HANDLE = *((MPI_Comm *)mycomm);
  user_set_comm_handle = 1;
#endif
}

#ifdef QMP_COMMS
static void initQMPComms(void)
{
  // Default comm handle is taken from QMP
  // WARNING: Assumes an MPI implementation of QMP
  if (!user_set_comm_handle) {
    void *mycomm;
    QMP_get_mpi_comm(QMP_comm_get_default(), &mycomm);
    setMPICommHandleQuda(mycomm);
  }
}
#elif defined(MPI_COMMS)
static void initMPIComms(void)
{
  // Default comm handle is MPI_COMM_WORLD
  if (!user_set_comm_handle) {
    static MPI_Comm mycomm;
    MPI_Comm_dup(MPI_COMM_WORLD, &mycomm);
    setMPICommHandleQuda((void *)&mycomm);
  }
}
#endif

static bool comms_initialized = false;

void initCommsGridQuda(int nDim, const int *dims, QudaCommsMap func, void *fdata)
{
  if (comms_initialized) return;

#if QMP_COMMS
  initQMPComms();
#elif defined(MPI_COMMS)
  initMPIComms();
#endif

  if (nDim != 4) {
    errorQuda("Number of communication grid dimensions must be 4");
  }

  LexMapData map_data;
  if (!func) {

#if QMP_COMMS
    if (QMP_logical_topology_is_declared()) {
      if (QMP_get_logical_number_of_dimensions() != 4) {
        errorQuda("QMP logical topology must have 4 dimensions");
      }
      for (int i=0; i<nDim; i++) {
        int qdim = QMP_get_logical_dimensions()[i];
        if(qdim != dims[i]) {
          errorQuda("QMP logical dims[%d]=%d does not match dims[%d]=%d argument", i, qdim, i, dims[i]);
        }
      }
      fdata = nullptr;
      func = qmp_rank_from_coords;
    } else {
      warningQuda("QMP logical topology is undeclared; using default lexicographical ordering");
#endif

      map_data.ndim = nDim;
      for (int i=0; i<nDim; i++) {
        map_data.dims[i] = dims[i];
      }
      fdata = (void *) &map_data;
      func = lex_rank_from_coords;

#if QMP_COMMS
    }
#endif

  }
  comm_init(nDim, dims, func, fdata);
  comms_initialized = true;
}


static void init_default_comms()
{
#if defined(QMP_COMMS)
  if (QMP_logical_topology_is_declared()) {
    int ndim = QMP_get_logical_number_of_dimensions();
    const int *dims = QMP_get_logical_dimensions();
    initCommsGridQuda(ndim, dims, nullptr, nullptr);
  } else {
    errorQuda("initQuda() called without prior call to initCommsGridQuda(),"
        " and QMP logical topology has not been declared");
  }
#elif defined(MPI_COMMS)
  errorQuda("When using MPI for communications, initCommsGridQuda() must be called before initQuda()");
#else // single-GPU
  const int dims[4] = {1, 1, 1, 1};
  initCommsGridQuda(4, dims, nullptr, nullptr);
#endif
}


#define STR_(x) #x
#define STR(x) STR_(x)
  static const std::string quda_version = STR(QUDA_VERSION_MAJOR) "." STR(QUDA_VERSION_MINOR) "." STR(QUDA_VERSION_SUBMINOR);
#undef STR
#undef STR_

extern char* gitversion;

/*
 * Set the device that QUDA uses.
 */
void initQudaDevice(int dev)
{
  //static bool initialized = false;
  if (initialized) return;
  initialized = true;

  profileInit2End.TPSTART(QUDA_PROFILE_TOTAL);
  profileInit.TPSTART(QUDA_PROFILE_TOTAL);
  profileInit.TPSTART(QUDA_PROFILE_INIT);

  if (getVerbosity() >= QUDA_SUMMARIZE) {
#ifdef GITVERSION
    printfQuda("QUDA %s (git %s)\n",quda_version.c_str(),gitversion);
#else
    printfQuda("QUDA %s\n",quda_version.c_str());
#endif
  }

#ifdef MULTI_GPU
  if (dev < 0) {
    if (!comms_initialized) {
      errorQuda("initDeviceQuda() called with a negative device ordinal, but comms have not been initialized");
        }
    dev = comm_gpuid();
  }
#else
  if (dev < 0 || dev >= 16) errorQuda("Invalid device number %d", dev);
#endif

  device::init(dev);

  { // determine if we will do CPU or GPU data reordering (default is GPU)
    char *reorder_str = getenv("QUDA_REORDER_LOCATION");

    if (!reorder_str || (strcmp(reorder_str,"CPU") && strcmp(reorder_str,"cpu")) ) {
      warningQuda("Data reordering done on GPU (set with QUDA_REORDER_LOCATION=GPU/CPU)");
      reorder_location_set(QUDA_CUDA_FIELD_LOCATION);
    } else {
      warningQuda("Data reordering done on CPU (set with QUDA_REORDER_LOCATION=GPU/CPU)");
      reorder_location_set(QUDA_CPU_FIELD_LOCATION);
    }
  }

  profileInit.TPSTOP(QUDA_PROFILE_INIT);
  profileInit.TPSTOP(QUDA_PROFILE_TOTAL);
}

/*
 * Any persistent memory allocations that QUDA uses are done here.
 */
void initQudaMemory()
{
  profileInit.TPSTART(QUDA_PROFILE_TOTAL);
  profileInit.TPSTART(QUDA_PROFILE_INIT);

  if (!comms_initialized) init_default_comms();

  device::create_context();
  createDslashEvents();

  blas::init();

  // initalize the memory pool allocators
  pool::init();

  num_failures_h = static_cast<int*>(mapped_malloc(sizeof(int)));
  num_failures_d = static_cast<int*>(get_mapped_device_pointer(num_failures_h));

  loadTuneCache();

  for (int d=0; d<4; d++) R[d] = 2 * (redundant_comms || commDimPartitioned(d));

  profileInit.TPSTOP(QUDA_PROFILE_INIT);
  profileInit.TPSTOP(QUDA_PROFILE_TOTAL);
}

void updateR()
{
  for (int d=0; d<4; d++) R[d] = 2 * (redundant_comms || commDimPartitioned(d));
}

void initQuda(int dev)
{
  // initialize communications topology, if not already done explicitly via initCommsGridQuda()
  if (!comms_initialized) init_default_comms();

  // set the device that QUDA uses
  initQudaDevice(dev);

  // set the persistant memory allocations that QUDA uses (Blas, streams, etc.)
  initQudaMemory();
}

// This is a flag used to signal when we have downloaded new gauge
// field.  Set by loadGaugeQuda and consumed by loadCloverQuda as one
// possible flag to indicate we need to recompute the clover field
static bool invalidate_clover = true;

void loadGaugeQuda(void *h_gauge, QudaGaugeParam *param)
{
  profileGauge.TPSTART(QUDA_PROFILE_TOTAL);

  if (!initialized) errorQuda("QUDA not initialized");
  if (getVerbosity() == QUDA_DEBUG_VERBOSE) printQudaGaugeParam(param);

  checkGaugeParam(param);

  profileGauge.TPSTART(QUDA_PROFILE_INIT);
  // Set the specific input parameters and create the cpu gauge field
  GaugeFieldParam gauge_param(h_gauge, *param);

  if (gauge_param.order <= 4) gauge_param.ghostExchange = QUDA_GHOST_EXCHANGE_NO;
  GaugeField *in = (param->location == QUDA_CPU_FIELD_LOCATION) ?
    static_cast<GaugeField*>(new cpuGaugeField(gauge_param)) :
    static_cast<GaugeField*>(new cudaGaugeField(gauge_param));

  if (in->Order() == QUDA_BQCD_GAUGE_ORDER) {
    static size_t checksum = SIZE_MAX;
    size_t in_checksum = in->checksum(true);
    if (in_checksum == checksum) {
      if (getVerbosity() >= QUDA_VERBOSE) printfQuda("Gauge field unchanged - using cached gauge field %lu\n", checksum);
      profileGauge.TPSTOP(QUDA_PROFILE_INIT);
      profileGauge.TPSTOP(QUDA_PROFILE_TOTAL);
      delete in;
      invalidate_clover = false;
      return;
    }
    checksum = in_checksum;
    invalidate_clover = true;
  }

  // free any current gauge field before new allocations to reduce memory overhead
  switch (param->type) {
    case QUDA_WILSON_LINKS:
      if (gaugeRefinement != gaugeSloppy && gaugeRefinement != gaugeEigensolver && gaugeRefinement)
        delete gaugeRefinement;

      if (gaugePrecondition != gaugeSloppy && gaugePrecondition != gaugeEigensolver && gaugePrecondition != gaugePrecise
          && gaugePrecondition)
        delete gaugePrecondition;

      if (gaugeEigensolver != gaugeSloppy && gaugeEigensolver != gaugePrecise && gaugeEigensolver != gaugePrecondition
          && gaugeEigensolver)
        delete gaugeEigensolver;

      if (gaugePrecise != gaugeSloppy && gaugeSloppy) delete gaugeSloppy;

      if (gaugePrecise && !param->use_resident_gauge) delete gaugePrecise;

      break;
    case QUDA_ASQTAD_FAT_LINKS:
      if (gaugeFatRefinement != gaugeFatSloppy && gaugeFatRefinement != gaugeFatEigensolver && gaugeFatRefinement)
        delete gaugeFatRefinement;

      if (gaugeFatPrecondition != gaugeFatSloppy && gaugeFatPrecondition != gaugeFatEigensolver
          && gaugeFatPrecondition != gaugeFatPrecise && gaugeFatPrecondition)
        delete gaugeFatPrecondition;

      if (gaugeFatEigensolver != gaugeFatSloppy && gaugeFatEigensolver != gaugeFatPrecise
          && gaugeFatEigensolver != gaugeFatPrecondition && gaugeFatEigensolver)
        delete gaugeFatEigensolver;

      if (gaugeFatPrecise != gaugeFatSloppy && gaugeFatSloppy) delete gaugeFatSloppy;

      if (gaugeFatPrecise && !param->use_resident_gauge) delete gaugeFatPrecise;

      break;
    case QUDA_ASQTAD_LONG_LINKS:

      if (gaugeLongRefinement != gaugeLongSloppy && gaugeLongRefinement != gaugeLongEigensolver && gaugeLongRefinement)
        delete gaugeLongRefinement;

      if (gaugeLongPrecondition != gaugeLongSloppy && gaugeLongPrecondition != gaugeLongEigensolver
          && gaugeLongPrecondition != gaugeLongPrecise && gaugeLongPrecondition)
        delete gaugeLongPrecondition;

      if (gaugeLongEigensolver != gaugeLongSloppy && gaugeLongEigensolver != gaugeLongPrecise
          && gaugeLongEigensolver != gaugeLongPrecondition && gaugeLongEigensolver)
        delete gaugeLongEigensolver;

      if (gaugeLongPrecise != gaugeLongSloppy && gaugeLongSloppy) delete gaugeLongSloppy;

      if (gaugeLongPrecise) delete gaugeLongPrecise;

      break;
    case QUDA_SMEARED_LINKS:
      if (gaugeSmeared) delete gaugeSmeared;
      break;
    default:
      errorQuda("Invalid gauge type %d", param->type);
  }

  // if not preserving then copy the gauge field passed in
  cudaGaugeField *precise = nullptr;

  // switch the parameters for creating the mirror precise cuda gauge field
  gauge_param.create = QUDA_NULL_FIELD_CREATE;
  gauge_param.reconstruct = param->reconstruct;
  gauge_param.setPrecision(param->cuda_prec, true);
  gauge_param.ghostExchange = QUDA_GHOST_EXCHANGE_PAD;
  gauge_param.pad = param->ga_pad;

  precise = new cudaGaugeField(gauge_param);

  if (param->use_resident_gauge) {
    if(gaugePrecise == nullptr) errorQuda("No resident gauge field");
    // copy rather than point at to ensure that the padded region is filled in
    precise->copy(*gaugePrecise);
    precise->exchangeGhost();
    delete gaugePrecise;
    gaugePrecise = nullptr;
    profileGauge.TPSTOP(QUDA_PROFILE_INIT);
  } else {
    profileGauge.TPSTOP(QUDA_PROFILE_INIT);
    profileGauge.TPSTART(QUDA_PROFILE_H2D);
    precise->copy(*in);
    profileGauge.TPSTOP(QUDA_PROFILE_H2D);
  }

  // for gaugeSmeared we are interested only in the precise version
  if (param->type == QUDA_SMEARED_LINKS) {
    gaugeSmeared = createExtendedGauge(*precise, R, profileGauge);

    profileGauge.TPSTART(QUDA_PROFILE_FREE);
    delete precise;
    delete in;
    profileGauge.TPSTOP(QUDA_PROFILE_FREE);

    profileGauge.TPSTOP(QUDA_PROFILE_TOTAL);
    return;
  }

  // creating sloppy fields isn't really compute, but it is work done on the gpu
  profileGauge.TPSTART(QUDA_PROFILE_COMPUTE);

  // switch the parameters for creating the mirror sloppy cuda gauge field
  gauge_param.reconstruct = param->reconstruct_sloppy;
  gauge_param.setPrecision(param->cuda_prec_sloppy, true);
  cudaGaugeField *sloppy = nullptr;
  if (param->cuda_prec == param->cuda_prec_sloppy && param->reconstruct == param->reconstruct_sloppy) {
    sloppy = precise;
  } else {
    sloppy = new cudaGaugeField(gauge_param);
    sloppy->copy(*precise);
  }

  // switch the parameters for creating the mirror preconditioner cuda gauge field
  gauge_param.reconstruct = param->reconstruct_precondition;
  gauge_param.setPrecision(param->cuda_prec_precondition, true);
  cudaGaugeField *precondition = nullptr;
  if (param->cuda_prec == param->cuda_prec_precondition && param->reconstruct == param->reconstruct_precondition) {
    precondition = precise;
  } else if (param->cuda_prec_sloppy == param->cuda_prec_precondition
             && param->reconstruct_sloppy == param->reconstruct_precondition) {
    precondition = sloppy;
  } else {
    precondition = new cudaGaugeField(gauge_param);
    precondition->copy(*precise);
  }

  // switch the parameters for creating the refinement cuda gauge field
  gauge_param.reconstruct = param->reconstruct_refinement_sloppy;
  gauge_param.setPrecision(param->cuda_prec_refinement_sloppy, true);
  cudaGaugeField *refinement = nullptr;
  if (param->cuda_prec_sloppy == param->cuda_prec_refinement_sloppy
      && param->reconstruct_sloppy == param->reconstruct_refinement_sloppy) {
    refinement = sloppy;
  } else {
    refinement = new cudaGaugeField(gauge_param);
    refinement->copy(*sloppy);
  }

  // switch the parameters for creating the eigensolver cuda gauge field
  gauge_param.reconstruct = param->reconstruct_eigensolver;
  gauge_param.setPrecision(param->cuda_prec_eigensolver, true);
  cudaGaugeField *eigensolver = nullptr;
  if (param->cuda_prec == param->cuda_prec_eigensolver && param->reconstruct == param->reconstruct_eigensolver) {
    eigensolver = precise;
  } else if (param->cuda_prec_precondition == param->cuda_prec_eigensolver
             && param->reconstruct_precondition == param->reconstruct_eigensolver) {
    eigensolver = precondition;
  } else if (param->cuda_prec_sloppy == param->cuda_prec_eigensolver
             && param->reconstruct_sloppy == param->reconstruct_eigensolver) {
    eigensolver = sloppy;
  } else {
    eigensolver = new cudaGaugeField(gauge_param);
    eigensolver->copy(*precise);
  }

  profileGauge.TPSTOP(QUDA_PROFILE_COMPUTE);

  // create an extended preconditioning field
  cudaGaugeField* extended = nullptr;
  if (param->overlap){
    int R[4]; // domain-overlap widths in different directions
    for (int i=0; i<4; ++i) R[i] = param->overlap*commDimPartitioned(i);
    extended = createExtendedGauge(*precondition, R, profileGauge);
  }

  switch (param->type) {
    case QUDA_WILSON_LINKS:
      gaugePrecise = precise;
      gaugeSloppy = sloppy;
      gaugePrecondition = precondition;
      gaugeRefinement = refinement;
      gaugeEigensolver = eigensolver;

      if(param->overlap) gaugeExtended = extended;
      break;
    case QUDA_ASQTAD_FAT_LINKS:
      gaugeFatPrecise = precise;
      gaugeFatSloppy = sloppy;
      gaugeFatPrecondition = precondition;
      gaugeFatRefinement = refinement;
      gaugeFatEigensolver = eigensolver;

      if(param->overlap){
        if(gaugeFatExtended) errorQuda("Extended gauge fat field already allocated");
	gaugeFatExtended = extended;
      }
      break;
    case QUDA_ASQTAD_LONG_LINKS:
      gaugeLongPrecise = precise;
      gaugeLongSloppy = sloppy;
      gaugeLongPrecondition = precondition;
      gaugeLongRefinement = refinement;
      gaugeLongEigensolver = eigensolver;

      if(param->overlap){
        if(gaugeLongExtended) errorQuda("Extended gauge long field already allocated");
   	gaugeLongExtended = extended;
      }
      break;
    default:
      errorQuda("Invalid gauge type %d", param->type);
  }

  profileGauge.TPSTART(QUDA_PROFILE_FREE);
  delete in;
  profileGauge.TPSTOP(QUDA_PROFILE_FREE);

  if (extendedGaugeResident) {
    // updated the resident gauge field if needed
    const int *R_ = extendedGaugeResident->R();
    const int R[] = { R_[0], R_[1], R_[2], R_[3] };
    QudaReconstructType recon = extendedGaugeResident->Reconstruct();
    delete extendedGaugeResident;

    extendedGaugeResident = createExtendedGauge(*gaugePrecise, R, profileGauge, false, recon);
  }

  profileGauge.TPSTOP(QUDA_PROFILE_TOTAL);
}

void saveGaugeQuda(void *h_gauge, QudaGaugeParam *param)
{
  profileGauge.TPSTART(QUDA_PROFILE_TOTAL);

  if (param->location != QUDA_CPU_FIELD_LOCATION)
    errorQuda("Non-cpu output location not yet supported");

  if (!initialized) errorQuda("QUDA not initialized");
  checkGaugeParam(param);

  // Set the specific cpu parameters and create the cpu gauge field
  GaugeFieldParam gauge_param(h_gauge, *param);
  cpuGaugeField cpuGauge(gauge_param);
  cudaGaugeField *cudaGauge = nullptr;
  switch (param->type) {
    case QUDA_WILSON_LINKS:
      cudaGauge = gaugePrecise;
      break;
    case QUDA_ASQTAD_FAT_LINKS:
      cudaGauge = gaugeFatPrecise;
      break;
    case QUDA_ASQTAD_LONG_LINKS:
      cudaGauge = gaugeLongPrecise;
      break;
    case QUDA_SMEARED_LINKS:
      gauge_param.create = QUDA_NULL_FIELD_CREATE;
      gauge_param.reconstruct = param->reconstruct;
      gauge_param.setPrecision(param->cuda_prec, true);
      gauge_param.ghostExchange = QUDA_GHOST_EXCHANGE_PAD;
      gauge_param.pad = param->ga_pad;
      cudaGauge = new cudaGaugeField(gauge_param);
      copyExtendedGauge(*cudaGauge, *gaugeSmeared, QUDA_CUDA_FIELD_LOCATION);
      break;
    default:
      errorQuda("Invalid gauge type");
  }

  profileGauge.TPSTART(QUDA_PROFILE_D2H);
  cudaGauge->saveCPUField(cpuGauge);
  profileGauge.TPSTOP(QUDA_PROFILE_D2H);

  if (param->type == QUDA_SMEARED_LINKS) { delete cudaGauge; }

  profileGauge.TPSTOP(QUDA_PROFILE_TOTAL);
}

void loadSloppyCloverQuda(const QudaPrecision prec[]);
void freeSloppyCloverQuda();

void loadCloverQuda(void *h_clover, void *h_clovinv, QudaInvertParam *inv_param)
{
  profileClover.TPSTART(QUDA_PROFILE_TOTAL);
  profileClover.TPSTART(QUDA_PROFILE_INIT);

  checkCloverParam(inv_param);
  bool device_calc = false; // calculate clover and inverse on the device?

  pushVerbosity(inv_param->verbosity);
  if (getVerbosity() >= QUDA_DEBUG_VERBOSE) printQudaInvertParam(inv_param);

  if (!initialized) errorQuda("QUDA not initialized");

  if ( (!h_clover && !h_clovinv) || inv_param->compute_clover ) {
    device_calc = true;
    if (inv_param->clover_coeff == 0.0) errorQuda("called with neither clover term nor inverse and clover coefficient not set");
    if (gaugePrecise->Anisotropy() != 1.0) errorQuda("cannot compute anisotropic clover field");
  }

  if (inv_param->clover_cpu_prec < QUDA_SINGLE_PRECISION) errorQuda("Fixed-point precision not supported on CPU");
  if (gaugePrecise == nullptr) errorQuda("Gauge field must be loaded before clover");
  if ((inv_param->dslash_type != QUDA_CLOVER_WILSON_DSLASH) && (inv_param->dslash_type != QUDA_TWISTED_CLOVER_DSLASH)
      && (inv_param->dslash_type != QUDA_CLOVER_HASENBUSCH_TWIST_DSLASH)) {
    errorQuda("Wrong dslash_type %d in loadCloverQuda()", inv_param->dslash_type);
  }

  // determines whether operator is preconditioned when calling invertQuda()
  bool pc_solve = (inv_param->solve_type == QUDA_DIRECT_PC_SOLVE ||
      inv_param->solve_type == QUDA_NORMOP_PC_SOLVE ||
      inv_param->solve_type == QUDA_NORMERR_PC_SOLVE );

  // determines whether operator is preconditioned when calling MatQuda() or MatDagMatQuda()
  bool pc_solution = (inv_param->solution_type == QUDA_MATPC_SOLUTION ||
      inv_param->solution_type == QUDA_MATPCDAG_MATPC_SOLUTION);

  bool asymmetric = (inv_param->matpc_type == QUDA_MATPC_EVEN_EVEN_ASYMMETRIC ||
      inv_param->matpc_type == QUDA_MATPC_ODD_ODD_ASYMMETRIC);

  // uninverted clover term is required when applying unpreconditioned operator,
  // but note that dslashQuda() is always preconditioned
  if (!h_clover && !pc_solve && !pc_solution) {
    //warningQuda("Uninverted clover term not loaded");
  }

  // uninverted clover term is also required for "asymmetric" preconditioning
  if (!h_clover && pc_solve && pc_solution && asymmetric && !device_calc) {
    warningQuda("Uninverted clover term not loaded");
  }

  bool twisted = inv_param->dslash_type == QUDA_TWISTED_CLOVER_DSLASH ? true : false;

  CloverFieldParam clover_param;
  clover_param.nDim = 4;
  clover_param.csw = inv_param->clover_coeff;
  clover_param.twisted = twisted;
  clover_param.mu2 = twisted ? 4.*inv_param->kappa*inv_param->kappa*inv_param->mu*inv_param->mu : 0.0;
  clover_param.siteSubset = QUDA_FULL_SITE_SUBSET;
  for (int i=0; i<4; i++) clover_param.x[i] = gaugePrecise->X()[i];
  clover_param.pad = inv_param->cl_pad;
  clover_param.create = QUDA_NULL_FIELD_CREATE;
  clover_param.norm = nullptr;
  clover_param.invNorm = nullptr;
  clover_param.setPrecision(inv_param->clover_cuda_prec, true);
  clover_param.direct = h_clover || device_calc ? true : false;
  clover_param.inverse = (h_clovinv || pc_solve) && !dynamic_clover_inverse() ? true : false;
  CloverField *in = nullptr;
  profileClover.TPSTOP(QUDA_PROFILE_INIT);

  // FIXME do we need to make this more robust to changing other meta data (compare cloverPrecise against clover_param)
  bool clover_update = false;
  double csw_old = cloverPrecise ? cloverPrecise->Csw() : 0.0;
  if (!cloverPrecise || invalidate_clover || inv_param->clover_coeff != csw_old) clover_update = true;

  // compute or download clover field only if gauge field has been updated or clover field doesn't exist
  if (clover_update) {
    if (getVerbosity() >= QUDA_VERBOSE) printfQuda("Creating new clover field\n");
    freeSloppyCloverQuda();
    if (cloverPrecise) delete cloverPrecise;

    profileClover.TPSTART(QUDA_PROFILE_INIT);
    cloverPrecise = new cudaCloverField(clover_param);

    if (!device_calc || inv_param->return_clover || inv_param->return_clover_inverse) {
      // create a param for the cpu clover field
      CloverFieldParam inParam(clover_param);
      inParam.order = inv_param->clover_order;
      inParam.setPrecision(inv_param->clover_cpu_prec);
      inParam.direct = h_clover ? true : false;
      inParam.inverse = h_clovinv ? true : false;
      inParam.clover = h_clover;
      inParam.cloverInv = h_clovinv;
      inParam.create = QUDA_REFERENCE_FIELD_CREATE;
      in = (inv_param->clover_location == QUDA_CPU_FIELD_LOCATION) ?
	static_cast<CloverField*>(new cpuCloverField(inParam)) :
	static_cast<CloverField*>(new cudaCloverField(inParam));
    }
    profileClover.TPSTOP(QUDA_PROFILE_INIT);

    if (!device_calc) {
      profileClover.TPSTART(QUDA_PROFILE_H2D);
      bool inverse = (h_clovinv && !inv_param->compute_clover_inverse && !dynamic_clover_inverse());
      cloverPrecise->copy(*in, inverse);
      profileClover.TPSTOP(QUDA_PROFILE_H2D);
    } else {
      profileClover.TPSTOP(QUDA_PROFILE_TOTAL);
      createCloverQuda(inv_param);
      profileClover.TPSTART(QUDA_PROFILE_TOTAL);
    }

    // inverted clover term is required when applying preconditioned operator
    if ((!h_clovinv || inv_param->compute_clover_inverse) && pc_solve) {
      profileClover.TPSTART(QUDA_PROFILE_COMPUTE);
      if (!dynamic_clover_inverse()) {
	cloverInvert(*cloverPrecise, inv_param->compute_clover_trlog);
	if (inv_param->compute_clover_trlog) {
	  inv_param->trlogA[0] = cloverPrecise->TrLog()[0];
	  inv_param->trlogA[1] = cloverPrecise->TrLog()[1];
	}
      }
      profileClover.TPSTOP(QUDA_PROFILE_COMPUTE);
    }
  } else {
    if (getVerbosity() >= QUDA_VERBOSE) printfQuda("Gauge field unchanged - using cached clover field\n");
  }

  clover_param.direct = true;
  clover_param.inverse = dynamic_clover_inverse() ? false : true;

  cloverPrecise->setRho(inv_param->clover_rho);

  QudaPrecision prec[] = {inv_param->clover_cuda_prec_sloppy, inv_param->clover_cuda_prec_precondition,
                          inv_param->clover_cuda_prec_refinement_sloppy, inv_param->clover_cuda_prec_eigensolver};
  loadSloppyCloverQuda(prec);

  // if requested, copy back the clover / inverse field
  if (inv_param->return_clover || inv_param->return_clover_inverse) {
    if (!h_clover && !h_clovinv) errorQuda("Requested clover field return but no clover host pointers set");

    // copy the inverted clover term into host application order on the device
    clover_param.direct = (h_clover && inv_param->return_clover);
    clover_param.inverse = (h_clovinv && inv_param->return_clover_inverse);

    // this isn't really "epilogue" but this label suffices
    profileClover.TPSTART(QUDA_PROFILE_EPILOGUE);
    cudaCloverField *hack = nullptr;
    if (!dynamic_clover_inverse()) {
      clover_param.order = inv_param->clover_order;
      clover_param.setPrecision(inv_param->clover_cpu_prec);
      hack = new cudaCloverField(clover_param);
      hack->copy(*cloverPrecise); // FIXME this can lead to an redundant copies if we're not copying back direct + inverse
    } else {
      clover_param.setPrecision(inv_param->clover_cuda_prec, true);
      auto *hackOfTheHack = new cudaCloverField(clover_param);	// Hack of the hack
      hackOfTheHack->copy(*cloverPrecise, false);
      cloverInvert(*hackOfTheHack, inv_param->compute_clover_trlog);
      if (inv_param->compute_clover_trlog) {
	inv_param->trlogA[0] = cloverPrecise->TrLog()[0];
	inv_param->trlogA[1] = cloverPrecise->TrLog()[1];
      }
      clover_param.order = inv_param->clover_order;
      clover_param.setPrecision(inv_param->clover_cpu_prec);
      hack = new cudaCloverField(clover_param);
      hack->copy(*hackOfTheHack); // FIXME this can lead to an redundant copies if we're not copying back direct + inverse
      delete hackOfTheHack;
    }
    profileClover.TPSTOP(QUDA_PROFILE_EPILOGUE);

    // copy the field into the host application's clover field
    profileClover.TPSTART(QUDA_PROFILE_D2H);
    if (inv_param->return_clover) {
      qudaMemcpy((char*)(in->V(false)), (char*)(hack->V(false)), in->Bytes(), cudaMemcpyDeviceToHost);
    }
    if (inv_param->return_clover_inverse) {
      qudaMemcpy((char*)(in->V(true)), (char*)(hack->V(true)), in->Bytes(), cudaMemcpyDeviceToHost);
    }

    profileClover.TPSTOP(QUDA_PROFILE_D2H);

    delete hack;
  }

  profileClover.TPSTART(QUDA_PROFILE_FREE);
  if (in) delete in; // delete object referencing input field
  profileClover.TPSTOP(QUDA_PROFILE_FREE);

  popVerbosity();

  profileClover.TPSTOP(QUDA_PROFILE_TOTAL);
}

void freeSloppyCloverQuda();

void loadSloppyCloverQuda(const QudaPrecision *prec)
{
  freeSloppyCloverQuda();

  if (cloverPrecise) {
    // create the mirror sloppy clover field
    CloverFieldParam clover_param(*cloverPrecise);
    clover_param.setPrecision(prec[0], true);

    if (cloverPrecise->V(false) != cloverPrecise->V(true)) {
      clover_param.direct = true;
      clover_param.inverse = true;
    } else {
      clover_param.direct = false;
      clover_param.inverse = true;
    }

    if (clover_param.Precision() != cloverPrecise->Precision()) {
      cloverSloppy = new cudaCloverField(clover_param);
      cloverSloppy->copy(*cloverPrecise, clover_param.inverse);
    } else {
      cloverSloppy = cloverPrecise;
    }

    // switch the parameters for creating the mirror preconditioner clover field
    clover_param.setPrecision(prec[1], true);

    // create the mirror preconditioner clover field
    if (clover_param.Precision() == cloverPrecise->Precision()) {
      cloverPrecondition = cloverPrecise;
    } else if (clover_param.Precision() == cloverSloppy->Precision()) {
      cloverPrecondition = cloverSloppy;
    } else {
      cloverPrecondition = new cudaCloverField(clover_param);
      cloverPrecondition->copy(*cloverPrecise, clover_param.inverse);
    }

    // switch the parameters for creating the mirror refinement clover field
    clover_param.setPrecision(prec[2], true);

    // create the mirror refinement clover field
    if (clover_param.Precision() != cloverSloppy->Precision()) {
      cloverRefinement = new cudaCloverField(clover_param);
      cloverRefinement->copy(*cloverSloppy, clover_param.inverse);
    } else {
      cloverRefinement = cloverSloppy;
    }
    // switch the parameters for creating the mirror eigensolver clover field
    clover_param.setPrecision(prec[3]);

    // create the mirror eigensolver clover field
    if (clover_param.Precision() == cloverPrecise->Precision()) {
      cloverEigensolver = cloverPrecise;
    } else if (clover_param.Precision() == cloverSloppy->Precision()) {
      cloverEigensolver = cloverSloppy;
    } else if (clover_param.Precision() == cloverPrecondition->Precision()) {
      cloverEigensolver = cloverPrecondition;
    } else {
      cloverEigensolver = new cudaCloverField(clover_param);
      cloverEigensolver->copy(*cloverPrecise, clover_param.inverse);
    }
  }

}

// just free the sloppy fields used in mixed-precision solvers
void freeSloppyGaugeQuda()
{
  if (!initialized) errorQuda("QUDA not initialized");

  // Wilson gauges
  //---------------------------------------------------------------------------
  // Delete gaugeRefinement if it does not alias gaugeSloppy.
  if (gaugeRefinement != gaugeSloppy && gaugeRefinement) delete gaugeRefinement;

  // Delete gaugePrecondition if it does not alias gaugePrecise, gaugeSloppy, or gaugeEigensolver.
  if (gaugePrecondition != gaugeSloppy && gaugePrecondition != gaugePrecise && gaugePrecondition != gaugeEigensolver
      && gaugePrecondition)
    delete gaugePrecondition;

  // Delete gaugeEigensolver if it does not alias gaugePrecise or gaugeSloppy.
  if (gaugeEigensolver != gaugeSloppy && gaugeEigensolver != gaugePrecise && gaugeEigensolver) delete gaugeEigensolver;

  // Delete gaugeSloppy if it does not alias gaugePrecise.
  if (gaugeSloppy != gaugePrecise && gaugeSloppy) delete gaugeSloppy;
  
  gaugeEigensolver = nullptr;
  gaugeRefinement = nullptr;
  gaugePrecondition = nullptr;
  gaugeSloppy = nullptr;
  //---------------------------------------------------------------------------

  // Long gauges
  //---------------------------------------------------------------------------
  // Delete gaugeLongRefinement if it does not alias gaugeLongSloppy.
  if (gaugeLongRefinement != gaugeLongSloppy && gaugeLongRefinement) delete gaugeLongRefinement;

  // Delete gaugeLongPrecondition if it does not alias gaugeLongPrecise, gaugeLongSloppy, or gaugeLongEigensolver.
  if (gaugeLongPrecondition != gaugeLongSloppy && gaugeLongPrecondition != gaugeLongPrecise
      && gaugeLongPrecondition != gaugeLongEigensolver && gaugeLongPrecondition)
    delete gaugeLongPrecondition;

  // Delete gaugeLongEigensolver if it does not alias gaugeLongPrecise or gaugeLongSloppy.
  if (gaugeLongEigensolver != gaugeLongSloppy && gaugeLongEigensolver != gaugeLongPrecise && gaugeLongEigensolver)
    delete gaugeLongEigensolver;

  // Delete gaugeLongSloppy if it does not alias gaugeLongPrecise.
  if (gaugeLongSloppy != gaugeLongPrecise && gaugeLongSloppy) delete gaugeLongSloppy;

  gaugeLongEigensolver = nullptr;
  gaugeLongRefinement = nullptr;
  gaugeLongPrecondition = nullptr;
  gaugeLongSloppy = nullptr;
  //---------------------------------------------------------------------------

  // Fat gauges
  //---------------------------------------------------------------------------
  // Delete gaugeFatRefinement if it does not alias gaugeFatSloppy.
  if (gaugeFatRefinement != gaugeFatSloppy && gaugeFatRefinement) delete gaugeFatRefinement;

  // Delete gaugeFatPrecondition if it does not alias gaugeFatPrecise, gaugeFatSloppy, or gaugeFatEigensolver.
  if (gaugeFatPrecondition != gaugeFatSloppy && gaugeFatPrecondition != gaugeFatPrecise
      && gaugeFatPrecondition != gaugeFatEigensolver && gaugeFatPrecondition)
    delete gaugeFatPrecondition;

  // Delete gaugeFatEigensolver if it does not alias gaugeFatPrecise or gaugeFatSloppy.
  if (gaugeFatEigensolver != gaugeFatSloppy && gaugeFatEigensolver != gaugeFatPrecise && gaugeFatEigensolver)
    delete gaugeFatEigensolver;

  // Delete gaugeFatSloppy if it does not alias gaugeFatPrecise.
  if (gaugeFatSloppy != gaugeFatPrecise && gaugeFatSloppy) delete gaugeFatSloppy;

  gaugeFatEigensolver = nullptr;
  gaugeFatRefinement = nullptr;
  gaugeFatPrecondition = nullptr;
  gaugeFatSloppy = nullptr;
}

void freeGaugeQuda(void)
{
  if (!initialized) errorQuda("QUDA not initialized");

  freeSloppyGaugeQuda();

  if (gaugePrecise) delete gaugePrecise;
  if (gaugeExtended) delete gaugeExtended;

  gaugePrecise = nullptr;
  gaugeExtended = nullptr;

  if (gaugeLongPrecise) delete gaugeLongPrecise;
  if (gaugeLongExtended) delete gaugeLongExtended;

  gaugeLongPrecise = nullptr;
  gaugeLongExtended = nullptr;

  if (gaugeFatPrecise) delete gaugeFatPrecise;

  gaugeFatPrecise = nullptr;
  gaugeFatExtended = nullptr;

  if (gaugeSmeared) delete gaugeSmeared;

  gaugeSmeared = nullptr;
  // Need to merge extendedGaugeResident and gaugeFatPrecise/gaugePrecise
  if (extendedGaugeResident) {
    delete extendedGaugeResident;
    extendedGaugeResident = nullptr;
  }
}

void loadSloppyGaugeQuda(const QudaPrecision *prec, const QudaReconstructType *recon)
{
  // first do SU3 links (if they exist)
  if (gaugePrecise) {
    GaugeFieldParam gauge_param(*gaugePrecise);
    // switch the parameters for creating the mirror sloppy cuda gauge field

    gauge_param.reconstruct = recon[0];
    gauge_param.setPrecision(prec[0], true);

    if (gaugeSloppy) errorQuda("gaugeSloppy already exists");

    if (gauge_param.Precision() == gaugePrecise->Precision() && gauge_param.reconstruct == gaugePrecise->Reconstruct()) {
      gaugeSloppy = gaugePrecise;
    } else {
      gaugeSloppy = new cudaGaugeField(gauge_param);
      gaugeSloppy->copy(*gaugePrecise);
    }

    // switch the parameters for creating the mirror preconditioner cuda gauge field
    gauge_param.reconstruct = recon[1];
    gauge_param.setPrecision(prec[1], true);

    if (gaugePrecondition) errorQuda("gaugePrecondition already exists");

    if (gauge_param.Precision() == gaugePrecise->Precision() && gauge_param.reconstruct == gaugePrecise->Reconstruct()) {
      gaugePrecondition = gaugePrecise;
    } else if (gauge_param.Precision() == gaugeSloppy->Precision()
               && gauge_param.reconstruct == gaugeSloppy->Reconstruct()) {
      gaugePrecondition = gaugeSloppy;
    } else {
      gaugePrecondition = new cudaGaugeField(gauge_param);
      gaugePrecondition->copy(*gaugePrecise);
    }

    // switch the parameters for creating the mirror refinement cuda gauge field
    gauge_param.reconstruct = recon[2];
    gauge_param.setPrecision(prec[2], true);

    if (gaugeRefinement) errorQuda("gaugeRefinement already exists");

    if (gauge_param.Precision() == gaugeSloppy->Precision() && gauge_param.reconstruct == gaugeSloppy->Reconstruct()) {
      gaugeRefinement = gaugeSloppy;
    } else {
      gaugeRefinement = new cudaGaugeField(gauge_param);
      gaugeRefinement->copy(*gaugeSloppy);
    }

    // switch the parameters for creating the mirror eigensolver cuda gauge field
    gauge_param.reconstruct = recon[3];
    gauge_param.setPrecision(prec[3], true);

    if (gaugeEigensolver) errorQuda("gaugeEigensolver already exists");

    if (gauge_param.Precision() == gaugePrecise->Precision() && gauge_param.reconstruct == gaugePrecise->Reconstruct()) {
      gaugeEigensolver = gaugePrecise;
    } else if (gauge_param.Precision() == gaugeSloppy->Precision()
               && gauge_param.reconstruct == gaugeSloppy->Reconstruct()) {
      gaugeEigensolver = gaugeSloppy;
    } else if (gauge_param.Precision() == gaugePrecondition->Precision()
               && gauge_param.reconstruct == gaugePrecondition->Reconstruct()) {
      gaugeEigensolver = gaugePrecondition;
    } else {
      gaugeEigensolver = new cudaGaugeField(gauge_param);
      gaugeEigensolver->copy(*gaugePrecise);
    }
  }

  // fat links (if they exist)
  if (gaugeFatPrecise) {
    GaugeFieldParam gauge_param(*gaugeFatPrecise);
    // switch the parameters for creating the mirror sloppy cuda gauge field

    gauge_param.setPrecision(prec[0], true);

    if (gaugeFatSloppy) errorQuda("gaugeFatSloppy already exists");

    if (gauge_param.Precision() == gaugeFatPrecise->Precision()
        && gauge_param.reconstruct == gaugeFatPrecise->Reconstruct()) {
      gaugeFatSloppy = gaugeFatPrecise;
    } else {
      gaugeFatSloppy = new cudaGaugeField(gauge_param);
      gaugeFatSloppy->copy(*gaugeFatPrecise);
    }

    // switch the parameters for creating the mirror preconditioner cuda gauge field
    gauge_param.setPrecision(prec[1], true);

    if (gaugeFatPrecondition) errorQuda("gaugeFatPrecondition already exists\n");

    if (gauge_param.Precision() == gaugeFatPrecise->Precision()
        && gauge_param.reconstruct == gaugeFatPrecise->Reconstruct()) {
      gaugeFatPrecondition = gaugeFatPrecise;
    } else if (gauge_param.Precision() == gaugeFatSloppy->Precision()
               && gauge_param.reconstruct == gaugeFatSloppy->Reconstruct()) {
      gaugeFatPrecondition = gaugeFatSloppy;
    } else {
      gaugeFatPrecondition = new cudaGaugeField(gauge_param);
      gaugeFatPrecondition->copy(*gaugeFatPrecise);
    }

    // switch the parameters for creating the mirror refinement cuda gauge field
    gauge_param.setPrecision(prec[2], true);

    if (gaugeFatRefinement) errorQuda("gaugeFatRefinement already exists\n");

    if (gauge_param.Precision() == gaugeFatSloppy->Precision()
        && gauge_param.reconstruct == gaugeFatSloppy->Reconstruct()) {
      gaugeFatRefinement = gaugeFatSloppy;
    } else {
      gaugeFatRefinement = new cudaGaugeField(gauge_param);
      gaugeFatRefinement->copy(*gaugeFatSloppy);
    }

    // switch the parameters for creating the mirror eigensolver cuda gauge field
    gauge_param.setPrecision(prec[3], true);

    if (gaugeFatEigensolver) errorQuda("gaugeFatEigensolver already exists");

    if (gauge_param.Precision() == gaugeFatPrecise->Precision()
        && gauge_param.reconstruct == gaugeFatPrecise->Reconstruct()) {
      gaugeFatEigensolver = gaugeFatPrecise;
    } else if (gauge_param.Precision() == gaugeFatSloppy->Precision()
               && gauge_param.reconstruct == gaugeFatSloppy->Reconstruct()) {
      gaugeFatEigensolver = gaugeFatSloppy;
    } else if (gauge_param.Precision() == gaugeFatPrecondition->Precision()
               && gauge_param.reconstruct == gaugeFatPrecondition->Reconstruct()) {
      gaugeFatEigensolver = gaugeFatPrecondition;
    } else {
      gaugeFatEigensolver = new cudaGaugeField(gauge_param);
      gaugeFatEigensolver->copy(*gaugeFatPrecise);
    }
  }

  // long links (if they exist)
  if (gaugeLongPrecise) {
    GaugeFieldParam gauge_param(*gaugeLongPrecise);
    // switch the parameters for creating the mirror sloppy cuda gauge field

    gauge_param.reconstruct = recon[0];
    gauge_param.setPrecision(prec[0], true);

    if (gaugeLongSloppy) errorQuda("gaugeLongSloppy already exists");

    if (gauge_param.Precision() == gaugeLongPrecise->Precision()
        && gauge_param.reconstruct == gaugeLongPrecise->Reconstruct()) {
      gaugeLongSloppy = gaugeLongPrecise;
    } else {
      gaugeLongSloppy = new cudaGaugeField(gauge_param);
      gaugeLongSloppy->copy(*gaugeLongPrecise);
    }

    // switch the parameters for creating the mirror preconditioner cuda gauge field
    gauge_param.reconstruct = recon[1];
    gauge_param.setPrecision(prec[1], true);

    if (gaugeLongPrecondition) errorQuda("gaugeLongPrecondition already exists\n");

    if (gauge_param.Precision() == gaugeLongPrecise->Precision()
        && gauge_param.reconstruct == gaugeLongPrecise->Reconstruct()) {
      gaugeLongPrecondition = gaugeLongPrecise;
    } else if (gauge_param.Precision() == gaugeLongSloppy->Precision()
               && gauge_param.reconstruct == gaugeLongSloppy->Reconstruct()) {
      gaugeLongPrecondition = gaugeLongSloppy;
    } else {
      gaugeLongPrecondition = new cudaGaugeField(gauge_param);
      gaugeLongPrecondition->copy(*gaugeLongPrecise);
    }

    // switch the parameters for creating the mirror refinement cuda gauge field
    gauge_param.reconstruct = recon[2];
    gauge_param.setPrecision(prec[2], true);

    if (gaugeLongRefinement) errorQuda("gaugeLongRefinement already exists\n");

    if (gauge_param.Precision() == gaugeLongSloppy->Precision()
        && gauge_param.reconstruct == gaugeLongSloppy->Reconstruct()) {
      gaugeLongRefinement = gaugeLongSloppy;
    } else {
      gaugeLongRefinement = new cudaGaugeField(gauge_param);
      gaugeLongRefinement->copy(*gaugeLongSloppy);
    }

    // switch the parameters for creating the mirror eigensolver cuda gauge field
    gauge_param.reconstruct = recon[3];
    gauge_param.setPrecision(prec[3], true);

    if (gaugeLongEigensolver) errorQuda("gaugePrecondition already exists");

    if (gauge_param.Precision() == gaugeLongPrecise->Precision()
        && gauge_param.reconstruct == gaugeLongPrecise->Reconstruct()) {
      gaugeLongEigensolver = gaugeLongPrecise;
    } else if (gauge_param.Precision() == gaugeLongSloppy->Precision()
               && gauge_param.reconstruct == gaugeLongSloppy->Reconstruct()) {
      gaugeLongEigensolver = gaugeLongSloppy;
    } else if (gauge_param.Precision() == gaugeLongPrecondition->Precision()
               && gauge_param.reconstruct == gaugeLongPrecondition->Reconstruct()) {
      gaugeLongEigensolver = gaugeLongPrecondition;
    } else {
      gaugeLongEigensolver = new cudaGaugeField(gauge_param);
      gaugeLongEigensolver->copy(*gaugeLongPrecise);
    }
  }
}

void freeSloppyCloverQuda()
{
  if (!initialized) errorQuda("QUDA not initialized");
  if (cloverRefinement != cloverSloppy && cloverRefinement) delete cloverRefinement;
  if (cloverPrecondition != cloverSloppy && cloverPrecondition != cloverPrecise && cloverPrecondition)
    delete cloverPrecondition;
  if (cloverSloppy != cloverPrecise && cloverSloppy) delete cloverSloppy;

  cloverRefinement = nullptr;
  cloverPrecondition = nullptr;
  cloverSloppy = nullptr;
}

void freeCloverQuda(void)
{
  if (!initialized) errorQuda("QUDA not initialized");
  freeSloppyCloverQuda();
  if (cloverPrecise) delete cloverPrecise;
  cloverPrecise = nullptr;
}

void flushChronoQuda(int i)
{
  if (i >= QUDA_MAX_CHRONO)
    errorQuda("Requested chrono index %d is outside of max %d\n", i, QUDA_MAX_CHRONO);

  auto &basis = chronoResident[i];

  for (auto v : basis) {
    if (v)  delete v;
  }
  basis.clear();
}

void endQuda(void)
{
  profileEnd.TPSTART(QUDA_PROFILE_TOTAL);

  if (!initialized) return;

  freeGaugeQuda();
  freeCloverQuda();

  for (int i=0; i<QUDA_MAX_CHRONO; i++) flushChronoQuda(i);

  for (auto v : solutionResident) if (v) delete v;
  solutionResident.clear();

  if(momResident) delete momResident;

  LatticeField::freeGhostBuffer();
  cpuColorSpinorField::freeGhostBuffer();

  blas_lapack::generic::destroy();
  blas_lapack::native::destroy();
  blas::destroy();

  pool::flush_pinned();
  pool::flush_device();

  host_free(num_failures_h);
  num_failures_h = nullptr;
  num_failures_d = nullptr;

  destroyDslashEvents();

  saveTuneCache();
  saveProfile();

  // flush any outstanding force monitoring (if enabled)
  flushForceMonitor();

  initialized = false;

  comm_finalize();
  comms_initialized = false;

  profileEnd.TPSTOP(QUDA_PROFILE_TOTAL);
  profileInit2End.TPSTOP(QUDA_PROFILE_TOTAL);

  // print out the profile information of the lifetime of the library
  if (getVerbosity() >= QUDA_SUMMARIZE) {
    profileInit.Print();
    profileGauge.Print();
    profileClover.Print();
    profileDslash.Print();
    profileInvert.Print();
    profileMulti.Print();
    profileEigensolve.Print();
    profileFatLink.Print();
    profileGaugeForce.Print();
    profileGaugeUpdate.Print();
    profileExtendedGauge.Print();
    profileCloverForce.Print();
    profileStaggeredForce.Print();
    profileHISQForce.Print();
    profileContract.Print();
    profileCovDev.Print();
    profilePlaq.Print();
    profileGaugeObs.Print();
    profileAPE.Print();
    profileSTOUT.Print();
    profileOvrImpSTOUT.Print();
    profileWFlow.Print();
    profileProject.Print();
    profilePhase.Print();
    profileMomAction.Print();
    profileEnd.Print();

    profileInit2End.Print();
    TimeProfile::PrintGlobal();

    printLaunchTimer();
    printAPIProfile();

    printfQuda("\n");
    printPeakMemUsage();
    printfQuda("\n");
  }

  assertAllMemFree();

  device::destroy();
}


namespace quda {

  void setDiracParam(DiracParam &diracParam, QudaInvertParam *inv_param, const bool pc)
  {
    double kappa = inv_param->kappa;
    if (inv_param->dirac_order == QUDA_CPS_WILSON_DIRAC_ORDER) {
      kappa *= gaugePrecise->Anisotropy();
    }

    switch (inv_param->dslash_type) {
    case QUDA_WILSON_DSLASH:
      diracParam.type = pc ? QUDA_WILSONPC_DIRAC : QUDA_WILSON_DIRAC;
      break;
    case QUDA_CLOVER_WILSON_DSLASH:
      diracParam.type = pc ? QUDA_CLOVERPC_DIRAC : QUDA_CLOVER_DIRAC;
      break;
    case QUDA_CLOVER_HASENBUSCH_TWIST_DSLASH:
      diracParam.type = pc ? QUDA_CLOVER_HASENBUSCH_TWISTPC_DIRAC : QUDA_CLOVER_HASENBUSCH_TWIST_DIRAC;
      break;
    case QUDA_DOMAIN_WALL_DSLASH:
      diracParam.type = pc ? QUDA_DOMAIN_WALLPC_DIRAC : QUDA_DOMAIN_WALL_DIRAC;
      diracParam.Ls = inv_param->Ls;
      break;
    case QUDA_DOMAIN_WALL_4D_DSLASH:
      diracParam.type = pc ? QUDA_DOMAIN_WALL_4DPC_DIRAC : QUDA_DOMAIN_WALL_4D_DIRAC;
      diracParam.Ls = inv_param->Ls;
      break;
    case QUDA_MOBIUS_DWF_EOFA_DSLASH:
      if (inv_param->Ls > QUDA_MAX_DWF_LS) {
        errorQuda("Length of Ls dimension %d greater than QUDA_MAX_DWF_LS %d", inv_param->Ls, QUDA_MAX_DWF_LS);
      }
      diracParam.type = pc ? QUDA_MOBIUS_DOMAIN_WALLPC_EOFA_DIRAC : QUDA_MOBIUS_DOMAIN_WALL_EOFA_DIRAC;
      diracParam.Ls = inv_param->Ls;
      if (sizeof(Complex) != sizeof(double _Complex)) {
        errorQuda("Irreconcilable difference between interface and internal complex number conventions");
      }
      memcpy(diracParam.b_5, inv_param->b_5, sizeof(Complex) * inv_param->Ls);
      memcpy(diracParam.c_5, inv_param->c_5, sizeof(Complex) * inv_param->Ls);
      diracParam.eofa_shift = inv_param->eofa_shift;
      diracParam.eofa_pm = inv_param->eofa_pm;
      diracParam.mq1 = inv_param->mq1;
      diracParam.mq2 = inv_param->mq2;
      diracParam.mq3 = inv_param->mq3;
      break;
    case QUDA_MOBIUS_DWF_DSLASH:
      if (inv_param->Ls > QUDA_MAX_DWF_LS)
	errorQuda("Length of Ls dimension %d greater than QUDA_MAX_DWF_LS %d", inv_param->Ls, QUDA_MAX_DWF_LS);
      diracParam.type = pc ? QUDA_MOBIUS_DOMAIN_WALLPC_DIRAC : QUDA_MOBIUS_DOMAIN_WALL_DIRAC;
      diracParam.Ls = inv_param->Ls;
      if (sizeof(Complex) != sizeof(double _Complex)) {
        errorQuda("Irreconcilable difference between interface and internal complex number conventions");
      }
      memcpy(diracParam.b_5, inv_param->b_5, sizeof(Complex) * inv_param->Ls);
      memcpy(diracParam.c_5, inv_param->c_5, sizeof(Complex) * inv_param->Ls);
      if (getVerbosity() >= QUDA_DEBUG_VERBOSE) {
        printfQuda("Printing b_5 and c_5 values\n");
        for (int i = 0; i < diracParam.Ls; i++) {
          printfQuda("fromQUDA diracParam: b5[%d] = %f + i%f, c5[%d] = %f + i%f\n", i, diracParam.b_5[i].real(),
              diracParam.b_5[i].imag(), i, diracParam.c_5[i].real(), diracParam.c_5[i].imag());
          // printfQuda("fromQUDA inv_param: b5[%d] = %f %f c5[%d] = %f %f\n", i, inv_param->b_5[i], i,
          // inv_param->c_5[i] ); printfQuda("fromQUDA creal: b5[%d] = %f %f c5[%d] = %f %f \n", i,
          // creal(inv_param->b_5[i]), cimag(inv_param->b_5[i]), i, creal(inv_param->c_5[i]), cimag(inv_param->c_5[i]) );
        }
      }
      break;
    case QUDA_STAGGERED_DSLASH:
      diracParam.type = pc ? QUDA_STAGGEREDPC_DIRAC : QUDA_STAGGERED_DIRAC;
      break;
    case QUDA_ASQTAD_DSLASH:
      diracParam.type = pc ? QUDA_ASQTADPC_DIRAC : QUDA_ASQTAD_DIRAC;
      break;
    case QUDA_TWISTED_MASS_DSLASH:
      diracParam.type = pc ? QUDA_TWISTED_MASSPC_DIRAC : QUDA_TWISTED_MASS_DIRAC;
      if (inv_param->twist_flavor == QUDA_TWIST_SINGLET) {
	diracParam.Ls = 1;
	diracParam.epsilon = 0.0;
      } else {
	diracParam.Ls = 2;
	diracParam.epsilon = inv_param->twist_flavor == QUDA_TWIST_NONDEG_DOUBLET ? inv_param->epsilon : 0.0;
      }
      break;
    case QUDA_TWISTED_CLOVER_DSLASH:
      diracParam.type = pc ? QUDA_TWISTED_CLOVERPC_DIRAC : QUDA_TWISTED_CLOVER_DIRAC;
      if (inv_param->twist_flavor == QUDA_TWIST_SINGLET)  {
	diracParam.Ls = 1;
	diracParam.epsilon = 0.0;
      } else {
	diracParam.Ls = 2;
	diracParam.epsilon = inv_param->twist_flavor == QUDA_TWIST_NONDEG_DOUBLET ? inv_param->epsilon : 0.0;
      }
      break;
    case QUDA_LAPLACE_DSLASH:
      diracParam.type = pc ? QUDA_GAUGE_LAPLACEPC_DIRAC : QUDA_GAUGE_LAPLACE_DIRAC;
      diracParam.laplace3D = inv_param->laplace3D;
      break;
    case QUDA_COVDEV_DSLASH:
      diracParam.type = QUDA_GAUGE_COVDEV_DIRAC;
      break;
    default:
      errorQuda("Unsupported dslash_type %d", inv_param->dslash_type);
    }

    diracParam.matpcType = inv_param->matpc_type;
    diracParam.dagger = inv_param->dagger;
    diracParam.gauge = inv_param->dslash_type == QUDA_ASQTAD_DSLASH ? gaugeFatPrecise : gaugePrecise;
    diracParam.fatGauge = gaugeFatPrecise;
    diracParam.longGauge = gaugeLongPrecise;
    diracParam.clover = cloverPrecise;
    diracParam.kappa = kappa;
    diracParam.mass = inv_param->mass;
    diracParam.m5 = inv_param->m5;
    diracParam.mu = inv_param->mu;

    for (int i=0; i<4; i++) diracParam.commDim[i] = 1;   // comms are always on

    if (diracParam.gauge->Precision() != inv_param->cuda_prec)
      errorQuda("Gauge precision %d does not match requested precision %d\n", diracParam.gauge->Precision(),
                inv_param->cuda_prec);
  }


  void setDiracSloppyParam(DiracParam &diracParam, QudaInvertParam *inv_param, const bool pc)
  {
    setDiracParam(diracParam, inv_param, pc);

    diracParam.gauge = inv_param->dslash_type == QUDA_ASQTAD_DSLASH ? gaugeFatSloppy : gaugeSloppy;
    diracParam.fatGauge = gaugeFatSloppy;
    diracParam.longGauge = gaugeLongSloppy;
    diracParam.clover = cloverSloppy;

    for (int i=0; i<4; i++) {
      diracParam.commDim[i] = 1;   // comms are always on
    }

    if (diracParam.gauge->Precision() != inv_param->cuda_prec_sloppy)
      errorQuda("Gauge precision %d does not match requested precision %d\n", diracParam.gauge->Precision(),
                inv_param->cuda_prec_sloppy);
  }

  void setDiracRefineParam(DiracParam &diracParam, QudaInvertParam *inv_param, const bool pc)
  {
    setDiracParam(diracParam, inv_param, pc);

    diracParam.gauge = inv_param->dslash_type == QUDA_ASQTAD_DSLASH ? gaugeFatRefinement : gaugeRefinement;
    diracParam.fatGauge = gaugeFatRefinement;
    diracParam.longGauge = gaugeLongRefinement;
    diracParam.clover = cloverRefinement;

    for (int i=0; i<4; i++) {
      diracParam.commDim[i] = 1;   // comms are always on
    }

    if (diracParam.gauge->Precision() != inv_param->cuda_prec_refinement_sloppy)
      errorQuda("Gauge precision %d does not match requested precision %d\n", diracParam.gauge->Precision(),
                inv_param->cuda_prec_refinement_sloppy);
  }

  // The preconditioner currently mimicks the sloppy operator with no comms
  void setDiracPreParam(DiracParam &diracParam, QudaInvertParam *inv_param, const bool pc, bool comms)
  {
    setDiracParam(diracParam, inv_param, pc);

    if (inv_param->overlap) {
      diracParam.gauge = inv_param->dslash_type == QUDA_ASQTAD_DSLASH ? gaugeFatExtended : gaugeExtended;
      diracParam.fatGauge = gaugeFatExtended;
      diracParam.longGauge = gaugeLongExtended;
    } else {
      diracParam.gauge = inv_param->dslash_type == QUDA_ASQTAD_DSLASH ? gaugeFatPrecondition : gaugePrecondition;
      diracParam.fatGauge = gaugeFatPrecondition;
      diracParam.longGauge = gaugeLongPrecondition;
    }
    diracParam.clover = cloverPrecondition;

    for (int i=0; i<4; i++) {
      diracParam.commDim[i] = comms ? 1 : 0;
    }

    // In the preconditioned staggered CG allow a different dslash type in the preconditioning
    if(inv_param->inv_type == QUDA_PCG_INVERTER && inv_param->dslash_type == QUDA_ASQTAD_DSLASH
       && inv_param->dslash_type_precondition == QUDA_STAGGERED_DSLASH) {
       diracParam.type = pc ? QUDA_STAGGEREDPC_DIRAC : QUDA_STAGGERED_DIRAC;
       diracParam.gauge = gaugeFatPrecondition;
    }

    if (diracParam.gauge->Precision() != inv_param->cuda_prec_precondition)
      errorQuda("Gauge precision %d does not match requested precision %d\n", diracParam.gauge->Precision(),
                inv_param->cuda_prec_precondition);
  }

  // The deflation preconditioner currently mimicks the sloppy operator with no comms
  void setDiracEigParam(DiracParam &diracParam, QudaInvertParam *inv_param, const bool pc, bool comms)
  {
    setDiracParam(diracParam, inv_param, pc);

    if (inv_param->overlap) {
      diracParam.gauge = inv_param->dslash_type == QUDA_ASQTAD_DSLASH ? gaugeFatExtended : gaugeExtended;
      diracParam.fatGauge = gaugeFatExtended;
      diracParam.longGauge = gaugeLongExtended;
    } else {
      diracParam.gauge = inv_param->dslash_type == QUDA_ASQTAD_DSLASH ? gaugeFatEigensolver : gaugeEigensolver;
      diracParam.fatGauge = gaugeFatEigensolver;
      diracParam.longGauge = gaugeLongEigensolver;
    }
    diracParam.clover = cloverEigensolver;

    for (int i = 0; i < 4; i++) { diracParam.commDim[i] = comms ? 1 : 0; }

    // In the deflated staggered CG allow a different dslash type
    if (inv_param->inv_type == QUDA_PCG_INVERTER && inv_param->dslash_type == QUDA_ASQTAD_DSLASH
        && inv_param->dslash_type_precondition == QUDA_STAGGERED_DSLASH) {
      diracParam.type = pc ? QUDA_STAGGEREDPC_DIRAC : QUDA_STAGGERED_DIRAC;
      diracParam.gauge = gaugeFatEigensolver;
    }

    if (diracParam.gauge->Precision() != inv_param->cuda_prec_eigensolver)
      errorQuda("Gauge precision %d does not match requested precision %d\n", diracParam.gauge->Precision(),
                inv_param->cuda_prec_eigensolver);
  }

  void createDirac(Dirac *&d, Dirac *&dSloppy, Dirac *&dPre, QudaInvertParam &param, const bool pc_solve)
  {
    DiracParam diracParam;
    DiracParam diracSloppyParam;
    DiracParam diracPreParam;

    setDiracParam(diracParam, &param, pc_solve);
    setDiracSloppyParam(diracSloppyParam, &param, pc_solve);
    // eigCG and deflation need 2 sloppy precisions and do not use Schwarz
    bool comms_flag = (param.schwarz_type != QUDA_INVALID_SCHWARZ) ? false : true;
    setDiracPreParam(diracPreParam, &param, pc_solve, comms_flag);

    d = Dirac::create(diracParam); // create the Dirac operator
    dSloppy = Dirac::create(diracSloppyParam);
    dPre = Dirac::create(diracPreParam);
  }

  void createDiracWithRefine(Dirac *&d, Dirac *&dSloppy, Dirac *&dPre, Dirac *&dRef, QudaInvertParam &param,
                             const bool pc_solve)
  {
    DiracParam diracParam;
    DiracParam diracSloppyParam;
    DiracParam diracPreParam;
    DiracParam diracRefParam;

    setDiracParam(diracParam, &param, pc_solve);
    setDiracSloppyParam(diracSloppyParam, &param, pc_solve);
    setDiracRefineParam(diracRefParam, &param, pc_solve);
    // eigCG and deflation need 2 sloppy precisions and do not use Schwarz
    bool comms_flag = (param.inv_type == QUDA_INC_EIGCG_INVERTER || param.eig_param) ? true : false;
    setDiracPreParam(diracPreParam, &param, pc_solve, comms_flag);

    d = Dirac::create(diracParam); // create the Dirac operator
    dSloppy = Dirac::create(diracSloppyParam);
    dPre = Dirac::create(diracPreParam);
    dRef = Dirac::create(diracRefParam);
  }

  void createDiracWithEig(Dirac *&d, Dirac *&dSloppy, Dirac *&dPre, Dirac *&dEig, QudaInvertParam &param,
                          const bool pc_solve)
  {
    DiracParam diracParam;
    DiracParam diracSloppyParam;
    DiracParam diracPreParam;
    DiracParam diracEigParam;

    setDiracParam(diracParam, &param, pc_solve);
    setDiracSloppyParam(diracSloppyParam, &param, pc_solve);
    // eigCG and deflation need 2 sloppy precisions and do not use Schwarz
    bool comms_flag = (param.inv_type == QUDA_INC_EIGCG_INVERTER || param.eig_param) ? true : false;
    setDiracPreParam(diracPreParam, &param, pc_solve, comms_flag);
    setDiracEigParam(diracEigParam, &param, pc_solve, comms_flag);

    d = Dirac::create(diracParam); // create the Dirac operator
    dSloppy = Dirac::create(diracSloppyParam);
    dPre = Dirac::create(diracPreParam);
    dEig = Dirac::create(diracEigParam);
  }

  static double unscaled_shifts[QUDA_MAX_MULTI_SHIFT];

  void massRescale(cudaColorSpinorField &b, QudaInvertParam &param) {

    double kappa5 = (0.5/(5.0 + param.m5));
    double kappa = (param.dslash_type == QUDA_DOMAIN_WALL_DSLASH || param.dslash_type == QUDA_DOMAIN_WALL_4D_DSLASH
                    || param.dslash_type == QUDA_MOBIUS_DWF_DSLASH || param.dslash_type == QUDA_MOBIUS_DWF_EOFA_DSLASH) ?
      kappa5 :
      param.kappa;

    if (getVerbosity() >= QUDA_DEBUG_VERBOSE) {
      printfQuda("Mass rescale: Kappa is: %g\n", kappa);
      printfQuda("Mass rescale: mass normalization: %d\n", param.mass_normalization);
      double nin = blas::norm2(b);
      printfQuda("Mass rescale: norm of source in = %g\n", nin);
    }

    // staggered dslash uses mass normalization internally
    if (param.dslash_type == QUDA_ASQTAD_DSLASH || param.dslash_type == QUDA_STAGGERED_DSLASH) {
      switch (param.solution_type) {
        case QUDA_MAT_SOLUTION:
        case QUDA_MATPC_SOLUTION:
          if (param.mass_normalization == QUDA_KAPPA_NORMALIZATION) blas::ax(2.0*param.mass, b);
          break;
        case QUDA_MATDAG_MAT_SOLUTION:
        case QUDA_MATPCDAG_MATPC_SOLUTION:
          if (param.mass_normalization == QUDA_KAPPA_NORMALIZATION) blas::ax(4.0*param.mass*param.mass, b);
          break;
        default:
          errorQuda("Not implemented");
      }
      return;
    }

    for(int i=0; i<param.num_offset; i++) {
      unscaled_shifts[i] = param.offset[i];
    }

    // multiply the source to compensate for normalization of the Dirac operator, if necessary
    switch (param.solution_type) {
      case QUDA_MAT_SOLUTION:
        if (param.mass_normalization == QUDA_MASS_NORMALIZATION ||
            param.mass_normalization == QUDA_ASYMMETRIC_MASS_NORMALIZATION) {
	  blas::ax(2.0*kappa, b);
	  for(int i=0; i<param.num_offset; i++)  param.offset[i] *= 2.0*kappa;
        }
        break;
      case QUDA_MATDAG_MAT_SOLUTION:
        if (param.mass_normalization == QUDA_MASS_NORMALIZATION ||
            param.mass_normalization == QUDA_ASYMMETRIC_MASS_NORMALIZATION) {
	  blas::ax(4.0*kappa*kappa, b);
	  for(int i=0; i<param.num_offset; i++)  param.offset[i] *= 4.0*kappa*kappa;
        }
        break;
      case QUDA_MATPC_SOLUTION:
        if (param.mass_normalization == QUDA_MASS_NORMALIZATION) {
	  blas::ax(4.0*kappa*kappa, b);
	  for(int i=0; i<param.num_offset; i++)  param.offset[i] *= 4.0*kappa*kappa;
        } else if (param.mass_normalization == QUDA_ASYMMETRIC_MASS_NORMALIZATION) {
	  blas::ax(2.0*kappa, b);
	  for(int i=0; i<param.num_offset; i++)  param.offset[i] *= 2.0*kappa;
        }
        break;
      case QUDA_MATPCDAG_MATPC_SOLUTION:
        if (param.mass_normalization == QUDA_MASS_NORMALIZATION) {
	  blas::ax(16.0*std::pow(kappa,4), b);
	  for(int i=0; i<param.num_offset; i++)  param.offset[i] *= 16.0*std::pow(kappa,4);
        } else if (param.mass_normalization == QUDA_ASYMMETRIC_MASS_NORMALIZATION) {
	  blas::ax(4.0*kappa*kappa, b);
	  for(int i=0; i<param.num_offset; i++)  param.offset[i] *= 4.0*kappa*kappa;
        }
        break;
      default:
        errorQuda("Solution type %d not supported", param.solution_type);
    }

    if (getVerbosity() >= QUDA_DEBUG_VERBOSE) printfQuda("Mass rescale done\n");
    if (getVerbosity() >= QUDA_DEBUG_VERBOSE) {
      printfQuda("Mass rescale: Kappa is: %g\n", kappa);
      printfQuda("Mass rescale: mass normalization: %d\n", param.mass_normalization);
      double nin = blas::norm2(b);
      printfQuda("Mass rescale: norm of source out = %g\n", nin);
    }

  }
}

void dslashQuda(void *h_out, void *h_in, QudaInvertParam *inv_param, QudaParity parity)
{
  profileDslash.TPSTART(QUDA_PROFILE_TOTAL);
  profileDslash.TPSTART(QUDA_PROFILE_INIT);

  const auto &gauge = (inv_param->dslash_type != QUDA_ASQTAD_DSLASH) ? *gaugePrecise : *gaugeFatPrecise;

  if ((!gaugePrecise && inv_param->dslash_type != QUDA_ASQTAD_DSLASH)
      || ((!gaugeFatPrecise || !gaugeLongPrecise) && inv_param->dslash_type == QUDA_ASQTAD_DSLASH))
    errorQuda("Gauge field not allocated");
  if (cloverPrecise == nullptr && ((inv_param->dslash_type == QUDA_CLOVER_WILSON_DSLASH) || (inv_param->dslash_type == QUDA_TWISTED_CLOVER_DSLASH)))
    errorQuda("Clover field not allocated");

  pushVerbosity(inv_param->verbosity);
  if (getVerbosity() >= QUDA_DEBUG_VERBOSE) printQudaInvertParam(inv_param);

  ColorSpinorParam cpuParam(h_in, *inv_param, gauge.X(), true, inv_param->input_location);
  ColorSpinorField *in_h = ColorSpinorField::Create(cpuParam);
  ColorSpinorParam cudaParam(cpuParam, *inv_param);

  cpuParam.v = h_out;
  cpuParam.location = inv_param->output_location;
  ColorSpinorField *out_h = ColorSpinorField::Create(cpuParam);

  cudaParam.create = QUDA_NULL_FIELD_CREATE;
  cudaColorSpinorField in(*in_h, cudaParam);
  cudaColorSpinorField out(in, cudaParam);

  bool pc = true;
  DiracParam diracParam;
  setDiracParam(diracParam, inv_param, pc);

  profileDslash.TPSTOP(QUDA_PROFILE_INIT);

  profileDslash.TPSTART(QUDA_PROFILE_H2D);
  in = *in_h;
  profileDslash.TPSTOP(QUDA_PROFILE_H2D);

  profileDslash.TPSTART(QUDA_PROFILE_COMPUTE);

  if (getVerbosity() >= QUDA_DEBUG_VERBOSE) {
    double cpu = blas::norm2(*in_h);
    double gpu = blas::norm2(in);
    printfQuda("In CPU %e CUDA %e\n", cpu, gpu);
  }

  if (inv_param->mass_normalization == QUDA_KAPPA_NORMALIZATION &&
      (inv_param->dslash_type == QUDA_STAGGERED_DSLASH ||
       inv_param->dslash_type == QUDA_ASQTAD_DSLASH) )
    blas::ax(1.0/(2.0*inv_param->mass), in);

  if (inv_param->dirac_order == QUDA_CPS_WILSON_DIRAC_ORDER) {
    if (parity == QUDA_EVEN_PARITY) {
      parity = QUDA_ODD_PARITY;
    } else {
      parity = QUDA_EVEN_PARITY;
    }
    blas::ax(gauge.Anisotropy(), in);
  }

  Dirac *dirac = Dirac::create(diracParam); // create the Dirac operator
  if (inv_param->dslash_type == QUDA_TWISTED_CLOVER_DSLASH && inv_param->dagger) {
    cudaParam.create = QUDA_NULL_FIELD_CREATE;
    cudaColorSpinorField tmp1(in, cudaParam);
    ((DiracTwistedCloverPC*) dirac)->TwistCloverInv(tmp1, in, (parity+1)%2); // apply the clover-twist
    dirac->Dslash(out, tmp1, parity); // apply the operator
  } else {
    dirac->Dslash(out, in, parity); // apply the operator
  }
  profileDslash.TPSTOP(QUDA_PROFILE_COMPUTE);

  profileDslash.TPSTART(QUDA_PROFILE_D2H);
  *out_h = out;
  profileDslash.TPSTOP(QUDA_PROFILE_D2H);

  if (getVerbosity() >= QUDA_DEBUG_VERBOSE) {
    double cpu = blas::norm2(*out_h);
    double gpu = blas::norm2(out);
    printfQuda("Out CPU %e CUDA %e\n", cpu, gpu);
  }

  profileDslash.TPSTART(QUDA_PROFILE_FREE);
  delete dirac; // clean up

  delete out_h;
  delete in_h;
  profileDslash.TPSTOP(QUDA_PROFILE_FREE);

  popVerbosity();
  profileDslash.TPSTOP(QUDA_PROFILE_TOTAL);
}

void MatQuda(void *h_out, void *h_in, QudaInvertParam *inv_param)
{
  pushVerbosity(inv_param->verbosity);

  const auto &gauge = (inv_param->dslash_type != QUDA_ASQTAD_DSLASH) ? *gaugePrecise : *gaugeFatPrecise;

  if ((!gaugePrecise && inv_param->dslash_type != QUDA_ASQTAD_DSLASH)
      || ((!gaugeFatPrecise || !gaugeLongPrecise) && inv_param->dslash_type == QUDA_ASQTAD_DSLASH))
    errorQuda("Gauge field not allocated");
  if (cloverPrecise == nullptr && ((inv_param->dslash_type == QUDA_CLOVER_WILSON_DSLASH) || (inv_param->dslash_type == QUDA_TWISTED_CLOVER_DSLASH)))
    errorQuda("Clover field not allocated");
  if (getVerbosity() >= QUDA_DEBUG_VERBOSE) printQudaInvertParam(inv_param);

  bool pc = (inv_param->solution_type == QUDA_MATPC_SOLUTION ||
      inv_param->solution_type == QUDA_MATPCDAG_MATPC_SOLUTION);

  ColorSpinorParam cpuParam(h_in, *inv_param, gauge.X(), pc, inv_param->input_location);
  ColorSpinorField *in_h = ColorSpinorField::Create(cpuParam);

  ColorSpinorParam cudaParam(cpuParam, *inv_param);
  cudaColorSpinorField in(*in_h, cudaParam);

  if (getVerbosity() >= QUDA_DEBUG_VERBOSE) {
    double cpu = blas::norm2(*in_h);
    double gpu = blas::norm2(in);
    printfQuda("In CPU %e CUDA %e\n", cpu, gpu);
  }

  cudaParam.create = QUDA_NULL_FIELD_CREATE;
  cudaColorSpinorField out(in, cudaParam);

  DiracParam diracParam;
  setDiracParam(diracParam, inv_param, pc);

  Dirac *dirac = Dirac::create(diracParam); // create the Dirac operator
  dirac->M(out, in); // apply the operator
  delete dirac; // clean up

  double kappa = inv_param->kappa;
  if (pc) {
    if (inv_param->mass_normalization == QUDA_MASS_NORMALIZATION) {
      blas::ax(0.25/(kappa*kappa), out);
    } else if (inv_param->mass_normalization == QUDA_ASYMMETRIC_MASS_NORMALIZATION) {
      blas::ax(0.5/kappa, out);
    }
  } else {
    if (inv_param->mass_normalization == QUDA_MASS_NORMALIZATION ||
        inv_param->mass_normalization == QUDA_ASYMMETRIC_MASS_NORMALIZATION) {
      blas::ax(0.5/kappa, out);
    }
  }

  cpuParam.v = h_out;
  cpuParam.location = inv_param->output_location;
  ColorSpinorField *out_h = ColorSpinorField::Create(cpuParam);
  *out_h = out;

  if (getVerbosity() >= QUDA_DEBUG_VERBOSE) {
    double cpu = blas::norm2(*out_h);
    double gpu = blas::norm2(out);
    printfQuda("Out CPU %e CUDA %e\n", cpu, gpu);
  }

  delete out_h;
  delete in_h;

  popVerbosity();
}


void MatDagMatQuda(void *h_out, void *h_in, QudaInvertParam *inv_param)
{
  pushVerbosity(inv_param->verbosity);

  const auto &gauge = (inv_param->dslash_type != QUDA_ASQTAD_DSLASH) ? *gaugePrecise : *gaugeFatPrecise;

  if ((!gaugePrecise && inv_param->dslash_type != QUDA_ASQTAD_DSLASH)
      || ((!gaugeFatPrecise || !gaugeLongPrecise) && inv_param->dslash_type == QUDA_ASQTAD_DSLASH))
    errorQuda("Gauge field not allocated");
  if (cloverPrecise == nullptr && ((inv_param->dslash_type == QUDA_CLOVER_WILSON_DSLASH) || (inv_param->dslash_type == QUDA_TWISTED_CLOVER_DSLASH)))
    errorQuda("Clover field not allocated");
  if (getVerbosity() >= QUDA_DEBUG_VERBOSE) printQudaInvertParam(inv_param);

  bool pc = (inv_param->solution_type == QUDA_MATPC_SOLUTION ||
      inv_param->solution_type == QUDA_MATPCDAG_MATPC_SOLUTION);

  ColorSpinorParam cpuParam(h_in, *inv_param, gauge.X(), pc, inv_param->input_location);
  ColorSpinorField *in_h = ColorSpinorField::Create(cpuParam);

  ColorSpinorParam cudaParam(cpuParam, *inv_param);
  cudaColorSpinorField in(*in_h, cudaParam);

  if (getVerbosity() >= QUDA_DEBUG_VERBOSE){
    double cpu = blas::norm2(*in_h);
    double gpu = blas::norm2(in);
    printfQuda("In CPU %e CUDA %e\n", cpu, gpu);
  }

  cudaParam.create = QUDA_NULL_FIELD_CREATE;
  cudaColorSpinorField out(in, cudaParam);

  //  double kappa = inv_param->kappa;
  //  if (inv_param->dirac_order == QUDA_CPS_WILSON_DIRAC_ORDER) kappa *= gaugePrecise->anisotropy;

  DiracParam diracParam;
  setDiracParam(diracParam, inv_param, pc);

  Dirac *dirac = Dirac::create(diracParam); // create the Dirac operator
  dirac->MdagM(out, in); // apply the operator
  delete dirac; // clean up

  double kappa = inv_param->kappa;
  if (pc) {
    if (inv_param->mass_normalization == QUDA_MASS_NORMALIZATION) {
      blas::ax(1.0/std::pow(2.0*kappa,4), out);
    } else if (inv_param->mass_normalization == QUDA_ASYMMETRIC_MASS_NORMALIZATION) {
      blas::ax(0.25/(kappa*kappa), out);
    }
  } else {
    if (inv_param->mass_normalization == QUDA_MASS_NORMALIZATION ||
        inv_param->mass_normalization == QUDA_ASYMMETRIC_MASS_NORMALIZATION) {
      blas::ax(0.25/(kappa*kappa), out);
    }
  }

  cpuParam.v = h_out;
  cpuParam.location = inv_param->output_location;
  ColorSpinorField *out_h = ColorSpinorField::Create(cpuParam);
  *out_h = out;

  if (getVerbosity() >= QUDA_DEBUG_VERBOSE){
    double cpu = blas::norm2(*out_h);
    double gpu = blas::norm2(out);
    printfQuda("Out CPU %e CUDA %e\n", cpu, gpu);
  }

  delete out_h;
  delete in_h;

  popVerbosity();
}

namespace quda
{
  bool canReuseResidentGauge(QudaInvertParam *param)
  {
    if (param->dslash_type != QUDA_ASQTAD_DSLASH) {
      return (gaugePrecise != nullptr) and param->cuda_prec == gaugePrecise->Precision();
    } else {
      return (gaugeFatPrecise != nullptr) and param->cuda_prec == gaugeFatPrecise->Precision();
    }
  }
} // namespace quda

void checkClover(QudaInvertParam *param) {

  if (param->dslash_type != QUDA_CLOVER_WILSON_DSLASH && param->dslash_type != QUDA_TWISTED_CLOVER_DSLASH) {
    return;
  }

  if (param->cuda_prec != cloverPrecise->Precision()) {
    errorQuda("Solve precision %d doesn't match clover precision %d", param->cuda_prec, cloverPrecise->Precision());
  }

  if ( (!cloverSloppy || param->cuda_prec_sloppy != cloverSloppy->Precision()) ||
       (!cloverPrecondition || param->cuda_prec_precondition != cloverPrecondition->Precision()) ||
       (!cloverRefinement || param->cuda_prec_refinement_sloppy != cloverRefinement->Precision()) ) {
    freeSloppyCloverQuda();
    QudaPrecision prec[] = {param->cuda_prec_sloppy, param->cuda_prec_precondition, param->cuda_prec_refinement_sloppy};
    loadSloppyCloverQuda(prec);
  }

  if (cloverPrecise == nullptr) errorQuda("Precise clover field doesn't exist");
  if (cloverSloppy == nullptr) errorQuda("Sloppy clover field doesn't exist");
  if (cloverPrecondition == nullptr) errorQuda("Precondition clover field doesn't exist");
  if (cloverRefinement == nullptr) errorQuda("Refinement clover field doesn't exist");
}

quda::cudaGaugeField *checkGauge(QudaInvertParam *param)
{
  quda::cudaGaugeField *cudaGauge = nullptr;
  if (param->dslash_type != QUDA_ASQTAD_DSLASH) {
    if (gaugePrecise == nullptr) errorQuda("Precise gauge field doesn't exist");

    if (param->cuda_prec != gaugePrecise->Precision()) {
      errorQuda("Solve precision %d doesn't match gauge precision %d", param->cuda_prec, gaugePrecise->Precision());
    }

    if (param->cuda_prec_sloppy != gaugeSloppy->Precision()
        || param->cuda_prec_precondition != gaugePrecondition->Precision()
        || param->cuda_prec_refinement_sloppy != gaugeRefinement->Precision()
        || param->cuda_prec_eigensolver != gaugeEigensolver->Precision()) {
      QudaPrecision precision[4] = {param->cuda_prec_sloppy, param->cuda_prec_precondition,
                                    param->cuda_prec_refinement_sloppy, param->cuda_prec_eigensolver};
      QudaReconstructType recon[4] = {gaugeSloppy->Reconstruct(), gaugePrecondition->Reconstruct(),
                                      gaugeRefinement->Reconstruct(), gaugeEigensolver->Reconstruct()};
      freeSloppyGaugeQuda();
      loadSloppyGaugeQuda(precision, recon);
    }

    if (gaugeSloppy == nullptr) errorQuda("Sloppy gauge field doesn't exist");
    if (gaugePrecondition == nullptr) errorQuda("Precondition gauge field doesn't exist");
    if (gaugeRefinement == nullptr) errorQuda("Refinement gauge field doesn't exist");
    if (gaugeEigensolver == nullptr) errorQuda("Refinement gauge field doesn't exist");
    if (param->overlap) {
      if (gaugeExtended == nullptr) errorQuda("Extended gauge field doesn't exist");
    }
    cudaGauge = gaugePrecise;
  } else {
    if (gaugeFatPrecise == nullptr) errorQuda("Precise gauge fat field doesn't exist");
    if (gaugeLongPrecise == nullptr) errorQuda("Precise gauge long field doesn't exist");

    if (param->cuda_prec != gaugeFatPrecise->Precision()) {
      errorQuda("Solve precision %d doesn't match gauge precision %d", param->cuda_prec, gaugeFatPrecise->Precision());
    }

    if (param->cuda_prec_sloppy != gaugeFatSloppy->Precision()
        || param->cuda_prec_precondition != gaugeFatPrecondition->Precision()
        || param->cuda_prec_refinement_sloppy != gaugeFatRefinement->Precision()
        || param->cuda_prec_eigensolver != gaugeFatEigensolver->Precision()
        || param->cuda_prec_sloppy != gaugeLongSloppy->Precision()
        || param->cuda_prec_precondition != gaugeLongPrecondition->Precision()
        || param->cuda_prec_refinement_sloppy != gaugeLongRefinement->Precision()
        || param->cuda_prec_eigensolver != gaugeLongEigensolver->Precision()) {

      QudaPrecision precision[4] = {param->cuda_prec_sloppy, param->cuda_prec_precondition,
                                    param->cuda_prec_refinement_sloppy, param->cuda_prec_eigensolver};
      // recon is always no for fat links, so just use long reconstructs here
      QudaReconstructType recon[4] = {gaugeLongSloppy->Reconstruct(), gaugeLongPrecondition->Reconstruct(),
                                      gaugeLongRefinement->Reconstruct(), gaugeLongEigensolver->Reconstruct()};
      freeSloppyGaugeQuda();
      loadSloppyGaugeQuda(precision, recon);
    }

    if (gaugeFatSloppy == nullptr) errorQuda("Sloppy gauge fat field doesn't exist");
    if (gaugeFatPrecondition == nullptr) errorQuda("Precondition gauge fat field doesn't exist");
    if (gaugeFatRefinement == nullptr) errorQuda("Refinement gauge fat field doesn't exist");
    if (gaugeFatEigensolver == nullptr) errorQuda("Eigensolver gauge fat field doesn't exist");
    if (param->overlap) {
      if (gaugeFatExtended == nullptr) errorQuda("Extended gauge fat field doesn't exist");
    }

    if (gaugeLongSloppy == nullptr) errorQuda("Sloppy gauge long field doesn't exist");
    if (gaugeLongPrecondition == nullptr) errorQuda("Precondition gauge long field doesn't exist");
    if (gaugeLongRefinement == nullptr) errorQuda("Refinement gauge long field doesn't exist");
    if (gaugeLongEigensolver == nullptr) errorQuda("Eigensolver gauge long field doesn't exist");
    if (param->overlap) {
      if (gaugeLongExtended == nullptr) errorQuda("Extended gauge long field doesn't exist");
    }
    cudaGauge = gaugeFatPrecise;
  }

  checkClover(param);

  return cudaGauge;
}

void cloverQuda(void *h_out, void *h_in, QudaInvertParam *inv_param, QudaParity parity, int inverse)
{
  pushVerbosity(inv_param->verbosity);

  if (!initialized) errorQuda("QUDA not initialized");
  if (gaugePrecise == nullptr) errorQuda("Gauge field not allocated");
  if (cloverPrecise == nullptr) errorQuda("Clover field not allocated");

  if (getVerbosity() >= QUDA_DEBUG_VERBOSE) printQudaInvertParam(inv_param);

  if ((inv_param->dslash_type != QUDA_CLOVER_WILSON_DSLASH) && (inv_param->dslash_type != QUDA_TWISTED_CLOVER_DSLASH))
    errorQuda("Cannot apply the clover term for a non Wilson-clover or Twisted-mass-clover dslash");

  ColorSpinorParam cpuParam(h_in, *inv_param, gaugePrecise->X(), true);

  ColorSpinorField *in_h = (inv_param->input_location == QUDA_CPU_FIELD_LOCATION) ?
    static_cast<ColorSpinorField*>(new cpuColorSpinorField(cpuParam)) :
    static_cast<ColorSpinorField*>(new cudaColorSpinorField(cpuParam));

  ColorSpinorParam cudaParam(cpuParam, *inv_param);
  cudaColorSpinorField in(*in_h, cudaParam);

  if (getVerbosity() >= QUDA_DEBUG_VERBOSE) {
    double cpu = blas::norm2(*in_h);
    double gpu = blas::norm2(in);
    printfQuda("In CPU %e CUDA %e\n", cpu, gpu);
  }

  cudaParam.create = QUDA_NULL_FIELD_CREATE;
  cudaColorSpinorField out(in, cudaParam);

  if (inv_param->dirac_order == QUDA_CPS_WILSON_DIRAC_ORDER) {
    if (parity == QUDA_EVEN_PARITY) {
      parity = QUDA_ODD_PARITY;
    } else {
      parity = QUDA_EVEN_PARITY;
    }
    blas::ax(gaugePrecise->Anisotropy(), in);
  }
  bool pc = true;

  DiracParam diracParam;
  setDiracParam(diracParam, inv_param, pc);
	//FIXME: Do we need this for twisted clover???
  DiracCloverPC dirac(diracParam); // create the Dirac operator
  if (!inverse) dirac.Clover(out, in, parity); // apply the clover operator
  else dirac.CloverInv(out, in, parity);

  cpuParam.v = h_out;
  cpuParam.location = inv_param->output_location;
  ColorSpinorField *out_h = ColorSpinorField::Create(cpuParam);
  *out_h = out;

  if (getVerbosity() >= QUDA_DEBUG_VERBOSE) {
    double cpu = blas::norm2(*out_h);
    double gpu = blas::norm2(out);
    printfQuda("Out CPU %e CUDA %e\n", cpu, gpu);
  }

  /*for (int i=0; i<in_h->Volume(); i++) {
    ((cpuColorSpinorField*)out_h)->PrintVector(i);
    }*/

  delete out_h;
  delete in_h;

  popVerbosity();
}

void eigensolveQuda(void **host_evecs, double _Complex *host_evals, QudaEigParam *eig_param)
{
  profileEigensolve.TPSTART(QUDA_PROFILE_TOTAL);
  profileEigensolve.TPSTART(QUDA_PROFILE_INIT);

  // Transfer the inv param structure contained in eig_param
  QudaInvertParam *inv_param = eig_param->invert_param;

  if (inv_param->dslash_type == QUDA_DOMAIN_WALL_DSLASH || inv_param->dslash_type == QUDA_DOMAIN_WALL_4D_DSLASH
      || inv_param->dslash_type == QUDA_MOBIUS_DWF_DSLASH)
    setKernelPackT(true);

  if (!initialized) errorQuda("QUDA not initialized");

  pushVerbosity(inv_param->verbosity);
  if (getVerbosity() >= QUDA_DEBUG_VERBOSE) {
    printQudaInvertParam(inv_param);
    printQudaEigParam(eig_param);
  }

  checkInvertParam(inv_param);
  checkEigParam(eig_param);
  cudaGaugeField *cudaGauge = checkGauge(inv_param);

  bool pc_solve = (inv_param->solve_type == QUDA_DIRECT_PC_SOLVE) || (inv_param->solve_type == QUDA_NORMOP_PC_SOLVE)
    || (inv_param->solve_type == QUDA_NORMERR_PC_SOLVE);

  inv_param->secs = 0;
  inv_param->gflops = 0;
  inv_param->iter = 0;

  // Define problem matrix
  //------------------------------------------------------
  Dirac *d = nullptr;
  Dirac *dSloppy = nullptr;
  Dirac *dPre = nullptr;

  // Create the dirac operator with a sloppy and a precon.
  createDirac(d, dSloppy, dPre, *inv_param, pc_solve);
  Dirac &dirac = *d;

  // Create device side ColorSpinorField vector space and to pass to the
  // compute function.
  const int *X = cudaGauge->X();
  ColorSpinorParam cpuParam(host_evecs[0], *inv_param, X, inv_param->solution_type, inv_param->input_location);

  // create wrappers around application vector set
  std::vector<ColorSpinorField *> host_evecs_;
  for (int i = 0; i < eig_param->n_conv; i++) {
    cpuParam.v = host_evecs[i];
    host_evecs_.push_back(ColorSpinorField::Create(cpuParam));
  }

  ColorSpinorParam cudaParam(cpuParam);
  cudaParam.location = QUDA_CUDA_FIELD_LOCATION;
  cudaParam.create = QUDA_ZERO_FIELD_CREATE;
  cudaParam.setPrecision(inv_param->cuda_prec_eigensolver, inv_param->cuda_prec_eigensolver, true);
<<<<<<< HEAD
  // Ensure device vectors qre in UKQCD basis for Wilson type fermions
  if(cudaParam.nSpin != 1) cudaParam.gammaBasis = QUDA_UKQCD_GAMMA_BASIS;
  
=======
  // Ensure device vectors are in UKQCD basis.
  cudaParam.gammaBasis = QUDA_UKQCD_GAMMA_BASIS;

>>>>>>> 0ee23a0a
  std::vector<Complex> evals(eig_param->n_conv, 0.0);
  std::vector<ColorSpinorField *> kSpace;
  for (int i = 0; i < eig_param->n_conv; i++) { kSpace.push_back(ColorSpinorField::Create(cudaParam)); }

  // If you use polynomial acceleration on a non-symmetric matrix,
  // the solver will fail.
  if (eig_param->use_poly_acc && !eig_param->use_norm_op && !(inv_param->dslash_type == QUDA_LAPLACE_DSLASH)) {
    // Breaking up the boolean check a little bit. If it's a staggered dslash type and a PC type, we can use poly accel.
    if (!((inv_param->dslash_type == QUDA_STAGGERED_DSLASH || inv_param->dslash_type == QUDA_ASQTAD_DSLASH) && inv_param->solve_type == QUDA_DIRECT_PC_SOLVE)) {
      errorQuda("Polynomial acceleration with non-symmetric matrices not supported");
    }
  }

  profileEigensolve.TPSTOP(QUDA_PROFILE_INIT);

  if (!eig_param->use_norm_op && !eig_param->use_dagger) {
    DiracM m(dirac);
    if (eig_param->arpack_check) {
      arpack_solve(host_evecs_, evals, m, eig_param, profileEigensolve);
    } else {
      EigenSolver *eig_solve = EigenSolver::create(eig_param, m, profileEigensolve);
      (*eig_solve)(kSpace, evals);
      delete eig_solve;
    }
  } else if (!eig_param->use_norm_op && eig_param->use_dagger) {
    DiracMdag m(dirac);
    if (eig_param->arpack_check) {
      arpack_solve(host_evecs_, evals, m, eig_param, profileEigensolve);
    } else {
      EigenSolver *eig_solve = EigenSolver::create(eig_param, m, profileEigensolve);
      (*eig_solve)(kSpace, evals);
      delete eig_solve;
    }
  } else if (eig_param->use_norm_op && !eig_param->use_dagger) {
    DiracMdagM m(dirac);
    if (eig_param->arpack_check) {
      arpack_solve(host_evecs_, evals, m, eig_param, profileEigensolve);
    } else {
      EigenSolver *eig_solve = EigenSolver::create(eig_param, m, profileEigensolve);
      (*eig_solve)(kSpace, evals);
      delete eig_solve;
    }
  } else if (eig_param->use_norm_op && eig_param->use_dagger) {
    DiracMMdag m(dirac);
    if (eig_param->arpack_check) {
      arpack_solve(host_evecs_, evals, m, eig_param, profileEigensolve);
    } else {
      EigenSolver *eig_solve = EigenSolver::create(eig_param, m, profileEigensolve);
      (*eig_solve)(kSpace, evals);
      delete eig_solve;
    }
  } else {
    errorQuda("Invalid use_norm_op and dagger combination");
  }

  // Copy eigen values back
  for (int i = 0; i < eig_param->n_conv; i++) { memcpy(host_evals + i, &evals[i], sizeof(Complex)); }

  // Transfer Eigenpairs back to host if using GPU eigensolver. The copy
  // will automatically rotate from device UKQCD gamma basis to the
  // host side gamma basis.
  if (!(eig_param->arpack_check)) {
    profileEigensolve.TPSTART(QUDA_PROFILE_D2H);
    for (int i = 0; i < eig_param->n_conv; i++) *host_evecs_[i] = *kSpace[i];
    profileEigensolve.TPSTOP(QUDA_PROFILE_D2H);
  }

  profileEigensolve.TPSTART(QUDA_PROFILE_FREE);
  for (int i = 0; i < eig_param->n_conv; i++) delete host_evecs_[i];
  delete d;
  delete dSloppy;
  delete dPre;
  for (int i = 0; i < eig_param->n_conv; i++) delete kSpace[i];
  profileEigensolve.TPSTOP(QUDA_PROFILE_FREE);

  popVerbosity();

  // cache is written out even if a long benchmarking job gets interrupted
  saveTuneCache();

  profileEigensolve.TPSTOP(QUDA_PROFILE_TOTAL);
}

multigrid_solver::multigrid_solver(QudaMultigridParam &mg_param, TimeProfile &profile)
  : profile(profile) {
  profile.TPSTART(QUDA_PROFILE_INIT);
  QudaInvertParam *param = mg_param.invert_param;
  // set whether we are going use native or generic blas
  blas_lapack::set_native(param->native_blas_lapack);

  checkMultigridParam(&mg_param);
  cudaGaugeField *cudaGauge = checkGauge(param);

  // check MG params (needs to go somewhere else)
  if (mg_param.n_level > QUDA_MAX_MG_LEVEL)
    errorQuda("Requested MG levels %d greater than allowed maximum %d", mg_param.n_level, QUDA_MAX_MG_LEVEL);
  for (int i=0; i<mg_param.n_level; i++) {
    if (mg_param.smoother_solve_type[i] != QUDA_DIRECT_SOLVE && mg_param.smoother_solve_type[i] != QUDA_DIRECT_PC_SOLVE)
      errorQuda("Unsupported smoother solve type %d on level %d", mg_param.smoother_solve_type[i], i);
  }
  if (param->solve_type != QUDA_DIRECT_SOLVE)
    errorQuda("Outer MG solver can only use QUDA_DIRECT_SOLVE at present");

  if (getVerbosity() >= QUDA_DEBUG_VERBOSE) printQudaMultigridParam(&mg_param);
  mg_param.secs = 0;
  mg_param.gflops = 0;

  bool pc_solution = (param->solution_type == QUDA_MATPC_SOLUTION) ||
    (param->solution_type == QUDA_MATPCDAG_MATPC_SOLUTION);

  bool outer_pc_solve = (param->solve_type == QUDA_DIRECT_PC_SOLVE) ||
    (param->solve_type == QUDA_NORMOP_PC_SOLVE);

  // create the dirac operators for the fine grid

  // this is the Dirac operator we use for inter-grid residual computation
  DiracParam diracParam;
  setDiracSloppyParam(diracParam, param, outer_pc_solve);
  d = Dirac::create(diracParam);
  m = new DiracM(*d);

  // this is the Dirac operator we use for smoothing
  DiracParam diracSmoothParam;
  bool fine_grid_pc_solve = (mg_param.smoother_solve_type[0] == QUDA_DIRECT_PC_SOLVE) ||
    (mg_param.smoother_solve_type[0] == QUDA_NORMOP_PC_SOLVE);
  setDiracSloppyParam(diracSmoothParam, param, fine_grid_pc_solve);
  diracSmoothParam.halo_precision = mg_param.smoother_halo_precision[0];
  dSmooth = Dirac::create(diracSmoothParam);
  mSmooth = new DiracM(*dSmooth);

  // this is the Dirac operator we use for sloppy smoothing (we use the preconditioner fields for this)
  DiracParam diracSmoothSloppyParam;
  setDiracPreParam(diracSmoothSloppyParam, param, fine_grid_pc_solve,
		   mg_param.smoother_schwarz_type[0] == QUDA_INVALID_SCHWARZ ? true : false);
  diracSmoothSloppyParam.halo_precision = mg_param.smoother_halo_precision[0];

  dSmoothSloppy = Dirac::create(diracSmoothSloppyParam);
  mSmoothSloppy = new DiracM(*dSmoothSloppy);

  ColorSpinorParam csParam(nullptr, *param, cudaGauge->X(), pc_solution, mg_param.setup_location[0]);
  csParam.create = QUDA_NULL_FIELD_CREATE;
  QudaPrecision Bprec = mg_param.precision_null[0];
  Bprec = (mg_param.setup_location[0] == QUDA_CPU_FIELD_LOCATION && Bprec < QUDA_SINGLE_PRECISION ? QUDA_SINGLE_PRECISION : Bprec);
  csParam.setPrecision(Bprec, Bprec, true);
  if (mg_param.setup_location[0] == QUDA_CPU_FIELD_LOCATION) csParam.fieldOrder = QUDA_SPACE_SPIN_COLOR_FIELD_ORDER;
  csParam.mem_type = mg_param.setup_minimize_memory == QUDA_BOOLEAN_TRUE ? QUDA_MEMORY_MAPPED : QUDA_MEMORY_DEVICE;
  B.resize(mg_param.n_vec[0]);

  if (mg_param.is_staggered == QUDA_BOOLEAN_TRUE) {
    // Create the ColorSpinorField as a "container" for metadata.
    csParam.create = QUDA_REFERENCE_FIELD_CREATE;

    // These never get accessed, `nullptr` on its own leads to an error in texture binding
    csParam.v = (void *)std::numeric_limits<uint64_t>::max();
    csParam.norm = (void *)std::numeric_limits<uint64_t>::max();
  }

  for (int i = 0; i < mg_param.n_vec[0]; i++) { B[i] = ColorSpinorField::Create(csParam); }

  // fill out the MG parameters for the fine level
  mgParam = new MGParam(mg_param, B, m, mSmooth, mSmoothSloppy);

  mg = new MG(*mgParam, profile);
  mgParam->updateInvertParam(*param);

  // cache is written out even if a long benchmarking job gets interrupted
  saveTuneCache();
  profile.TPSTOP(QUDA_PROFILE_INIT);
}

void* newMultigridQuda(QudaMultigridParam *mg_param) {
  profilerStart(__func__);

  pushVerbosity(mg_param->invert_param->verbosity);

  profileInvert.TPSTART(QUDA_PROFILE_TOTAL);
  auto *mg = new multigrid_solver(*mg_param, profileInvert);
  profileInvert.TPSTOP(QUDA_PROFILE_TOTAL);

  saveTuneCache();

  popVerbosity();

  profilerStop(__func__);
  return static_cast<void*>(mg);
}

void destroyMultigridQuda(void *mg) {
  delete static_cast<multigrid_solver*>(mg);
}

void updateMultigridQuda(void *mg_, QudaMultigridParam *mg_param)
{
  profilerStart(__func__);

  pushVerbosity(mg_param->invert_param->verbosity);

  profileInvert.TPSTART(QUDA_PROFILE_TOTAL);
  profileInvert.TPSTART(QUDA_PROFILE_PREAMBLE);

  auto *mg = static_cast<multigrid_solver*>(mg_);
  checkMultigridParam(mg_param);

  QudaInvertParam *param = mg_param->invert_param;
  // check the gauge fields have been created and set the precision as needed
  checkGauge(param);

  // for reporting level 1 is the fine level but internally use level 0 for indexing
  // sprintf(mg->prefix,"MG level 1 (%s): ", param.location == QUDA_CUDA_FIELD_LOCATION ? "GPU" : "CPU" );
  // setOutputPrefix(prefix);
  setOutputPrefix("MG level 1 (GPU): "); //fix me

  // Check if we're doing a thin update only
  if (mg_param->thin_update_only) {
    // FIXME: add support for updating kappa, mu as appropriate

    // FIXME: assumes gauge parameters haven't changed.
    // These routines will set gauge = gaugeFat for DiracImprovedStaggered
    mg->d->updateFields(gaugeSloppy, gaugeFatSloppy, gaugeLongSloppy, cloverSloppy);
    mg->d->setMass(param->mass);

    mg->dSmooth->updateFields(gaugeSloppy, gaugeFatSloppy, gaugeLongSloppy, cloverSloppy);
    mg->dSmooth->setMass(param->mass);

    if (mg->dSmoothSloppy != mg->dSmooth) {
      if (param->overlap) {
        mg->dSmoothSloppy->updateFields(gaugeExtended, gaugeFatExtended, gaugeLongExtended, cloverPrecondition);
      } else {
        mg->dSmoothSloppy->updateFields(gaugePrecondition, gaugeFatPrecondition, gaugeLongPrecondition,
                                        cloverPrecondition);
      }
      mg->dSmoothSloppy->setMass(param->mass);
    }
    // The above changes are propagated internally by use of references, pointers, etc, so
    // no further updates are needed.

  } else {

    bool outer_pc_solve = (param->solve_type == QUDA_DIRECT_PC_SOLVE) || (param->solve_type == QUDA_NORMOP_PC_SOLVE);

    // free the previous dirac operators
    if (mg->m) delete mg->m;
    if (mg->mSmooth) delete mg->mSmooth;
    if (mg->mSmoothSloppy) delete mg->mSmoothSloppy;

    if (mg->d) delete mg->d;
    if (mg->dSmooth) delete mg->dSmooth;
    if (mg->dSmoothSloppy && mg->dSmoothSloppy != mg->dSmooth) delete mg->dSmoothSloppy;

    // create new fine dirac operators

    // this is the Dirac operator we use for inter-grid residual computation
    DiracParam diracParam;
    setDiracSloppyParam(diracParam, param, outer_pc_solve);
    mg->d = Dirac::create(diracParam);
    mg->m = new DiracM(*(mg->d));

    // this is the Dirac operator we use for smoothing
    DiracParam diracSmoothParam;
    bool fine_grid_pc_solve = (mg_param->smoother_solve_type[0] == QUDA_DIRECT_PC_SOLVE)
      || (mg_param->smoother_solve_type[0] == QUDA_NORMOP_PC_SOLVE);
    setDiracSloppyParam(diracSmoothParam, param, fine_grid_pc_solve);
    mg->dSmooth = Dirac::create(diracSmoothParam);
    mg->mSmooth = new DiracM(*(mg->dSmooth));

    // this is the Dirac operator we use for sloppy smoothing (we use the preconditioner fields for this)
    DiracParam diracSmoothSloppyParam;
    setDiracPreParam(diracSmoothSloppyParam, param, fine_grid_pc_solve, true);
    mg->dSmoothSloppy = Dirac::create(diracSmoothSloppyParam);
    ;
    mg->mSmoothSloppy = new DiracM(*(mg->dSmoothSloppy));

    mg->mgParam->matResidual = mg->m;
    mg->mgParam->matSmooth = mg->mSmooth;
    mg->mgParam->matSmoothSloppy = mg->mSmoothSloppy;

    mg->mgParam->updateInvertParam(*param);
    if (mg->mgParam->mg_global.invert_param != param) mg->mgParam->mg_global.invert_param = param;

    bool refresh = true;
    mg->mg->reset(refresh);
  }

  setOutputPrefix("");

  // cache is written out even if a long benchmarking job gets interrupted
  saveTuneCache();

  profileInvert.TPSTOP(QUDA_PROFILE_PREAMBLE);
  profileInvert.TPSTOP(QUDA_PROFILE_TOTAL);

  popVerbosity();

  profilerStop(__func__);
}

void dumpMultigridQuda(void *mg_, QudaMultigridParam *mg_param)
{
  profilerStart(__func__);
  pushVerbosity(mg_param->invert_param->verbosity);
  profileInvert.TPSTART(QUDA_PROFILE_TOTAL);

  auto *mg = static_cast<multigrid_solver*>(mg_);
  checkMultigridParam(mg_param);
  checkGauge(mg_param->invert_param);

  mg->mg->dumpNullVectors();

  profileInvert.TPSTOP(QUDA_PROFILE_TOTAL);
  popVerbosity();
  profilerStop(__func__);
}

deflated_solver::deflated_solver(QudaEigParam &eig_param, TimeProfile &profile)
  : d(nullptr), m(nullptr), RV(nullptr), deflParam(nullptr), defl(nullptr),  profile(profile) {

  QudaInvertParam *param = eig_param.invert_param;

  if (param->inv_type != QUDA_EIGCG_INVERTER && param->inv_type != QUDA_INC_EIGCG_INVERTER) return;

  profile.TPSTART(QUDA_PROFILE_INIT);

  cudaGaugeField *cudaGauge = checkGauge(param);
  eig_param.secs   = 0;
  eig_param.gflops = 0;

  DiracParam diracParam;
  if(eig_param.cuda_prec_ritz == param->cuda_prec)
  {
    setDiracParam(diracParam, param, (param->solve_type == QUDA_DIRECT_PC_SOLVE) || (param->solve_type == QUDA_NORMOP_PC_SOLVE));
  } else {
    setDiracSloppyParam(diracParam, param, (param->solve_type == QUDA_DIRECT_PC_SOLVE) || (param->solve_type == QUDA_NORMOP_PC_SOLVE));
  }

  const bool pc_solve = (param->solve_type == QUDA_NORMOP_PC_SOLVE);

  d = Dirac::create(diracParam);
  m = pc_solve ? static_cast<DiracMatrix*>( new DiracMdagM(*d) ) : static_cast<DiracMatrix*>( new DiracM(*d));

  ColorSpinorParam ritzParam(nullptr, *param, cudaGauge->X(), pc_solve, eig_param.location);

  ritzParam.create        = QUDA_ZERO_FIELD_CREATE;
  ritzParam.is_composite  = true;
  ritzParam.is_component  = false;
  ritzParam.composite_dim = param->n_ev * param->deflation_grid;
  ritzParam.setPrecision(param->cuda_prec_ritz);

  if (ritzParam.location==QUDA_CUDA_FIELD_LOCATION) {
    ritzParam.setPrecision(param->cuda_prec_ritz, param->cuda_prec_ritz, true); // set native field order
    if (ritzParam.nSpin != 1) ritzParam.gammaBasis = QUDA_UKQCD_GAMMA_BASIS;

    //select memory location here, by default ritz vectors will be allocated on the device
    //but if not sufficient device memory, then the user may choose mapped type of memory
    ritzParam.mem_type = eig_param.mem_type_ritz;
  } else { //host location
    ritzParam.mem_type = QUDA_MEMORY_PINNED;
  }

  int ritzVolume = 1;
  for(int d = 0; d < ritzParam.nDim; d++) ritzVolume *= ritzParam.x[d];

  if (getVerbosity() == QUDA_DEBUG_VERBOSE) {

    size_t byte_estimate = (size_t)ritzParam.composite_dim*(size_t)ritzVolume*(ritzParam.nColor*ritzParam.nSpin*ritzParam.Precision());
    printfQuda("allocating bytes: %lu (lattice volume %d, prec %d)", byte_estimate, ritzVolume, ritzParam.Precision());
    if(ritzParam.mem_type == QUDA_MEMORY_DEVICE) printfQuda("Using device memory type.\n");
    else if (ritzParam.mem_type == QUDA_MEMORY_MAPPED)
      printfQuda("Using mapped memory type.\n");
  }

  RV = ColorSpinorField::Create(ritzParam);

  deflParam = new DeflationParam(eig_param, RV, *m);

  defl = new Deflation(*deflParam, profile);

  profile.TPSTOP(QUDA_PROFILE_INIT);
}

void* newDeflationQuda(QudaEigParam *eig_param) {
  profileInvert.TPSTART(QUDA_PROFILE_TOTAL);
#ifdef MAGMA_LIB
  openMagma();
#endif
  auto *defl = new deflated_solver(*eig_param, profileInvert);

  profileInvert.TPSTOP(QUDA_PROFILE_TOTAL);

  saveProfile(__func__);
  flushProfile();
  return static_cast<void*>(defl);
}

void destroyDeflationQuda(void *df) {
#ifdef MAGMA_LIB
  closeMagma();
#endif
  delete static_cast<deflated_solver*>(df);
}

void invertQuda(void *hp_x, void *hp_b, QudaInvertParam *param)
{
  profilerStart(__func__);

  if (param->dslash_type == QUDA_DOMAIN_WALL_DSLASH || param->dslash_type == QUDA_DOMAIN_WALL_4D_DSLASH
      || param->dslash_type == QUDA_MOBIUS_DWF_DSLASH || param->dslash_type == QUDA_MOBIUS_DWF_EOFA_DSLASH)
    setKernelPackT(true);

  profileInvert.TPSTART(QUDA_PROFILE_TOTAL);

  if (!initialized) errorQuda("QUDA not initialized");

  pushVerbosity(param->verbosity);
  if (getVerbosity() >= QUDA_DEBUG_VERBOSE) printQudaInvertParam(param);

  checkInvertParam(param, hp_x, hp_b);

  // check the gauge fields have been created
  cudaGaugeField *cudaGauge = checkGauge(param);

  // It was probably a bad design decision to encode whether the system is even/odd preconditioned (PC) in
  // solve_type and solution_type, rather than in separate members of QudaInvertParam.  We're stuck with it
  // for now, though, so here we factorize everything for convenience.

  bool pc_solution = (param->solution_type == QUDA_MATPC_SOLUTION) ||
    (param->solution_type == QUDA_MATPCDAG_MATPC_SOLUTION);
  bool pc_solve = (param->solve_type == QUDA_DIRECT_PC_SOLVE) ||
    (param->solve_type == QUDA_NORMOP_PC_SOLVE) || (param->solve_type == QUDA_NORMERR_PC_SOLVE);
  bool mat_solution = (param->solution_type == QUDA_MAT_SOLUTION) ||
    (param->solution_type ==  QUDA_MATPC_SOLUTION);
  bool direct_solve = (param->solve_type == QUDA_DIRECT_SOLVE) ||
    (param->solve_type == QUDA_DIRECT_PC_SOLVE);
  bool norm_error_solve = (param->solve_type == QUDA_NORMERR_SOLVE) ||
    (param->solve_type == QUDA_NORMERR_PC_SOLVE);

  param->secs = 0;
  param->gflops = 0;
  param->iter = 0;

  Dirac *d = nullptr;
  Dirac *dSloppy = nullptr;
  Dirac *dPre = nullptr;
  Dirac *dEig = nullptr;

  // Create the dirac operator and operators for sloppy, precondition,
  // and an eigensolver
  createDiracWithEig(d, dSloppy, dPre, dEig, *param, pc_solve);

  Dirac &dirac = *d;
  Dirac &diracSloppy = *dSloppy;
  Dirac &diracPre = *dPre;
  Dirac &diracEig = *dEig;

  profileInvert.TPSTART(QUDA_PROFILE_H2D);

  ColorSpinorField *b = nullptr;
  ColorSpinorField *x = nullptr;
  ColorSpinorField *in = nullptr;
  ColorSpinorField *out = nullptr;

  const int *X = cudaGauge->X();

  // wrap CPU host side pointers
  ColorSpinorParam cpuParam(hp_b, *param, X, pc_solution, param->input_location);
  ColorSpinorField *h_b = ColorSpinorField::Create(cpuParam);

  cpuParam.v = hp_x;
  cpuParam.location = param->output_location;
  ColorSpinorField *h_x = ColorSpinorField::Create(cpuParam);

  // download source
  ColorSpinorParam cudaParam(cpuParam, *param);
  cudaParam.create = QUDA_COPY_FIELD_CREATE;
  b = new cudaColorSpinorField(*h_b, cudaParam);

  // now check if we need to invalidate the solutionResident vectors
  bool invalidate = false;
  if (param->use_resident_solution == 1) {
    for (auto v : solutionResident)
      if (b->Precision() != v->Precision() || b->SiteSubset() != v->SiteSubset()) { invalidate = true; break; }

    if (invalidate) {
      for (auto v : solutionResident) if (v) delete v;
      solutionResident.clear();
    }

    if (!solutionResident.size()) {
      cudaParam.create = QUDA_NULL_FIELD_CREATE;
      solutionResident.push_back(new cudaColorSpinorField(cudaParam)); // solution
    }
    x = solutionResident[0];
  } else {
    cudaParam.create = QUDA_NULL_FIELD_CREATE;
    x = new cudaColorSpinorField(cudaParam);
  }

  if (param->use_init_guess == QUDA_USE_INIT_GUESS_YES) { // download initial guess
    // initial guess only supported for single-pass solvers
    if ((param->solution_type == QUDA_MATDAG_MAT_SOLUTION || param->solution_type == QUDA_MATPCDAG_MATPC_SOLUTION) &&
        (param->solve_type == QUDA_DIRECT_SOLVE || param->solve_type == QUDA_DIRECT_PC_SOLVE)) {
      errorQuda("Initial guess not supported for two-pass solver");
    }

    *x = *h_x; // solution
  } else { // zero initial guess
    blas::zero(*x);
  }

  // if we're doing a managed memory MG solve and prefetching is
  // enabled, prefetch all the Dirac matrices. There's probably
  // a better place to put this...
  if (param->inv_type_precondition == QUDA_MG_INVERTER) {
    dirac.prefetch(QUDA_CUDA_FIELD_LOCATION);
    diracSloppy.prefetch(QUDA_CUDA_FIELD_LOCATION);
    diracPre.prefetch(QUDA_CUDA_FIELD_LOCATION);
  }

  profileInvert.TPSTOP(QUDA_PROFILE_H2D);
  profileInvert.TPSTART(QUDA_PROFILE_PREAMBLE);

  double nb = blas::norm2(*b);
  if (nb==0.0) errorQuda("Source has zero norm");

  if (getVerbosity() >= QUDA_VERBOSE) {
    double nh_b = blas::norm2(*h_b);
    printfQuda("Source: CPU = %g, CUDA copy = %g\n", nh_b, nb);
    if (param->use_init_guess == QUDA_USE_INIT_GUESS_YES) {
      double nh_x = blas::norm2(*h_x);
      double nx = blas::norm2(*x);
      printfQuda("Solution: CPU = %g, CUDA copy = %g\n", nh_x, nx);
    }
  }

  // rescale the source and solution vectors to help prevent the onset of underflow
  if (param->solver_normalization == QUDA_SOURCE_NORMALIZATION) {
    blas::ax(1.0/sqrt(nb), *b);
    blas::ax(1.0/sqrt(nb), *x);
  }

  massRescale(*static_cast<cudaColorSpinorField*>(b), *param);

  dirac.prepare(in, out, *x, *b, param->solution_type);

  if (getVerbosity() >= QUDA_VERBOSE) {
    double nin = blas::norm2(*in);
    double nout = blas::norm2(*out);
    printfQuda("Prepared source = %g\n", nin);
    printfQuda("Prepared solution = %g\n", nout);
  }

  if (getVerbosity() >= QUDA_VERBOSE) {
    double nin = blas::norm2(*in);
    printfQuda("Prepared source post mass rescale = %g\n", nin);
  }

  // solution_type specifies *what* system is to be solved.
  // solve_type specifies *how* the system is to be solved.
  //
  // We have the following four cases (plus preconditioned variants):
  //
  // solution_type    solve_type    Effect
  // -------------    ----------    ------
  // MAT              DIRECT        Solve Ax=b
  // MATDAG_MAT       DIRECT        Solve A^dag y = b, followed by Ax=y
  // MAT              NORMOP        Solve (A^dag A) x = (A^dag b)
  // MATDAG_MAT       NORMOP        Solve (A^dag A) x = b
  // MAT              NORMERR       Solve (A A^dag) y = b, then x = A^dag y
  //
  // We generally require that the solution_type and solve_type
  // preconditioning match.  As an exception, the unpreconditioned MAT
  // solution_type may be used with any solve_type, including
  // DIRECT_PC and NORMOP_PC.  In these cases, preparation of the
  // preconditioned source and reconstruction of the full solution are
  // taken care of by Dirac::prepare() and Dirac::reconstruct(),
  // respectively.

  if (pc_solution && !pc_solve) {
    errorQuda("Preconditioned (PC) solution_type requires a PC solve_type");
  }

  if (!mat_solution && !pc_solution && pc_solve) {
    errorQuda("Unpreconditioned MATDAG_MAT solution_type requires an unpreconditioned solve_type");
  }

  if (!mat_solution && norm_error_solve) {
    errorQuda("Normal-error solve requires Mat solution");
  }

  if (param->inv_type_precondition == QUDA_MG_INVERTER && (!direct_solve || !mat_solution)) {
    errorQuda("Multigrid preconditioning only supported for direct solves");
  }

  if (param->chrono_use_resident && ( norm_error_solve) ){
    errorQuda("Chronological forcasting only presently supported for M^dagger M solver");
  }

  profileInvert.TPSTOP(QUDA_PROFILE_PREAMBLE);

  if (mat_solution && !direct_solve && !norm_error_solve) { // prepare source: b' = A^dag b
    cudaColorSpinorField tmp(*in);
    dirac.Mdag(*in, tmp);
  } else if (!mat_solution && direct_solve) { // perform the first of two solves: A^dag y = b
    DiracMdag m(dirac), mSloppy(diracSloppy), mPre(diracPre), mEig(diracEig);
    SolverParam solverParam(*param);
    Solver *solve = Solver::create(solverParam, m, mSloppy, mPre, mEig, profileInvert);
    (*solve)(*out, *in);
    blas::copy(*in, *out);
    delete solve;
    solverParam.updateInvertParam(*param);
  }

  if (direct_solve) {
    DiracM m(dirac), mSloppy(diracSloppy), mPre(diracPre), mEig(diracEig);
    SolverParam solverParam(*param);
    // chronological forecasting
    if (param->chrono_use_resident && chronoResident[param->chrono_index].size() > 0) {
      profileInvert.TPSTART(QUDA_PROFILE_CHRONO);

      auto &basis = chronoResident[param->chrono_index];

      ColorSpinorParam cs_param(*basis[0]);
      ColorSpinorField *tmp = ColorSpinorField::Create(cs_param);
      ColorSpinorField *tmp2 = (param->chrono_precision == out->Precision()) ? out : ColorSpinorField::Create(cs_param);
      std::vector<ColorSpinorField*> Ap;
      for (unsigned int k=0; k < basis.size(); k++) {
        Ap.emplace_back((ColorSpinorField::Create(cs_param)));
      }

      if (param->chrono_precision == param->cuda_prec) {
        for (unsigned int j=0; j<basis.size(); j++) m(*Ap[j], *basis[j], *tmp, *tmp2);
      } else if (param->chrono_precision == param->cuda_prec_sloppy) {
        for (unsigned int j=0; j<basis.size(); j++) mSloppy(*Ap[j], *basis[j], *tmp, *tmp2);
      } else {
        errorQuda("Unexpected precision %d for chrono vectors (doesn't match outer %d or sloppy precision %d)",
                  param->chrono_precision, param->cuda_prec, param->cuda_prec_sloppy);
      }

      bool orthogonal = true;
      bool apply_mat = false;
      bool hermitian = false;
      MinResExt mre(m, orthogonal, apply_mat, hermitian, profileInvert);

      blas::copy(*tmp, *in);
      mre(*out, *tmp, basis, Ap);

      for (auto ap: Ap) {
        if (ap) delete (ap);
      }
      delete tmp;
      if (tmp2 != out) delete tmp2;

      profileInvert.TPSTOP(QUDA_PROFILE_CHRONO);
    }

    Solver *solve = Solver::create(solverParam, m, mSloppy, mPre, mEig, profileInvert);
    (*solve)(*out, *in);
    delete solve;
    solverParam.updateInvertParam(*param);
  } else if (!norm_error_solve) {
    DiracMdagM m(dirac), mSloppy(diracSloppy), mPre(diracPre), mEig(diracEig);
    SolverParam solverParam(*param);

    // chronological forecasting
    if (param->chrono_use_resident && chronoResident[param->chrono_index].size() > 0) {
      profileInvert.TPSTART(QUDA_PROFILE_CHRONO);

      auto &basis = chronoResident[param->chrono_index];

      ColorSpinorParam cs_param(*basis[0]);
      std::vector<ColorSpinorField*> Ap;
      ColorSpinorField *tmp = ColorSpinorField::Create(cs_param);
      ColorSpinorField *tmp2 = (param->chrono_precision == out->Precision()) ? out : ColorSpinorField::Create(cs_param);
      for (unsigned int k=0; k < basis.size(); k++) {
        Ap.emplace_back((ColorSpinorField::Create(cs_param)));
      }

      if (param->chrono_precision == param->cuda_prec) {
        for (unsigned int j=0; j<basis.size(); j++) m(*Ap[j], *basis[j], *tmp, *tmp2);
      } else if (param->chrono_precision == param->cuda_prec_sloppy) {
        for (unsigned int j=0; j<basis.size(); j++) mSloppy(*Ap[j], *basis[j], *tmp, *tmp2);
      } else {
        errorQuda("Unexpected precision %d for chrono vectors (doesn't match outer %d or sloppy precision %d)",
                  param->chrono_precision, param->cuda_prec, param->cuda_prec_sloppy);
      }

      bool orthogonal = true;
      bool apply_mat = false;
      bool hermitian = true;
      MinResExt mre(m, orthogonal, apply_mat, hermitian, profileInvert);

      blas::copy(*tmp, *in);
      mre(*out, *tmp, basis, Ap);

      for (auto ap: Ap) {
        if (ap) delete(ap);
      }
      delete tmp;
      if (tmp2 != out) delete tmp2;

      profileInvert.TPSTOP(QUDA_PROFILE_CHRONO);
    }

    // if using a Schwarz preconditioner with a normal operator then we must use the DiracMdagMLocal operator
    if (param->inv_type_precondition != QUDA_INVALID_INVERTER && param->schwarz_type != QUDA_INVALID_SCHWARZ) {
      DiracMdagMLocal mPreLocal(diracPre);
      Solver *solve = Solver::create(solverParam, m, mSloppy, mPreLocal, mEig, profileInvert);
      (*solve)(*out, *in);
      delete solve;
      solverParam.updateInvertParam(*param);
    } else {
      Solver *solve = Solver::create(solverParam, m, mSloppy, mPre, mEig, profileInvert);
      (*solve)(*out, *in);
      delete solve;
      solverParam.updateInvertParam(*param);
    }
  } else { // norm_error_solve
    DiracMMdag m(dirac), mSloppy(diracSloppy), mPre(diracPre), mEig(diracEig);
    cudaColorSpinorField tmp(*out);
    SolverParam solverParam(*param);
    Solver *solve = Solver::create(solverParam, m, mSloppy, mPre, mEig, profileInvert);
    (*solve)(tmp, *in); // y = (M M^\dag) b
    dirac.Mdag(*out, tmp);  // x = M^dag y
    delete solve;
    solverParam.updateInvertParam(*param);
  }

  if (getVerbosity() >= QUDA_VERBOSE){
    double nx = blas::norm2(*x);
    printfQuda("Solution = %g\n",nx);
  }

  profileInvert.TPSTART(QUDA_PROFILE_EPILOGUE);
  if (param->chrono_make_resident) {
    if(param->chrono_max_dim < 1){
      errorQuda("Cannot chrono_make_resident with chrono_max_dim %i",param->chrono_max_dim);
    }

    const int i = param->chrono_index;
    if (i >= QUDA_MAX_CHRONO)
      errorQuda("Requested chrono index %d is outside of max %d\n", i, QUDA_MAX_CHRONO);

    auto &basis = chronoResident[i];

    if(param->chrono_max_dim < (int)basis.size()){
      errorQuda("Requested chrono_max_dim %i is smaller than already existing chroology %i",param->chrono_max_dim,(int)basis.size());
    }

    if(not param->chrono_replace_last){
      // if we have not filled the space yet just augment
      if ((int)basis.size() < param->chrono_max_dim) {
        ColorSpinorParam cs_param(*out);
        cs_param.setPrecision(param->chrono_precision);
        basis.emplace_back(ColorSpinorField::Create(cs_param));
      }

      // shuffle every entry down one and bring the last to the front
      ColorSpinorField *tmp = basis[basis.size()-1];
      for (unsigned int j=basis.size()-1; j>0; j--) basis[j] = basis[j-1];
        basis[0] = tmp;
    }
    *(basis[0]) = *out; // set first entry to new solution
  }
  dirac.reconstruct(*x, *b, param->solution_type);

  if (param->solver_normalization == QUDA_SOURCE_NORMALIZATION) {
    // rescale the solution
    blas::ax(sqrt(nb), *x);
  }
  profileInvert.TPSTOP(QUDA_PROFILE_EPILOGUE);

  if (!param->make_resident_solution) {
    profileInvert.TPSTART(QUDA_PROFILE_D2H);
    *h_x = *x;
    profileInvert.TPSTOP(QUDA_PROFILE_D2H);
  }

  profileInvert.TPSTART(QUDA_PROFILE_EPILOGUE);

  if (param->compute_action) {
    Complex action = blas::cDotProduct(*b, *x);
    param->action[0] = action.real();
    param->action[1] = action.imag();
  }

  if (getVerbosity() >= QUDA_VERBOSE){
    double nx = blas::norm2(*x);
    double nh_x = blas::norm2(*h_x);
    printfQuda("Reconstructed: CUDA solution = %g, CPU copy = %g\n", nx, nh_x);
  }
  profileInvert.TPSTOP(QUDA_PROFILE_EPILOGUE);

  profileInvert.TPSTART(QUDA_PROFILE_FREE);

  delete h_b;
  delete h_x;
  delete b;

  if (param->use_resident_solution && !param->make_resident_solution) {
    for (auto v: solutionResident) if (v) delete v;
    solutionResident.clear();
  } else if (!param->make_resident_solution) {
    delete x;
  }

  delete d;
  delete dSloppy;
  delete dPre;
  delete dEig;

  profileInvert.TPSTOP(QUDA_PROFILE_FREE);

  popVerbosity();

  // cache is written out even if a long benchmarking job gets interrupted
  saveTuneCache();

  profileInvert.TPSTOP(QUDA_PROFILE_TOTAL);

  profilerStop(__func__);
}


/*!
 * Generic version of the multi-shift solver. Should work for
 * most fermions. Note that offset[0] is not folded into the mass parameter.
 *
 * At present, the solution_type must be MATDAG_MAT or MATPCDAG_MATPC,
 * and solve_type must be NORMOP or NORMOP_PC.  The solution and solve
 * preconditioning have to match.
 */
void invertMultiSrcQuda(void **_hp_x, void **_hp_b, QudaInvertParam *param)
{
  // currently that code is just a copy of invertQuda and cannot work
  profileInvert.TPSTART(QUDA_PROFILE_TOTAL);

  if (!initialized) errorQuda("QUDA not initialized");

  pushVerbosity(param->verbosity);
  if (getVerbosity() >= QUDA_DEBUG_VERBOSE) printQudaInvertParam(param);

  checkInvertParam(param, _hp_x[0], _hp_b[0]);

  // check the gauge fields have been created
  cudaGaugeField *cudaGauge = checkGauge(param);

  // It was probably a bad design decision to encode whether the system is even/odd preconditioned (PC) in
  // solve_type and solution_type, rather than in separate members of QudaInvertParam.  We're stuck with it
  // for now, though, so here we factorize everything for convenience.

  bool pc_solution = (param->solution_type == QUDA_MATPC_SOLUTION) ||
    (param->solution_type == QUDA_MATPCDAG_MATPC_SOLUTION);
  bool pc_solve = (param->solve_type == QUDA_DIRECT_PC_SOLVE) ||
    (param->solve_type == QUDA_NORMOP_PC_SOLVE) || (param->solve_type == QUDA_NORMERR_PC_SOLVE);
  bool mat_solution = (param->solution_type == QUDA_MAT_SOLUTION) ||
    (param->solution_type ==  QUDA_MATPC_SOLUTION);
  bool direct_solve = (param->solve_type == QUDA_DIRECT_SOLVE) ||
    (param->solve_type == QUDA_DIRECT_PC_SOLVE);
  bool norm_error_solve = (param->solve_type == QUDA_NORMERR_SOLVE) ||
    (param->solve_type == QUDA_NORMERR_PC_SOLVE);

  param->secs = 0;
  param->gflops = 0;
  param->iter = 0;

  Dirac *d = nullptr;
  Dirac *dSloppy = nullptr;
  Dirac *dPre = nullptr;

  // Create the dirac operator with a sloppy and a precon
  createDirac(d, dSloppy, dPre, *param, pc_solve);

  Dirac &dirac = *d;
  Dirac &diracSloppy = *dSloppy;
  Dirac &diracPre = *dPre;

  profileInvert.TPSTART(QUDA_PROFILE_H2D);

  // std::vector<ColorSpinorField*> b;  // Cuda Solutions
  // b.resize(param->num_src);
  // std::vector<ColorSpinorField*> x;  // Cuda Solutions
  // x.resize(param->num_src);
  ColorSpinorField* in;  // = nullptr;
  //in.resize(param->num_src);
  ColorSpinorField* out;  // = nullptr;
  //out.resize(param->num_src);

  // for(int i=0;i < param->num_src;i++){
  //   in[i] = nullptr;
  //   out[i] = nullptr;
  // }

  const int *X = cudaGauge->X();


  // Host pointers for x, take a copy of the input host pointers
  void** hp_x;
  hp_x = new void* [ param->num_src ];

  void** hp_b;
  hp_b = new void* [param->num_src];

  for(int i=0;i < param->num_src;i++){
    hp_x[i] = _hp_x[i];
    hp_b[i] = _hp_b[i];
  }

  // wrap CPU host side pointers
  ColorSpinorParam cpuParam(hp_b[0], *param, X, pc_solution, param->input_location);
  std::vector<ColorSpinorField*> h_b;
  h_b.resize(param->num_src);
  for(int i=0; i < param->num_src; i++) {
    cpuParam.v = hp_b[i]; //MW seems wird in the loop
    h_b[i] = ColorSpinorField::Create(cpuParam);
  }

 // cpuParam.v = hp_x;
  cpuParam.location = param->output_location;
  std::vector<ColorSpinorField*> h_x;
  h_x.resize(param->num_src);
//
  for(int i=0; i < param->num_src; i++) {
    cpuParam.v = hp_x[i]; //MW seems wird in the loop
    h_x[i] = ColorSpinorField::Create(cpuParam);
  }


  // MW currently checked until here

  // download source
  printfQuda("Setup b\n");
  ColorSpinorParam cudaParam(cpuParam, *param);
  cudaParam.create = QUDA_NULL_FIELD_CREATE;
  cudaParam.is_composite = true;
  cudaParam.composite_dim = param->num_src;

  printfQuda("Create b \n");
  ColorSpinorField *b = ColorSpinorField::Create(cudaParam);




  for(int i=0; i < param->num_src; i++) {
    b->Component(i) = *h_b[i];
  }
  printfQuda("Done b \n");

    ColorSpinorField *x;
  if (param->use_init_guess == QUDA_USE_INIT_GUESS_YES) { // download initial guess
    // initial guess only supported for single-pass solvers
    if ((param->solution_type == QUDA_MATDAG_MAT_SOLUTION || param->solution_type == QUDA_MATPCDAG_MATPC_SOLUTION) &&
        (param->solve_type == QUDA_DIRECT_SOLVE || param->solve_type == QUDA_DIRECT_PC_SOLVE)) {
      errorQuda("Initial guess not supported for two-pass solver");
    }
    cudaParam.is_composite = true;
    cudaParam.is_component = false;
    cudaParam.composite_dim = param->num_src;

    x = ColorSpinorField::Create(cudaParam);
    for(int i=0; i < param->num_src; i++) {
      x->Component(i) = *h_x[i];
    }

  } else { // zero initial guess
    // Create the solution fields filled with zero
    cudaParam.create = QUDA_ZERO_FIELD_CREATE;
      printfQuda("Create x \n");
    x = ColorSpinorField::Create(cudaParam);
      printfQuda("Done x \n");
 // solution
  }

  profileInvert.TPSTOP(QUDA_PROFILE_H2D);

  auto * nb = new double[param->num_src];
  for(int i=0; i < param->num_src; i++) {
    nb[i] = blas::norm2(b->Component(i));
    printfQuda("Source %i: CPU = %g, CUDA copy = %g\n", i, nb[i], nb[i]);
    if (nb[i]==0.0) errorQuda("Source has zero norm");

    if (getVerbosity() >= QUDA_VERBOSE) {
      double nh_b = blas::norm2(*h_b[i]);
      double nh_x = blas::norm2(*h_x[i]);
      double nx = blas::norm2(x->Component(i));
      printfQuda("Source %i: CPU = %g, CUDA copy = %g\n", i, nh_b, nb[i]);
      printfQuda("Solution %i: CPU = %g, CUDA copy = %g\n", i, nh_x, nx);
    }
  }

  // MW checked until here do far

  // rescale the source and solution vectors to help prevent the onset of underflow
  if (param->solver_normalization == QUDA_SOURCE_NORMALIZATION) {
    for(int i=0; i < param->num_src; i++) {
      blas::ax(1.0/sqrt(nb[i]), b->Component(i));
      blas::ax(1.0/sqrt(nb[i]), x->Component(i));
    }
  }

  for(int i=0; i < param->num_src; i++) {
    massRescale(dynamic_cast<cudaColorSpinorField&>( b->Component(i) ), *param);
  }

  // MW: need to check what dirac.prepare does
  // for now let's just try looping of num_rhs already here???
  // for(int i=0; i < param->num_src; i++) {
    dirac.prepare(in, out, *x, *b, param->solution_type);
for(int i=0; i < param->num_src; i++) {
    if (getVerbosity() >= QUDA_VERBOSE) {
      double nin = blas::norm2((in->Component(i)));
      double nout = blas::norm2((out->Component(i)));
      printfQuda("Prepared source %i = %g\n", i, nin);
      printfQuda("Prepared solution %i = %g\n", i, nout);
    }

    if (getVerbosity() >= QUDA_VERBOSE) {
      double nin = blas::norm2(in->Component(i));
      printfQuda("Prepared source %i post mass rescale = %g\n", i, nin);
    }
  }

    // solution_type specifies *what* system is to be solved.
    // solve_type specifies *how* the system is to be solved.
    //
    // We have the following four cases (plus preconditioned variants):
    //
    // solution_type    solve_type    Effect
    // -------------    ----------    ------
    // MAT              DIRECT        Solve Ax=b
    // MATDAG_MAT       DIRECT        Solve A^dag y = b, followed by Ax=y
    // MAT              NORMOP        Solve (A^dag A) x = (A^dag b)
    // MATDAG_MAT       NORMOP        Solve (A^dag A) x = b
    // MAT              NORMERR       Solve (A A^dag) y = b, then x = A^dag y
    //
    // We generally require that the solution_type and solve_type
    // preconditioning match.  As an exception, the unpreconditioned MAT
    // solution_type may be used with any solve_type, including
    // DIRECT_PC and NORMOP_PC.  In these cases, preparation of the
    // preconditioned source and reconstruction of the full solution are
    // taken care of by Dirac::prepare() and Dirac::reconstruct(),
    // respectively.

    if (pc_solution && !pc_solve) {
      errorQuda("Preconditioned (PC) solution_type requires a PC solve_type");
    }

    if (!mat_solution && !pc_solution && pc_solve) {
      errorQuda("Unpreconditioned MATDAG_MAT solution_type requires an unpreconditioned solve_type");
    }

    if (!mat_solution && norm_error_solve) {
      errorQuda("Normal-error solve requires Mat solution");
    }

    if (param->inv_type_precondition == QUDA_MG_INVERTER && (pc_solve || pc_solution || !direct_solve || !mat_solution))
      errorQuda("Multigrid preconditioning only supported for direct non-red-black solve");

    if (mat_solution && !direct_solve && !norm_error_solve) { // prepare source: b' = A^dag b
      for(int i=0; i < param->num_src; i++) {
        cudaColorSpinorField tmp((in->Component(i)));
        dirac.Mdag(in->Component(i), tmp);
      }
    } else if (!mat_solution && direct_solve) { // perform the first of two solves: A^dag y = b
      DiracMdag m(dirac), mSloppy(diracSloppy), mPre(diracPre);
      SolverParam solverParam(*param);
      Solver *solve = Solver::create(solverParam, m, mSloppy, mPre, mPre, profileInvert);
      solve->blocksolve(*out,*in);
      for(int i=0; i < param->num_src; i++) {
        blas::copy(in->Component(i), out->Component(i));
      }
      delete solve;
      solverParam.updateInvertParam(*param);
    }

    if (direct_solve) {
      DiracM m(dirac), mSloppy(diracSloppy), mPre(diracPre);
      SolverParam solverParam(*param);
      Solver *solve = Solver::create(solverParam, m, mSloppy, mPre, mPre, profileInvert);
      solve->blocksolve(*out,*in);
      delete solve;
      solverParam.updateInvertParam(*param);
    } else if (!norm_error_solve) {
      DiracMdagM m(dirac), mSloppy(diracSloppy), mPre(diracPre);
      SolverParam solverParam(*param);
      Solver *solve = Solver::create(solverParam, m, mSloppy, mPre, mPre, profileInvert);
      solve->blocksolve(*out,*in);
      delete solve;
      solverParam.updateInvertParam(*param);
    } else { // norm_error_solve
      DiracMMdag m(dirac), mSloppy(diracSloppy), mPre(diracPre);
      errorQuda("norm_error_solve not supported in multi source solve");
      // cudaColorSpinorField tmp(*out);
      // SolverParam solverParam(*param);
      // Solver *solve = Solver::create(solverParam, m, mSloppy, mPre, profileInvert);
      //(*solve)(tmp, *in); // y = (M M^\dag) b
      // dirac.Mdag(*out, tmp);  // x = M^dag y
      // delete solve;
      // solverParam.updateInvertParam(*param,i,i);
    }

    if (getVerbosity() >= QUDA_VERBOSE){
      for(int i=0; i < param->num_src; i++) {
        double nx = blas::norm2(x->Component(i));
        printfQuda("Solution %i = %g\n",i, nx);
      }
    }


  profileInvert.TPSTART(QUDA_PROFILE_EPILOGUE);
  for(int i=0; i< param->num_src; i++){
    dirac.reconstruct(x->Component(i), b->Component(i), param->solution_type);
  }
  profileInvert.TPSTOP(QUDA_PROFILE_EPILOGUE);

  if (param->solver_normalization == QUDA_SOURCE_NORMALIZATION) {
    for(int i=0; i< param->num_src; i++){
      // rescale the solution
      blas::ax(sqrt(nb[i]), x->Component(i));
    }
  }

  // MW -- not sure how to handle that here
  if (!param->make_resident_solution) {
    profileInvert.TPSTART(QUDA_PROFILE_D2H);
    for(int i=0; i< param->num_src; i++){
      *h_x[i] = x->Component(i);
    }
    profileInvert.TPSTOP(QUDA_PROFILE_D2H);
  }

  if (getVerbosity() >= QUDA_VERBOSE){
    for(int i=0; i< param->num_src; i++){
      double nx = blas::norm2(x->Component(i));
      double nh_x = blas::norm2(*h_x[i]);
      printfQuda("Reconstructed: CUDA solution = %g, CPU copy = %g\n", nx, nh_x);
    }
  }

  //FIX need to make sure all deletes are correct again
  for(int i=0; i < param->num_src; i++){
    delete h_x[i];
    // delete x[i];
    delete h_b[i];
    // delete b[i];
  }
   delete [] hp_b;
   delete [] hp_x;
//   delete [] b;
//  if (!param->make_resident_solution) delete x; // FIXME make this cleaner

  delete d;
  delete dSloppy;
  delete dPre;
  delete x;
  delete b;

  popVerbosity();

  // FIXME: added temporarily so that the cache is written out even if a long benchmarking job gets interrupted
  saveTuneCache();

  profileInvert.TPSTOP(QUDA_PROFILE_TOTAL);
}

/*!
 * Generic version of the multi-shift solver. Should work for
 * most fermions. Note that offset[0] is not folded into the mass parameter.
 *
 * For Wilson-type fermions, the solution_type must be MATDAG_MAT or MATPCDAG_MATPC,
 * and solve_type must be NORMOP or NORMOP_PC. The solution and solve
 * preconditioning have to match.
 *
 * For Staggered-type fermions, the solution_type must be MATPC, and the
 * solve type must be DIRECT_PC. This difference in convention is because
 * preconditioned staggered operator is normal, unlike with Wilson-type fermions.
 */
void invertMultiShiftQuda(void **_hp_x, void *_hp_b, QudaInvertParam *param)
{
  profilerStart(__func__);

  profileMulti.TPSTART(QUDA_PROFILE_TOTAL);
  profileMulti.TPSTART(QUDA_PROFILE_INIT);

  if (!initialized) errorQuda("QUDA not initialized");

  checkInvertParam(param, _hp_x[0], _hp_b);

  // check the gauge fields have been created
  checkGauge(param);

  if (param->num_offset > QUDA_MAX_MULTI_SHIFT)
    errorQuda("Number of shifts %d requested greater than QUDA_MAX_MULTI_SHIFT %d", param->num_offset,
              QUDA_MAX_MULTI_SHIFT);

  pushVerbosity(param->verbosity);

  bool pc_solution = (param->solution_type == QUDA_MATPC_SOLUTION) || (param->solution_type == QUDA_MATPCDAG_MATPC_SOLUTION);
  bool pc_solve = (param->solve_type == QUDA_DIRECT_PC_SOLVE) || (param->solve_type == QUDA_NORMOP_PC_SOLVE);
  bool mat_solution = (param->solution_type == QUDA_MAT_SOLUTION) || (param->solution_type ==  QUDA_MATPC_SOLUTION);
  bool direct_solve = (param->solve_type == QUDA_DIRECT_SOLVE) || (param->solve_type == QUDA_DIRECT_PC_SOLVE);

  if (param->dslash_type == QUDA_ASQTAD_DSLASH ||
      param->dslash_type == QUDA_STAGGERED_DSLASH) {

    if (param->solution_type != QUDA_MATPC_SOLUTION) {
      errorQuda("For Staggered-type fermions, multi-shift solver only suports MATPC solution type");
    }

    if (param->solve_type != QUDA_DIRECT_PC_SOLVE) {
      errorQuda("For Staggered-type fermions, multi-shift solver only supports DIRECT_PC solve types");
    }

  } else { // Wilson type

    if (mat_solution) {
      errorQuda("For Wilson-type fermions, multi-shift solver does not support MAT or MATPC solution types");
    }
    if (direct_solve) {
      errorQuda("For Wilson-type fermions, multi-shift solver does not support DIRECT or DIRECT_PC solve types");
    }
    if (pc_solution & !pc_solve) {
      errorQuda("For Wilson-type fermions, preconditioned (PC) solution_type requires a PC solve_type");
    }
    if (!pc_solution & pc_solve) {
      errorQuda("For Wilson-type fermions, in multi-shift solver, a preconditioned (PC) solve_type requires a PC solution_type");
    }
  }

  // Timing and FLOP counters
  param->secs = 0;
  param->gflops = 0;
  param->iter = 0;

  for (int i=0; i<param->num_offset-1; i++) {
    for (int j=i+1; j<param->num_offset; j++) {
      if (param->offset[i] > param->offset[j])
        errorQuda("Offsets must be ordered from smallest to largest");
    }
  }

  // Host pointers for x, take a copy of the input host pointers
  void** hp_x;
  hp_x = new void* [ param->num_offset ];

  void* hp_b = _hp_b;
  for(int i=0;i < param->num_offset;i++){
    hp_x[i] = _hp_x[i];
  }

  // Create the matrix.
  // The way this works is that createDirac will create 'd' and 'dSloppy'
  // which are global. We then grab these with references...
  //
  // Balint: Isn't there a nice construction pattern we could use here? This is
  // expedient but yucky.
  //  DiracParam diracParam;
  if (param->dslash_type == QUDA_ASQTAD_DSLASH ||
      param->dslash_type == QUDA_STAGGERED_DSLASH){
    param->mass = sqrt(param->offset[0]/4);
  }

  Dirac *d = nullptr;
  Dirac *dSloppy = nullptr;
  Dirac *dPre = nullptr;
  Dirac *dRefine = nullptr;

  // Create the dirac operator and a sloppy, precon, and refine.
  createDiracWithRefine(d, dSloppy, dPre, dRefine, *param, pc_solve);
  Dirac &dirac = *d;
  Dirac &diracSloppy = *dSloppy;


  cudaColorSpinorField *b = nullptr;   // Cuda RHS
  std::vector<ColorSpinorField*> x;  // Cuda Solutions
  x.resize(param->num_offset);
  std::vector<ColorSpinorField*> p;
  std::unique_ptr<double[]> r2_old(new double[param->num_offset]);

  // Grab the dimension array of the input gauge field.
  const int *X = ( param->dslash_type == QUDA_ASQTAD_DSLASH ) ?
    gaugeFatPrecise->X() : gaugePrecise->X();

  // This creates a ColorSpinorParam struct, from the host data
  // pointer, the definitions in param, the dimensions X, and whether
  // the solution is on a checkerboard instruction or not. These can
  // then be used as 'instructions' to create the actual
  // ColorSpinorField
  ColorSpinorParam cpuParam(hp_b, *param, X, pc_solution, param->input_location);
  ColorSpinorField *h_b = ColorSpinorField::Create(cpuParam);

  std::vector<ColorSpinorField*> h_x;
  h_x.resize(param->num_offset);

  cpuParam.location = param->output_location;
  for(int i=0; i < param->num_offset; i++) {
    cpuParam.v = hp_x[i];
    h_x[i] = ColorSpinorField::Create(cpuParam);
  }

  profileMulti.TPSTOP(QUDA_PROFILE_INIT);
  profileMulti.TPSTART(QUDA_PROFILE_H2D);
  // Now I need a colorSpinorParam for the device
  ColorSpinorParam cudaParam(cpuParam, *param);
  // This setting will download a host vector
  cudaParam.create = QUDA_COPY_FIELD_CREATE;
  cudaParam.location = QUDA_CUDA_FIELD_LOCATION;
  b = new cudaColorSpinorField(*h_b, cudaParam); // Creates b and downloads h_b to it
  profileMulti.TPSTOP(QUDA_PROFILE_H2D);

  profileMulti.TPSTART(QUDA_PROFILE_INIT);
  // Create the solution fields filled with zero
  cudaParam.create = QUDA_ZERO_FIELD_CREATE;

  // now check if we need to invalidate the solutionResident vectors
  bool invalidate = false;
  for (auto v : solutionResident) {
    if (cudaParam.Precision() != v->Precision()) {
      invalidate = true;
      break;
    }
  }

  if (invalidate) {
    for (auto v : solutionResident) delete v;
    solutionResident.clear();
  }

  // grow resident solutions to be big enough
  for (int i=solutionResident.size(); i < param->num_offset; i++) {
    if (getVerbosity() >= QUDA_DEBUG_VERBOSE) printfQuda("Adding vector %d to solutionsResident\n", i);
    solutionResident.push_back(new cudaColorSpinorField(cudaParam));
  }
  for (int i=0; i < param->num_offset; i++) x[i] = solutionResident[i];
  profileMulti.TPSTOP(QUDA_PROFILE_INIT);

  profileMulti.TPSTART(QUDA_PROFILE_PREAMBLE);

  // Check source norms
  double nb = blas::norm2(*b);
  if (nb==0.0) errorQuda("Source has zero norm");

  if(getVerbosity() >= QUDA_VERBOSE ) {
    double nh_b = blas::norm2(*h_b);
    printfQuda("Source: CPU = %g, CUDA copy = %g\n", nh_b, nb);
  }

  // rescale the source vector to help prevent the onset of underflow
  if (param->solver_normalization == QUDA_SOURCE_NORMALIZATION) {
    blas::ax(1.0/sqrt(nb), *b);
  }

  massRescale(*b, *param);
  profileMulti.TPSTOP(QUDA_PROFILE_PREAMBLE);

  DiracMatrix *m, *mSloppy;

  if (param->dslash_type == QUDA_ASQTAD_DSLASH ||
      param->dslash_type == QUDA_STAGGERED_DSLASH) {
    m = new DiracM(dirac);
    mSloppy = new DiracM(diracSloppy);
  } else {
    m = new DiracMdagM(dirac);
    mSloppy = new DiracMdagM(diracSloppy);
  }

  SolverParam solverParam(*param);
  {
    MultiShiftCG cg_m(*m, *mSloppy, solverParam, profileMulti);
    cg_m(x, *b, p, r2_old.get());
  }
  solverParam.updateInvertParam(*param);

  delete m;
  delete mSloppy;

  if (param->compute_true_res) {
    // check each shift has the desired tolerance and use sequential CG to refine
    profileMulti.TPSTART(QUDA_PROFILE_INIT);
    cudaParam.create = QUDA_ZERO_FIELD_CREATE;
    cudaColorSpinorField r(*b, cudaParam);
    profileMulti.TPSTOP(QUDA_PROFILE_INIT);
    QudaInvertParam refineparam = *param;
    refineparam.cuda_prec_sloppy = param->cuda_prec_refinement_sloppy;
    Dirac &dirac = *d;
    Dirac &diracSloppy = *dRefine;

#define REFINE_INCREASING_MASS
#ifdef REFINE_INCREASING_MASS
    for(int i=0; i < param->num_offset; i++) {
#else
    for(int i=param->num_offset-1; i >= 0; i--) {
#endif
      double rsd_hq = param->residual_type & QUDA_HEAVY_QUARK_RESIDUAL ?
	param->true_res_hq_offset[i] : 0;
      double tol_hq = param->residual_type & QUDA_HEAVY_QUARK_RESIDUAL ?
	param->tol_hq_offset[i] : 0;

      /*
	In the case where the shifted systems have zero tolerance
	specified, we refine these systems until either the limit of
	precision is reached (prec_tol) or until the tolerance reaches
	the iterated residual tolerance of the previous multi-shift
	solver (iter_res_offset[i]), which ever is greater.
      */
      const double prec_tol = std::pow(10.,(-2*(int)param->cuda_prec+4)); // implicit refinment limit of 1e-12
      const double iter_tol = (param->iter_res_offset[i] < prec_tol ? prec_tol : (param->iter_res_offset[i] *1.1));
      const double refine_tol = (param->tol_offset[i] == 0.0 ? iter_tol : param->tol_offset[i]);
      // refine if either L2 or heavy quark residual tolerances have not been met, only if desired residual is > 0
      if (param->true_res_offset[i] > refine_tol || rsd_hq > tol_hq) {
	if (getVerbosity() >= QUDA_SUMMARIZE)
	  printfQuda("Refining shift %d: L2 residual %e / %e, heavy quark %e / %e (actual / requested)\n",
		     i, param->true_res_offset[i], param->tol_offset[i], rsd_hq, tol_hq);

        // for staggered the shift is just a change in mass term (FIXME: for twisted mass also)
        if (param->dslash_type == QUDA_ASQTAD_DSLASH ||
            param->dslash_type == QUDA_STAGGERED_DSLASH) {
          dirac.setMass(sqrt(param->offset[i]/4));
          diracSloppy.setMass(sqrt(param->offset[i]/4));
        }

        DiracMatrix *m, *mSloppy;

        if (param->dslash_type == QUDA_ASQTAD_DSLASH ||
            param->dslash_type == QUDA_STAGGERED_DSLASH) {
          m = new DiracM(dirac);
          mSloppy = new DiracM(diracSloppy);
        } else {
          m = new DiracMdagM(dirac);
          mSloppy = new DiracMdagM(diracSloppy);
        }

        // need to curry in the shift if we are not doing staggered
        if (param->dslash_type != QUDA_ASQTAD_DSLASH && param->dslash_type != QUDA_STAGGERED_DSLASH) {
          m->shift = param->offset[i];
          mSloppy->shift = param->offset[i];
        }

        if (false) { // experimenting with Minimum residual extrapolation
                     // only perform MRE using current and previously refined solutions
#ifdef REFINE_INCREASING_MASS
	  const int nRefine = i+1;
#else
	  const int nRefine = param->num_offset - i + 1;
#endif

          std::vector<ColorSpinorField *> q;
          q.resize(nRefine);
          std::vector<ColorSpinorField *> z;
          z.resize(nRefine);
          cudaParam.create = QUDA_NULL_FIELD_CREATE;
          cudaColorSpinorField tmp(cudaParam);

          for (int j = 0; j < nRefine; j++) {
            q[j] = new cudaColorSpinorField(cudaParam);
            z[j] = new cudaColorSpinorField(cudaParam);
          }

          *z[0] = *x[0]; // zero solution already solved
#ifdef REFINE_INCREASING_MASS
	  for (int j=1; j<nRefine; j++) *z[j] = *x[j];
#else
	  for (int j=1; j<nRefine; j++) *z[j] = *x[param->num_offset-j];
#endif

          bool orthogonal = true;
          bool apply_mat = true;
          bool hermitian = true;
	  MinResExt mre(*m, orthogonal, apply_mat, hermitian, profileMulti);
	  blas::copy(tmp, *b);
	  mre(*x[i], tmp, z, q);

	  for(int j=0; j < nRefine; j++) {
	    delete q[j];
	    delete z[j];
	  }
        }

        SolverParam solverParam(refineparam);
        solverParam.iter = 0;
        solverParam.use_init_guess = QUDA_USE_INIT_GUESS_YES;
        solverParam.tol = (param->tol_offset[i] > 0.0 ? param->tol_offset[i] : iter_tol); // set L2 tolerance
        solverParam.tol_hq = param->tol_hq_offset[i];                                     // set heavy quark tolerance
        solverParam.delta = param->reliable_delta_refinement;

        {
          CG cg(*m, *mSloppy, *mSloppy, *mSloppy, solverParam, profileMulti);
          if (i==0)
            cg(*x[i], *b, p[i], r2_old[i]);
          else
            cg(*x[i], *b);
        }

        solverParam.true_res_offset[i] = solverParam.true_res;
        solverParam.true_res_hq_offset[i] = solverParam.true_res_hq;
        solverParam.updateInvertParam(*param,i);

        if (param->dslash_type == QUDA_ASQTAD_DSLASH ||
            param->dslash_type == QUDA_STAGGERED_DSLASH) {
          dirac.setMass(sqrt(param->offset[0]/4)); // restore just in case
          diracSloppy.setMass(sqrt(param->offset[0]/4)); // restore just in case
        }

        delete m;
        delete mSloppy;
      }
    }
  }

  // restore shifts -- avoid side effects
  for(int i=0; i < param->num_offset; i++) {
    param->offset[i] = unscaled_shifts[i];
  }

  profileMulti.TPSTART(QUDA_PROFILE_D2H);

  if (param->compute_action) {
    Complex action(0);
    for (int i=0; i<param->num_offset; i++) action += param->residue[i] * blas::cDotProduct(*b, *x[i]);
    param->action[0] = action.real();
    param->action[1] = action.imag();
  }

  for(int i=0; i < param->num_offset; i++) {
    if (param->solver_normalization == QUDA_SOURCE_NORMALIZATION) { // rescale the solution
      blas::ax(sqrt(nb), *x[i]);
    }

    if (getVerbosity() >= QUDA_VERBOSE){
      double nx = blas::norm2(*x[i]);
      printfQuda("Solution %d = %g\n", i, nx);
    }

    if (!param->make_resident_solution) *h_x[i] = *x[i];
  }
  profileMulti.TPSTOP(QUDA_PROFILE_D2H);

  profileMulti.TPSTART(QUDA_PROFILE_EPILOGUE);

  if (!param->make_resident_solution) {
    for (auto v: solutionResident) if (v) delete v;
    solutionResident.clear();
  }

  profileMulti.TPSTOP(QUDA_PROFILE_EPILOGUE);

  profileMulti.TPSTART(QUDA_PROFILE_FREE);
  for(int i=0; i < param->num_offset; i++){
    delete h_x[i];
    //if (!param->make_resident_solution) delete x[i];
  }

  delete h_b;
  delete b;

  delete [] hp_x;

  delete d;
  delete dSloppy;
  delete dPre;
  delete dRefine;
  for (auto& pp : p) delete pp;

  profileMulti.TPSTOP(QUDA_PROFILE_FREE);

  popVerbosity();

  // cache is written out even if a long benchmarking job gets interrupted
  saveTuneCache();

  profileMulti.TPSTOP(QUDA_PROFILE_TOTAL);

  profilerStop(__func__);
}

void computeKSLinkQuda(void* fatlink, void* longlink, void* ulink, void* inlink, double *path_coeff, QudaGaugeParam *param) {

#ifdef GPU_FATLINK
  profileFatLink.TPSTART(QUDA_PROFILE_TOTAL);
  profileFatLink.TPSTART(QUDA_PROFILE_INIT);

  checkGaugeParam(param);

  if (ulink) {
    const double unitarize_eps = 1e-14;
    const double max_error = 1e-10;
    const int reunit_allow_svd = 1;
    const int reunit_svd_only  = 0;
    const double svd_rel_error = 1e-6;
    const double svd_abs_error = 1e-6;
    quda::setUnitarizeLinksConstants(unitarize_eps, max_error, reunit_allow_svd, reunit_svd_only,
				     svd_rel_error, svd_abs_error);
  }

  GaugeFieldParam gParam(fatlink, *param, QUDA_GENERAL_LINKS);
  cpuGaugeField cpuFatLink(gParam);   // create the host fatlink
  gParam.gauge = longlink;
  cpuGaugeField cpuLongLink(gParam);  // create the host longlink
  gParam.gauge = ulink;
  cpuGaugeField cpuUnitarizedLink(gParam);
  gParam.link_type = param->type;
  gParam.gauge     = inlink;
  cpuGaugeField cpuInLink(gParam);    // create the host sitelink

  // create the device fields
  gParam.reconstruct = param->reconstruct;
  gParam.setPrecision(param->cuda_prec, true);
  gParam.create      = QUDA_NULL_FIELD_CREATE;
  cudaGaugeField *cudaInLink = new cudaGaugeField(gParam);

  profileFatLink.TPSTOP(QUDA_PROFILE_INIT);

  profileFatLink.TPSTART(QUDA_PROFILE_H2D);
  cudaInLink->loadCPUField(cpuInLink);
  profileFatLink.TPSTOP(QUDA_PROFILE_H2D);

  cudaGaugeField *cudaInLinkEx = createExtendedGauge(*cudaInLink, R, profileFatLink);

  profileFatLink.TPSTART(QUDA_PROFILE_FREE);
  delete cudaInLink;
  profileFatLink.TPSTOP(QUDA_PROFILE_FREE);

  gParam.create = QUDA_ZERO_FIELD_CREATE;
  gParam.link_type = QUDA_GENERAL_LINKS;
  gParam.reconstruct = QUDA_RECONSTRUCT_NO;
  gParam.setPrecision(param->cuda_prec, true);
  gParam.ghostExchange = QUDA_GHOST_EXCHANGE_NO;
  cudaGaugeField *cudaFatLink = new cudaGaugeField(gParam);
  cudaGaugeField *cudaUnitarizedLink = ulink ? new cudaGaugeField(gParam) : nullptr;
  cudaGaugeField *cudaLongLink = longlink ? new cudaGaugeField(gParam) : nullptr;

  profileFatLink.TPSTART(QUDA_PROFILE_COMPUTE);
  fatLongKSLink(cudaFatLink, cudaLongLink, *cudaInLinkEx, path_coeff);
  profileFatLink.TPSTOP(QUDA_PROFILE_COMPUTE);

  if (ulink) {
    profileFatLink.TPSTART(QUDA_PROFILE_COMPUTE);
    *num_failures_h = 0;
    quda::unitarizeLinks(*cudaUnitarizedLink, *cudaFatLink, num_failures_d); // unitarize on the gpu
    if (*num_failures_h>0) errorQuda("Error in unitarization component of the hisq fattening: %d failures\n", *num_failures_h);
    profileFatLink.TPSTOP(QUDA_PROFILE_COMPUTE);
  }

  profileFatLink.TPSTART(QUDA_PROFILE_D2H);
  if (ulink) cudaUnitarizedLink->saveCPUField(cpuUnitarizedLink);
  if (fatlink) cudaFatLink->saveCPUField(cpuFatLink);
  if (longlink) cudaLongLink->saveCPUField(cpuLongLink);
  profileFatLink.TPSTOP(QUDA_PROFILE_D2H);

  profileFatLink.TPSTART(QUDA_PROFILE_FREE);
  delete cudaFatLink;
  if (longlink) delete cudaLongLink;
  if (ulink) delete cudaUnitarizedLink;
  delete cudaInLinkEx;
  profileFatLink.TPSTOP(QUDA_PROFILE_FREE);

  profileFatLink.TPSTOP(QUDA_PROFILE_TOTAL);
#else
  errorQuda("Fat-link has not been built");
#endif // GPU_FATLINK
}

int getGaugePadding(GaugeFieldParam& param){
  int pad = 0;
#ifdef MULTI_GPU
  int volume = param.x[0]*param.x[1]*param.x[2]*param.x[3];
  int face_size[4];
  for(int dir=0; dir<4; ++dir) face_size[dir] = (volume/param.x[dir])/2;
  pad = *std::max_element(face_size, face_size+4);
#endif

  return pad;
}

int computeGaugeForceQuda(void* mom, void* siteLink,  int*** input_path_buf, int* path_length,
			  double* loop_coeff, int num_paths, int max_length, double eb3, QudaGaugeParam* qudaGaugeParam)
{
#ifdef GPU_GAUGE_FORCE
  profileGaugeForce.TPSTART(QUDA_PROFILE_TOTAL);
  profileGaugeForce.TPSTART(QUDA_PROFILE_INIT);

  checkGaugeParam(qudaGaugeParam);

  GaugeFieldParam gParam(siteLink, *qudaGaugeParam);
  gParam.site_offset = qudaGaugeParam->gauge_offset;
  gParam.site_size = qudaGaugeParam->site_size;
  cpuGaugeField *cpuSiteLink = (!qudaGaugeParam->use_resident_gauge) ? new cpuGaugeField(gParam) : nullptr;

  cudaGaugeField* cudaSiteLink = nullptr;

  if (qudaGaugeParam->use_resident_gauge) {
    if (!gaugePrecise) errorQuda("No resident gauge field to use");
    cudaSiteLink = gaugePrecise;
  } else {
    gParam.create = QUDA_NULL_FIELD_CREATE;
    gParam.reconstruct = qudaGaugeParam->reconstruct;
    gParam.setPrecision(qudaGaugeParam->cuda_prec, true);

    cudaSiteLink = new cudaGaugeField(gParam);
    profileGaugeForce.TPSTOP(QUDA_PROFILE_INIT);

    profileGaugeForce.TPSTART(QUDA_PROFILE_H2D);
    cudaSiteLink->loadCPUField(*cpuSiteLink);
    profileGaugeForce.TPSTOP(QUDA_PROFILE_H2D);

    profileGaugeForce.TPSTART(QUDA_PROFILE_INIT);
  }

  GaugeFieldParam gParamMom(mom, *qudaGaugeParam, QUDA_ASQTAD_MOM_LINKS);
  if (gParamMom.order == QUDA_TIFR_GAUGE_ORDER || gParamMom.order == QUDA_TIFR_PADDED_GAUGE_ORDER)
    gParamMom.reconstruct = QUDA_RECONSTRUCT_NO;
  else
    gParamMom.reconstruct = QUDA_RECONSTRUCT_10;

  gParamMom.site_offset = qudaGaugeParam->mom_offset;
  gParamMom.site_size = qudaGaugeParam->site_size;
  cpuGaugeField* cpuMom = (!qudaGaugeParam->use_resident_mom) ? new cpuGaugeField(gParamMom) : nullptr;

  cudaGaugeField* cudaMom = nullptr;
  if (qudaGaugeParam->use_resident_mom) {
    if (!momResident) errorQuda("No resident momentum field to use");
    cudaMom = momResident;
    if (qudaGaugeParam->overwrite_mom) cudaMom->zero();
    profileGaugeForce.TPSTOP(QUDA_PROFILE_INIT);
  } else {
    gParamMom.create = qudaGaugeParam->overwrite_mom ? QUDA_ZERO_FIELD_CREATE : QUDA_NULL_FIELD_CREATE;
    gParamMom.reconstruct = QUDA_RECONSTRUCT_10;
    gParamMom.link_type = QUDA_ASQTAD_MOM_LINKS;
    gParamMom.setPrecision(qudaGaugeParam->cuda_prec, true);
    gParamMom.create = QUDA_ZERO_FIELD_CREATE;
    cudaMom = new cudaGaugeField(gParamMom);
    profileGaugeForce.TPSTOP(QUDA_PROFILE_INIT);
    if (!qudaGaugeParam->overwrite_mom) {
      profileGaugeForce.TPSTART(QUDA_PROFILE_H2D);
      cudaMom->loadCPUField(*cpuMom);
      profileGaugeForce.TPSTOP(QUDA_PROFILE_H2D);
    }
  }

  cudaGaugeField *cudaGauge = createExtendedGauge(*cudaSiteLink, R, profileGaugeForce);
  // apply / remove phase as appropriate
  if (cudaGauge->StaggeredPhaseApplied()) cudaGauge->removeStaggeredPhase();

  // actually do the computation
  profileGaugeForce.TPSTART(QUDA_PROFILE_COMPUTE);
  if (!forceMonitor()) {
    gaugeForce(*cudaMom, *cudaGauge, eb3, input_path_buf,  path_length, loop_coeff, num_paths, max_length);
  } else {
    // if we are monitoring the force, separate the force computation from the momentum update
    GaugeFieldParam gParam(*cudaMom);
    gParam.create = QUDA_ZERO_FIELD_CREATE;
    GaugeField *force = GaugeField::Create(gParam);
    gaugeForce(*force, *cudaGauge, 1.0, input_path_buf,  path_length, loop_coeff, num_paths, max_length);
    updateMomentum(*cudaMom, eb3, *force, "gauge");
    delete force;
  }
  profileGaugeForce.TPSTOP(QUDA_PROFILE_COMPUTE);

  if (qudaGaugeParam->return_result_mom) {
    profileGaugeForce.TPSTART(QUDA_PROFILE_D2H);
    cudaMom->saveCPUField(*cpuMom);
    profileGaugeForce.TPSTOP(QUDA_PROFILE_D2H);
  }

  profileGaugeForce.TPSTART(QUDA_PROFILE_FREE);
  if (qudaGaugeParam->make_resident_gauge) {
    if (gaugePrecise && gaugePrecise != cudaSiteLink) delete gaugePrecise;
    gaugePrecise = cudaSiteLink;
  } else {
    delete cudaSiteLink;
  }

  if (qudaGaugeParam->make_resident_mom) {
    if (momResident && momResident != cudaMom) delete momResident;
    momResident = cudaMom;
  } else {
    delete cudaMom;
  }

  if (cpuSiteLink) delete cpuSiteLink;
  if (cpuMom) delete cpuMom;

  if (qudaGaugeParam->make_resident_gauge) {
    if (extendedGaugeResident) delete extendedGaugeResident;
    extendedGaugeResident = cudaGauge;
  } else {
    delete cudaGauge;
  }
  profileGaugeForce.TPSTOP(QUDA_PROFILE_FREE);

  profileGaugeForce.TPSTOP(QUDA_PROFILE_TOTAL);

#else
  errorQuda("Gauge force has not been built");
#endif // GPU_GAUGE_FORCE
  return 0;
}

void momResidentQuda(void *mom, QudaGaugeParam *param)
{
  profileGaugeForce.TPSTART(QUDA_PROFILE_TOTAL);
  profileGaugeForce.TPSTART(QUDA_PROFILE_INIT);

  checkGaugeParam(param);

  GaugeFieldParam gParamMom(mom, *param, QUDA_ASQTAD_MOM_LINKS);
  if (gParamMom.order == QUDA_TIFR_GAUGE_ORDER || gParamMom.order == QUDA_TIFR_PADDED_GAUGE_ORDER)
    gParamMom.reconstruct = QUDA_RECONSTRUCT_NO;
  else
    gParamMom.reconstruct = QUDA_RECONSTRUCT_10;
  gParamMom.site_offset = param->mom_offset;
  gParamMom.site_size = param->site_size;

  cpuGaugeField cpuMom(gParamMom);

  if (param->make_resident_mom && !param->return_result_mom) {
    if (momResident) delete momResident;

    gParamMom.create = QUDA_NULL_FIELD_CREATE;
    gParamMom.reconstruct = QUDA_RECONSTRUCT_10;
    gParamMom.link_type = QUDA_ASQTAD_MOM_LINKS;
    gParamMom.setPrecision(param->cuda_prec, true);
    gParamMom.create = QUDA_ZERO_FIELD_CREATE;
    momResident = new cudaGaugeField(gParamMom);
  } else if (param->return_result_mom && !param->make_resident_mom) {
    if (!momResident) errorQuda("No resident momentum to return");
  } else {
    errorQuda("Unexpected combination make_resident_mom = %d return_result_mom = %d", param->make_resident_mom,
              param->return_result_mom);
  }

  profileGaugeForce.TPSTOP(QUDA_PROFILE_INIT);

  if (param->make_resident_mom) {
    // we are downloading the momentum from the host
    profileGaugeForce.TPSTART(QUDA_PROFILE_H2D);
    momResident->loadCPUField(cpuMom);
    profileGaugeForce.TPSTOP(QUDA_PROFILE_H2D);
  } else if (param->return_result_mom) {
    // we are uploading the momentum to the host
    profileGaugeForce.TPSTART(QUDA_PROFILE_D2H);
    momResident->saveCPUField(cpuMom);
    profileGaugeForce.TPSTOP(QUDA_PROFILE_D2H);

    profileGaugeForce.TPSTART(QUDA_PROFILE_FREE);
    delete momResident;
    momResident = nullptr;
    profileGaugeForce.TPSTOP(QUDA_PROFILE_FREE);
  }

  profileGaugeForce.TPSTOP(QUDA_PROFILE_TOTAL);
}

void createCloverQuda(QudaInvertParam* invertParam)
{
  profileClover.TPSTART(QUDA_PROFILE_TOTAL);
  if (!cloverPrecise) errorQuda("Clover field not allocated");

  QudaReconstructType recon = (gaugePrecise->Reconstruct() == QUDA_RECONSTRUCT_8) ? QUDA_RECONSTRUCT_12 : gaugePrecise->Reconstruct();
  // for clover we optimize to only send depth 1 halos in y/z/t (FIXME - make work for x, make robust in general)
  int R[4];
  for (int d=0; d<4; d++) R[d] = (d==0 ? 2 : 1) * (redundant_comms || commDimPartitioned(d));
  cudaGaugeField *gauge = extendedGaugeResident ? extendedGaugeResident : createExtendedGauge(*gaugePrecise, R, profileClover, false, recon);

  profileClover.TPSTART(QUDA_PROFILE_INIT);
  // create the Fmunu field
  GaugeFieldParam tensorParam(gaugePrecise->X(), gauge->Precision(), QUDA_RECONSTRUCT_NO, 0, QUDA_TENSOR_GEOMETRY);
  tensorParam.siteSubset = QUDA_FULL_SITE_SUBSET;
  tensorParam.order = QUDA_FLOAT2_GAUGE_ORDER;
  tensorParam.ghostExchange = QUDA_GHOST_EXCHANGE_NO;
  cudaGaugeField Fmunu(tensorParam);
  profileClover.TPSTOP(QUDA_PROFILE_INIT);
  profileClover.TPSTART(QUDA_PROFILE_COMPUTE);
  computeFmunu(Fmunu, *gauge);
  computeClover(*cloverPrecise, Fmunu, invertParam->clover_coeff);
  profileClover.TPSTOP(QUDA_PROFILE_COMPUTE);
  profileClover.TPSTOP(QUDA_PROFILE_TOTAL);

  // FIXME always preserve the extended gauge
  extendedGaugeResident = gauge;
}

void* createGaugeFieldQuda(void* gauge, int geometry, QudaGaugeParam* param)
{
  GaugeFieldParam gParam(gauge, *param, QUDA_GENERAL_LINKS);
  gParam.geometry = static_cast<QudaFieldGeometry>(geometry);
  if (geometry != QUDA_SCALAR_GEOMETRY && geometry != QUDA_VECTOR_GEOMETRY)
    errorQuda("Only scalar and vector geometries are supported\n");

  cpuGaugeField *cpuGauge = nullptr;
  if (gauge) cpuGauge = new cpuGaugeField(gParam);

  gParam.order = QUDA_FLOAT2_GAUGE_ORDER;
  gParam.create = QUDA_ZERO_FIELD_CREATE;
  auto* cudaGauge = new cudaGaugeField(gParam);

  if (gauge) {
    cudaGauge->loadCPUField(*cpuGauge);
    delete cpuGauge;
  }

  return cudaGauge;
}


void saveGaugeFieldQuda(void* gauge, void* inGauge, QudaGaugeParam* param){

  auto* cudaGauge = reinterpret_cast<cudaGaugeField*>(inGauge);

  GaugeFieldParam gParam(gauge, *param, QUDA_GENERAL_LINKS);
  gParam.geometry = cudaGauge->Geometry();

  cpuGaugeField cpuGauge(gParam);
  cudaGauge->saveCPUField(cpuGauge);

}


void destroyGaugeFieldQuda(void* gauge){
  auto* g = reinterpret_cast<cudaGaugeField*>(gauge);
  delete g;
}


void computeStaggeredForceQuda(void* h_mom, double dt, double delta, void *h_force, void **x,
			       QudaGaugeParam *gauge_param, QudaInvertParam *inv_param)
{
  profileStaggeredForce.TPSTART(QUDA_PROFILE_TOTAL);
  profileStaggeredForce.TPSTART(QUDA_PROFILE_INIT);

  GaugeFieldParam gParam(h_mom, *gauge_param, QUDA_ASQTAD_MOM_LINKS);

  // create the host momentum field
  gParam.reconstruct = gauge_param->reconstruct;
  gParam.t_boundary = QUDA_PERIODIC_T;
  cpuGaugeField cpuMom(gParam);

  // create the host momentum field
  gParam.link_type = QUDA_GENERAL_LINKS;
  gParam.gauge = h_force;
  cpuGaugeField cpuForce(gParam);

  // create the device momentum field
  gParam.link_type = QUDA_ASQTAD_MOM_LINKS;
  gParam.create = QUDA_ZERO_FIELD_CREATE; // FIXME
  gParam.order = QUDA_FLOAT2_GAUGE_ORDER;
  gParam.reconstruct = QUDA_RECONSTRUCT_10;
  cudaGaugeField *cudaMom = !gauge_param->use_resident_mom ? new cudaGaugeField(gParam) : nullptr;

  // create temporary field for quark-field outer product
  gParam.reconstruct = QUDA_RECONSTRUCT_NO;
  gParam.link_type = QUDA_GENERAL_LINKS;
  gParam.create = QUDA_ZERO_FIELD_CREATE;
  cudaGaugeField cudaForce(gParam);
  GaugeField *cudaForce_[2] = {&cudaForce};

  ColorSpinorParam qParam;
  qParam.location = QUDA_CUDA_FIELD_LOCATION;
  qParam.nColor = 3;
  qParam.nSpin = 1;
  qParam.siteSubset = QUDA_FULL_SITE_SUBSET;
  qParam.siteOrder = QUDA_EVEN_ODD_SITE_ORDER;
  qParam.nDim = 5; // 5 since staggered mrhs
  qParam.setPrecision(gParam.Precision());
  qParam.pad = 0;
  for(int dir=0; dir<4; ++dir) qParam.x[dir] = gParam.x[dir];
  qParam.x[4] = 1;
  qParam.create = QUDA_NULL_FIELD_CREATE;
  qParam.fieldOrder = QUDA_FLOAT2_FIELD_ORDER;
  qParam.gammaBasis = QUDA_DEGRAND_ROSSI_GAMMA_BASIS;

  profileStaggeredForce.TPSTOP(QUDA_PROFILE_INIT);
  profileStaggeredForce.TPSTART(QUDA_PROFILE_H2D);

  if (gauge_param->use_resident_mom) {
    if (!momResident) errorQuda("Cannot use resident momentum field since none appears resident");
    cudaMom = momResident;
  } else {
    // download the initial momentum (FIXME make an option just to return?)
    cudaMom->loadCPUField(cpuMom);
  }

  // resident gauge field is required
  if (!gauge_param->use_resident_gauge || !gaugePrecise)
    errorQuda("Resident gauge field is required");

  if (!gaugePrecise->StaggeredPhaseApplied()) {
    errorQuda("Gauge field requires the staggered phase factors to be applied");
  }

  // check if staggered phase is the desired one
  if (gauge_param->staggered_phase_type != gaugePrecise->StaggeredPhase()) {
    errorQuda("Requested staggered phase %d, but found %d\n",
              gauge_param->staggered_phase_type, gaugePrecise->StaggeredPhase());
  }

  profileStaggeredForce.TPSTOP(QUDA_PROFILE_H2D);
  profileStaggeredForce.TPSTART(QUDA_PROFILE_INIT);

  const int nvector = inv_param->num_offset;
  std::vector<ColorSpinorField*> X(nvector);
  for ( int i=0; i<nvector; i++) X[i] = ColorSpinorField::Create(qParam);

  if (inv_param->use_resident_solution) {
    if (solutionResident.size() < (unsigned int)nvector)
      errorQuda("solutionResident.size() %lu does not match number of shifts %d",
		solutionResident.size(), nvector);
  }

  // create the staggered operator
  DiracParam diracParam;
  bool pc_solve = (inv_param->solve_type == QUDA_DIRECT_PC_SOLVE) ||
    (inv_param->solve_type == QUDA_NORMOP_PC_SOLVE);
  if (!pc_solve)
    errorQuda("Preconditioned solve type required not %d\n", inv_param->solve_type);
  setDiracParam(diracParam, inv_param, pc_solve);
  Dirac *dirac = Dirac::create(diracParam);

  profileStaggeredForce.TPSTOP(QUDA_PROFILE_INIT);
  profileStaggeredForce.TPSTART(QUDA_PROFILE_PREAMBLE);

  for (int i=0; i<nvector; i++) {
    ColorSpinorField &x = *(X[i]);

    if (inv_param->use_resident_solution) x.Even() = *(solutionResident[i]);
    else errorQuda("%s requires resident solution", __func__);

    // set the odd solution component
    dirac->Dslash(x.Odd(), x.Even(), QUDA_ODD_PARITY);
  }

  profileStaggeredForce.TPSTOP(QUDA_PROFILE_PREAMBLE);
  profileStaggeredForce.TPSTART(QUDA_PROFILE_FREE);

#if 0
  if (inv_param->use_resident_solution) {
    for (auto v : solutionResident) if (v) delete solutionResident[i];
    solutionResident.clear();
  }
#endif
  delete dirac;

  profileStaggeredForce.TPSTOP(QUDA_PROFILE_FREE);
  profileStaggeredForce.TPSTART(QUDA_PROFILE_COMPUTE);

  // compute quark-field outer product
  for (int i=0; i<nvector; i++) {
    ColorSpinorField &x = *(X[i]);
    // second component is zero since we have no three hop term
    double coeff[2] = {inv_param->residue[i], 0.0};

    // Operate on even-parity sites
    computeStaggeredOprod(cudaForce_, x, coeff, 1);
  }

  // mom += delta * [U * force]TA
  applyU(cudaForce, *gaugePrecise);
  updateMomentum(*cudaMom, dt * delta, cudaForce, "staggered");
  qudaDeviceSynchronize();

  profileStaggeredForce.TPSTOP(QUDA_PROFILE_COMPUTE);
  profileStaggeredForce.TPSTART(QUDA_PROFILE_D2H);

  if (gauge_param->return_result_mom) {
    // copy the momentum field back to the host
    cudaMom->saveCPUField(cpuMom);
  }

  if (gauge_param->make_resident_mom) {
    // make the momentum field resident
    momResident = cudaMom;
  } else {
    delete cudaMom;
  }

  profileStaggeredForce.TPSTOP(QUDA_PROFILE_D2H);
  profileStaggeredForce.TPSTART(QUDA_PROFILE_FREE);

  for (int i=0; i<nvector; i++) delete X[i];

  profileStaggeredForce.TPSTOP(QUDA_PROFILE_FREE);
  profileStaggeredForce.TPSTOP(QUDA_PROFILE_TOTAL);
}

void computeHISQForceQuda(void* const milc_momentum,
                          double dt,
                          const double level2_coeff[6],
                          const double fat7_coeff[6],
                          const void* const w_link,
                          const void* const v_link,
                          const void* const u_link,
                          void **fermion,
                          int num_terms,
                          int num_naik_terms,
                          double **coeff,
                          QudaGaugeParam* gParam)
{
#ifdef  GPU_STAGGERED_OPROD
  using namespace quda;
  using namespace quda::fermion_force;
  profileHISQForce.TPSTART(QUDA_PROFILE_TOTAL);
  if (gParam->gauge_order != QUDA_MILC_GAUGE_ORDER) errorQuda("Unsupported input field order %d", gParam->gauge_order);

  checkGaugeParam(gParam);

  profileHISQForce.TPSTART(QUDA_PROFILE_INIT);

  // create the device outer-product field
  GaugeFieldParam oParam(0, *gParam, QUDA_GENERAL_LINKS);
  oParam.nFace = 0;
  oParam.create = QUDA_ZERO_FIELD_CREATE;
  oParam.order = QUDA_FLOAT2_GAUGE_ORDER;
  cudaGaugeField *stapleOprod = new cudaGaugeField(oParam);
  cudaGaugeField *oneLinkOprod = new cudaGaugeField(oParam);
  cudaGaugeField *naikOprod = new cudaGaugeField(oParam);

  {
    // default settings for the unitarization
    const double unitarize_eps = 1e-14;
    const double hisq_force_filter = 5e-5;
    const double max_det_error = 1e-10;
    const bool   allow_svd = true;
    const bool   svd_only = false;
    const double svd_rel_err = 1e-8;
    const double svd_abs_err = 1e-8;

    setUnitarizeForceConstants(unitarize_eps, hisq_force_filter, max_det_error, allow_svd, svd_only, svd_rel_err, svd_abs_err);
  }

  double act_path_coeff[6] = {0,1,level2_coeff[2],level2_coeff[3],level2_coeff[4],level2_coeff[5]};
  // You have to look at the MILC routine to understand the following
  // Basically, I have already absorbed the one-link coefficient

  GaugeFieldParam param(milc_momentum, *gParam, QUDA_ASQTAD_MOM_LINKS);
  //param.nFace = 0;
  param.order  = QUDA_MILC_GAUGE_ORDER;
  param.reconstruct = QUDA_RECONSTRUCT_10;
  param.ghostExchange =  QUDA_GHOST_EXCHANGE_NO;
  cpuGaugeField* cpuMom = (!gParam->use_resident_mom) ? new cpuGaugeField(param) : nullptr;

  param.link_type = QUDA_GENERAL_LINKS;
  param.reconstruct = QUDA_RECONSTRUCT_NO;
  param.gauge = (void*)w_link;
  cpuGaugeField cpuWLink(param);
  param.gauge = (void*)v_link;
  cpuGaugeField cpuVLink(param);
  param.gauge = (void*)u_link;
  cpuGaugeField cpuULink(param);

  param.create = QUDA_ZERO_FIELD_CREATE;
  param.order  = QUDA_FLOAT2_GAUGE_ORDER;
  param.link_type = QUDA_ASQTAD_MOM_LINKS;
  param.reconstruct = QUDA_RECONSTRUCT_10;
  GaugeFieldParam momParam(param);

  param.create = QUDA_ZERO_FIELD_CREATE;
  param.link_type = QUDA_GENERAL_LINKS;
  param.setPrecision(gParam->cpu_prec, true);

  int R[4] = { 2*comm_dim_partitioned(0), 2*comm_dim_partitioned(1), 2*comm_dim_partitioned(2), 2*comm_dim_partitioned(3) };
  for (int dir=0; dir<4; ++dir) {
    param.x[dir] += 2*R[dir];
    param.r[dir] = R[dir];
  }

  param.reconstruct = QUDA_RECONSTRUCT_NO;
  param.create = QUDA_ZERO_FIELD_CREATE;
  param.setPrecision(gParam->cpu_prec);
  param.ghostExchange = QUDA_GHOST_EXCHANGE_EXTENDED;

  profileHISQForce.TPSTOP(QUDA_PROFILE_INIT);

  { // do outer-product computation
    ColorSpinorParam qParam;
    qParam.nColor = 3;
    qParam.nSpin = 1;
    qParam.siteSubset = QUDA_FULL_SITE_SUBSET;
    qParam.siteOrder = QUDA_EVEN_ODD_SITE_ORDER;
    qParam.nDim = 4;
    qParam.setPrecision(oParam.Precision());
    qParam.pad = 0;
    for (int dir=0; dir<4; ++dir) qParam.x[dir] = oParam.x[dir];

    // create the device quark field
    qParam.create = QUDA_NULL_FIELD_CREATE;
    qParam.fieldOrder = QUDA_FLOAT2_FIELD_ORDER;
    cudaColorSpinorField cudaQuark(qParam);

    // create the host quark field
    qParam.create = QUDA_REFERENCE_FIELD_CREATE;
    qParam.fieldOrder = QUDA_SPACE_COLOR_SPIN_FIELD_ORDER;
    qParam.v = fermion[0];

    { // regular terms
      GaugeField *oprod[2] = {stapleOprod, naikOprod};

      // loop over different quark fields
      for(int i=0; i<num_terms; ++i){

        // Wrap the MILC quark field
        profileHISQForce.TPSTART(QUDA_PROFILE_INIT);
        qParam.v = fermion[i];
        cpuColorSpinorField cpuQuark(qParam); // create host quark field
        profileHISQForce.TPSTOP(QUDA_PROFILE_INIT);

        profileHISQForce.TPSTART(QUDA_PROFILE_H2D);
        cudaQuark = cpuQuark;
        profileHISQForce.TPSTOP(QUDA_PROFILE_H2D);

        profileHISQForce.TPSTART(QUDA_PROFILE_COMPUTE);
        computeStaggeredOprod(oprod, cudaQuark, coeff[i], 3);
        profileHISQForce.TPSTOP(QUDA_PROFILE_COMPUTE);
      }
    }

    { // naik terms
      oneLinkOprod->copy(*stapleOprod);
      ax(level2_coeff[0], *oneLinkOprod);
      GaugeField *oprod[2] = {oneLinkOprod, naikOprod};

      // loop over different quark fields
      for(int i=0; i<num_naik_terms; ++i){

        // Wrap the MILC quark field
        profileHISQForce.TPSTART(QUDA_PROFILE_INIT);
        qParam.v = fermion[i + num_terms - num_naik_terms];
        cpuColorSpinorField cpuQuark(qParam); // create host quark field
        profileHISQForce.TPSTOP(QUDA_PROFILE_INIT);

        profileHISQForce.TPSTART(QUDA_PROFILE_H2D);
        cudaQuark = cpuQuark;
        profileHISQForce.TPSTOP(QUDA_PROFILE_H2D);

        profileHISQForce.TPSTART(QUDA_PROFILE_COMPUTE);
        computeStaggeredOprod(oprod, cudaQuark, coeff[i + num_terms], 3);
        profileHISQForce.TPSTOP(QUDA_PROFILE_COMPUTE);
      }
    }
  }

  profileHISQForce.TPSTART(QUDA_PROFILE_INIT);
  cudaGaugeField* cudaInForce = new cudaGaugeField(param);
  copyExtendedGauge(*cudaInForce, *stapleOprod, QUDA_CUDA_FIELD_LOCATION);
  delete stapleOprod;

  cudaGaugeField* cudaOutForce = new cudaGaugeField(param);
  copyExtendedGauge(*cudaOutForce, *oneLinkOprod, QUDA_CUDA_FIELD_LOCATION);
  delete oneLinkOprod;

  cudaGaugeField* cudaGauge = new cudaGaugeField(param);
  profileHISQForce.TPSTOP(QUDA_PROFILE_INIT);

  cudaGauge->loadCPUField(cpuWLink, profileHISQForce);

  cudaInForce->exchangeExtendedGhost(R,profileHISQForce,true);
  cudaGauge->exchangeExtendedGhost(R,profileHISQForce,true);
  cudaOutForce->exchangeExtendedGhost(R,profileHISQForce,true);

  profileHISQForce.TPSTART(QUDA_PROFILE_COMPUTE);
  hisqStaplesForce(*cudaOutForce, *cudaInForce, *cudaGauge, act_path_coeff);
  profileHISQForce.TPSTOP(QUDA_PROFILE_COMPUTE);

  // Load naik outer product
  copyExtendedGauge(*cudaInForce, *naikOprod, QUDA_CUDA_FIELD_LOCATION);
  cudaInForce->exchangeExtendedGhost(R,profileHISQForce,true);
  delete naikOprod;

  // Compute Naik three-link term
  profileHISQForce.TPSTART(QUDA_PROFILE_COMPUTE);
  hisqLongLinkForce(*cudaOutForce, *cudaInForce, *cudaGauge, act_path_coeff[1]);
  profileHISQForce.TPSTOP(QUDA_PROFILE_COMPUTE);

  cudaOutForce->exchangeExtendedGhost(R,profileHISQForce,true);

  // load v-link
  cudaGauge->loadCPUField(cpuVLink, profileHISQForce);
  cudaGauge->exchangeExtendedGhost(R,profileHISQForce,true);

  profileHISQForce.TPSTART(QUDA_PROFILE_COMPUTE);
  *num_failures_h = 0;
  unitarizeForce(*cudaInForce, *cudaOutForce, *cudaGauge, num_failures_d);
  profileHISQForce.TPSTOP(QUDA_PROFILE_COMPUTE);

  if (*num_failures_h>0) errorQuda("Error in the unitarization component of the hisq fermion force: %d failures\n", *num_failures_h);

  qudaMemset((void **)(cudaOutForce->Gauge_p()), 0, cudaOutForce->Bytes());

  // read in u-link
  cudaGauge->loadCPUField(cpuULink, profileHISQForce);
  cudaGauge->exchangeExtendedGhost(R,profileHISQForce,true);

  // Compute Fat7-staple term
  profileHISQForce.TPSTART(QUDA_PROFILE_COMPUTE);
  hisqStaplesForce(*cudaOutForce, *cudaInForce, *cudaGauge, fat7_coeff);
  profileHISQForce.TPSTOP(QUDA_PROFILE_COMPUTE);

  delete cudaInForce;
  cudaGaugeField* cudaMom = new cudaGaugeField(momParam);

  profileHISQForce.TPSTART(QUDA_PROFILE_COMPUTE);
  hisqCompleteForce(*cudaOutForce, *cudaGauge);
  profileHISQForce.TPSTOP(QUDA_PROFILE_COMPUTE);

  if (gParam->use_resident_mom) {
    if (!momResident) errorQuda("No resident momentum field to use");
    updateMomentum(*momResident, dt, *cudaOutForce, "hisq");
  } else {
    updateMomentum(*cudaMom, dt, *cudaOutForce, "hisq");
  }

  if (gParam->return_result_mom) {
    // Close the paths, make anti-hermitian, and store in compressed format
    if (gParam->return_result_mom) cudaMom->saveCPUField(*cpuMom, profileHISQForce);
  }

  profileHISQForce.TPSTART(QUDA_PROFILE_FREE);

  if (cpuMom) delete cpuMom;

  if (!gParam->make_resident_mom) {
    delete momResident;
    momResident = nullptr;
  }
  if (cudaMom) delete cudaMom;
  delete cudaOutForce;
  delete cudaGauge;
  profileHISQForce.TPSTOP(QUDA_PROFILE_FREE);

  profileHISQForce.TPSTOP(QUDA_PROFILE_TOTAL);

#else
  errorQuda("HISQ force has not been built");
#endif
}

void computeCloverForceQuda(void *h_mom, double dt, void **h_x, void **h_p,
			    double *coeff, double kappa2, double ck,
			    int nvector, double multiplicity, void *gauge,
			    QudaGaugeParam *gauge_param, QudaInvertParam *inv_param) {

  using namespace quda;
  profileCloverForce.TPSTART(QUDA_PROFILE_TOTAL);
  profileCloverForce.TPSTART(QUDA_PROFILE_INIT);

  checkGaugeParam(gauge_param);
  if (!gaugePrecise) errorQuda("No resident gauge field");

  GaugeFieldParam fParam(h_mom, *gauge_param, QUDA_ASQTAD_MOM_LINKS);
  // create the host momentum field
  fParam.reconstruct = QUDA_RECONSTRUCT_10;
  fParam.order = gauge_param->gauge_order;
  cpuGaugeField cpuMom(fParam);

  // create the device momentum field
  fParam.create = QUDA_ZERO_FIELD_CREATE;
  fParam.order = QUDA_FLOAT2_GAUGE_ORDER;
  cudaGaugeField cudaMom(fParam);

  // create the device force field
  fParam.link_type = QUDA_GENERAL_LINKS;
  fParam.create = QUDA_ZERO_FIELD_CREATE;
  fParam.order = QUDA_FLOAT2_GAUGE_ORDER;
  fParam.reconstruct = QUDA_RECONSTRUCT_NO;
  cudaGaugeField cudaForce(fParam);

  ColorSpinorParam qParam;
  qParam.location = QUDA_CUDA_FIELD_LOCATION;
  qParam.nColor = 3;
  qParam.nSpin = 4;
  qParam.siteSubset = QUDA_FULL_SITE_SUBSET;
  qParam.siteOrder = QUDA_EVEN_ODD_SITE_ORDER;
  qParam.nDim = 4;
  qParam.setPrecision(fParam.Precision());
  qParam.pad = 0;
  for(int dir=0; dir<4; ++dir) qParam.x[dir] = fParam.x[dir];

  // create the device quark field
  qParam.create = QUDA_NULL_FIELD_CREATE;
  qParam.fieldOrder = QUDA_FLOAT2_FIELD_ORDER;
  qParam.gammaBasis = QUDA_UKQCD_GAMMA_BASIS;

  std::vector<ColorSpinorField*> quarkX, quarkP;
  for (int i=0; i<nvector; i++) {
    quarkX.push_back(ColorSpinorField::Create(qParam));
    quarkP.push_back(ColorSpinorField::Create(qParam));
  }

  qParam.siteSubset = QUDA_PARITY_SITE_SUBSET;
  qParam.x[0] /= 2;
  cudaColorSpinorField tmp(qParam);

  // create the host quark field
  qParam.create = QUDA_REFERENCE_FIELD_CREATE;
  qParam.fieldOrder = QUDA_SPACE_SPIN_COLOR_FIELD_ORDER;
  qParam.gammaBasis = QUDA_DEGRAND_ROSSI_GAMMA_BASIS; // need expose this to interface

  bool pc_solve = (inv_param->solve_type == QUDA_DIRECT_PC_SOLVE) ||
    (inv_param->solve_type == QUDA_NORMOP_PC_SOLVE);
  DiracParam diracParam;
  setDiracParam(diracParam, inv_param, pc_solve);
  diracParam.tmp1 = &tmp; // use as temporary for dirac->M
  Dirac *dirac = Dirac::create(diracParam);

  if (inv_param->use_resident_solution) {
    if (solutionResident.size() < (unsigned int)nvector)
      errorQuda("solutionResident.size() %lu does not match number of shifts %d",
		solutionResident.size(), nvector);
  }

  cudaGaugeField &gaugeEx = *extendedGaugeResident;

  // create oprod and trace fields
  fParam.geometry = QUDA_TENSOR_GEOMETRY;
  cudaGaugeField oprod(fParam);

  profileCloverForce.TPSTOP(QUDA_PROFILE_INIT);
  profileCloverForce.TPSTART(QUDA_PROFILE_COMPUTE);

  std::vector<double> force_coeff(nvector);
  // loop over different quark fields
  for(int i=0; i<nvector; i++){
    ColorSpinorField &x = *(quarkX[i]);
    ColorSpinorField &p = *(quarkP[i]);

    if (!inv_param->use_resident_solution) {
      // for downloading x_e
      qParam.siteSubset = QUDA_PARITY_SITE_SUBSET;
      qParam.x[0] /= 2;

      // Wrap the even-parity MILC quark field
      profileCloverForce.TPSTOP(QUDA_PROFILE_COMPUTE);
      profileCloverForce.TPSTART(QUDA_PROFILE_INIT);
      qParam.v = h_x[i];
      cpuColorSpinorField cpuQuarkX(qParam); // create host quark field
      profileCloverForce.TPSTOP(QUDA_PROFILE_INIT);

      profileCloverForce.TPSTART(QUDA_PROFILE_H2D);
      x.Even() = cpuQuarkX;
      profileCloverForce.TPSTOP(QUDA_PROFILE_H2D);

      profileCloverForce.TPSTART(QUDA_PROFILE_COMPUTE);
      gamma5(x.Even(), x.Even());
    } else {
      x.Even() = *(solutionResident[i]);
    }

    dirac->Dslash(x.Odd(), x.Even(), QUDA_ODD_PARITY);
    dirac->M(p.Even(), x.Even());
    dirac->Dagger(QUDA_DAG_YES);
    dirac->Dslash(p.Odd(), p.Even(), QUDA_ODD_PARITY);
    dirac->Dagger(QUDA_DAG_NO);

    gamma5(x, x);
    gamma5(p, p);

    force_coeff[i] = 2.0*dt*coeff[i]*kappa2;
  }

  computeCloverForce(cudaForce, *gaugePrecise, quarkX, quarkP, force_coeff);

  // In double precision the clover derivative is faster with no reconstruct
  cudaGaugeField *u = &gaugeEx;
  if (gaugeEx.Reconstruct() == QUDA_RECONSTRUCT_12 && gaugeEx.Precision() == QUDA_DOUBLE_PRECISION) {
    GaugeFieldParam param(gaugeEx);
    param.reconstruct = QUDA_RECONSTRUCT_NO;
    u = new cudaGaugeField(param);
    u -> copy(gaugeEx);
  }

  computeCloverSigmaTrace(oprod, *cloverPrecise, 2.0*ck*multiplicity*dt);

  /* Now the U dA/dU terms */
  std::vector< std::vector<double> > ferm_epsilon(nvector);
  for (int shift = 0; shift < nvector; shift++) {
    ferm_epsilon[shift].reserve(2);
    ferm_epsilon[shift][0] = 2.0*ck*coeff[shift]*dt;
    ferm_epsilon[shift][1] = -kappa2 * 2.0*ck*coeff[shift]*dt;
  }

  computeCloverSigmaOprod(oprod, quarkX, quarkP, ferm_epsilon);

  cudaGaugeField *oprodEx = createExtendedGauge(oprod, R, profileCloverForce);

  profileCloverForce.TPSTART(QUDA_PROFILE_COMPUTE);

  cloverDerivative(cudaForce, *u, *oprodEx, 1.0, QUDA_ODD_PARITY);
  cloverDerivative(cudaForce, *u, *oprodEx, 1.0, QUDA_EVEN_PARITY);

  if (u != &gaugeEx) delete u;

  updateMomentum(cudaMom, -1.0, cudaForce, "clover");
  profileCloverForce.TPSTOP(QUDA_PROFILE_COMPUTE);

  // copy the outer product field back to the host
  profileCloverForce.TPSTART(QUDA_PROFILE_D2H);
  cudaMom.saveCPUField(cpuMom);
  profileCloverForce.TPSTOP(QUDA_PROFILE_D2H);

  profileCloverForce.TPSTART(QUDA_PROFILE_FREE);

  for (int i=0; i<nvector; i++) {
    delete quarkX[i];
    delete quarkP[i];
  }

#if 0
  if (inv_param->use_resident_solution) {
    for (auto v : solutionResident) if (v) delete v;
    solutionResident.clear();
  }
#endif
  delete dirac;
  profileCloverForce.TPSTOP(QUDA_PROFILE_FREE);

  profileCloverForce.TPSTOP(QUDA_PROFILE_TOTAL);
}



void updateGaugeFieldQuda(void* gauge,
			  void* momentum,
			  double dt,
			  int conj_mom,
			  int exact,
			  QudaGaugeParam* param)
{
  profileGaugeUpdate.TPSTART(QUDA_PROFILE_TOTAL);

  checkGaugeParam(param);

  profileGaugeUpdate.TPSTART(QUDA_PROFILE_INIT);

  // create the host fields
  GaugeFieldParam gParam(gauge, *param, QUDA_SU3_LINKS);
  gParam.site_offset = param->gauge_offset;
  gParam.site_size = param->site_size;
  bool need_cpu = !param->use_resident_gauge || param->return_result_gauge;
  cpuGaugeField *cpuGauge = need_cpu ? new cpuGaugeField(gParam) : nullptr;

  GaugeFieldParam gParamMom(momentum, *param);
  gParamMom.reconstruct = (gParamMom.order == QUDA_TIFR_GAUGE_ORDER || gParamMom.order == QUDA_TIFR_PADDED_GAUGE_ORDER) ?
   QUDA_RECONSTRUCT_NO : QUDA_RECONSTRUCT_10;
  gParamMom.link_type = QUDA_ASQTAD_MOM_LINKS;
  gParamMom.site_offset = param->mom_offset;
  gParamMom.site_size = param->site_size;
  cpuGaugeField *cpuMom = !param->use_resident_mom ? new cpuGaugeField(gParamMom) : nullptr;

  // create the device fields
  gParam.create = QUDA_NULL_FIELD_CREATE;
  gParam.order = QUDA_FLOAT2_GAUGE_ORDER;
  gParam.link_type = QUDA_ASQTAD_MOM_LINKS;
  gParam.reconstruct = QUDA_RECONSTRUCT_10;
  gParam.ghostExchange = QUDA_GHOST_EXCHANGE_NO;
  gParam.pad = 0;
  cudaGaugeField *cudaMom = !param->use_resident_mom ? new cudaGaugeField(gParam) : nullptr;

  gParam.link_type = QUDA_SU3_LINKS;
  gParam.reconstruct = param->reconstruct;
  cudaGaugeField *cudaInGauge = !param->use_resident_gauge ? new cudaGaugeField(gParam) : nullptr;
  auto *cudaOutGauge = new cudaGaugeField(gParam);

  profileGaugeUpdate.TPSTOP(QUDA_PROFILE_INIT);

  profileGaugeUpdate.TPSTART(QUDA_PROFILE_H2D);

  if (!param->use_resident_gauge) {   // load fields onto the device
    cudaInGauge->loadCPUField(*cpuGauge);
  } else { // or use resident fields already present
    if (!gaugePrecise) errorQuda("No resident gauge field allocated");
    cudaInGauge = gaugePrecise;
    gaugePrecise = nullptr;
  }

  if (!param->use_resident_mom) {
    cudaMom->loadCPUField(*cpuMom);
  } else {
    if (!momResident) errorQuda("No resident mom field allocated");
    cudaMom = momResident;
    momResident = nullptr;
  }

  profileGaugeUpdate.TPSTOP(QUDA_PROFILE_H2D);

  // perform the update
  profileGaugeUpdate.TPSTART(QUDA_PROFILE_COMPUTE);
  updateGaugeField(*cudaOutGauge, dt, *cudaInGauge, *cudaMom,
      (bool)conj_mom, (bool)exact);
  profileGaugeUpdate.TPSTOP(QUDA_PROFILE_COMPUTE);

  if (param->return_result_gauge) {
    // copy the gauge field back to the host
    profileGaugeUpdate.TPSTART(QUDA_PROFILE_D2H);
    cudaOutGauge->saveCPUField(*cpuGauge);
    profileGaugeUpdate.TPSTOP(QUDA_PROFILE_D2H);
  }

  profileGaugeUpdate.TPSTART(QUDA_PROFILE_FREE);
  if (param->make_resident_gauge) {
    if (gaugePrecise != nullptr) delete gaugePrecise;
    gaugePrecise = cudaOutGauge;
  } else {
    delete cudaOutGauge;
  }

  if (param->make_resident_mom) {
    if (momResident != nullptr && momResident != cudaMom) delete momResident;
    momResident = cudaMom;
  } else {
    delete cudaMom;
  }

  delete cudaInGauge;
  if (cpuMom) delete cpuMom;
  if (cpuGauge) delete cpuGauge;

  profileGaugeUpdate.TPSTOP(QUDA_PROFILE_FREE);
  profileGaugeUpdate.TPSTOP(QUDA_PROFILE_TOTAL);
}

 void projectSU3Quda(void *gauge_h, double tol, QudaGaugeParam *param) {
   profileProject.TPSTART(QUDA_PROFILE_TOTAL);

   profileProject.TPSTART(QUDA_PROFILE_INIT);
   checkGaugeParam(param);

   // create the gauge field
   GaugeFieldParam gParam(gauge_h, *param, QUDA_GENERAL_LINKS);
   gParam.site_offset = param->gauge_offset;
   gParam.site_size = param->site_size;
   bool need_cpu = !param->use_resident_gauge || param->return_result_gauge;
   cpuGaugeField *cpuGauge = need_cpu ? new cpuGaugeField(gParam) : nullptr;

   // create the device fields
   gParam.create = QUDA_NULL_FIELD_CREATE;
   gParam.order = QUDA_FLOAT2_GAUGE_ORDER;
   gParam.reconstruct = param->reconstruct;
   cudaGaugeField *cudaGauge = !param->use_resident_gauge ? new cudaGaugeField(gParam) : nullptr;
   profileProject.TPSTOP(QUDA_PROFILE_INIT);

   if (param->use_resident_gauge) {
     if (!gaugePrecise) errorQuda("No resident gauge field to use");
     cudaGauge = gaugePrecise;
   } else {
     profileProject.TPSTART(QUDA_PROFILE_H2D);
     cudaGauge->loadCPUField(*cpuGauge);
     profileProject.TPSTOP(QUDA_PROFILE_H2D);
   }

   profileProject.TPSTART(QUDA_PROFILE_COMPUTE);
   *num_failures_h = 0;

   // project onto SU(3)
   if (cudaGauge->StaggeredPhaseApplied()) cudaGauge->removeStaggeredPhase();
   projectSU3(*cudaGauge, tol, num_failures_d);
   if (!cudaGauge->StaggeredPhaseApplied() && param->staggered_phase_applied) cudaGauge->applyStaggeredPhase();

   profileProject.TPSTOP(QUDA_PROFILE_COMPUTE);

   if(*num_failures_h>0)
     errorQuda("Error in the SU(3) unitarization: %d failures\n", *num_failures_h);

   profileProject.TPSTART(QUDA_PROFILE_D2H);
   if (param->return_result_gauge) cudaGauge->saveCPUField(*cpuGauge);
   profileProject.TPSTOP(QUDA_PROFILE_D2H);

   if (param->make_resident_gauge) {
     if (gaugePrecise != nullptr && cudaGauge != gaugePrecise) delete gaugePrecise;
     gaugePrecise = cudaGauge;
   } else {
     delete cudaGauge;
   }

   profileProject.TPSTART(QUDA_PROFILE_FREE);
   if (cpuGauge) delete cpuGauge;
   profileProject.TPSTOP(QUDA_PROFILE_FREE);

   profileProject.TPSTOP(QUDA_PROFILE_TOTAL);
 }

 void staggeredPhaseQuda(void *gauge_h, QudaGaugeParam *param) {
   profilePhase.TPSTART(QUDA_PROFILE_TOTAL);

   profilePhase.TPSTART(QUDA_PROFILE_INIT);
   checkGaugeParam(param);

   // create the gauge field
   GaugeFieldParam gParam(gauge_h, *param, QUDA_GENERAL_LINKS);
   bool need_cpu = !param->use_resident_gauge || param->return_result_gauge;
   cpuGaugeField *cpuGauge = need_cpu ? new cpuGaugeField(gParam) : nullptr;

   // create the device fields
   gParam.create = QUDA_NULL_FIELD_CREATE;
   gParam.order = QUDA_FLOAT2_GAUGE_ORDER;
   gParam.reconstruct = param->reconstruct;
   cudaGaugeField *cudaGauge = !param->use_resident_gauge ? new cudaGaugeField(gParam) : nullptr;
   profilePhase.TPSTOP(QUDA_PROFILE_INIT);

   if (param->use_resident_gauge) {
     if (!gaugePrecise) errorQuda("No resident gauge field to use");
     cudaGauge = gaugePrecise;
   } else {
     profilePhase.TPSTART(QUDA_PROFILE_H2D);
     cudaGauge->loadCPUField(*cpuGauge);
     profilePhase.TPSTOP(QUDA_PROFILE_H2D);
   }

   profilePhase.TPSTART(QUDA_PROFILE_COMPUTE);
   *num_failures_h = 0;

   // apply / remove phase as appropriate
   if (!cudaGauge->StaggeredPhaseApplied()) cudaGauge->applyStaggeredPhase();
   else cudaGauge->removeStaggeredPhase();

   profilePhase.TPSTOP(QUDA_PROFILE_COMPUTE);

   profilePhase.TPSTART(QUDA_PROFILE_D2H);
   if (param->return_result_gauge) cudaGauge->saveCPUField(*cpuGauge);
   profilePhase.TPSTOP(QUDA_PROFILE_D2H);

   if (param->make_resident_gauge) {
     if (gaugePrecise != nullptr && cudaGauge != gaugePrecise) delete gaugePrecise;
     gaugePrecise = cudaGauge;
   } else {
     delete cudaGauge;
   }

   profilePhase.TPSTART(QUDA_PROFILE_FREE);
   if (cpuGauge) delete cpuGauge;
   profilePhase.TPSTOP(QUDA_PROFILE_FREE);

   profilePhase.TPSTOP(QUDA_PROFILE_TOTAL);
 }

// evaluate the momentum action
double momActionQuda(void* momentum, QudaGaugeParam* param)
{
  profileMomAction.TPSTART(QUDA_PROFILE_TOTAL);

  profileMomAction.TPSTART(QUDA_PROFILE_INIT);
  checkGaugeParam(param);

  // create the momentum fields
  GaugeFieldParam gParam(momentum, *param, QUDA_ASQTAD_MOM_LINKS);
  gParam.reconstruct = (gParam.order == QUDA_TIFR_GAUGE_ORDER || gParam.order == QUDA_TIFR_PADDED_GAUGE_ORDER) ?
    QUDA_RECONSTRUCT_NO : QUDA_RECONSTRUCT_10;
  gParam.site_offset = param->mom_offset;
  gParam.site_size = param->site_size;

  cpuGaugeField *cpuMom = !param->use_resident_mom ? new cpuGaugeField(gParam) : nullptr;

  // create the device fields
  gParam.create = QUDA_NULL_FIELD_CREATE;
  gParam.reconstruct = QUDA_RECONSTRUCT_10;
  gParam.setPrecision(param->cuda_prec, true);

  cudaGaugeField *cudaMom = !param->use_resident_mom ? new cudaGaugeField(gParam) : nullptr;

  profileMomAction.TPSTOP(QUDA_PROFILE_INIT);

  profileMomAction.TPSTART(QUDA_PROFILE_H2D);
  if (!param->use_resident_mom) {
    cudaMom->loadCPUField(*cpuMom);
  } else {
    if (!momResident) errorQuda("No resident mom field allocated");
    cudaMom = momResident;
  }
  profileMomAction.TPSTOP(QUDA_PROFILE_H2D);

  // perform the update
  profileMomAction.TPSTART(QUDA_PROFILE_COMPUTE);
  double action = computeMomAction(*cudaMom);
  profileMomAction.TPSTOP(QUDA_PROFILE_COMPUTE);

  profileMomAction.TPSTART(QUDA_PROFILE_FREE);
  if (param->make_resident_mom) {
    if (momResident != nullptr && momResident != cudaMom) delete momResident;
    momResident = cudaMom;
  } else {
    delete cudaMom;
    momResident = nullptr;
  }
  if (cpuMom) {
    delete cpuMom;
  }

  profileMomAction.TPSTOP(QUDA_PROFILE_FREE);
  profileMomAction.TPSTOP(QUDA_PROFILE_TOTAL);

  return action;
}

/*
  The following functions are for the Fortran interface.
*/

void init_quda_(int *dev) { initQuda(*dev); }
void init_quda_device_(int *dev) { initQudaDevice(*dev); }
void init_quda_memory_() { initQudaMemory(); }
void end_quda_() { endQuda(); }
void load_gauge_quda_(void *h_gauge, QudaGaugeParam *param) { loadGaugeQuda(h_gauge, param); }
void free_gauge_quda_() { freeGaugeQuda(); }
void free_sloppy_gauge_quda_() { freeSloppyGaugeQuda(); }
void load_clover_quda_(void *h_clover, void *h_clovinv, QudaInvertParam *inv_param)
{ loadCloverQuda(h_clover, h_clovinv, inv_param); }
void free_clover_quda_(void) { freeCloverQuda(); }
void dslash_quda_(void *h_out, void *h_in, QudaInvertParam *inv_param,
    QudaParity *parity) { dslashQuda(h_out, h_in, inv_param, *parity); }
void clover_quda_(void *h_out, void *h_in, QudaInvertParam *inv_param,
    QudaParity *parity, int *inverse) { cloverQuda(h_out, h_in, inv_param, *parity, *inverse); }
void mat_quda_(void *h_out, void *h_in, QudaInvertParam *inv_param)
{ MatQuda(h_out, h_in, inv_param); }
void mat_dag_mat_quda_(void *h_out, void *h_in, QudaInvertParam *inv_param)
{ MatDagMatQuda(h_out, h_in, inv_param); }
void invert_quda_(void *hp_x, void *hp_b, QudaInvertParam *param) {
  fflush(stdout);
  // ensure that fifth dimension is set to 1
  if (param->dslash_type == QUDA_ASQTAD_DSLASH || param->dslash_type == QUDA_STAGGERED_DSLASH) param->Ls = 1;
  invertQuda(hp_x, hp_b, param);
  fflush(stdout);
}

void invert_multishift_quda_(void *h_x, void *hp_b, QudaInvertParam *param) {
  // ensure that fifth dimension is set to 1
  if (param->dslash_type == QUDA_ASQTAD_DSLASH || param->dslash_type == QUDA_STAGGERED_DSLASH) param->Ls = 1;

  if (!gaugePrecise) errorQuda("Resident gauge field not allocated");

  // get data into array of pointers
  int nSpin = (param->dslash_type == QUDA_STAGGERED_DSLASH || param->dslash_type == QUDA_ASQTAD_DSLASH) ? 1 : 4;

  // compute offset assuming TIFR padded ordering (FIXME)
  if (param->dirac_order != QUDA_TIFR_PADDED_DIRAC_ORDER)
    errorQuda("Fortran multi-shift solver presently only supports QUDA_TIFR_PADDED_DIRAC_ORDER");

  const int *X = gaugePrecise->X();
  size_t cb_offset = (X[0]/2) * X[1] * (X[2] + 4) * X[3] * gaugePrecise->Ncolor() * nSpin * 2 * param->cpu_prec;
  void *hp_x[QUDA_MAX_MULTI_SHIFT];
  for (int i=0; i<param->num_offset; i++) hp_x[i] = static_cast<char*>(h_x) + i*cb_offset;

  invertMultiShiftQuda(hp_x, hp_b, param);
}

void flush_chrono_quda_(int *index) { flushChronoQuda(*index); }

void register_pinned_quda_(void *ptr, size_t *bytes) {
  cudaHostRegister(ptr, *bytes, cudaHostRegisterDefault);
  checkCudaError();
}

void unregister_pinned_quda_(void *ptr) {
  cudaHostUnregister(ptr);
  checkCudaError();
}

void new_quda_gauge_param_(QudaGaugeParam *param) {
  *param = newQudaGaugeParam();
}
void new_quda_invert_param_(QudaInvertParam *param) {
  *param = newQudaInvertParam();
}

void update_gauge_field_quda_(void *gauge, void *momentum, double *dt,
    bool *conj_mom, bool *exact,
    QudaGaugeParam *param) {
  updateGaugeFieldQuda(gauge, momentum, *dt, (int)*conj_mom, (int)*exact, param);
}

static inline int opp(int dir) { return 7-dir; }

static void createGaugeForcePaths(int **paths, int dir, int num_loop_types){

  int index=0;
  // Plaquette paths
  if (num_loop_types >= 1)
    for(int i=0; i<4; ++i){
      if(i==dir) continue;
      paths[index][0] = i;        paths[index][1] = opp(dir);   paths[index++][2] = opp(i);
      paths[index][0] = opp(i);   paths[index][1] = opp(dir);   paths[index++][2] = i;
    }

  // Rectangle Paths
  if (num_loop_types >= 2)
    for(int i=0; i<4; ++i){
      if(i==dir) continue;
      paths[index][0] = paths[index][1] = i;       paths[index][2] = opp(dir); paths[index][3] = paths[index][4] = opp(i);
      index++;
      paths[index][0] = paths[index][1] = opp(i);  paths[index][2] = opp(dir); paths[index][3] = paths[index][4] = i;
      index++;
      paths[index][0] = dir; paths[index][1] = i; paths[index][2] = paths[index][3] = opp(dir); paths[index][4] = opp(i);
      index++;
      paths[index][0] = dir; paths[index][1] = opp(i); paths[index][2] = paths[index][3] = opp(dir); paths[index][4] = i;
      index++;
      paths[index][0] = i;  paths[index][1] = paths[index][2] = opp(dir); paths[index][3] = opp(i); paths[index][4] = dir;
      index++;
      paths[index][0] = opp(i);  paths[index][1] = paths[index][2] = opp(dir); paths[index][3] = i; paths[index][4] = dir;
      index++;
    }

  if (num_loop_types >= 3) {
    // Staple paths
    for(int i=0; i<4; ++i){
      for(int j=0; j<4; ++j){
	if(i==dir || j==dir || i==j) continue;
	paths[index][0] = i; paths[index][1] = j; paths[index][2] = opp(dir); paths[index][3] = opp(i), paths[index][4] = opp(j);
	index++;
	paths[index][0] = i; paths[index][1] = opp(j); paths[index][2] = opp(dir); paths[index][3] = opp(i), paths[index][4] = j;
	index++;
	paths[index][0] = opp(i); paths[index][1] = j; paths[index][2] = opp(dir); paths[index][3] = i, paths[index][4] = opp(j);
	index++;
	paths[index][0] = opp(i); paths[index][1] = opp(j); paths[index][2] = opp(dir); paths[index][3] = i, paths[index][4] = j;
	index++;
     }
    }
  }

}

void compute_gauge_force_quda_(void *mom, void *gauge, int *num_loop_types, double *coeff, double *dt,
			       QudaGaugeParam *param) {

  int numPaths = 0;
  switch (*num_loop_types) {
  case 1:
    numPaths = 6;
    break;
  case 2:
    numPaths = 24;
    break;
  case 3:
    numPaths = 48;
    break;
  default:
    errorQuda("Invalid num_loop_types = %d\n", *num_loop_types);
  }

  auto *loop_coeff = static_cast<double*>(safe_malloc(numPaths*sizeof(double)));
  int *path_length = static_cast<int*>(safe_malloc(numPaths*sizeof(int)));

  if (*num_loop_types >= 1) for(int i= 0; i< 6; ++i) {
      loop_coeff[i] = coeff[0];
      path_length[i] = 3;
    }
  if (*num_loop_types >= 2) for(int i= 6; i<24; ++i) {
      loop_coeff[i] = coeff[1];
      path_length[i] = 5;
    }
  if (*num_loop_types >= 3) for(int i=24; i<48; ++i) {
      loop_coeff[i] = coeff[2];
      path_length[i] = 5;
    }

  int** input_path_buf[4];
  for(int dir=0; dir<4; ++dir){
    input_path_buf[dir] = static_cast<int**>(safe_malloc(numPaths*sizeof(int*)));
    for(int i=0; i<numPaths; ++i){
      input_path_buf[dir][i] = static_cast<int*>(safe_malloc(path_length[i]*sizeof(int)));
    }
    createGaugeForcePaths(input_path_buf[dir], dir, *num_loop_types);
  }

  int max_length = 6;

  computeGaugeForceQuda(mom, gauge, input_path_buf, path_length, loop_coeff, numPaths, max_length, *dt, param);

  for(auto & dir : input_path_buf){
    for(int i=0; i<numPaths; ++i) host_free(dir[i]);
    host_free(dir);
  }

  host_free(path_length);
  host_free(loop_coeff);
}

void compute_staggered_force_quda_(void* h_mom, double *dt, double *delta, void *gauge, void *x, QudaGaugeParam *gauge_param, QudaInvertParam *inv_param) {
  computeStaggeredForceQuda(h_mom, *dt, *delta, gauge, (void**)x, gauge_param, inv_param);
}

// apply the staggered phases
void apply_staggered_phase_quda_() {
  if (getVerbosity() >= QUDA_VERBOSE) printfQuda("applying staggered phase\n");
  if (gaugePrecise) {
    gaugePrecise->applyStaggeredPhase();
  } else {
    errorQuda("No persistent gauge field");
  }
}

// remove the staggered phases
void remove_staggered_phase_quda_() {
  if (getVerbosity() >= QUDA_VERBOSE) printfQuda("removing staggered phase\n");
  if (gaugePrecise) {
    gaugePrecise->removeStaggeredPhase();
  } else {
    errorQuda("No persistent gauge field");
  }
  qudaDeviceSynchronize();
}

// evaluate the kinetic term
void kinetic_quda_(double *kin, void* momentum, QudaGaugeParam* param) {
  *kin = momActionQuda(momentum, param);
}


/**
 * BQCD wants a node mapping with x varying fastest.
 */
#ifdef MULTI_GPU
static int bqcd_rank_from_coords(const int *coords, void *fdata)
{
  int *dims = static_cast<int *>(fdata);

  int rank = coords[3];
  for (int i = 2; i >= 0; i--) {
    rank = dims[i] * rank + coords[i];
  }
  return rank;
}
#endif

void comm_set_gridsize_(int *grid)
{
#ifdef MULTI_GPU
  initCommsGridQuda(4, grid, bqcd_rank_from_coords, static_cast<void *>(grid));
#endif
}

/**
 * Exposed due to poor derived MPI datatype performance with GPUDirect RDMA
 */
void set_kernel_pack_t_(int* pack)
{
  bool pack_ = *pack ? true : false;
  setKernelPackT(pack_);
}

void gaussGaugeQuda(unsigned long long seed, double sigma)
{
  profileGauss.TPSTART(QUDA_PROFILE_TOTAL);

  if (!gaugePrecise) errorQuda("Cannot generate Gauss GaugeField as there is no resident gauge field");

  cudaGaugeField *data = gaugePrecise;

  GaugeFieldParam param(*data);
  param.reconstruct = QUDA_RECONSTRUCT_12;
  param.ghostExchange = QUDA_GHOST_EXCHANGE_NO;
  cudaGaugeField u(param);

  profileGauss.TPSTART(QUDA_PROFILE_COMPUTE);
  quda::gaugeGauss(*data, seed, sigma);
  profileGauss.TPSTOP(QUDA_PROFILE_COMPUTE);

  if (extendedGaugeResident) {
    *extendedGaugeResident = *gaugePrecise;
    extendedGaugeResident->exchangeExtendedGhost(R, profileGauss, redundant_comms);
  }

  profileGauss.TPSTOP(QUDA_PROFILE_TOTAL);
}


/*
 * Computes the total, spatial and temporal plaquette averages of the loaded gauge configuration.
 */
void plaq_quda_(double plaq[3]) {
  plaqQuda(plaq);
}

void plaqQuda(double plaq[3])
{
  profilePlaq.TPSTART(QUDA_PROFILE_TOTAL);

  if (!gaugePrecise) errorQuda("Cannot compute plaquette as there is no resident gauge field");

  cudaGaugeField *data = extendedGaugeResident ? extendedGaugeResident : createExtendedGauge(*gaugePrecise, R, profilePlaq);
  extendedGaugeResident = data;

  profilePlaq.TPSTART(QUDA_PROFILE_COMPUTE);
  double3 plaq3 = quda::plaquette(*data);
  plaq[0] = plaq3.x;
  plaq[1] = plaq3.y;
  plaq[2] = plaq3.z;
  profilePlaq.TPSTOP(QUDA_PROFILE_COMPUTE);

  profilePlaq.TPSTOP(QUDA_PROFILE_TOTAL);
}

/*
 * Performs a deep copy from the internal extendedGaugeResident field.
 */
void copyExtendedResidentGaugeQuda(void* resident_gauge, QudaFieldLocation loc)
{
  //profilePlaq.TPSTART(QUDA_PROFILE_TOTAL);

  if (!gaugePrecise) errorQuda("Cannot perform deep copy of resident gauge field as there is no resident gauge field");

  cudaGaugeField *data = extendedGaugeResident ? extendedGaugeResident : createExtendedGauge(*gaugePrecise, R, profilePlaq);
  extendedGaugeResident = data;

  auto* io_gauge = (cudaGaugeField*)resident_gauge;

  copyExtendedGauge(*io_gauge, *extendedGaugeResident, loc);

  //profilePlaq.TPSTOP(QUDA_PROFILE_TOTAL);
}

void performWuppertalnStep(void *h_out, void *h_in, QudaInvertParam *inv_param, unsigned int n_steps, double alpha)
{
  profileWuppertal.TPSTART(QUDA_PROFILE_TOTAL);

  if (gaugePrecise == nullptr) errorQuda("Gauge field must be loaded");

  pushVerbosity(inv_param->verbosity);
  if (getVerbosity() >= QUDA_DEBUG_VERBOSE) printQudaInvertParam(inv_param);

  cudaGaugeField *precise = nullptr;

  if (gaugeSmeared != nullptr) {
    if (getVerbosity() >= QUDA_VERBOSE) printfQuda("Wuppertal smearing done with gaugeSmeared\n");
    GaugeFieldParam gParam(*gaugePrecise);
    gParam.create = QUDA_NULL_FIELD_CREATE;
    precise = new cudaGaugeField(gParam);
    copyExtendedGauge(*precise, *gaugeSmeared, QUDA_CUDA_FIELD_LOCATION);
    precise->exchangeGhost();
  } else {
    if (getVerbosity() >= QUDA_VERBOSE)
      printfQuda("Wuppertal smearing done with gaugePrecise\n");
    precise = gaugePrecise;
  }

  ColorSpinorParam cpuParam(h_in, *inv_param, precise->X(), false, inv_param->input_location);
  ColorSpinorField *in_h = ColorSpinorField::Create(cpuParam);

  ColorSpinorParam cudaParam(cpuParam, *inv_param);
  cudaColorSpinorField in(*in_h, cudaParam);

  if (getVerbosity() >= QUDA_DEBUG_VERBOSE) {
    double cpu = blas::norm2(*in_h);
    double gpu = blas::norm2(in);
    printfQuda("In CPU %e CUDA %e\n", cpu, gpu);
  }

  cudaParam.create = QUDA_NULL_FIELD_CREATE;
  cudaColorSpinorField out(in, cudaParam);
  int parity = 0;

  // Computes out(x) = 1/(1+6*alpha)*(in(x) + alpha*\sum_mu (U_{-\mu}(x)in(x+mu) + U^\dagger_mu(x-mu)in(x-mu)))
  double a = alpha/(1.+6.*alpha);
  double b = 1./(1.+6.*alpha);

  for (unsigned int i = 0; i < n_steps; i++) {
    if (i) in = out;
    ApplyLaplace(out, in, *precise, 3, a, b, in, parity, false, nullptr, profileWuppertal);
    if (getVerbosity() >= QUDA_DEBUG_VERBOSE) {
      double norm = blas::norm2(out);
      printfQuda("Step %d, vector norm %e\n", i, norm);
    }
  }

  cpuParam.v = h_out;
  cpuParam.location = inv_param->output_location;
  ColorSpinorField *out_h = ColorSpinorField::Create(cpuParam);
  *out_h = out;

  if (getVerbosity() >= QUDA_DEBUG_VERBOSE) {
    double cpu = blas::norm2(*out_h);
    double gpu = blas::norm2(out);
    printfQuda("Out CPU %e CUDA %e\n", cpu, gpu);
  }

  if (gaugeSmeared != nullptr)
    delete precise;

  delete out_h;
  delete in_h;

  popVerbosity();

  profileWuppertal.TPSTOP(QUDA_PROFILE_TOTAL);
}

void performAPEnStep(unsigned int n_steps, double alpha, int meas_interval)
{
  profileAPE.TPSTART(QUDA_PROFILE_TOTAL);

  if (gaugePrecise == nullptr) errorQuda("Gauge field must be loaded");

  if (gaugeSmeared != nullptr) delete gaugeSmeared;
  gaugeSmeared = createExtendedGauge(*gaugePrecise, R, profileAPE);

  GaugeFieldParam gParam(*gaugeSmeared);
  auto *cudaGaugeTemp = new cudaGaugeField(gParam);

  QudaGaugeObservableParam param = newQudaGaugeObservableParam();
  param.compute_qcharge = QUDA_BOOLEAN_TRUE;

  if (getVerbosity() >= QUDA_SUMMARIZE) {
    gaugeObservablesQuda(&param);
    printfQuda("Q charge at step %03d = %+.16e\n", 0, param.qcharge);
  }

  for (unsigned int i = 0; i < n_steps; i++) {
    profileAPE.TPSTART(QUDA_PROFILE_COMPUTE);
    APEStep(*gaugeSmeared, *cudaGaugeTemp, alpha);
    profileAPE.TPSTOP(QUDA_PROFILE_COMPUTE);
    if ((i + 1) % meas_interval == 0 && getVerbosity() >= QUDA_VERBOSE) {
      gaugeObservablesQuda(&param);
      printfQuda("Q charge at step %03d = %+.16e\n", i + 1, param.qcharge);
    }
  }

  delete cudaGaugeTemp;
  profileAPE.TPSTOP(QUDA_PROFILE_TOTAL);
}

void performSTOUTnStep(unsigned int n_steps, double rho, int meas_interval)
{
  profileSTOUT.TPSTART(QUDA_PROFILE_TOTAL);

  if (gaugePrecise == nullptr) errorQuda("Gauge field must be loaded");

  if (gaugeSmeared != nullptr) delete gaugeSmeared;
  gaugeSmeared = createExtendedGauge(*gaugePrecise, R, profileSTOUT);

  GaugeFieldParam gParam(*gaugeSmeared);
  auto *cudaGaugeTemp = new cudaGaugeField(gParam);

  QudaGaugeObservableParam param = newQudaGaugeObservableParam();
  param.compute_qcharge = QUDA_BOOLEAN_TRUE;

  if (getVerbosity() >= QUDA_SUMMARIZE) {
    gaugeObservablesQuda(&param);
    printfQuda("Q charge at step %03d = %+.16e\n", 0, param.qcharge);
  }

  for (unsigned int i = 0; i < n_steps; i++) {
    profileSTOUT.TPSTART(QUDA_PROFILE_COMPUTE);
    STOUTStep(*gaugeSmeared, *cudaGaugeTemp, rho);
    profileSTOUT.TPSTOP(QUDA_PROFILE_COMPUTE);
    if ((i + 1) % meas_interval == 0 && getVerbosity() >= QUDA_VERBOSE) {
      gaugeObservablesQuda(&param);
      printfQuda("Q charge at step %03d = %+.16e\n", i + 1, param.qcharge);
    }
  }

  delete cudaGaugeTemp;
  profileSTOUT.TPSTOP(QUDA_PROFILE_TOTAL);
}

void performOvrImpSTOUTnStep(unsigned int n_steps, double rho, double epsilon, int meas_interval)
{
  profileOvrImpSTOUT.TPSTART(QUDA_PROFILE_TOTAL);

  if (gaugePrecise == nullptr) errorQuda("Gauge field must be loaded");

  if (gaugeSmeared != nullptr) delete gaugeSmeared;
  gaugeSmeared = createExtendedGauge(*gaugePrecise, R, profileOvrImpSTOUT);

  GaugeFieldParam gParam(*gaugeSmeared);
  auto *cudaGaugeTemp = new cudaGaugeField(gParam);

  QudaGaugeObservableParam param = newQudaGaugeObservableParam();
  param.compute_qcharge = QUDA_BOOLEAN_TRUE;

  if (getVerbosity() >= QUDA_SUMMARIZE) {
    gaugeObservablesQuda(&param);
    printfQuda("Q charge at step %03d = %+.16e\n", 0, param.qcharge);
  }

  for (unsigned int i = 0; i < n_steps; i++) {
    profileOvrImpSTOUT.TPSTART(QUDA_PROFILE_COMPUTE);
    OvrImpSTOUTStep(*gaugeSmeared, *cudaGaugeTemp, rho, epsilon);
    profileOvrImpSTOUT.TPSTOP(QUDA_PROFILE_COMPUTE);
    if ((i + 1) % meas_interval == 0 && getVerbosity() >= QUDA_VERBOSE) {
      gaugeObservablesQuda(&param);
      printfQuda("Q charge at step %03d = %+.16e\n", i + 1, param.qcharge);
    }
  }

  delete cudaGaugeTemp;
  profileOvrImpSTOUT.TPSTOP(QUDA_PROFILE_TOTAL);
}

void performWFlownStep(unsigned int n_steps, double step_size, int meas_interval, QudaWFlowType wflow_type)
{
  pushOutputPrefix("performWFlownStep: ");
  profileWFlow.TPSTART(QUDA_PROFILE_TOTAL);

  if (gaugePrecise == nullptr) errorQuda("Gauge field must be loaded");

  if (gaugeSmeared != nullptr) delete gaugeSmeared;
  gaugeSmeared = createExtendedGauge(*gaugePrecise, R, profileWFlow);

  GaugeFieldParam gParamEx(*gaugeSmeared);
  auto *gaugeAux = GaugeField::Create(gParamEx);

  GaugeFieldParam gParam(*gaugePrecise);
  gParam.reconstruct = QUDA_RECONSTRUCT_NO; // temporary field is not on manifold so cannot use reconstruct
  auto *gaugeTemp = GaugeField::Create(gParam);

  GaugeField *in = gaugeSmeared;
  GaugeField *out = gaugeAux;

  QudaGaugeObservableParam param = newQudaGaugeObservableParam();
  param.compute_plaquette = QUDA_BOOLEAN_TRUE;
  param.compute_qcharge = QUDA_BOOLEAN_TRUE;

  if (getVerbosity() >= QUDA_SUMMARIZE) {
    gaugeObservables(*in, param, profileWFlow);
    printfQuda("flow t, plaquette, E_tot, E_spatial, E_temporal, Q charge\n");
    printfQuda("%le %.16e %+.16e %+.16e %+.16e %+.16e\n", 0.0, param.plaquette[0], param.energy[0], param.energy[1],
               param.energy[2], param.qcharge);
  }

  for (unsigned int i = 0; i < n_steps; i++) {
    // Perform W1, W2, and Vt Wilson Flow steps as defined in
    // https://arxiv.org/abs/1006.4518v3
    profileWFlow.TPSTART(QUDA_PROFILE_COMPUTE);
    if (i > 0) std::swap(in, out); // output from prior step becomes input for next step

    WFlowStep(*out, *gaugeTemp, *in, step_size, wflow_type);
    profileWFlow.TPSTOP(QUDA_PROFILE_COMPUTE);

    if ((i + 1) % meas_interval == 0 && getVerbosity() >= QUDA_SUMMARIZE) {
      gaugeObservables(*out, param, profileWFlow);
      printfQuda("%le %.16e %+.16e %+.16e %+.16e %+.16e\n", step_size * (i + 1), param.plaquette[0], param.energy[0],
                 param.energy[1], param.energy[2], param.qcharge);
    }
  }

  delete gaugeTemp;
  delete gaugeAux;
  profileWFlow.TPSTOP(QUDA_PROFILE_TOTAL);
  popOutputPrefix();
}

int computeGaugeFixingOVRQuda(void *gauge, const unsigned int gauge_dir, const unsigned int Nsteps,
                              const unsigned int verbose_interval, const double relax_boost, const double tolerance,
                              const unsigned int reunit_interval, const unsigned int stopWtheta, QudaGaugeParam *param,
                              double *timeinfo)
{
  GaugeFixOVRQuda.TPSTART(QUDA_PROFILE_TOTAL);

  checkGaugeParam(param);

  GaugeFixOVRQuda.TPSTART(QUDA_PROFILE_INIT);
  GaugeFieldParam gParam(gauge, *param);
  auto *cpuGauge = new cpuGaugeField(gParam);

  // gParam.pad = getFatLinkPadding(param->X);
  gParam.create = QUDA_NULL_FIELD_CREATE;
  gParam.link_type = param->type;
  gParam.reconstruct = param->reconstruct;
  gParam.setPrecision(gParam.Precision(), true);
  auto *cudaInGauge = new cudaGaugeField(gParam);

  GaugeFixOVRQuda.TPSTOP(QUDA_PROFILE_INIT);
  GaugeFixOVRQuda.TPSTART(QUDA_PROFILE_H2D);

  ///if (!param->use_resident_gauge) {   // load fields onto the device
  cudaInGauge->loadCPUField(*cpuGauge);
 /* } else { // or use resident fields already present
    if (!gaugePrecise) errorQuda("No resident gauge field allocated");
    cudaInGauge = gaugePrecise;
    gaugePrecise = nullptr;
  } */

  GaugeFixOVRQuda.TPSTOP(QUDA_PROFILE_H2D);

  if (comm_size() == 1) {
    // perform the update
    GaugeFixOVRQuda.TPSTART(QUDA_PROFILE_COMPUTE);
    gaugeFixingOVR(*cudaInGauge, gauge_dir, Nsteps, verbose_interval, relax_boost, tolerance, reunit_interval,
                   stopWtheta);
    GaugeFixOVRQuda.TPSTOP(QUDA_PROFILE_COMPUTE);
  } else {
    cudaGaugeField *cudaInGaugeEx = createExtendedGauge(*cudaInGauge, R, GaugeFixOVRQuda);

    // perform the update
    GaugeFixOVRQuda.TPSTART(QUDA_PROFILE_COMPUTE);
    gaugeFixingOVR(*cudaInGaugeEx, gauge_dir, Nsteps, verbose_interval, relax_boost, tolerance, reunit_interval,
                   stopWtheta);
    GaugeFixOVRQuda.TPSTOP(QUDA_PROFILE_COMPUTE);

    //HOW TO COPY BACK TO CPU: cudaInGaugeEx->cpuGauge
    copyExtendedGauge(*cudaInGauge, *cudaInGaugeEx, QUDA_CUDA_FIELD_LOCATION);
  }

  // copy the gauge field back to the host
  GaugeFixOVRQuda.TPSTART(QUDA_PROFILE_D2H);
  cudaInGauge->saveCPUField(*cpuGauge);
  GaugeFixOVRQuda.TPSTOP(QUDA_PROFILE_D2H);

  GaugeFixOVRQuda.TPSTOP(QUDA_PROFILE_TOTAL);

  if (param->make_resident_gauge) {
    if (gaugePrecise != nullptr) delete gaugePrecise;
    gaugePrecise = cudaInGauge;
  } else {
    delete cudaInGauge;
  }

  if(timeinfo){
    timeinfo[0] = GaugeFixOVRQuda.Last(QUDA_PROFILE_H2D);
    timeinfo[1] = GaugeFixOVRQuda.Last(QUDA_PROFILE_COMPUTE);
    timeinfo[2] = GaugeFixOVRQuda.Last(QUDA_PROFILE_D2H);
  }

  return 0;
}

int computeGaugeFixingFFTQuda(void* gauge, const unsigned int gauge_dir,  const unsigned int Nsteps, \
  const unsigned int verbose_interval, const double alpha, const unsigned int autotune, const double tolerance, \
  const unsigned int  stopWtheta, QudaGaugeParam* param , double* timeinfo)
{
  GaugeFixFFTQuda.TPSTART(QUDA_PROFILE_TOTAL);

  checkGaugeParam(param);

  GaugeFixFFTQuda.TPSTART(QUDA_PROFILE_INIT);

  GaugeFieldParam gParam(gauge, *param);
  auto *cpuGauge = new cpuGaugeField(gParam);

  //gParam.pad = getFatLinkPadding(param->X);
  gParam.create      = QUDA_NULL_FIELD_CREATE;
  gParam.link_type   = param->type;
  gParam.reconstruct = param->reconstruct;
  gParam.setPrecision(gParam.Precision(), true);
  auto *cudaInGauge = new cudaGaugeField(gParam);


  GaugeFixFFTQuda.TPSTOP(QUDA_PROFILE_INIT);

  GaugeFixFFTQuda.TPSTART(QUDA_PROFILE_H2D);

  //if (!param->use_resident_gauge) {   // load fields onto the device
  cudaInGauge->loadCPUField(*cpuGauge);
  /*} else { // or use resident fields already present
    if (!gaugePrecise) errorQuda("No resident gauge field allocated");
    cudaInGauge = gaugePrecise;
    gaugePrecise = nullptr;
  } */

  GaugeFixFFTQuda.TPSTOP(QUDA_PROFILE_H2D);

  // perform the update
  GaugeFixFFTQuda.TPSTART(QUDA_PROFILE_COMPUTE);

  gaugeFixingFFT(*cudaInGauge, gauge_dir, Nsteps, verbose_interval, alpha, autotune, tolerance, stopWtheta);

  GaugeFixFFTQuda.TPSTOP(QUDA_PROFILE_COMPUTE);

  // copy the gauge field back to the host
  GaugeFixFFTQuda.TPSTART(QUDA_PROFILE_D2H);
  cudaInGauge->saveCPUField(*cpuGauge);
  GaugeFixFFTQuda.TPSTOP(QUDA_PROFILE_D2H);

  GaugeFixFFTQuda.TPSTOP(QUDA_PROFILE_TOTAL);

  if (param->make_resident_gauge) {
    if (gaugePrecise != nullptr) delete gaugePrecise;
    gaugePrecise = cudaInGauge;
  } else {
    delete cudaInGauge;
  }

  if(timeinfo){
    timeinfo[0] = GaugeFixFFTQuda.Last(QUDA_PROFILE_H2D);
    timeinfo[1] = GaugeFixFFTQuda.Last(QUDA_PROFILE_COMPUTE);
    timeinfo[2] = GaugeFixFFTQuda.Last(QUDA_PROFILE_D2H);
  }

  return 0;
}

void contractQuda(const void *hp_x, const void *hp_y, void *h_result, const QudaContractType cType,
                  QudaInvertParam *param, const int *X)
{
  // DMH: Easiest way to construct ColorSpinorField? Do we require the user
  //     to declare and fill and invert_param, or can it just be hacked?.

  profileContract.TPSTART(QUDA_PROFILE_TOTAL);
  profileContract.TPSTART(QUDA_PROFILE_INIT);
  // wrap CPU host side pointers
  ColorSpinorParam cpuParam((void *)hp_x, *param, X, false, param->input_location);
  ColorSpinorField *h_x = ColorSpinorField::Create(cpuParam);

  cpuParam.v = (void *)hp_y;
  ColorSpinorField *h_y = ColorSpinorField::Create(cpuParam);

  // Create device parameter
  ColorSpinorParam cudaParam(cpuParam);
  cudaParam.location = QUDA_CUDA_FIELD_LOCATION;
  cudaParam.create = QUDA_NULL_FIELD_CREATE;
  // Quda uses Degrand-Rossi gamma basis for contractions and will
  // automatically reorder data if necessary.
  cudaParam.gammaBasis = QUDA_DEGRAND_ROSSI_GAMMA_BASIS;
  cudaParam.setPrecision(cpuParam.Precision(), cpuParam.Precision(), true);

  std::vector<ColorSpinorField *> x, y;
  x.push_back(ColorSpinorField::Create(cudaParam));
  y.push_back(ColorSpinorField::Create(cudaParam));

  size_t data_bytes = x[0]->Volume() * x[0]->Nspin() * x[0]->Nspin() * 2 * x[0]->Precision();
  void *d_result = pool_device_malloc(data_bytes);
  profileContract.TPSTOP(QUDA_PROFILE_INIT);

  profileContract.TPSTART(QUDA_PROFILE_H2D);
  *x[0] = *h_x;
  *y[0] = *h_y;
  profileContract.TPSTOP(QUDA_PROFILE_H2D);

  profileContract.TPSTART(QUDA_PROFILE_COMPUTE);
  contractQuda(*x[0], *y[0], d_result, cType);
  profileContract.TPSTOP(QUDA_PROFILE_COMPUTE);

  profileContract.TPSTART(QUDA_PROFILE_D2H);
  qudaMemcpy(h_result, d_result, data_bytes, cudaMemcpyDeviceToHost);
  profileContract.TPSTOP(QUDA_PROFILE_D2H);

  profileContract.TPSTART(QUDA_PROFILE_FREE);
  pool_device_free(d_result);
  delete x[0];
  delete y[0];
  delete h_y;
  delete h_x;
  profileContract.TPSTOP(QUDA_PROFILE_FREE);

  profileContract.TPSTOP(QUDA_PROFILE_TOTAL);
}

void gaugeObservablesQuda(QudaGaugeObservableParam *param)
{
  profileGaugeObs.TPSTART(QUDA_PROFILE_TOTAL);
  checkGaugeObservableParam(param);

  cudaGaugeField *gauge = nullptr;
  if (!gaugeSmeared) {
    if (!extendedGaugeResident) extendedGaugeResident = createExtendedGauge(*gaugePrecise, R, profileGaugeObs);
    gauge = extendedGaugeResident;
  } else {
    gauge = gaugeSmeared;
  }

  gaugeObservables(*gauge, *param, profileGaugeObs);
  profileGaugeObs.TPSTOP(QUDA_PROFILE_TOTAL);
}<|MERGE_RESOLUTION|>--- conflicted
+++ resolved
@@ -2400,15 +2400,9 @@
   cudaParam.location = QUDA_CUDA_FIELD_LOCATION;
   cudaParam.create = QUDA_ZERO_FIELD_CREATE;
   cudaParam.setPrecision(inv_param->cuda_prec_eigensolver, inv_param->cuda_prec_eigensolver, true);
-<<<<<<< HEAD
   // Ensure device vectors qre in UKQCD basis for Wilson type fermions
   if(cudaParam.nSpin != 1) cudaParam.gammaBasis = QUDA_UKQCD_GAMMA_BASIS;
-  
-=======
-  // Ensure device vectors are in UKQCD basis.
-  cudaParam.gammaBasis = QUDA_UKQCD_GAMMA_BASIS;
-
->>>>>>> 0ee23a0a
+
   std::vector<Complex> evals(eig_param->n_conv, 0.0);
   std::vector<ColorSpinorField *> kSpace;
   for (int i = 0; i < eig_param->n_conv; i++) { kSpace.push_back(ColorSpinorField::Create(cudaParam)); }
