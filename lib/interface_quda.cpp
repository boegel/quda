--- conflicted
+++ resolved
@@ -2339,7 +2339,6 @@
   popVerbosity();
 }
 
-
 void eigensolveQuda(void **host_evecs, double _Complex *host_evals, QudaEigParam *eig_param)
 {
   profileEigensolve.TPSTART(QUDA_PROFILE_TOTAL);
@@ -4844,16 +4843,16 @@
     } else {
       x.Even() = *(solutionResident[i]);
     }
-    
+
     dirac->Dslash(x.Odd(), x.Even(), QUDA_ODD_PARITY);
     dirac->M(p.Even(), x.Even());
     dirac->Dagger(QUDA_DAG_YES);
     dirac->Dslash(p.Odd(), p.Even(), QUDA_ODD_PARITY);
     dirac->Dagger(QUDA_DAG_NO);
-    
+
     gamma5(x, x);
     gamma5(p, p);
-    
+
     force_coeff[i] = 2.0*dt*coeff[i]*kappa2;
   }
 
@@ -5645,11 +5644,7 @@
   DiracM laplace_op(dirac);
   profileGaussianSmear.TPSTOP(QUDA_PROFILE_INIT);
 
-<<<<<<< HEAD
-  //massRescale(*static_cast<cudaColorSpinorField*>(in_h), *inv_param);
-=======
   // massRescale(*static_cast<cudaColorSpinorField*>(in_h), *inv_param);
->>>>>>> ea7a97fc
 
   // Copy host data to device
   profileGaussianSmear.TPSTART(QUDA_PROFILE_H2D);
@@ -5668,27 +5663,16 @@
     // overwrite the previous `in`.
     if (i > 0) std::swap(in, out);
     laplace_op.Expose()->M(*out, *in);
-<<<<<<< HEAD
-    blas::ax(1.0/inv_param->mass, *out);
-=======
     blas::ax(1.0 / inv_param->mass, *out);
->>>>>>> ea7a97fc
     if (getVerbosity() >= QUDA_DEBUG_VERBOSE) {
       double norm = blas::norm2(*out);
       printfQuda("Step %d, vector norm %e\n", i, norm);
     }
   }
-<<<<<<< HEAD
-  
-  // Normalise the source
-  double nout = blas::norm2(*out);
-  blas::ax(1.0/sqrt(nout), *out);    
-=======
 
   // Normalise the source
   double nout = blas::norm2(*out);
   blas::ax(1.0 / sqrt(nout), *out);
->>>>>>> ea7a97fc
   profileGaussianSmear.TPSTOP(QUDA_PROFILE_COMPUTE);
 
   // Copy device data to host.
@@ -6016,144 +6000,6 @@
   return 0;
 }
 
-<<<<<<< HEAD
-//- This is a generic interface to QUDA for a two fermion contraction routine. We will, for the sake 
-//- instruction, reproduce the comments loacted at `https://github.com/lattice/quda/wiki/Writing-QUDA-Kernels`
-//- which use this routine as an example. 
-
-//- The contractQuda routine in defined lib/interface_quda.cpp and declared in include/quda.h 
-//- accepts three pointers and some meta data. The pointers are the two fermion fields to be 
-//- contracted and an array that will store the result of the contraction, which is the 
-//- 16 \mu \nu contractions associated with the operation \Sum_{a} \phi_{a,\mu, X} \psi_{a,\nu, X} per lattice site.
- void contractQuda(const void *hp_x, const void *hp_y, void *h_result, const QudaContractType cType,
-		   QudaInvertParam *param, const int *X)
- {
-   //- This is a host function. It is passed pointers to arrays defined on the host. 
-   //- Its function is to move the data from the host to the device, call the GPU functions 
-   //- that will perform a contraction, then move the results from the device back to the host. 
-   //- We will go through it line my line so as to leave no stone unturned.
-
-   //- These objects are defined in the interface_quda.cpp file. They will collect timing 
-   //- data for the various aspects of the function, such as time spent computing, moving data, etc. 
-   //- We start the profiling with TPSTART(QUDA_PROFILE_TOTAL) and then measure specific 
-   //- aspects with TPSTART(QUDA_PROFILE_<aspect>). This is the initialisation.
-   profileContract.TPSTART(QUDA_PROFILE_TOTAL);
-   profileContract.TPSTART(QUDA_PROFILE_INIT);
-
-   //- We begin by creating a QUDA object ColorSpinorParam that will collect the data it needs 
-   //- to make a ColorSpinorField object. It is given, as one of its arguments, a pointer to 
-   //- the host data hp_x. Thus, the resulting ColorSpinorField pointer *h_x points to the data 
-   //- associated with hp_x.
-   // Wrap CPU host side pointers
-   ColorSpinorParam cpuParam((void *)hp_x, *param, X, false, param->input_location);
-   ColorSpinorField *h_x = ColorSpinorField::Create(cpuParam);
-   
-   //- We change the ColorSpinorParam pointer to the other host pointer in order to create a 
-   //- ColorSpinorField wrapper for hp_y. This is just done so that we may wrap the host 
-   //- lattice data in a convenient QUDA object.
-   cpuParam.v = (void *)hp_y;
-   ColorSpinorField *h_y = ColorSpinorField::Create(cpuParam);
-
-   //- Next, we create a ColorSpinorParam object that will describe ColorSpinorField objects on the GPU.
-   //- Notice some important aspects are changed. After cloning the cpuParam object, we change the 
-   //- location to QUDA_CUDA_FIELD_LOCATION. This means that ColorSpinorField objects created using 
-   //- cudaParam will live on device memory. 
-   //- cudaParam.create = QUDA_NULL_FIELD_CREATE; simply means that the data does not need to be initialised. 
-   //- We declare that the GPU data should be in QUDA_DEGRAND_ROSSI_GAMMA_BASIS order, and then 
-   //- we choose the GPU precision. Finally, we create the GPU ColorSpinorField objects.
-   // Create device parameter
-   ColorSpinorParam cudaParam(cpuParam);
-   cudaParam.location = QUDA_CUDA_FIELD_LOCATION;
-   cudaParam.create = QUDA_NULL_FIELD_CREATE;
-   // Quda uses Degrand-Rossi gamma basis for contractions and will
-   // automatically reorder data if necessary.
-   cudaParam.gammaBasis = QUDA_DEGRAND_ROSSI_GAMMA_BASIS;
-   cudaParam.setPrecision(cpuParam.Precision(), cpuParam.Precision(), true);
-
-   //- We use std::vector so that future developers may more easily extend this code to handle multiple vectors.
-   std::vector<ColorSpinorField *> x, y;
-   x.push_back(ColorSpinorField::Create(cudaParam));
-   y.push_back(ColorSpinorField::Create(cudaParam));
-
-   //- We next create some device memory to store the result of the contraction.
-   size_t array_size = (cType == QUDA_CONTRACT_TYPE_OPEN || cType == QUDA_CONTRACT_TYPE_DR) ? x[0]->Volume() : x[0]->X(3); 
-   size_t data_bytes = array_size * x[0]->Nspin() * x[0]->Nspin() * 2 * x[0]->Precision();
-   void *dev_result;
-   // The location of the array passed to the kernel depends on the type of 
-   // contraction we want.
-   if(cType == QUDA_CONTRACT_TYPE_OPEN || cType == QUDA_CONTRACT_TYPE_DR) {
-     dev_result = device_pinned_malloc(data_bytes);
-     if (getVerbosity() >= QUDA_VERBOSE) printfQuda("device malloc of size %lu * %lu\n", array_size, data_bytes/array_size);
-   } else { 
-     dev_result = pinned_malloc(data_bytes);
-     if (getVerbosity() >= QUDA_VERBOSE) printfQuda("host malloc of size %lu * %lu\n", array_size, data_bytes/array_size);
-   }
-   // The host array will hold the data in the computed precision so 
-   // that we can pass data back to the user in double
-   void *prec_result = pinned_malloc(data_bytes);
-   profileContract.TPSTOP(QUDA_PROFILE_INIT);
-
-   //- This competes the initialisation. Next, we transfer the host lattice data to the device.
-   profileContract.TPSTART(QUDA_PROFILE_H2D);
-   *x[0] = *h_x;
-   *y[0] = *h_y;
-   profileContract.TPSTOP(QUDA_PROFILE_H2D);
-   //- Yes... that's right. No... I didn't miss out any code. QUDA's ColorSpinorField objects 
-   //- are very smart indeed! The objects on the right are on the host. The objects on the 
-   //- left are on the device. If the = operator is used for ColorSpinorField objects 
-   //- that are located on different memory spaces, it is implied that that a data transfer 
-   //- must take place, and it is done automatically for the user. 
-   //- We next perform the GPU computation which is located and explained in contract.cu
-   profileContract.TPSTART(QUDA_PROFILE_COMPUTE);
-   //- Ok, this is it... this is where the real adventure begins. See you on the other side.
-   contractQuda(*x[0], *y[0], dev_result, cType);
-   profileContract.TPSTOP(QUDA_PROFILE_COMPUTE);
-
-   //- Welcome back! We did it! Finally we transfer the result to the original host pointer.
-   //- If we did not timeslice sum, we must to a device to host transfer, else the data
-   //- is already on a host pointer.
-   if(cType == QUDA_CONTRACT_TYPE_OPEN || cType == QUDA_CONTRACT_TYPE_DR) {
-     profileContract.TPSTART(QUDA_PROFILE_D2H);
-     qudaMemcpy(prec_result, dev_result, data_bytes, cudaMemcpyDeviceToHost);
-     profileContract.TPSTOP(QUDA_PROFILE_D2H);
-   } else {
-     memcpy(prec_result, dev_result, data_bytes);
-   }
-   
-   //- Copy the data back to the user's array
-   if(x[0]->Precision() == QUDA_SINGLE_PRECISION) {
-     for(unsigned int i=0; i<(array_size * x[0]->Nspin() * x[0]->Nspin() * 2); i++) {
-       ((double*)h_result)[i] = ((float*)prec_result)[i];
-     }
-   } else {
-     for(unsigned int i=0; i<(array_size * x[0]->Nspin() * x[0]->Nspin() * 2); i++) {
-       ((double*)h_result)[i] = ((double*)prec_result)[i];
-     }
-   }
- 
-   //- Last, we be good programmers and clean up memory.
-   profileContract.TPSTART(QUDA_PROFILE_FREE);
-   if(cType == QUDA_CONTRACT_TYPE_OPEN || cType == QUDA_CONTRACT_TYPE_DR) {
-     device_pinned_free(dev_result);
-   } else {
-     host_free(dev_result);
-   }
-   host_free(prec_result);
-
-   delete x[0];
-   delete y[0];
-   delete h_y;
-   delete h_x;
-   profileContract.TPSTOP(QUDA_PROFILE_FREE);   
-
-   //- This completes the 2 fermion contraction. We save the tune data and exit.
-   saveTuneCache();
-   profileContract.TPSTOP(QUDA_PROFILE_TOTAL);
-   //- Well done! You made it! Did you learn everything you wanted to learn? Don't be afraid to ask questions.
- }
-
- void gaugeObservablesQuda(QudaGaugeObservableParam *param)
-=======
 void contractSummedQuda(void **prop_array_flavor_1, void **prop_array_flavor_2, void **h_result,
                         const QudaContractType cType, QudaInvertParam *param, void *cs_param_, const int *X)
 {
@@ -6633,7 +6479,6 @@
 }
 
 void gaugeObservablesQuda(QudaGaugeObservableParam *param)
->>>>>>> ea7a97fc
 {
   profileGaugeObs.TPSTART(QUDA_PROFILE_TOTAL);
   checkGaugeObservableParam(param);
@@ -6650,12 +6495,8 @@
   profileGaugeObs.TPSTOP(QUDA_PROFILE_TOTAL);
 }
 
-<<<<<<< HEAD
-void make4DMidPointProp(void *out4D_ptr, void *in5D_ptr, QudaInvertParam *inv_param5D, QudaInvertParam *inv_param4D, const int *X)
-=======
 void make4DMidPointProp(void *out4D_ptr, void *in5D_ptr, QudaInvertParam *inv_param5D, QudaInvertParam *inv_param4D,
                         const int *X)
->>>>>>> ea7a97fc
 {
   profileMake4DProp.TPSTART(QUDA_PROFILE_TOTAL);
   profileMake4DProp.TPSTART(QUDA_PROFILE_INIT);
@@ -6681,19 +6522,6 @@
   out4D.push_back(ColorSpinorField::Create(cudaParam4D));
   profileMake4DProp.TPSTOP(QUDA_PROFILE_INIT);
 
-<<<<<<< HEAD
-  profileMake4DProp.TPSTART(QUDA_PROFILE_H2D);  
-  in5D[0] = h_in5D;
-  profileMake4DProp.TPSTOP(QUDA_PROFILE_H2D);  
-
-  profileMake4DProp.TPSTART(QUDA_PROFILE_COMPUTE);  
-  make4DMidPointProp(*out4D[0], *in5D[0]);
-  profileMake4DProp.TPSTOP(QUDA_PROFILE_COMPUTE);
-
-  profileMake4DProp.TPSTART(QUDA_PROFILE_D2H);  
-  out4D[0] = h_out4D;
-  profileMake4DProp.TPSTOP(QUDA_PROFILE_D2H);  
-=======
   profileMake4DProp.TPSTART(QUDA_PROFILE_H2D);
   in5D[0] = h_in5D;
   profileMake4DProp.TPSTOP(QUDA_PROFILE_H2D);
@@ -6705,17 +6533,12 @@
   profileMake4DProp.TPSTART(QUDA_PROFILE_D2H);
   out4D[0] = h_out4D;
   profileMake4DProp.TPSTOP(QUDA_PROFILE_D2H);
->>>>>>> ea7a97fc
 
   profileMake4DProp.TPSTOP(QUDA_PROFILE_TOTAL);
 }
 
-<<<<<<< HEAD
-void make4DQuarkProp(void *out4D_ptr, void *in5D_ptr, QudaInvertParam *inv_param5D, QudaInvertParam *inv_param4D, const int *X)
-=======
 void make4DQuarkProp(void *out4D_ptr, void *in5D_ptr, QudaInvertParam *inv_param5D, QudaInvertParam *inv_param4D,
                      const int *X)
->>>>>>> ea7a97fc
 {
   profileMake4DProp.TPSTART(QUDA_PROFILE_TOTAL);
   profileMake4DProp.TPSTART(QUDA_PROFILE_INIT);
@@ -6723,19 +6546,11 @@
   ColorSpinorParam cpuParam5D((void *)in5D_ptr, *inv_param5D, X, false, inv_param5D->input_location);
   std::vector<ColorSpinorField *> h_in5D;
   h_in5D.push_back(ColorSpinorField::Create(cpuParam5D));
-<<<<<<< HEAD
-  
-  ColorSpinorParam cpuParam4D((void *)out4D_ptr, *inv_param4D, X, false, inv_param4D->input_location);
-  std::vector<ColorSpinorField* >h_out4D;
-  h_out4D.push_back(ColorSpinorField::Create(cpuParam4D));
-  
-=======
 
   ColorSpinorParam cpuParam4D((void *)out4D_ptr, *inv_param4D, X, false, inv_param4D->input_location);
   std::vector<ColorSpinorField *> h_out4D;
   h_out4D.push_back(ColorSpinorField::Create(cpuParam4D));
 
->>>>>>> ea7a97fc
   // Create device vectors
   ColorSpinorParam cudaParam5D(cpuParam5D);
   cudaParam5D.location = QUDA_CUDA_FIELD_LOCATION;
@@ -6752,34 +6567,14 @@
   out4D.push_back(ColorSpinorField::Create(cudaParam4D));
   profileMake4DProp.TPSTOP(QUDA_PROFILE_INIT);
 
-<<<<<<< HEAD
-  profileMake4DProp.TPSTART(QUDA_PROFILE_H2D);  
-  *in5D[0] = *h_in5D[0];
-  profileMake4DProp.TPSTOP(QUDA_PROFILE_H2D);  
-=======
   profileMake4DProp.TPSTART(QUDA_PROFILE_H2D);
   *in5D[0] = *h_in5D[0];
   profileMake4DProp.TPSTOP(QUDA_PROFILE_H2D);
->>>>>>> ea7a97fc
 
   profileMake4DProp.TPSTART(QUDA_PROFILE_COMPUTE);
   make4DQuarkProp(*out4D[0], *in5D[0]);
   profileMake4DProp.TPSTOP(QUDA_PROFILE_COMPUTE);
 
-<<<<<<< HEAD
-  profileMake4DProp.TPSTART(QUDA_PROFILE_D2H);  
-  *h_out4D[0] = *out4D[0];
-  profileMake4DProp.TPSTOP(QUDA_PROFILE_D2H);  
-
-  profileMake4DProp.TPSTART(QUDA_PROFILE_FREE);  
-  delete out4D[0];
-  delete in5D[0];
-  
-  delete h_in5D[0];
-  delete h_out4D[0];  
-  profileMake4DProp.TPSTOP(QUDA_PROFILE_FREE);  
-  profileMake4DProp.TPSTOP(QUDA_PROFILE_TOTAL);  
-=======
   profileMake4DProp.TPSTART(QUDA_PROFILE_D2H);
   *h_out4D[0] = *out4D[0];
   profileMake4DProp.TPSTOP(QUDA_PROFILE_D2H);
@@ -6792,5 +6587,4 @@
   delete h_out4D[0];
   profileMake4DProp.TPSTOP(QUDA_PROFILE_FREE);
   profileMake4DProp.TPSTOP(QUDA_PROFILE_TOTAL);
->>>>>>> ea7a97fc
 }