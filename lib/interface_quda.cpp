--- conflicted
+++ resolved
@@ -985,13 +985,7 @@
   cudaGauge->saveCPUField(cpuGauge);
   profileGauge.TPSTOP(QUDA_PROFILE_D2H);
 
-<<<<<<< HEAD
-  if(param->type == QUDA_SMEARED_LINKS) {
-    delete cudaGauge;
-  }
-=======
   if (param->type == QUDA_SMEARED_LINKS) { delete cudaGauge; }
->>>>>>> 8448b3ae
 
   profileGauge.TPSTOP(QUDA_PROFILE_TOTAL);
 }
@@ -2773,11 +2767,7 @@
 
   QudaInvertParam *param = eig_param.invert_param;
 
-<<<<<<< HEAD
-  if(param->inv_type != QUDA_EIGCG_INVERTER && param->inv_type != QUDA_INC_EIGCG_INVERTER)  return;
-=======
   if (param->inv_type != QUDA_EIGCG_INVERTER && param->inv_type != QUDA_INC_EIGCG_INVERTER) return;
->>>>>>> 8448b3ae
 
   profile.TPSTART(QUDA_PROFILE_INIT);
 
@@ -2820,21 +2810,13 @@
   int ritzVolume = 1;
   for(int d = 0; d < ritzParam.nDim; d++) ritzVolume *= ritzParam.x[d];
 
-<<<<<<< HEAD
-  if( getVerbosity() == QUDA_DEBUG_VERBOSE ) {
-=======
   if (getVerbosity() == QUDA_DEBUG_VERBOSE) {
->>>>>>> 8448b3ae
 
     size_t byte_estimate = (size_t)ritzParam.composite_dim*(size_t)ritzVolume*(ritzParam.nColor*ritzParam.nSpin*ritzParam.Precision());
     printfQuda("allocating bytes: %lu (lattice volume %d, prec %d)", byte_estimate, ritzVolume, ritzParam.Precision());
     if(ritzParam.mem_type == QUDA_MEMORY_DEVICE) printfQuda("Using device memory type.\n");
-<<<<<<< HEAD
-    else if (ritzParam.mem_type == QUDA_MEMORY_MAPPED) printfQuda("Using mapped memory type.\n");
-=======
     else if (ritzParam.mem_type == QUDA_MEMORY_MAPPED)
       printfQuda("Using mapped memory type.\n");
->>>>>>> 8448b3ae
   }
 
   RV = ColorSpinorField::Create(ritzParam);
@@ -5557,12 +5539,7 @@
   return;
 }
 
-<<<<<<< HEAD
-void performWuppertalnStep(void *h_out, void *h_in, QudaInvertParam *inv_param,
-                           unsigned int nSteps, double alpha)
-=======
 void performWuppertalnStep(void *h_out, void *h_in, QudaInvertParam *inv_param, unsigned int nSteps, double alpha)
->>>>>>> 8448b3ae
 {
   profileWuppertal.TPSTART(QUDA_PROFILE_TOTAL);
 
