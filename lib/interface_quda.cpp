#include <cmath>
#include <cstdio>
#include <cstdlib>
#include <cstring>
#include <iostream>
#include <sys/time.h>
#include <complex.h>

#include <quda.h>
#include <quda_fortran.h>
#include <quda_internal.h>
#include <device.h>
#include <comm_quda.h>
#include <tune_quda.h>
#include <blas_quda.h>
#include <gauge_field.h>
#include <dirac_quda.h>
#include <dslash_quda.h>
#include <invert_quda.h>
#include <eigensolve_quda.h>
#include <color_spinor_field.h>
#include <clover_field.h>
#include <llfat_quda.h>
#include <unitarization_links.h>
#include <algorithm>
#include <staggered_oprod.h>
#include <ks_improved_force.h>
#include <ks_force_quda.h>
#include <random_quda.h>
#include <mpi_comm_handle.h>

#include <multigrid.h>
<<<<<<< HEAD
=======
#include <deflation.h>

#include <split_grid.h>

>>>>>>> b689670b
#include <ks_force_quda.h>

#ifdef GPU_GAUGE_FORCE
#include <gauge_force_quda.h>
#endif
#include <gauge_update_quda.h>

#define MAX(a,b) ((a)>(b)? (a):(b))
#define TDIFF(a,b) (b.tv_sec - a.tv_sec + 0.000001*(b.tv_usec - a.tv_usec))

// define newQudaGaugeParam() and newQudaInvertParam()
#define INIT_PARAM
#include "check_params.h"
#undef INIT_PARAM

// define (static) checkGaugeParam() and checkInvertParam()
#define CHECK_PARAM
#include "check_params.h"
#undef CHECK_PARAM
void checkBLASParam(QudaBLASParam &param) { checkBLASParam(&param); }

// define printQudaGaugeParam() and printQudaInvertParam()
#define PRINT_PARAM
#include "check_params.h"
#undef PRINT_PARAM

#include <gauge_tools.h>
#include <contract_quda.h>
#include <momentum.h>

using namespace quda;

static int R[4] = {0, 0, 0, 0};
// setting this to false prevents redundant halo exchange but isn't yet compatible with HISQ / ASQTAD kernels
static bool redundant_comms = false;

#include <blas_lapack.h>

//for MAGMA lib:
#include <blas_magma.h>

static bool InitMagma = false;

void openMagma() {

  if (!InitMagma) {
    OpenMagma();
    InitMagma = true;
  } else {
    printfQuda("\nMAGMA library was already initialized..\n");
  }

}

void closeMagma(){

  if (InitMagma) {
    CloseMagma();
    InitMagma = false;
  } else {
    printfQuda("\nMAGMA library was not initialized..\n");
  }

}

cudaGaugeField *gaugePrecise = nullptr;
cudaGaugeField *gaugeSloppy = nullptr;
cudaGaugeField *gaugePrecondition = nullptr;
cudaGaugeField *gaugeRefinement = nullptr;
cudaGaugeField *gaugeEigensolver = nullptr;
cudaGaugeField *gaugeExtended = nullptr;

cudaGaugeField *gaugeFatPrecise = nullptr;
cudaGaugeField *gaugeFatSloppy = nullptr;
cudaGaugeField *gaugeFatPrecondition = nullptr;
cudaGaugeField *gaugeFatRefinement = nullptr;
cudaGaugeField *gaugeFatEigensolver = nullptr;
cudaGaugeField *gaugeFatExtended = nullptr;

cudaGaugeField *gaugeLongPrecise = nullptr;
cudaGaugeField *gaugeLongSloppy = nullptr;
cudaGaugeField *gaugeLongPrecondition = nullptr;
cudaGaugeField *gaugeLongRefinement = nullptr;
cudaGaugeField *gaugeLongEigensolver = nullptr;
cudaGaugeField *gaugeLongExtended = nullptr;

cudaGaugeField *gaugeSmeared = nullptr;

cudaCloverField *cloverPrecise = nullptr;
cudaCloverField *cloverSloppy = nullptr;
cudaCloverField *cloverPrecondition = nullptr;
cudaCloverField *cloverRefinement = nullptr;
cudaCloverField *cloverEigensolver = nullptr;

cudaGaugeField *momResident = nullptr;
cudaGaugeField *extendedGaugeResident = nullptr;

std::vector<cudaColorSpinorField*> solutionResident;

// vector of spinors used for forecasting solutions in HMC
#define QUDA_MAX_CHRONO 12
// each entry is one p
std::vector< std::vector<ColorSpinorField*> > chronoResident(QUDA_MAX_CHRONO);

// Mapped memory buffer used to hold unitarization failures
static int *num_failures_h = nullptr;
static int *num_failures_d = nullptr;

static bool initialized = false;

//!< Profiler for initQuda
static TimeProfile profileInit("initQuda");

//!< Profile for loadGaugeQuda / saveGaugeQuda
static TimeProfile profileGauge("loadGaugeQuda");

//!< Profile for loadCloverQuda
static TimeProfile profileClover("loadCloverQuda");

//!< Profiler for dslashQuda
static TimeProfile profileDslash("dslashQuda");

//!< Profiler for invertQuda
static TimeProfile profileInvert("invertQuda");

//!< Profiler for invertMultiSrcQuda
static TimeProfile profileInvertMultiSrc("invertMultiSrcQuda");

//!< Profiler for invertMultiShiftQuda
static TimeProfile profileMulti("invertMultiShiftQuda");

//!< Profiler for eigensolveQuda
static TimeProfile profileEigensolve("eigensolveQuda");

//!< Profiler for computeFatLinkQuda
static TimeProfile profileFatLink("computeKSLinkQuda");

//!< Profiler for computeGaugeForceQuda
static TimeProfile profileGaugeForce("computeGaugeForceQuda");

//!<Profiler for updateGaugeFieldQuda
static TimeProfile profileGaugeUpdate("updateGaugeFieldQuda");

//!<Profiler for createExtendedGaugeField
static TimeProfile profileExtendedGauge("createExtendedGaugeField");

//!<Profiler for computeCloverForceQuda
static TimeProfile profileCloverForce("computeCloverForceQuda");

//!<Profiler for computeStaggeredForceQuda
static TimeProfile profileStaggeredForce("computeStaggeredForceQuda");

//!<Profiler for computeHISQForceQuda
static TimeProfile profileHISQForce("computeHISQForceQuda");

//!<Profiler for plaqQuda
static TimeProfile profilePlaq("plaqQuda");

//!< Profiler for wuppertalQuda
static TimeProfile profileWuppertal("wuppertalQuda");

//!<Profiler for gaussQuda
static TimeProfile profileGauss("gaussQuda");

//!< Profiler for gaugeObservableQuda
static TimeProfile profileGaugeObs("gaugeObservablesQuda");

//!< Profiler for APEQuda
static TimeProfile profileAPE("APEQuda");

//!< Profiler for STOUTQuda
static TimeProfile profileSTOUT("STOUTQuda");

//!< Profiler for OvrImpSTOUTQuda
static TimeProfile profileOvrImpSTOUT("OvrImpSTOUTQuda");

//!< Profiler for wFlowQuda
static TimeProfile profileWFlow("wFlowQuda");

//!< Profiler for projectSU3Quda
static TimeProfile profileProject("projectSU3Quda");

//!< Profiler for staggeredPhaseQuda
static TimeProfile profilePhase("staggeredPhaseQuda");

//!< Profiler for contractions
static TimeProfile profileContract("contractQuda");

//!< Profiler for GEMM and other BLAS
static TimeProfile profileBLAS("blasQuda");
TimeProfile &getProfileBLAS() { return profileBLAS; }

//!< Profiler for covariant derivative
static TimeProfile profileCovDev("covDevQuda");

//!< Profiler for momentum action
static TimeProfile profileMomAction("momActionQuda");

//!< Profiler for endQuda
static TimeProfile profileEnd("endQuda");

//!< Profiler for GaugeFixing
static TimeProfile GaugeFixFFTQuda("GaugeFixFFTQuda");
static TimeProfile GaugeFixOVRQuda("GaugeFixOVRQuda");

//!< Profiler for toal time spend between init and end
static TimeProfile profileInit2End("initQuda-endQuda",false);

static bool enable_profiler = false;
static bool do_not_profile_quda = false;

static void profilerStart(const char *f)
{
  static std::vector<int> target_list;
  static bool enable = false;
  static bool init = false;
  if (!init) {
    char *profile_target_env = getenv("QUDA_ENABLE_TARGET_PROFILE"); // selectively enable profiling for a given solve

    if ( profile_target_env ) {
      std::stringstream target_stream(profile_target_env);

      int target;
      while(target_stream >> target) {
       target_list.push_back(target);
       if (target_stream.peek() == ',') target_stream.ignore();
     }

     if (target_list.size() > 0) {
       std::sort(target_list.begin(), target_list.end());
       target_list.erase( unique( target_list.begin(), target_list.end() ), target_list.end() );
       warningQuda("Targeted profiling enabled for %lu functions\n", target_list.size());
       enable = true;
     }
   }

    char* donotprofile_env = getenv("QUDA_DO_NOT_PROFILE"); // disable profiling of QUDA parts
    if (donotprofile_env && (!(strcmp(donotprofile_env, "0") == 0)))  {
      do_not_profile_quda=true;
      printfQuda("Disabling profiling in QUDA\n");
    }
    init = true;
  }

  static int target_count = 0;
  static unsigned int i = 0;
  if (do_not_profile_quda){
    device::profile::stop();
    printfQuda("Stopping profiling in QUDA\n");
  } else {
    if (enable) {
      if (i < target_list.size() && target_count++ == target_list[i]) {
        enable_profiler = true;
        printfQuda("Starting profiling for %s\n", f);
        device::profile::start();
      i++; // advance to next target
    }
  }
}
}

static void profilerStop(const char *f) {
  if (do_not_profile_quda){
    device::profile::start();
  } else {

    if (enable_profiler) {
      printfQuda("Stopping profiling for %s\n", f);
      device::profile::stop();
      enable_profiler = false;
    }
  }
}


namespace quda {
  void printLaunchTimer();
}

void setVerbosityQuda(QudaVerbosity verbosity, const char prefix[], FILE *outfile)
{
  setVerbosity(verbosity);
  setOutputPrefix(prefix);
  setOutputFile(outfile);
}


typedef struct {
  int ndim;
  int dims[QUDA_MAX_DIM];
} LexMapData;

/**
 * For MPI, the default node mapping is lexicographical with t varying fastest.
 */
static int lex_rank_from_coords(const int *coords, void *fdata)
{
  auto *md = static_cast<LexMapData *>(fdata);

  int rank = coords[0];
  for (int i = 1; i < md->ndim; i++) {
    rank = md->dims[i] * rank + coords[i];
  }
  return rank;
}

#ifdef QMP_COMMS
/**
 * For QMP, we use the existing logical topology if already declared.
 */
static int qmp_rank_from_coords(const int *coords, void *fdata)
{
  return QMP_get_node_number_from(coords);
}
#endif

// Provision for user control over MPI comm handle
// Assumes an MPI implementation of QMP

#if defined(QMP_COMMS) || defined(MPI_COMMS)
MPI_Comm MPI_COMM_HANDLE_USER;
static bool user_set_comm_handle = false;
#endif

void setMPICommHandleQuda(void *mycomm)
{
#if defined(QMP_COMMS) || defined(MPI_COMMS)
  MPI_COMM_HANDLE_USER = *((MPI_Comm *)mycomm);
  user_set_comm_handle = true;
#endif
}

static bool comms_initialized = false;

void initCommsGridQuda(int nDim, const int *dims, QudaCommsMap func, void *fdata)
{
  if (comms_initialized) return;

  if (nDim != 4) {
    errorQuda("Number of communication grid dimensions must be 4");
  }

  LexMapData map_data;
  if (!func) {

#if QMP_COMMS
    if (QMP_logical_topology_is_declared()) {
      if (QMP_get_logical_number_of_dimensions() != 4) {
        errorQuda("QMP logical topology must have 4 dimensions");
      }
      for (int i=0; i<nDim; i++) {
        int qdim = QMP_get_logical_dimensions()[i];
        if(qdim != dims[i]) {
          errorQuda("QMP logical dims[%d]=%d does not match dims[%d]=%d argument", i, qdim, i, dims[i]);
        }
      }
      fdata = nullptr;
      func = qmp_rank_from_coords;
    } else {
      warningQuda("QMP logical topology is undeclared; using default lexicographical ordering");
#endif

      map_data.ndim = nDim;
      for (int i=0; i<nDim; i++) {
        map_data.dims[i] = dims[i];
      }
      fdata = (void *) &map_data;
      func = lex_rank_from_coords;

#if QMP_COMMS
    }
#endif

  }

#if defined(QMP_COMMS) || defined(MPI_COMMS)
  comm_init(nDim, dims, func, fdata, user_set_comm_handle, (void *)&MPI_COMM_HANDLE_USER);
#else
  comm_init(nDim, dims, func, fdata);
#endif

  comms_initialized = true;
}


static void init_default_comms()
{
#if defined(QMP_COMMS)
  if (QMP_logical_topology_is_declared()) {
    int ndim = QMP_get_logical_number_of_dimensions();
    const int *dims = QMP_get_logical_dimensions();
    initCommsGridQuda(ndim, dims, nullptr, nullptr);
  } else {
    errorQuda("initQuda() called without prior call to initCommsGridQuda(),"
        " and QMP logical topology has not been declared");
  }
#elif defined(MPI_COMMS)
  errorQuda("When using MPI for communications, initCommsGridQuda() must be called before initQuda()");
#else // single-GPU
  const int dims[4] = {1, 1, 1, 1};
  initCommsGridQuda(4, dims, nullptr, nullptr);
#endif
}


#define STR_(x) #x
#define STR(x) STR_(x)
  static const std::string quda_version = STR(QUDA_VERSION_MAJOR) "." STR(QUDA_VERSION_MINOR) "." STR(QUDA_VERSION_SUBMINOR);
#undef STR
#undef STR_

extern char* gitversion;

/*
 * Set the device that QUDA uses.
 */
void initQudaDevice(int dev)
{
  //static bool initialized = false;
  if (initialized) return;
  initialized = true;

  profileInit2End.TPSTART(QUDA_PROFILE_TOTAL);
  profileInit.TPSTART(QUDA_PROFILE_TOTAL);
  profileInit.TPSTART(QUDA_PROFILE_INIT);

  if (getVerbosity() >= QUDA_SUMMARIZE) {
#ifdef GITVERSION
    printfQuda("QUDA %s (git %s)\n",quda_version.c_str(),gitversion);
#else
    printfQuda("QUDA %s\n",quda_version.c_str());
#endif
  }

#ifdef MULTI_GPU
  if (dev < 0) {
    if (!comms_initialized) {
      errorQuda("initDeviceQuda() called with a negative device ordinal, but comms have not been initialized");
        }
    dev = comm_gpuid();
  }
#else
  if (dev < 0 || dev >= 16) errorQuda("Invalid device number %d", dev);
#endif

  device::init(dev);

  { // determine if we will do CPU or GPU data reordering (default is GPU)
    char *reorder_str = getenv("QUDA_REORDER_LOCATION");

    if (!reorder_str || (strcmp(reorder_str,"CPU") && strcmp(reorder_str,"cpu")) ) {
      warningQuda("Data reordering done on GPU (set with QUDA_REORDER_LOCATION=GPU/CPU)");
      reorder_location_set(QUDA_CUDA_FIELD_LOCATION);
    } else {
      warningQuda("Data reordering done on CPU (set with QUDA_REORDER_LOCATION=GPU/CPU)");
      reorder_location_set(QUDA_CPU_FIELD_LOCATION);
    }
  }

  profileInit.TPSTOP(QUDA_PROFILE_INIT);
  profileInit.TPSTOP(QUDA_PROFILE_TOTAL);
}

/*
 * Any persistent memory allocations that QUDA uses are done here.
 */
void initQudaMemory()
{
  profileInit.TPSTART(QUDA_PROFILE_TOTAL);
  profileInit.TPSTART(QUDA_PROFILE_INIT);

  if (!comms_initialized) init_default_comms();

  device::create_context();
  createDslashEvents();

  blas_lapack::native::init();
  blas::init();

  // initalize the memory pool allocators
  pool::init();

  num_failures_h = static_cast<int*>(mapped_malloc(sizeof(int)));
  num_failures_d = static_cast<int*>(get_mapped_device_pointer(num_failures_h));

  loadTuneCache();

  for (int d=0; d<4; d++) R[d] = 2 * (redundant_comms || commDimPartitioned(d));

  profileInit.TPSTOP(QUDA_PROFILE_INIT);
  profileInit.TPSTOP(QUDA_PROFILE_TOTAL);
}

void updateR()
{
  for (int d=0; d<4; d++) R[d] = 2 * (redundant_comms || commDimPartitioned(d));
}

void initQuda(int dev)
{
  // initialize communications topology, if not already done explicitly via initCommsGridQuda()
  if (!comms_initialized) init_default_comms();

  // set the device that QUDA uses
  initQudaDevice(dev);

  // set the persistant memory allocations that QUDA uses (Blas, streams, etc.)
  initQudaMemory();
}

// This is a flag used to signal when we have downloaded new gauge
// field.  Set by loadGaugeQuda and consumed by loadCloverQuda as one
// possible flag to indicate we need to recompute the clover field
static bool invalidate_clover = true;

void loadGaugeQuda(void *h_gauge, QudaGaugeParam *param)
{
  profileGauge.TPSTART(QUDA_PROFILE_TOTAL);

  if (!initialized) errorQuda("QUDA not initialized");
  if (getVerbosity() == QUDA_DEBUG_VERBOSE) printQudaGaugeParam(param);

  checkGaugeParam(param);

  profileGauge.TPSTART(QUDA_PROFILE_INIT);
  // Set the specific input parameters and create the cpu gauge field
  GaugeFieldParam gauge_param(h_gauge, *param);

  if (gauge_param.order <= 4) gauge_param.ghostExchange = QUDA_GHOST_EXCHANGE_NO;
  GaugeField *in = (param->location == QUDA_CPU_FIELD_LOCATION) ?
    static_cast<GaugeField*>(new cpuGaugeField(gauge_param)) :
    static_cast<GaugeField*>(new cudaGaugeField(gauge_param));

  if (in->Order() == QUDA_BQCD_GAUGE_ORDER) {
    static size_t checksum = SIZE_MAX;
    size_t in_checksum = in->checksum(true);
    if (in_checksum == checksum) {
      if (getVerbosity() >= QUDA_VERBOSE)
        printfQuda("Gauge field unchanged - using cached gauge field %lu\n", checksum);
      profileGauge.TPSTOP(QUDA_PROFILE_INIT);
      profileGauge.TPSTOP(QUDA_PROFILE_TOTAL);
      delete in;
      invalidate_clover = false;
      return;
    }
    checksum = in_checksum;
    invalidate_clover = true;
  }

  // free any current gauge field before new allocations to reduce memory overhead
  switch (param->type) {
    case QUDA_WILSON_LINKS:
      if (gaugeRefinement != gaugeSloppy && gaugeRefinement != gaugeEigensolver && gaugeRefinement)
        delete gaugeRefinement;

      if (gaugePrecondition != gaugeSloppy && gaugePrecondition != gaugeEigensolver && gaugePrecondition != gaugePrecise
          && gaugePrecondition)
        delete gaugePrecondition;

      if (gaugeEigensolver != gaugeSloppy && gaugeEigensolver != gaugePrecise && gaugeEigensolver != gaugePrecondition
          && gaugeEigensolver)
        delete gaugeEigensolver;

      if (gaugePrecise != gaugeSloppy && gaugeSloppy) delete gaugeSloppy;

      if (gaugePrecise && !param->use_resident_gauge) delete gaugePrecise;

      break;
    case QUDA_ASQTAD_FAT_LINKS:
      if (gaugeFatRefinement != gaugeFatSloppy && gaugeFatRefinement != gaugeFatEigensolver && gaugeFatRefinement)
        delete gaugeFatRefinement;

      if (gaugeFatPrecondition != gaugeFatSloppy && gaugeFatPrecondition != gaugeFatEigensolver
          && gaugeFatPrecondition != gaugeFatPrecise && gaugeFatPrecondition)
        delete gaugeFatPrecondition;

      if (gaugeFatEigensolver != gaugeFatSloppy && gaugeFatEigensolver != gaugeFatPrecise
          && gaugeFatEigensolver != gaugeFatPrecondition && gaugeFatEigensolver)
        delete gaugeFatEigensolver;

      if (gaugeFatPrecise != gaugeFatSloppy && gaugeFatSloppy) delete gaugeFatSloppy;

      if (gaugeFatPrecise && !param->use_resident_gauge) delete gaugeFatPrecise;

      break;
    case QUDA_ASQTAD_LONG_LINKS:

      if (gaugeLongRefinement != gaugeLongSloppy && gaugeLongRefinement != gaugeLongEigensolver && gaugeLongRefinement)
        delete gaugeLongRefinement;

      if (gaugeLongPrecondition != gaugeLongSloppy && gaugeLongPrecondition != gaugeLongEigensolver
          && gaugeLongPrecondition != gaugeLongPrecise && gaugeLongPrecondition)
        delete gaugeLongPrecondition;

      if (gaugeLongEigensolver != gaugeLongSloppy && gaugeLongEigensolver != gaugeLongPrecise
          && gaugeLongEigensolver != gaugeLongPrecondition && gaugeLongEigensolver)
        delete gaugeLongEigensolver;

      if (gaugeLongPrecise != gaugeLongSloppy && gaugeLongSloppy) delete gaugeLongSloppy;

      if (gaugeLongPrecise) delete gaugeLongPrecise;

      break;
    case QUDA_SMEARED_LINKS:
      if (gaugeSmeared) delete gaugeSmeared;
      break;
    default:
      errorQuda("Invalid gauge type %d", param->type);
  }

  // if not preserving then copy the gauge field passed in
  cudaGaugeField *precise = nullptr;

  // switch the parameters for creating the mirror precise cuda gauge field
  gauge_param.create = QUDA_NULL_FIELD_CREATE;
  gauge_param.reconstruct = param->reconstruct;
  gauge_param.setPrecision(param->cuda_prec, true);
  gauge_param.ghostExchange = QUDA_GHOST_EXCHANGE_PAD;
  gauge_param.pad = param->ga_pad;

  precise = new cudaGaugeField(gauge_param);

  if (param->use_resident_gauge) {
    if(gaugePrecise == nullptr) errorQuda("No resident gauge field");
    // copy rather than point at to ensure that the padded region is filled in
    precise->copy(*gaugePrecise);
    precise->exchangeGhost();
    delete gaugePrecise;
    gaugePrecise = nullptr;
    profileGauge.TPSTOP(QUDA_PROFILE_INIT);
  } else {
    profileGauge.TPSTOP(QUDA_PROFILE_INIT);
    profileGauge.TPSTART(QUDA_PROFILE_H2D);
    precise->copy(*in);
    profileGauge.TPSTOP(QUDA_PROFILE_H2D);
  }

  // for gaugeSmeared we are interested only in the precise version
  if (param->type == QUDA_SMEARED_LINKS) {
    gaugeSmeared = createExtendedGauge(*precise, R, profileGauge);

    profileGauge.TPSTART(QUDA_PROFILE_FREE);
    delete precise;
    delete in;
    profileGauge.TPSTOP(QUDA_PROFILE_FREE);

    profileGauge.TPSTOP(QUDA_PROFILE_TOTAL);
    return;
  }

  // creating sloppy fields isn't really compute, but it is work done on the gpu
  profileGauge.TPSTART(QUDA_PROFILE_COMPUTE);

  // switch the parameters for creating the mirror sloppy cuda gauge field
  gauge_param.reconstruct = param->reconstruct_sloppy;
  gauge_param.setPrecision(param->cuda_prec_sloppy, true);
  cudaGaugeField *sloppy = nullptr;
  if (param->cuda_prec == param->cuda_prec_sloppy && param->reconstruct == param->reconstruct_sloppy) {
    sloppy = precise;
  } else {
    sloppy = new cudaGaugeField(gauge_param);
    sloppy->copy(*precise);
  }

  // switch the parameters for creating the mirror preconditioner cuda gauge field
  gauge_param.reconstruct = param->reconstruct_precondition;
  gauge_param.setPrecision(param->cuda_prec_precondition, true);
  cudaGaugeField *precondition = nullptr;
  if (param->cuda_prec == param->cuda_prec_precondition && param->reconstruct == param->reconstruct_precondition) {
    precondition = precise;
  } else if (param->cuda_prec_sloppy == param->cuda_prec_precondition
             && param->reconstruct_sloppy == param->reconstruct_precondition) {
    precondition = sloppy;
  } else {
    precondition = new cudaGaugeField(gauge_param);
    precondition->copy(*precise);
  }

  // switch the parameters for creating the refinement cuda gauge field
  gauge_param.reconstruct = param->reconstruct_refinement_sloppy;
  gauge_param.setPrecision(param->cuda_prec_refinement_sloppy, true);
  cudaGaugeField *refinement = nullptr;
  if (param->cuda_prec_sloppy == param->cuda_prec_refinement_sloppy
      && param->reconstruct_sloppy == param->reconstruct_refinement_sloppy) {
    refinement = sloppy;
  } else {
    refinement = new cudaGaugeField(gauge_param);
    refinement->copy(*sloppy);
  }

  // switch the parameters for creating the eigensolver cuda gauge field
  gauge_param.reconstruct = param->reconstruct_eigensolver;
  gauge_param.setPrecision(param->cuda_prec_eigensolver, true);
  cudaGaugeField *eigensolver = nullptr;
  if (param->cuda_prec == param->cuda_prec_eigensolver && param->reconstruct == param->reconstruct_eigensolver) {
    eigensolver = precise;
  } else if (param->cuda_prec_precondition == param->cuda_prec_eigensolver
             && param->reconstruct_precondition == param->reconstruct_eigensolver) {
    eigensolver = precondition;
  } else if (param->cuda_prec_sloppy == param->cuda_prec_eigensolver
             && param->reconstruct_sloppy == param->reconstruct_eigensolver) {
    eigensolver = sloppy;
  } else {
    eigensolver = new cudaGaugeField(gauge_param);
    eigensolver->copy(*precise);
  }

  profileGauge.TPSTOP(QUDA_PROFILE_COMPUTE);

  // create an extended preconditioning field
  cudaGaugeField* extended = nullptr;
  if (param->overlap){
    int R[4]; // domain-overlap widths in different directions
    for (int i=0; i<4; ++i) R[i] = param->overlap*commDimPartitioned(i);
    extended = createExtendedGauge(*precondition, R, profileGauge);
  }

  switch (param->type) {
    case QUDA_WILSON_LINKS:
      gaugePrecise = precise;
      gaugeSloppy = sloppy;
      gaugePrecondition = precondition;
      gaugeRefinement = refinement;
      gaugeEigensolver = eigensolver;

      if(param->overlap) gaugeExtended = extended;
      break;
    case QUDA_ASQTAD_FAT_LINKS:
      gaugeFatPrecise = precise;
      gaugeFatSloppy = sloppy;
      gaugeFatPrecondition = precondition;
      gaugeFatRefinement = refinement;
      gaugeFatEigensolver = eigensolver;

      if(param->overlap){
        if(gaugeFatExtended) errorQuda("Extended gauge fat field already allocated");
	gaugeFatExtended = extended;
      }
      break;
    case QUDA_ASQTAD_LONG_LINKS:
      gaugeLongPrecise = precise;
      gaugeLongSloppy = sloppy;
      gaugeLongPrecondition = precondition;
      gaugeLongRefinement = refinement;
      gaugeLongEigensolver = eigensolver;

      if(param->overlap){
        if(gaugeLongExtended) errorQuda("Extended gauge long field already allocated");
   	gaugeLongExtended = extended;
      }
      break;
    default:
      errorQuda("Invalid gauge type %d", param->type);
  }

  profileGauge.TPSTART(QUDA_PROFILE_FREE);
  delete in;
  profileGauge.TPSTOP(QUDA_PROFILE_FREE);

  if (extendedGaugeResident) {
    // updated the resident gauge field if needed
    QudaReconstructType recon = extendedGaugeResident->Reconstruct();
    delete extendedGaugeResident;
    // Use the static R (which is defined at the very beginning of lib/interface_quda.cpp) here
    extendedGaugeResident = createExtendedGauge(*gaugePrecise, R, profileGauge, false, recon);
  }

  profileGauge.TPSTOP(QUDA_PROFILE_TOTAL);
}

void saveGaugeQuda(void *h_gauge, QudaGaugeParam *param)
{
  profileGauge.TPSTART(QUDA_PROFILE_TOTAL);

  if (param->location != QUDA_CPU_FIELD_LOCATION) errorQuda("Non-cpu output location not yet supported");

  if (!initialized) errorQuda("QUDA not initialized");
  checkGaugeParam(param);

  // Set the specific cpu parameters and create the cpu gauge field
  GaugeFieldParam gauge_param(h_gauge, *param);
  cpuGaugeField cpuGauge(gauge_param);
  cudaGaugeField *cudaGauge = nullptr;
  switch (param->type) {
  case QUDA_WILSON_LINKS: cudaGauge = gaugePrecise; break;
  case QUDA_ASQTAD_FAT_LINKS: cudaGauge = gaugeFatPrecise; break;
  case QUDA_ASQTAD_LONG_LINKS: cudaGauge = gaugeLongPrecise; break;
  case QUDA_SMEARED_LINKS:
    gauge_param.create = QUDA_NULL_FIELD_CREATE;
    gauge_param.reconstruct = param->reconstruct;
    gauge_param.setPrecision(param->cuda_prec, true);
    gauge_param.ghostExchange = QUDA_GHOST_EXCHANGE_PAD;
    gauge_param.pad = param->ga_pad;
    cudaGauge = new cudaGaugeField(gauge_param);
    copyExtendedGauge(*cudaGauge, *gaugeSmeared, QUDA_CUDA_FIELD_LOCATION);
    break;
  default: errorQuda("Invalid gauge type");
  }

  profileGauge.TPSTART(QUDA_PROFILE_D2H);
  cudaGauge->saveCPUField(cpuGauge);
  profileGauge.TPSTOP(QUDA_PROFILE_D2H);

  if (param->type == QUDA_SMEARED_LINKS) { delete cudaGauge; }

  profileGauge.TPSTOP(QUDA_PROFILE_TOTAL);
}

void loadSloppyCloverQuda(const QudaPrecision prec[]);
void freeSloppyCloverQuda();

void loadCloverQuda(void *h_clover, void *h_clovinv, QudaInvertParam *inv_param)
{
  profileClover.TPSTART(QUDA_PROFILE_TOTAL);
  profileClover.TPSTART(QUDA_PROFILE_INIT);

  checkCloverParam(inv_param);
  bool device_calc = false; // calculate clover and inverse on the device?

  pushVerbosity(inv_param->verbosity);
  if (getVerbosity() >= QUDA_DEBUG_VERBOSE) printQudaInvertParam(inv_param);

  if (!initialized) errorQuda("QUDA not initialized");

  if ( (!h_clover && !h_clovinv) || inv_param->compute_clover ) {
    device_calc = true;
    if (inv_param->clover_coeff == 0.0) errorQuda("called with neither clover term nor inverse and clover coefficient not set");
    if (gaugePrecise->Anisotropy() != 1.0) errorQuda("cannot compute anisotropic clover field");
  }

  if (inv_param->clover_cpu_prec < QUDA_SINGLE_PRECISION) errorQuda("Fixed-point precision not supported on CPU");
  if (gaugePrecise == nullptr) errorQuda("Gauge field must be loaded before clover");
  if ((inv_param->dslash_type != QUDA_CLOVER_WILSON_DSLASH) && (inv_param->dslash_type != QUDA_TWISTED_CLOVER_DSLASH)
      && (inv_param->dslash_type != QUDA_CLOVER_HASENBUSCH_TWIST_DSLASH)) {
    errorQuda("Wrong dslash_type %d in loadCloverQuda()", inv_param->dslash_type);
  }

  // determines whether operator is preconditioned when calling invertQuda()
  bool pc_solve = (inv_param->solve_type == QUDA_DIRECT_PC_SOLVE ||
      inv_param->solve_type == QUDA_NORMOP_PC_SOLVE ||
      inv_param->solve_type == QUDA_NORMERR_PC_SOLVE );

  // determines whether operator is preconditioned when calling MatQuda() or MatDagMatQuda()
  bool pc_solution = (inv_param->solution_type == QUDA_MATPC_SOLUTION ||
      inv_param->solution_type == QUDA_MATPCDAG_MATPC_SOLUTION);

  bool asymmetric = (inv_param->matpc_type == QUDA_MATPC_EVEN_EVEN_ASYMMETRIC ||
      inv_param->matpc_type == QUDA_MATPC_ODD_ODD_ASYMMETRIC);

  // uninverted clover term is required when applying unpreconditioned operator,
  // but note that dslashQuda() is always preconditioned
  if (!h_clover && !pc_solve && !pc_solution) {
    //warningQuda("Uninverted clover term not loaded");
  }

  // uninverted clover term is also required for "asymmetric" preconditioning
  if (!h_clover && pc_solve && pc_solution && asymmetric && !device_calc) {
    warningQuda("Uninverted clover term not loaded");
  }

  bool twisted = inv_param->dslash_type == QUDA_TWISTED_CLOVER_DSLASH ? true : false;

  CloverFieldParam clover_param;
  clover_param.nDim = 4;
  clover_param.csw = inv_param->clover_coeff;
  clover_param.twisted = twisted;
  clover_param.mu2 = twisted ? 4.*inv_param->kappa*inv_param->kappa*inv_param->mu*inv_param->mu : 0.0;
  clover_param.siteSubset = QUDA_FULL_SITE_SUBSET;
  for (int i=0; i<4; i++) clover_param.x[i] = gaugePrecise->X()[i];
  clover_param.pad = inv_param->cl_pad;
  clover_param.create = QUDA_NULL_FIELD_CREATE;
  clover_param.norm = nullptr;
  clover_param.invNorm = nullptr;
  clover_param.setPrecision(inv_param->clover_cuda_prec, true);
  clover_param.direct = h_clover || device_calc ? true : false;
  clover_param.inverse = (h_clovinv || pc_solve) && !dynamic_clover_inverse() ? true : false;
  CloverField *in = nullptr;
  profileClover.TPSTOP(QUDA_PROFILE_INIT);

  // FIXME do we need to make this more robust to changing other meta data (compare cloverPrecise against clover_param)
  bool clover_update = false;
  double csw_old = cloverPrecise ? cloverPrecise->Csw() : 0.0;
  if (!cloverPrecise || invalidate_clover || inv_param->clover_coeff != csw_old) clover_update = true;

  // compute or download clover field only if gauge field has been updated or clover field doesn't exist
  if (clover_update) {
    if (getVerbosity() >= QUDA_VERBOSE) printfQuda("Creating new clover field\n");
    freeSloppyCloverQuda();
    if (cloverPrecise) delete cloverPrecise;

    profileClover.TPSTART(QUDA_PROFILE_INIT);
    cloverPrecise = new cudaCloverField(clover_param);

    if (!device_calc || inv_param->return_clover || inv_param->return_clover_inverse) {
      // create a param for the cpu clover field
      CloverFieldParam inParam(clover_param);
      inParam.order = inv_param->clover_order;
      inParam.setPrecision(inv_param->clover_cpu_prec);
      inParam.direct = h_clover ? true : false;
      inParam.inverse = h_clovinv ? true : false;
      inParam.clover = h_clover;
      inParam.cloverInv = h_clovinv;
      inParam.create = QUDA_REFERENCE_FIELD_CREATE;
      in = (inv_param->clover_location == QUDA_CPU_FIELD_LOCATION) ?
	static_cast<CloverField*>(new cpuCloverField(inParam)) :
	static_cast<CloverField*>(new cudaCloverField(inParam));
    }
    profileClover.TPSTOP(QUDA_PROFILE_INIT);

    if (!device_calc) {
      profileClover.TPSTART(QUDA_PROFILE_H2D);
      bool inverse = (h_clovinv && !inv_param->compute_clover_inverse && !dynamic_clover_inverse());
      cloverPrecise->copy(*in, inverse);
      profileClover.TPSTOP(QUDA_PROFILE_H2D);
    } else {
      profileClover.TPSTOP(QUDA_PROFILE_TOTAL);
      createCloverQuda(inv_param);
      profileClover.TPSTART(QUDA_PROFILE_TOTAL);
    }

    // inverted clover term is required when applying preconditioned operator
    if ((!h_clovinv || inv_param->compute_clover_inverse) && pc_solve) {
      profileClover.TPSTART(QUDA_PROFILE_COMPUTE);
      if (!dynamic_clover_inverse()) {
	cloverInvert(*cloverPrecise, inv_param->compute_clover_trlog);
	if (inv_param->compute_clover_trlog) {
	  inv_param->trlogA[0] = cloverPrecise->TrLog()[0];
	  inv_param->trlogA[1] = cloverPrecise->TrLog()[1];
	}
      }
      profileClover.TPSTOP(QUDA_PROFILE_COMPUTE);
    }
  } else {
    if (getVerbosity() >= QUDA_VERBOSE) printfQuda("Gauge field unchanged - using cached clover field\n");
  }

  clover_param.direct = true;
  clover_param.inverse = dynamic_clover_inverse() ? false : true;

  cloverPrecise->setRho(inv_param->clover_rho);

  QudaPrecision prec[] = {inv_param->clover_cuda_prec_sloppy, inv_param->clover_cuda_prec_precondition,
                          inv_param->clover_cuda_prec_refinement_sloppy, inv_param->clover_cuda_prec_eigensolver};
  loadSloppyCloverQuda(prec);

  // if requested, copy back the clover / inverse field
  if (inv_param->return_clover || inv_param->return_clover_inverse) {
    if (!h_clover && !h_clovinv) errorQuda("Requested clover field return but no clover host pointers set");

    // copy the inverted clover term into host application order on the device
    clover_param.direct = (h_clover && inv_param->return_clover);
    clover_param.inverse = (h_clovinv && inv_param->return_clover_inverse);

    // this isn't really "epilogue" but this label suffices
    profileClover.TPSTART(QUDA_PROFILE_EPILOGUE);
    cudaCloverField *hack = nullptr;
    if (!dynamic_clover_inverse()) {
      clover_param.order = inv_param->clover_order;
      clover_param.setPrecision(inv_param->clover_cpu_prec);
      hack = new cudaCloverField(clover_param);
      hack->copy(*cloverPrecise); // FIXME this can lead to an redundant copies if we're not copying back direct + inverse
    } else {
      clover_param.setPrecision(inv_param->clover_cuda_prec, true);
      auto *hackOfTheHack = new cudaCloverField(clover_param);	// Hack of the hack
      hackOfTheHack->copy(*cloverPrecise, false);
      cloverInvert(*hackOfTheHack, inv_param->compute_clover_trlog);
      if (inv_param->compute_clover_trlog) {
	inv_param->trlogA[0] = cloverPrecise->TrLog()[0];
	inv_param->trlogA[1] = cloverPrecise->TrLog()[1];
      }
      clover_param.order = inv_param->clover_order;
      clover_param.setPrecision(inv_param->clover_cpu_prec);
      hack = new cudaCloverField(clover_param);
      hack->copy(*hackOfTheHack); // FIXME this can lead to an redundant copies if we're not copying back direct + inverse
      delete hackOfTheHack;
    }
    profileClover.TPSTOP(QUDA_PROFILE_EPILOGUE);

    // copy the field into the host application's clover field
    profileClover.TPSTART(QUDA_PROFILE_D2H);
    if (inv_param->return_clover) {
      qudaMemcpy((char*)(in->V(false)), (char*)(hack->V(false)), in->Bytes(), cudaMemcpyDeviceToHost);
    }
    if (inv_param->return_clover_inverse) {
      qudaMemcpy((char*)(in->V(true)), (char*)(hack->V(true)), in->Bytes(), cudaMemcpyDeviceToHost);
    }

    profileClover.TPSTOP(QUDA_PROFILE_D2H);

    delete hack;
  }

  profileClover.TPSTART(QUDA_PROFILE_FREE);
  if (in) delete in; // delete object referencing input field
  profileClover.TPSTOP(QUDA_PROFILE_FREE);

  popVerbosity();

  profileClover.TPSTOP(QUDA_PROFILE_TOTAL);
}

void freeSloppyCloverQuda();

void loadSloppyCloverQuda(const QudaPrecision *prec)
{
  freeSloppyCloverQuda();

  if (cloverPrecise) {
    // create the mirror sloppy clover field
    CloverFieldParam clover_param(*cloverPrecise);
    clover_param.setPrecision(prec[0], true);

    if (cloverPrecise->V(false) != cloverPrecise->V(true)) {
      clover_param.direct = true;
      clover_param.inverse = true;
    } else {
      clover_param.direct = false;
      clover_param.inverse = true;
    }

    if (clover_param.Precision() != cloverPrecise->Precision()) {
      cloverSloppy = new cudaCloverField(clover_param);
      cloverSloppy->copy(*cloverPrecise, clover_param.inverse);
    } else {
      cloverSloppy = cloverPrecise;
    }

    // switch the parameters for creating the mirror preconditioner clover field
    clover_param.setPrecision(prec[1], true);

    // create the mirror preconditioner clover field
    if (clover_param.Precision() == cloverPrecise->Precision()) {
      cloverPrecondition = cloverPrecise;
    } else if (clover_param.Precision() == cloverSloppy->Precision()) {
      cloverPrecondition = cloverSloppy;
    } else {
      cloverPrecondition = new cudaCloverField(clover_param);
      cloverPrecondition->copy(*cloverPrecise, clover_param.inverse);
    }

    // switch the parameters for creating the mirror refinement clover field
    clover_param.setPrecision(prec[2], true);

    // create the mirror refinement clover field
    if (clover_param.Precision() != cloverSloppy->Precision()) {
      cloverRefinement = new cudaCloverField(clover_param);
      cloverRefinement->copy(*cloverSloppy, clover_param.inverse);
    } else {
      cloverRefinement = cloverSloppy;
    }
    // switch the parameters for creating the mirror eigensolver clover field
    clover_param.setPrecision(prec[3]);

    // create the mirror eigensolver clover field
    if (clover_param.Precision() == cloverPrecise->Precision()) {
      cloverEigensolver = cloverPrecise;
    } else if (clover_param.Precision() == cloverSloppy->Precision()) {
      cloverEigensolver = cloverSloppy;
    } else if (clover_param.Precision() == cloverPrecondition->Precision()) {
      cloverEigensolver = cloverPrecondition;
    } else {
      cloverEigensolver = new cudaCloverField(clover_param);
      cloverEigensolver->copy(*cloverPrecise, clover_param.inverse);
    }
  }

}

// just free the sloppy fields used in mixed-precision solvers
void freeSloppyGaugeQuda()
{
  if (!initialized) errorQuda("QUDA not initialized");

  // Wilson gauges
  //---------------------------------------------------------------------------
  // Delete gaugeRefinement if it does not alias gaugeSloppy.
  if (gaugeRefinement != gaugeSloppy && gaugeRefinement) delete gaugeRefinement;

  // Delete gaugePrecondition if it does not alias gaugePrecise, gaugeSloppy, or gaugeEigensolver.
  if (gaugePrecondition != gaugeSloppy && gaugePrecondition != gaugePrecise && gaugePrecondition != gaugeEigensolver
      && gaugePrecondition)
    delete gaugePrecondition;

  // Delete gaugeEigensolver if it does not alias gaugePrecise or gaugeSloppy.
  if (gaugeEigensolver != gaugeSloppy && gaugeEigensolver != gaugePrecise && gaugeEigensolver) delete gaugeEigensolver;

  // Delete gaugeSloppy if it does not alias gaugePrecise.
  if (gaugeSloppy != gaugePrecise && gaugeSloppy) delete gaugeSloppy;

  gaugeEigensolver = nullptr;
  gaugeRefinement = nullptr;
  gaugePrecondition = nullptr;
  gaugeSloppy = nullptr;
  //---------------------------------------------------------------------------

  // Long gauges
  //---------------------------------------------------------------------------
  // Delete gaugeLongRefinement if it does not alias gaugeLongSloppy.
  if (gaugeLongRefinement != gaugeLongSloppy && gaugeLongRefinement) delete gaugeLongRefinement;

  // Delete gaugeLongPrecondition if it does not alias gaugeLongPrecise, gaugeLongSloppy, or gaugeLongEigensolver.
  if (gaugeLongPrecondition != gaugeLongSloppy && gaugeLongPrecondition != gaugeLongPrecise
      && gaugeLongPrecondition != gaugeLongEigensolver && gaugeLongPrecondition)
    delete gaugeLongPrecondition;

  // Delete gaugeLongEigensolver if it does not alias gaugeLongPrecise or gaugeLongSloppy.
  if (gaugeLongEigensolver != gaugeLongSloppy && gaugeLongEigensolver != gaugeLongPrecise && gaugeLongEigensolver)
    delete gaugeLongEigensolver;

  // Delete gaugeLongSloppy if it does not alias gaugeLongPrecise.
  if (gaugeLongSloppy != gaugeLongPrecise && gaugeLongSloppy) delete gaugeLongSloppy;

  gaugeLongEigensolver = nullptr;
  gaugeLongRefinement = nullptr;
  gaugeLongPrecondition = nullptr;
  gaugeLongSloppy = nullptr;
  //---------------------------------------------------------------------------

  // Fat gauges
  //---------------------------------------------------------------------------
  // Delete gaugeFatRefinement if it does not alias gaugeFatSloppy.
  if (gaugeFatRefinement != gaugeFatSloppy && gaugeFatRefinement) delete gaugeFatRefinement;

  // Delete gaugeFatPrecondition if it does not alias gaugeFatPrecise, gaugeFatSloppy, or gaugeFatEigensolver.
  if (gaugeFatPrecondition != gaugeFatSloppy && gaugeFatPrecondition != gaugeFatPrecise
      && gaugeFatPrecondition != gaugeFatEigensolver && gaugeFatPrecondition)
    delete gaugeFatPrecondition;

  // Delete gaugeFatEigensolver if it does not alias gaugeFatPrecise or gaugeFatSloppy.
  if (gaugeFatEigensolver != gaugeFatSloppy && gaugeFatEigensolver != gaugeFatPrecise && gaugeFatEigensolver)
    delete gaugeFatEigensolver;

  // Delete gaugeFatSloppy if it does not alias gaugeFatPrecise.
  if (gaugeFatSloppy != gaugeFatPrecise && gaugeFatSloppy) delete gaugeFatSloppy;

  gaugeFatEigensolver = nullptr;
  gaugeFatRefinement = nullptr;
  gaugeFatPrecondition = nullptr;
  gaugeFatSloppy = nullptr;
}

void freeGaugeQuda(void)
{
  if (!initialized) errorQuda("QUDA not initialized");

  freeSloppyGaugeQuda();

  if (gaugePrecise) delete gaugePrecise;
  if (gaugeExtended) delete gaugeExtended;

  gaugePrecise = nullptr;
  gaugeExtended = nullptr;

  if (gaugeLongPrecise) delete gaugeLongPrecise;
  if (gaugeLongExtended) delete gaugeLongExtended;

  gaugeLongPrecise = nullptr;
  gaugeLongExtended = nullptr;

  if (gaugeFatPrecise) delete gaugeFatPrecise;

  gaugeFatPrecise = nullptr;
  gaugeFatExtended = nullptr;

  if (gaugeSmeared) delete gaugeSmeared;

  gaugeSmeared = nullptr;
  // Need to merge extendedGaugeResident and gaugeFatPrecise/gaugePrecise
  if (extendedGaugeResident) {
    delete extendedGaugeResident;
    extendedGaugeResident = nullptr;
  }
}

void loadSloppyGaugeQuda(const QudaPrecision *prec, const QudaReconstructType *recon)
{
  // first do SU3 links (if they exist)
  if (gaugePrecise) {
    GaugeFieldParam gauge_param(*gaugePrecise);
    // switch the parameters for creating the mirror sloppy cuda gauge field

    gauge_param.reconstruct = recon[0];
    gauge_param.setPrecision(prec[0], true);

    if (gaugeSloppy) errorQuda("gaugeSloppy already exists");

    if (gauge_param.Precision() == gaugePrecise->Precision() && gauge_param.reconstruct == gaugePrecise->Reconstruct()) {
      gaugeSloppy = gaugePrecise;
    } else {
      gaugeSloppy = new cudaGaugeField(gauge_param);
      gaugeSloppy->copy(*gaugePrecise);
    }

    // switch the parameters for creating the mirror preconditioner cuda gauge field
    gauge_param.reconstruct = recon[1];
    gauge_param.setPrecision(prec[1], true);

    if (gaugePrecondition) errorQuda("gaugePrecondition already exists");

    if (gauge_param.Precision() == gaugePrecise->Precision() && gauge_param.reconstruct == gaugePrecise->Reconstruct()) {
      gaugePrecondition = gaugePrecise;
    } else if (gauge_param.Precision() == gaugeSloppy->Precision()
               && gauge_param.reconstruct == gaugeSloppy->Reconstruct()) {
      gaugePrecondition = gaugeSloppy;
    } else {
      gaugePrecondition = new cudaGaugeField(gauge_param);
      gaugePrecondition->copy(*gaugePrecise);
    }

    // switch the parameters for creating the mirror refinement cuda gauge field
    gauge_param.reconstruct = recon[2];
    gauge_param.setPrecision(prec[2], true);

    if (gaugeRefinement) errorQuda("gaugeRefinement already exists");

    if (gauge_param.Precision() == gaugeSloppy->Precision() && gauge_param.reconstruct == gaugeSloppy->Reconstruct()) {
      gaugeRefinement = gaugeSloppy;
    } else {
      gaugeRefinement = new cudaGaugeField(gauge_param);
      gaugeRefinement->copy(*gaugeSloppy);
    }

    // switch the parameters for creating the mirror eigensolver cuda gauge field
    gauge_param.reconstruct = recon[3];
    gauge_param.setPrecision(prec[3], true);

    if (gaugeEigensolver) errorQuda("gaugeEigensolver already exists");

    if (gauge_param.Precision() == gaugePrecise->Precision() && gauge_param.reconstruct == gaugePrecise->Reconstruct()) {
      gaugeEigensolver = gaugePrecise;
    } else if (gauge_param.Precision() == gaugeSloppy->Precision()
               && gauge_param.reconstruct == gaugeSloppy->Reconstruct()) {
      gaugeEigensolver = gaugeSloppy;
    } else if (gauge_param.Precision() == gaugePrecondition->Precision()
               && gauge_param.reconstruct == gaugePrecondition->Reconstruct()) {
      gaugeEigensolver = gaugePrecondition;
    } else {
      gaugeEigensolver = new cudaGaugeField(gauge_param);
      gaugeEigensolver->copy(*gaugePrecise);
    }
  }

  // fat links (if they exist)
  if (gaugeFatPrecise) {
    GaugeFieldParam gauge_param(*gaugeFatPrecise);
    // switch the parameters for creating the mirror sloppy cuda gauge field

    gauge_param.setPrecision(prec[0], true);

    if (gaugeFatSloppy) errorQuda("gaugeFatSloppy already exists");

    if (gauge_param.Precision() == gaugeFatPrecise->Precision()
        && gauge_param.reconstruct == gaugeFatPrecise->Reconstruct()) {
      gaugeFatSloppy = gaugeFatPrecise;
    } else {
      gaugeFatSloppy = new cudaGaugeField(gauge_param);
      gaugeFatSloppy->copy(*gaugeFatPrecise);
    }

    // switch the parameters for creating the mirror preconditioner cuda gauge field
    gauge_param.setPrecision(prec[1], true);

    if (gaugeFatPrecondition) errorQuda("gaugeFatPrecondition already exists\n");

    if (gauge_param.Precision() == gaugeFatPrecise->Precision()
        && gauge_param.reconstruct == gaugeFatPrecise->Reconstruct()) {
      gaugeFatPrecondition = gaugeFatPrecise;
    } else if (gauge_param.Precision() == gaugeFatSloppy->Precision()
               && gauge_param.reconstruct == gaugeFatSloppy->Reconstruct()) {
      gaugeFatPrecondition = gaugeFatSloppy;
    } else {
      gaugeFatPrecondition = new cudaGaugeField(gauge_param);
      gaugeFatPrecondition->copy(*gaugeFatPrecise);
    }

    // switch the parameters for creating the mirror refinement cuda gauge field
    gauge_param.setPrecision(prec[2], true);

    if (gaugeFatRefinement) errorQuda("gaugeFatRefinement already exists\n");

    if (gauge_param.Precision() == gaugeFatSloppy->Precision()
        && gauge_param.reconstruct == gaugeFatSloppy->Reconstruct()) {
      gaugeFatRefinement = gaugeFatSloppy;
    } else {
      gaugeFatRefinement = new cudaGaugeField(gauge_param);
      gaugeFatRefinement->copy(*gaugeFatSloppy);
    }

    // switch the parameters for creating the mirror eigensolver cuda gauge field
    gauge_param.setPrecision(prec[3], true);

    if (gaugeFatEigensolver) errorQuda("gaugeFatEigensolver already exists");

    if (gauge_param.Precision() == gaugeFatPrecise->Precision()
        && gauge_param.reconstruct == gaugeFatPrecise->Reconstruct()) {
      gaugeFatEigensolver = gaugeFatPrecise;
    } else if (gauge_param.Precision() == gaugeFatSloppy->Precision()
               && gauge_param.reconstruct == gaugeFatSloppy->Reconstruct()) {
      gaugeFatEigensolver = gaugeFatSloppy;
    } else if (gauge_param.Precision() == gaugeFatPrecondition->Precision()
               && gauge_param.reconstruct == gaugeFatPrecondition->Reconstruct()) {
      gaugeFatEigensolver = gaugeFatPrecondition;
    } else {
      gaugeFatEigensolver = new cudaGaugeField(gauge_param);
      gaugeFatEigensolver->copy(*gaugeFatPrecise);
    }
  }

  // long links (if they exist)
  if (gaugeLongPrecise) {
    GaugeFieldParam gauge_param(*gaugeLongPrecise);
    // switch the parameters for creating the mirror sloppy cuda gauge field

    gauge_param.reconstruct = recon[0];
    gauge_param.setPrecision(prec[0], true);

    if (gaugeLongSloppy) errorQuda("gaugeLongSloppy already exists");

    if (gauge_param.Precision() == gaugeLongPrecise->Precision()
        && gauge_param.reconstruct == gaugeLongPrecise->Reconstruct()) {
      gaugeLongSloppy = gaugeLongPrecise;
    } else {
      gaugeLongSloppy = new cudaGaugeField(gauge_param);
      gaugeLongSloppy->copy(*gaugeLongPrecise);
    }

    // switch the parameters for creating the mirror preconditioner cuda gauge field
    gauge_param.reconstruct = recon[1];
    gauge_param.setPrecision(prec[1], true);

    if (gaugeLongPrecondition) errorQuda("gaugeLongPrecondition already exists\n");

    if (gauge_param.Precision() == gaugeLongPrecise->Precision()
        && gauge_param.reconstruct == gaugeLongPrecise->Reconstruct()) {
      gaugeLongPrecondition = gaugeLongPrecise;
    } else if (gauge_param.Precision() == gaugeLongSloppy->Precision()
               && gauge_param.reconstruct == gaugeLongSloppy->Reconstruct()) {
      gaugeLongPrecondition = gaugeLongSloppy;
    } else {
      gaugeLongPrecondition = new cudaGaugeField(gauge_param);
      gaugeLongPrecondition->copy(*gaugeLongPrecise);
    }

    // switch the parameters for creating the mirror refinement cuda gauge field
    gauge_param.reconstruct = recon[2];
    gauge_param.setPrecision(prec[2], true);

    if (gaugeLongRefinement) errorQuda("gaugeLongRefinement already exists\n");

    if (gauge_param.Precision() == gaugeLongSloppy->Precision()
        && gauge_param.reconstruct == gaugeLongSloppy->Reconstruct()) {
      gaugeLongRefinement = gaugeLongSloppy;
    } else {
      gaugeLongRefinement = new cudaGaugeField(gauge_param);
      gaugeLongRefinement->copy(*gaugeLongSloppy);
    }

    // switch the parameters for creating the mirror eigensolver cuda gauge field
    gauge_param.reconstruct = recon[3];
    gauge_param.setPrecision(prec[3], true);

    if (gaugeLongEigensolver) errorQuda("gaugePrecondition already exists");

    if (gauge_param.Precision() == gaugeLongPrecise->Precision()
        && gauge_param.reconstruct == gaugeLongPrecise->Reconstruct()) {
      gaugeLongEigensolver = gaugeLongPrecise;
    } else if (gauge_param.Precision() == gaugeLongSloppy->Precision()
               && gauge_param.reconstruct == gaugeLongSloppy->Reconstruct()) {
      gaugeLongEigensolver = gaugeLongSloppy;
    } else if (gauge_param.Precision() == gaugeLongPrecondition->Precision()
               && gauge_param.reconstruct == gaugeLongPrecondition->Reconstruct()) {
      gaugeLongEigensolver = gaugeLongPrecondition;
    } else {
      gaugeLongEigensolver = new cudaGaugeField(gauge_param);
      gaugeLongEigensolver->copy(*gaugeLongPrecise);
    }
  }
}

void freeSloppyCloverQuda()
{
  if (!initialized) errorQuda("QUDA not initialized");

  // Delete cloverRefinement if it does not alias gaugeSloppy.
  if (cloverRefinement != cloverSloppy && cloverRefinement) delete cloverRefinement;

  // Delete cloverPrecondition if it does not alias cloverPrecise, cloverSloppy, or cloverEigensolver.
  if (cloverPrecondition != cloverSloppy && cloverPrecondition != cloverPrecise
      && cloverPrecondition != cloverEigensolver && cloverPrecondition)
    delete cloverPrecondition;

  // Delete cloverEigensolver if it does not alias cloverPrecise or cloverSloppy.
  if (cloverEigensolver != cloverSloppy && cloverEigensolver != cloverPrecise && cloverEigensolver)
    delete cloverEigensolver;

  // Delete cloverSloppy if it does not alias cloverPrecise.
  if (cloverSloppy != cloverPrecise && cloverSloppy) delete cloverSloppy;

  cloverEigensolver = nullptr;
  cloverRefinement = nullptr;
  cloverPrecondition = nullptr;
  cloverSloppy = nullptr;
}

void freeCloverQuda(void)
{
  if (!initialized) errorQuda("QUDA not initialized");
  freeSloppyCloverQuda();
  if (cloverPrecise) delete cloverPrecise;
  cloverPrecise = nullptr;
}

void flushChronoQuda(int i)
{
  if (i >= QUDA_MAX_CHRONO)
    errorQuda("Requested chrono index %d is outside of max %d\n", i, QUDA_MAX_CHRONO);

  auto &basis = chronoResident[i];

  for (auto v : basis) {
    if (v)  delete v;
  }
  basis.clear();
}

void endQuda(void)
{
  profileEnd.TPSTART(QUDA_PROFILE_TOTAL);

  if (!initialized) return;

  freeGaugeQuda();
  freeCloverQuda();

  for (int i = 0; i < QUDA_MAX_CHRONO; i++) flushChronoQuda(i);

  for (auto v : solutionResident) if (v) delete v;
  solutionResident.clear();

  if(momResident) delete momResident;

  LatticeField::freeGhostBuffer();
  cpuColorSpinorField::freeGhostBuffer();

  blas_lapack::generic::destroy();
  blas_lapack::native::destroy();
  blas::destroy();

  pool::flush_pinned();
  pool::flush_device();

  host_free(num_failures_h);
  num_failures_h = nullptr;
  num_failures_d = nullptr;

  destroyDslashEvents();

  saveTuneCache();
  saveProfile();

  // flush any outstanding force monitoring (if enabled)
  flushForceMonitor();

  initialized = false;

  comm_finalize();
  comms_initialized = false;

  profileEnd.TPSTOP(QUDA_PROFILE_TOTAL);
  profileInit2End.TPSTOP(QUDA_PROFILE_TOTAL);

  // print out the profile information of the lifetime of the library
  if (getVerbosity() >= QUDA_SUMMARIZE) {
    profileInit.Print();
    profileGauge.Print();
    profileClover.Print();
    profileDslash.Print();
    profileInvert.Print();
    profileInvertMultiSrc.Print();
    profileMulti.Print();
    profileEigensolve.Print();
    profileFatLink.Print();
    profileGaugeForce.Print();
    profileGaugeUpdate.Print();
    profileExtendedGauge.Print();
    profileCloverForce.Print();
    profileStaggeredForce.Print();
    profileHISQForce.Print();
    profileContract.Print();
    profileBLAS.Print();
    profileCovDev.Print();
    profilePlaq.Print();
    profileGaugeObs.Print();
    profileAPE.Print();
    profileSTOUT.Print();
    profileOvrImpSTOUT.Print();
    profileWFlow.Print();
    profileProject.Print();
    profilePhase.Print();
    profileMomAction.Print();
    profileEnd.Print();

    profileInit2End.Print();
    TimeProfile::PrintGlobal();

    printLaunchTimer();
    printAPIProfile();

    printfQuda("\n");
    printPeakMemUsage();
    printfQuda("\n");
  }

  assertAllMemFree();

  device::destroy();
}


namespace quda {

  void setDiracParam(DiracParam &diracParam, QudaInvertParam *inv_param, const bool pc)
  {
    double kappa = inv_param->kappa;
    if (inv_param->dirac_order == QUDA_CPS_WILSON_DIRAC_ORDER) {
      kappa *= gaugePrecise->Anisotropy();
    }

    switch (inv_param->dslash_type) {
    case QUDA_WILSON_DSLASH:
      diracParam.type = pc ? QUDA_WILSONPC_DIRAC : QUDA_WILSON_DIRAC;
      break;
    case QUDA_CLOVER_WILSON_DSLASH:
      diracParam.type = pc ? QUDA_CLOVERPC_DIRAC : QUDA_CLOVER_DIRAC;
      break;
    case QUDA_CLOVER_HASENBUSCH_TWIST_DSLASH:
      diracParam.type = pc ? QUDA_CLOVER_HASENBUSCH_TWISTPC_DIRAC : QUDA_CLOVER_HASENBUSCH_TWIST_DIRAC;
      break;
    case QUDA_DOMAIN_WALL_DSLASH:
      diracParam.type = pc ? QUDA_DOMAIN_WALLPC_DIRAC : QUDA_DOMAIN_WALL_DIRAC;
      diracParam.Ls = inv_param->Ls;
      break;
    case QUDA_DOMAIN_WALL_4D_DSLASH:
      diracParam.type = pc ? QUDA_DOMAIN_WALL_4DPC_DIRAC : QUDA_DOMAIN_WALL_4D_DIRAC;
      diracParam.Ls = inv_param->Ls;
      break;
    case QUDA_MOBIUS_DWF_EOFA_DSLASH:
      if (inv_param->Ls > QUDA_MAX_DWF_LS) {
        errorQuda("Length of Ls dimension %d greater than QUDA_MAX_DWF_LS %d", inv_param->Ls, QUDA_MAX_DWF_LS);
      }
      diracParam.type = pc ? QUDA_MOBIUS_DOMAIN_WALLPC_EOFA_DIRAC : QUDA_MOBIUS_DOMAIN_WALL_EOFA_DIRAC;
      diracParam.Ls = inv_param->Ls;
      if (sizeof(Complex) != sizeof(double _Complex)) {
        errorQuda("Irreconcilable difference between interface and internal complex number conventions");
      }
      memcpy(diracParam.b_5, inv_param->b_5, sizeof(Complex) * inv_param->Ls);
      memcpy(diracParam.c_5, inv_param->c_5, sizeof(Complex) * inv_param->Ls);
      diracParam.eofa_shift = inv_param->eofa_shift;
      diracParam.eofa_pm = inv_param->eofa_pm;
      diracParam.mq1 = inv_param->mq1;
      diracParam.mq2 = inv_param->mq2;
      diracParam.mq3 = inv_param->mq3;
      break;
    case QUDA_MOBIUS_DWF_DSLASH:
      if (inv_param->Ls > QUDA_MAX_DWF_LS)
	errorQuda("Length of Ls dimension %d greater than QUDA_MAX_DWF_LS %d", inv_param->Ls, QUDA_MAX_DWF_LS);
      diracParam.type = pc ? QUDA_MOBIUS_DOMAIN_WALLPC_DIRAC : QUDA_MOBIUS_DOMAIN_WALL_DIRAC;
      diracParam.Ls = inv_param->Ls;
      if (sizeof(Complex) != sizeof(double _Complex)) {
        errorQuda("Irreconcilable difference between interface and internal complex number conventions");
      }
      memcpy(diracParam.b_5, inv_param->b_5, sizeof(Complex) * inv_param->Ls);
      memcpy(diracParam.c_5, inv_param->c_5, sizeof(Complex) * inv_param->Ls);
      if (getVerbosity() >= QUDA_DEBUG_VERBOSE) {
        printfQuda("Printing b_5 and c_5 values\n");
        for (int i = 0; i < diracParam.Ls; i++) {
          printfQuda("fromQUDA diracParam: b5[%d] = %f + i%f, c5[%d] = %f + i%f\n", i, diracParam.b_5[i].real(),
              diracParam.b_5[i].imag(), i, diracParam.c_5[i].real(), diracParam.c_5[i].imag());
          // printfQuda("fromQUDA inv_param: b5[%d] = %f %f c5[%d] = %f %f\n", i, inv_param->b_5[i], i,
          // inv_param->c_5[i] ); printfQuda("fromQUDA creal: b5[%d] = %f %f c5[%d] = %f %f \n", i,
          // creal(inv_param->b_5[i]), cimag(inv_param->b_5[i]), i, creal(inv_param->c_5[i]), cimag(inv_param->c_5[i]) );
        }
      }
      break;
    case QUDA_STAGGERED_DSLASH:
      diracParam.type = pc ? QUDA_STAGGEREDPC_DIRAC : QUDA_STAGGERED_DIRAC;
      break;
    case QUDA_ASQTAD_DSLASH:
      diracParam.type = pc ? QUDA_ASQTADPC_DIRAC : QUDA_ASQTAD_DIRAC;
      break;
    case QUDA_TWISTED_MASS_DSLASH:
      diracParam.type = pc ? QUDA_TWISTED_MASSPC_DIRAC : QUDA_TWISTED_MASS_DIRAC;
      if (inv_param->twist_flavor == QUDA_TWIST_SINGLET) {
	diracParam.Ls = 1;
	diracParam.epsilon = 0.0;
      } else {
	diracParam.Ls = 2;
	diracParam.epsilon = inv_param->twist_flavor == QUDA_TWIST_NONDEG_DOUBLET ? inv_param->epsilon : 0.0;
      }
      break;
    case QUDA_TWISTED_CLOVER_DSLASH:
      diracParam.type = pc ? QUDA_TWISTED_CLOVERPC_DIRAC : QUDA_TWISTED_CLOVER_DIRAC;
      if (inv_param->twist_flavor == QUDA_TWIST_SINGLET)  {
	diracParam.Ls = 1;
	diracParam.epsilon = 0.0;
      } else {
	diracParam.Ls = 2;
	diracParam.epsilon = inv_param->twist_flavor == QUDA_TWIST_NONDEG_DOUBLET ? inv_param->epsilon : 0.0;
      }
      break;
    case QUDA_LAPLACE_DSLASH:
      diracParam.type = pc ? QUDA_GAUGE_LAPLACEPC_DIRAC : QUDA_GAUGE_LAPLACE_DIRAC;
      diracParam.laplace3D = inv_param->laplace3D;
      break;
    case QUDA_COVDEV_DSLASH:
      diracParam.type = QUDA_GAUGE_COVDEV_DIRAC;
      break;
    default:
      errorQuda("Unsupported dslash_type %d", inv_param->dslash_type);
    }

    diracParam.matpcType = inv_param->matpc_type;
    diracParam.dagger = inv_param->dagger;
    diracParam.gauge = inv_param->dslash_type == QUDA_ASQTAD_DSLASH ? gaugeFatPrecise : gaugePrecise;
    diracParam.fatGauge = gaugeFatPrecise;
    diracParam.longGauge = gaugeLongPrecise;
    diracParam.clover = cloverPrecise;
    diracParam.kappa = kappa;
    diracParam.mass = inv_param->mass;
    diracParam.m5 = inv_param->m5;
    diracParam.mu = inv_param->mu;

    for (int i=0; i<4; i++) diracParam.commDim[i] = 1;   // comms are always on

    if (diracParam.gauge->Precision() != inv_param->cuda_prec)
      errorQuda("Gauge precision %d does not match requested precision %d\n", diracParam.gauge->Precision(),
                inv_param->cuda_prec);
  }


  void setDiracSloppyParam(DiracParam &diracParam, QudaInvertParam *inv_param, const bool pc)
  {
    setDiracParam(diracParam, inv_param, pc);

    diracParam.gauge = inv_param->dslash_type == QUDA_ASQTAD_DSLASH ? gaugeFatSloppy : gaugeSloppy;
    diracParam.fatGauge = gaugeFatSloppy;
    diracParam.longGauge = gaugeLongSloppy;
    diracParam.clover = cloverSloppy;

    for (int i=0; i<4; i++) {
      diracParam.commDim[i] = 1;   // comms are always on
    }

    if (diracParam.gauge->Precision() != inv_param->cuda_prec_sloppy)
      errorQuda("Gauge precision %d does not match requested precision %d\n", diracParam.gauge->Precision(),
                inv_param->cuda_prec_sloppy);
  }

  void setDiracRefineParam(DiracParam &diracParam, QudaInvertParam *inv_param, const bool pc)
  {
    setDiracParam(diracParam, inv_param, pc);

    diracParam.gauge = inv_param->dslash_type == QUDA_ASQTAD_DSLASH ? gaugeFatRefinement : gaugeRefinement;
    diracParam.fatGauge = gaugeFatRefinement;
    diracParam.longGauge = gaugeLongRefinement;
    diracParam.clover = cloverRefinement;

    for (int i=0; i<4; i++) {
      diracParam.commDim[i] = 1;   // comms are always on
    }

    if (diracParam.gauge->Precision() != inv_param->cuda_prec_refinement_sloppy)
      errorQuda("Gauge precision %d does not match requested precision %d\n", diracParam.gauge->Precision(),
                inv_param->cuda_prec_refinement_sloppy);
  }

  // The preconditioner currently mimicks the sloppy operator with no comms
  void setDiracPreParam(DiracParam &diracParam, QudaInvertParam *inv_param, const bool pc, bool comms)
  {
    setDiracParam(diracParam, inv_param, pc);

    if (inv_param->overlap) {
      diracParam.gauge = inv_param->dslash_type == QUDA_ASQTAD_DSLASH ? gaugeFatExtended : gaugeExtended;
      diracParam.fatGauge = gaugeFatExtended;
      diracParam.longGauge = gaugeLongExtended;
    } else {
      diracParam.gauge = inv_param->dslash_type == QUDA_ASQTAD_DSLASH ? gaugeFatPrecondition : gaugePrecondition;
      diracParam.fatGauge = gaugeFatPrecondition;
      diracParam.longGauge = gaugeLongPrecondition;
    }
    diracParam.clover = cloverPrecondition;

    for (int i=0; i<4; i++) {
      diracParam.commDim[i] = comms ? 1 : 0;
    }

    // In the preconditioned staggered CG allow a different dslash type in the preconditioning
    if(inv_param->inv_type == QUDA_PCG_INVERTER && inv_param->dslash_type == QUDA_ASQTAD_DSLASH
       && inv_param->dslash_type_precondition == QUDA_STAGGERED_DSLASH) {
       diracParam.type = pc ? QUDA_STAGGEREDPC_DIRAC : QUDA_STAGGERED_DIRAC;
       diracParam.gauge = gaugeFatPrecondition;
    }

    if (diracParam.gauge->Precision() != inv_param->cuda_prec_precondition)
      errorQuda("Gauge precision %d does not match requested precision %d\n", diracParam.gauge->Precision(),
                inv_param->cuda_prec_precondition);
  }

  // The deflation preconditioner currently mimicks the sloppy operator with no comms
  void setDiracEigParam(DiracParam &diracParam, QudaInvertParam *inv_param, const bool pc, bool comms)
  {
    setDiracParam(diracParam, inv_param, pc);

    if (inv_param->overlap) {
      diracParam.gauge = inv_param->dslash_type == QUDA_ASQTAD_DSLASH ? gaugeFatExtended : gaugeExtended;
      diracParam.fatGauge = gaugeFatExtended;
      diracParam.longGauge = gaugeLongExtended;
    } else {
      diracParam.gauge = inv_param->dslash_type == QUDA_ASQTAD_DSLASH ? gaugeFatEigensolver : gaugeEigensolver;
      diracParam.fatGauge = gaugeFatEigensolver;
      diracParam.longGauge = gaugeLongEigensolver;
    }
    diracParam.clover = cloverEigensolver;

    for (int i = 0; i < 4; i++) { diracParam.commDim[i] = comms ? 1 : 0; }

    // In the deflated staggered CG allow a different dslash type
    if (inv_param->inv_type == QUDA_PCG_INVERTER && inv_param->dslash_type == QUDA_ASQTAD_DSLASH
        && inv_param->dslash_type_precondition == QUDA_STAGGERED_DSLASH) {
      diracParam.type = pc ? QUDA_STAGGEREDPC_DIRAC : QUDA_STAGGERED_DIRAC;
      diracParam.gauge = gaugeFatEigensolver;
    }

    if (diracParam.gauge->Precision() != inv_param->cuda_prec_eigensolver)
      errorQuda("Gauge precision %d does not match requested precision %d\n", diracParam.gauge->Precision(),
                inv_param->cuda_prec_eigensolver);
  }

  void createDirac(Dirac *&d, Dirac *&dSloppy, Dirac *&dPre, QudaInvertParam &param, const bool pc_solve)
  {
    DiracParam diracParam;
    DiracParam diracSloppyParam;
    DiracParam diracPreParam;

    setDiracParam(diracParam, &param, pc_solve);
    setDiracSloppyParam(diracSloppyParam, &param, pc_solve);
    // eigCG and deflation need 2 sloppy precisions and do not use Schwarz
    bool comms_flag = (param.schwarz_type != QUDA_INVALID_SCHWARZ) ? false : true;
    setDiracPreParam(diracPreParam, &param, pc_solve, comms_flag);

    d = Dirac::create(diracParam); // create the Dirac operator
    dSloppy = Dirac::create(diracSloppyParam);
    dPre = Dirac::create(diracPreParam);
  }

  void createDiracWithRefine(Dirac *&d, Dirac *&dSloppy, Dirac *&dPre, Dirac *&dRef, QudaInvertParam &param,
                             const bool pc_solve)
  {
    DiracParam diracParam;
    DiracParam diracSloppyParam;
    DiracParam diracPreParam;
    DiracParam diracRefParam;

    setDiracParam(diracParam, &param, pc_solve);
    setDiracSloppyParam(diracSloppyParam, &param, pc_solve);
    setDiracRefineParam(diracRefParam, &param, pc_solve);
    // eigCG and deflation need 2 sloppy precisions and do not use Schwarz
    bool comms_flag = (param.inv_type == QUDA_INC_EIGCG_INVERTER || param.eig_param) ? true : false;
    setDiracPreParam(diracPreParam, &param, pc_solve, comms_flag);

    d = Dirac::create(diracParam); // create the Dirac operator
    dSloppy = Dirac::create(diracSloppyParam);
    dPre = Dirac::create(diracPreParam);
    dRef = Dirac::create(diracRefParam);
  }

  void createDiracWithEig(Dirac *&d, Dirac *&dSloppy, Dirac *&dPre, Dirac *&dEig, QudaInvertParam &param,
                          const bool pc_solve)
  {
    DiracParam diracParam;
    DiracParam diracSloppyParam;
    DiracParam diracPreParam;
    DiracParam diracEigParam;

    setDiracParam(diracParam, &param, pc_solve);
    setDiracSloppyParam(diracSloppyParam, &param, pc_solve);
    // eigCG and deflation need 2 sloppy precisions and do not use Schwarz
    bool comms_flag = (param.inv_type == QUDA_INC_EIGCG_INVERTER || param.eig_param) ? true : false;
    setDiracPreParam(diracPreParam, &param, pc_solve, comms_flag);
    setDiracEigParam(diracEigParam, &param, pc_solve, comms_flag);

    d = Dirac::create(diracParam); // create the Dirac operator
    dSloppy = Dirac::create(diracSloppyParam);
    dPre = Dirac::create(diracPreParam);
    dEig = Dirac::create(diracEigParam);
  }

  void massRescale(cudaColorSpinorField &b, QudaInvertParam &param, bool for_multishift)
  {

    double kappa5 = (0.5/(5.0 + param.m5));
    double kappa = (param.dslash_type == QUDA_DOMAIN_WALL_DSLASH || param.dslash_type == QUDA_DOMAIN_WALL_4D_DSLASH
                    || param.dslash_type == QUDA_MOBIUS_DWF_DSLASH || param.dslash_type == QUDA_MOBIUS_DWF_EOFA_DSLASH) ?
      kappa5 :
      param.kappa;

    if (getVerbosity() >= QUDA_DEBUG_VERBOSE) {
      printfQuda("Mass rescale: Kappa is: %g\n", kappa);
      printfQuda("Mass rescale: mass normalization: %d\n", param.mass_normalization);
      double nin = blas::norm2(b);
      printfQuda("Mass rescale: norm of source in = %g\n", nin);
    }

    // staggered dslash uses mass normalization internally
    if (param.dslash_type == QUDA_ASQTAD_DSLASH || param.dslash_type == QUDA_STAGGERED_DSLASH) {
      switch (param.solution_type) {
        case QUDA_MAT_SOLUTION:
        case QUDA_MATPC_SOLUTION:
          if (param.mass_normalization == QUDA_KAPPA_NORMALIZATION) blas::ax(2.0*param.mass, b);
          break;
        case QUDA_MATDAG_MAT_SOLUTION:
        case QUDA_MATPCDAG_MATPC_SOLUTION:
          if (param.mass_normalization == QUDA_KAPPA_NORMALIZATION) blas::ax(4.0*param.mass*param.mass, b);
          break;
        default:
          errorQuda("Not implemented");
      }
      return;
    }

    // multiply the source to compensate for normalization of the Dirac operator, if necessary
    // you are responsible for restoring what's in param.offset
    switch (param.solution_type) {
      case QUDA_MAT_SOLUTION:
        if (param.mass_normalization == QUDA_MASS_NORMALIZATION ||
            param.mass_normalization == QUDA_ASYMMETRIC_MASS_NORMALIZATION) {
	  blas::ax(2.0*kappa, b);
          if (for_multishift)
            for (int i = 0; i < param.num_offset; i++) param.offset[i] *= 2.0 * kappa;
        }
        break;
      case QUDA_MATDAG_MAT_SOLUTION:
        if (param.mass_normalization == QUDA_MASS_NORMALIZATION ||
            param.mass_normalization == QUDA_ASYMMETRIC_MASS_NORMALIZATION) {
	  blas::ax(4.0*kappa*kappa, b);
          if (for_multishift)
            for (int i = 0; i < param.num_offset; i++) param.offset[i] *= 4.0 * kappa * kappa;
        }
        break;
      case QUDA_MATPC_SOLUTION:
        if (param.mass_normalization == QUDA_MASS_NORMALIZATION) {
	  blas::ax(4.0*kappa*kappa, b);
          if (for_multishift)
            for (int i = 0; i < param.num_offset; i++) param.offset[i] *= 4.0 * kappa * kappa;
        } else if (param.mass_normalization == QUDA_ASYMMETRIC_MASS_NORMALIZATION) {
	  blas::ax(2.0*kappa, b);
          if (for_multishift)
            for (int i = 0; i < param.num_offset; i++) param.offset[i] *= 2.0 * kappa;
        }
        break;
      case QUDA_MATPCDAG_MATPC_SOLUTION:
        if (param.mass_normalization == QUDA_MASS_NORMALIZATION) {
	  blas::ax(16.0*std::pow(kappa,4), b);
          if (for_multishift)
            for (int i = 0; i < param.num_offset; i++) param.offset[i] *= 16.0 * std::pow(kappa, 4);
        } else if (param.mass_normalization == QUDA_ASYMMETRIC_MASS_NORMALIZATION) {
	  blas::ax(4.0*kappa*kappa, b);
          if (for_multishift)
            for (int i = 0; i < param.num_offset; i++) param.offset[i] *= 4.0 * kappa * kappa;
        }
        break;
      default:
        errorQuda("Solution type %d not supported", param.solution_type);
    }

    if (getVerbosity() >= QUDA_DEBUG_VERBOSE) printfQuda("Mass rescale done\n");
    if (getVerbosity() >= QUDA_DEBUG_VERBOSE) {
      printfQuda("Mass rescale: Kappa is: %g\n", kappa);
      printfQuda("Mass rescale: mass normalization: %d\n", param.mass_normalization);
      double nin = blas::norm2(b);
      printfQuda("Mass rescale: norm of source out = %g\n", nin);
    }
  }
}

void dslashQuda(void *h_out, void *h_in, QudaInvertParam *inv_param, QudaParity parity)
{
  profileDslash.TPSTART(QUDA_PROFILE_TOTAL);
  profileDslash.TPSTART(QUDA_PROFILE_INIT);

  const auto &gauge = (inv_param->dslash_type != QUDA_ASQTAD_DSLASH) ? *gaugePrecise : *gaugeFatPrecise;

  if ((!gaugePrecise && inv_param->dslash_type != QUDA_ASQTAD_DSLASH)
      || ((!gaugeFatPrecise || !gaugeLongPrecise) && inv_param->dslash_type == QUDA_ASQTAD_DSLASH))
    errorQuda("Gauge field not allocated");
  if (cloverPrecise == nullptr && ((inv_param->dslash_type == QUDA_CLOVER_WILSON_DSLASH) || (inv_param->dslash_type == QUDA_TWISTED_CLOVER_DSLASH)))
    errorQuda("Clover field not allocated");

  pushVerbosity(inv_param->verbosity);
  if (getVerbosity() >= QUDA_DEBUG_VERBOSE) printQudaInvertParam(inv_param);

  ColorSpinorParam cpuParam(h_in, *inv_param, gauge.X(), true, inv_param->input_location);
  ColorSpinorField *in_h = ColorSpinorField::Create(cpuParam);
  ColorSpinorParam cudaParam(cpuParam, *inv_param);

  cpuParam.v = h_out;
  cpuParam.location = inv_param->output_location;
  ColorSpinorField *out_h = ColorSpinorField::Create(cpuParam);

  cudaParam.create = QUDA_NULL_FIELD_CREATE;
  cudaColorSpinorField in(*in_h, cudaParam);
  cudaColorSpinorField out(in, cudaParam);

  bool pc = true;
  DiracParam diracParam;
  setDiracParam(diracParam, inv_param, pc);

  profileDslash.TPSTOP(QUDA_PROFILE_INIT);

  profileDslash.TPSTART(QUDA_PROFILE_H2D);
  in = *in_h;
  profileDslash.TPSTOP(QUDA_PROFILE_H2D);

  profileDslash.TPSTART(QUDA_PROFILE_COMPUTE);

  if (getVerbosity() >= QUDA_DEBUG_VERBOSE) {
    double cpu = blas::norm2(*in_h);
    double gpu = blas::norm2(in);
    printfQuda("In CPU %e CUDA %e\n", cpu, gpu);
  }

  if (inv_param->mass_normalization == QUDA_KAPPA_NORMALIZATION &&
      (inv_param->dslash_type == QUDA_STAGGERED_DSLASH ||
       inv_param->dslash_type == QUDA_ASQTAD_DSLASH) )
    blas::ax(1.0/(2.0*inv_param->mass), in);

  if (inv_param->dirac_order == QUDA_CPS_WILSON_DIRAC_ORDER) {
    if (parity == QUDA_EVEN_PARITY) {
      parity = QUDA_ODD_PARITY;
    } else {
      parity = QUDA_EVEN_PARITY;
    }
    blas::ax(gauge.Anisotropy(), in);
  }

  Dirac *dirac = Dirac::create(diracParam); // create the Dirac operator
  if (inv_param->dslash_type == QUDA_TWISTED_CLOVER_DSLASH && inv_param->dagger) {
    cudaParam.create = QUDA_NULL_FIELD_CREATE;
    cudaColorSpinorField tmp1(in, cudaParam);
    ((DiracTwistedCloverPC*) dirac)->TwistCloverInv(tmp1, in, (parity+1)%2); // apply the clover-twist
    dirac->Dslash(out, tmp1, parity); // apply the operator
  } else if (inv_param->dslash_type == QUDA_DOMAIN_WALL_4D_DSLASH || inv_param->dslash_type == QUDA_MOBIUS_DWF_DSLASH
             || inv_param->dslash_type == QUDA_MOBIUS_DWF_EOFA_DSLASH) {
    dirac->Dslash4(out, in, parity);
  } else {
    dirac->Dslash(out, in, parity); // apply the operator
  }
  profileDslash.TPSTOP(QUDA_PROFILE_COMPUTE);

  profileDslash.TPSTART(QUDA_PROFILE_D2H);
  *out_h = out;
  profileDslash.TPSTOP(QUDA_PROFILE_D2H);

  if (getVerbosity() >= QUDA_DEBUG_VERBOSE) {
    double cpu = blas::norm2(*out_h);
    double gpu = blas::norm2(out);
    printfQuda("Out CPU %e CUDA %e\n", cpu, gpu);
  }

  profileDslash.TPSTART(QUDA_PROFILE_FREE);
  delete dirac; // clean up

  delete out_h;
  delete in_h;
  profileDslash.TPSTOP(QUDA_PROFILE_FREE);

  popVerbosity();
  profileDslash.TPSTOP(QUDA_PROFILE_TOTAL);
}

void MatQuda(void *h_out, void *h_in, QudaInvertParam *inv_param)
{
  pushVerbosity(inv_param->verbosity);

  const auto &gauge = (inv_param->dslash_type != QUDA_ASQTAD_DSLASH) ? *gaugePrecise : *gaugeFatPrecise;

  if ((!gaugePrecise && inv_param->dslash_type != QUDA_ASQTAD_DSLASH)
      || ((!gaugeFatPrecise || !gaugeLongPrecise) && inv_param->dslash_type == QUDA_ASQTAD_DSLASH))
    errorQuda("Gauge field not allocated");
  if (cloverPrecise == nullptr && ((inv_param->dslash_type == QUDA_CLOVER_WILSON_DSLASH) || (inv_param->dslash_type == QUDA_TWISTED_CLOVER_DSLASH)))
    errorQuda("Clover field not allocated");
  if (getVerbosity() >= QUDA_DEBUG_VERBOSE) printQudaInvertParam(inv_param);

  bool pc = (inv_param->solution_type == QUDA_MATPC_SOLUTION ||
      inv_param->solution_type == QUDA_MATPCDAG_MATPC_SOLUTION);

  ColorSpinorParam cpuParam(h_in, *inv_param, gauge.X(), pc, inv_param->input_location);
  ColorSpinorField *in_h = ColorSpinorField::Create(cpuParam);

  ColorSpinorParam cudaParam(cpuParam, *inv_param);
  cudaColorSpinorField in(*in_h, cudaParam);

  if (getVerbosity() >= QUDA_DEBUG_VERBOSE) {
    double cpu = blas::norm2(*in_h);
    double gpu = blas::norm2(in);
    printfQuda("In CPU %e CUDA %e\n", cpu, gpu);
  }

  cudaParam.create = QUDA_NULL_FIELD_CREATE;
  cudaColorSpinorField out(in, cudaParam);

  DiracParam diracParam;
  setDiracParam(diracParam, inv_param, pc);

  Dirac *dirac = Dirac::create(diracParam); // create the Dirac operator
  dirac->M(out, in); // apply the operator
  delete dirac; // clean up

  double kappa = inv_param->kappa;
  if (pc) {
    if (inv_param->mass_normalization == QUDA_MASS_NORMALIZATION) {
      blas::ax(0.25/(kappa*kappa), out);
    } else if (inv_param->mass_normalization == QUDA_ASYMMETRIC_MASS_NORMALIZATION) {
      blas::ax(0.5/kappa, out);
    }
  } else {
    if (inv_param->mass_normalization == QUDA_MASS_NORMALIZATION ||
        inv_param->mass_normalization == QUDA_ASYMMETRIC_MASS_NORMALIZATION) {
      blas::ax(0.5/kappa, out);
    }
  }

  cpuParam.v = h_out;
  cpuParam.location = inv_param->output_location;
  ColorSpinorField *out_h = ColorSpinorField::Create(cpuParam);
  *out_h = out;

  if (getVerbosity() >= QUDA_DEBUG_VERBOSE) {
    double cpu = blas::norm2(*out_h);
    double gpu = blas::norm2(out);
    printfQuda("Out CPU %e CUDA %e\n", cpu, gpu);
  }

  delete out_h;
  delete in_h;

  popVerbosity();
}


void MatDagMatQuda(void *h_out, void *h_in, QudaInvertParam *inv_param)
{
  pushVerbosity(inv_param->verbosity);

  const auto &gauge = (inv_param->dslash_type != QUDA_ASQTAD_DSLASH) ? *gaugePrecise : *gaugeFatPrecise;

  if ((!gaugePrecise && inv_param->dslash_type != QUDA_ASQTAD_DSLASH)
      || ((!gaugeFatPrecise || !gaugeLongPrecise) && inv_param->dslash_type == QUDA_ASQTAD_DSLASH))
    errorQuda("Gauge field not allocated");
  if (cloverPrecise == nullptr && ((inv_param->dslash_type == QUDA_CLOVER_WILSON_DSLASH) || (inv_param->dslash_type == QUDA_TWISTED_CLOVER_DSLASH)))
    errorQuda("Clover field not allocated");
  if (getVerbosity() >= QUDA_DEBUG_VERBOSE) printQudaInvertParam(inv_param);

  bool pc = (inv_param->solution_type == QUDA_MATPC_SOLUTION ||
      inv_param->solution_type == QUDA_MATPCDAG_MATPC_SOLUTION);

  ColorSpinorParam cpuParam(h_in, *inv_param, gauge.X(), pc, inv_param->input_location);
  ColorSpinorField *in_h = ColorSpinorField::Create(cpuParam);

  ColorSpinorParam cudaParam(cpuParam, *inv_param);
  cudaColorSpinorField in(*in_h, cudaParam);

  if (getVerbosity() >= QUDA_DEBUG_VERBOSE){
    double cpu = blas::norm2(*in_h);
    double gpu = blas::norm2(in);
    printfQuda("In CPU %e CUDA %e\n", cpu, gpu);
  }

  cudaParam.create = QUDA_NULL_FIELD_CREATE;
  cudaColorSpinorField out(in, cudaParam);

  //  double kappa = inv_param->kappa;
  //  if (inv_param->dirac_order == QUDA_CPS_WILSON_DIRAC_ORDER) kappa *= gaugePrecise->anisotropy;

  DiracParam diracParam;
  setDiracParam(diracParam, inv_param, pc);

  Dirac *dirac = Dirac::create(diracParam); // create the Dirac operator
  dirac->MdagM(out, in); // apply the operator
  delete dirac; // clean up

  double kappa = inv_param->kappa;
  if (pc) {
    if (inv_param->mass_normalization == QUDA_MASS_NORMALIZATION) {
      blas::ax(1.0/std::pow(2.0*kappa,4), out);
    } else if (inv_param->mass_normalization == QUDA_ASYMMETRIC_MASS_NORMALIZATION) {
      blas::ax(0.25/(kappa*kappa), out);
    }
  } else {
    if (inv_param->mass_normalization == QUDA_MASS_NORMALIZATION ||
        inv_param->mass_normalization == QUDA_ASYMMETRIC_MASS_NORMALIZATION) {
      blas::ax(0.25/(kappa*kappa), out);
    }
  }

  cpuParam.v = h_out;
  cpuParam.location = inv_param->output_location;
  ColorSpinorField *out_h = ColorSpinorField::Create(cpuParam);
  *out_h = out;

  if (getVerbosity() >= QUDA_DEBUG_VERBOSE){
    double cpu = blas::norm2(*out_h);
    double gpu = blas::norm2(out);
    printfQuda("Out CPU %e CUDA %e\n", cpu, gpu);
  }

  delete out_h;
  delete in_h;

  popVerbosity();
}

namespace quda
{
  bool canReuseResidentGauge(QudaInvertParam *param)
  {
    if (param->dslash_type != QUDA_ASQTAD_DSLASH) {
      return (gaugePrecise != nullptr) and param->cuda_prec == gaugePrecise->Precision();
    } else {
      return (gaugeFatPrecise != nullptr) and param->cuda_prec == gaugeFatPrecise->Precision();
    }
  }
} // namespace quda

void checkClover(QudaInvertParam *param) {

  if (param->dslash_type != QUDA_CLOVER_WILSON_DSLASH && param->dslash_type != QUDA_TWISTED_CLOVER_DSLASH) {
    return;
  }

  if (param->cuda_prec != cloverPrecise->Precision()) {
    errorQuda("Solve precision %d doesn't match clover precision %d", param->cuda_prec, cloverPrecise->Precision());
  }

  if ( (!cloverSloppy || param->cuda_prec_sloppy != cloverSloppy->Precision()) ||
       (!cloverPrecondition || param->cuda_prec_precondition != cloverPrecondition->Precision()) ||
       (!cloverRefinement || param->cuda_prec_refinement_sloppy != cloverRefinement->Precision()) ) {
    freeSloppyCloverQuda();
    QudaPrecision prec[] = {param->cuda_prec_sloppy, param->cuda_prec_precondition, param->cuda_prec_refinement_sloppy};
    loadSloppyCloverQuda(prec);
  }

  if (cloverPrecise == nullptr) errorQuda("Precise clover field doesn't exist");
  if (cloverSloppy == nullptr) errorQuda("Sloppy clover field doesn't exist");
  if (cloverPrecondition == nullptr) errorQuda("Precondition clover field doesn't exist");
  if (cloverRefinement == nullptr) errorQuda("Refinement clover field doesn't exist");
}

quda::cudaGaugeField *checkGauge(QudaInvertParam *param)
{
  quda::cudaGaugeField *cudaGauge = nullptr;
  if (param->dslash_type != QUDA_ASQTAD_DSLASH) {
    if (gaugePrecise == nullptr) errorQuda("Precise gauge field doesn't exist");

    if (param->cuda_prec != gaugePrecise->Precision()) {
      errorQuda("Solve precision %d doesn't match gauge precision %d", param->cuda_prec, gaugePrecise->Precision());
    }

    if (param->cuda_prec_sloppy != gaugeSloppy->Precision()
        || param->cuda_prec_precondition != gaugePrecondition->Precision()
        || param->cuda_prec_refinement_sloppy != gaugeRefinement->Precision()
        || param->cuda_prec_eigensolver != gaugeEigensolver->Precision()) {
      QudaPrecision precision[4] = {param->cuda_prec_sloppy, param->cuda_prec_precondition,
                                    param->cuda_prec_refinement_sloppy, param->cuda_prec_eigensolver};
      QudaReconstructType recon[4] = {gaugeSloppy->Reconstruct(), gaugePrecondition->Reconstruct(),
                                      gaugeRefinement->Reconstruct(), gaugeEigensolver->Reconstruct()};
      freeSloppyGaugeQuda();
      loadSloppyGaugeQuda(precision, recon);
    }

    if (gaugeSloppy == nullptr) errorQuda("Sloppy gauge field doesn't exist");
    if (gaugePrecondition == nullptr) errorQuda("Precondition gauge field doesn't exist");
    if (gaugeRefinement == nullptr) errorQuda("Refinement gauge field doesn't exist");
    if (gaugeEigensolver == nullptr) errorQuda("Refinement gauge field doesn't exist");
    if (param->overlap) {
      if (gaugeExtended == nullptr) errorQuda("Extended gauge field doesn't exist");
    }
    cudaGauge = gaugePrecise;
  } else {
    if (gaugeFatPrecise == nullptr) errorQuda("Precise gauge fat field doesn't exist");
    if (gaugeLongPrecise == nullptr) errorQuda("Precise gauge long field doesn't exist");

    if (param->cuda_prec != gaugeFatPrecise->Precision()) {
      errorQuda("Solve precision %d doesn't match gauge precision %d", param->cuda_prec, gaugeFatPrecise->Precision());
    }

    if (param->cuda_prec_sloppy != gaugeFatSloppy->Precision()
        || param->cuda_prec_precondition != gaugeFatPrecondition->Precision()
        || param->cuda_prec_refinement_sloppy != gaugeFatRefinement->Precision()
        || param->cuda_prec_eigensolver != gaugeFatEigensolver->Precision()
        || param->cuda_prec_sloppy != gaugeLongSloppy->Precision()
        || param->cuda_prec_precondition != gaugeLongPrecondition->Precision()
        || param->cuda_prec_refinement_sloppy != gaugeLongRefinement->Precision()
        || param->cuda_prec_eigensolver != gaugeLongEigensolver->Precision()) {

      QudaPrecision precision[4] = {param->cuda_prec_sloppy, param->cuda_prec_precondition,
                                    param->cuda_prec_refinement_sloppy, param->cuda_prec_eigensolver};
      // recon is always no for fat links, so just use long reconstructs here
      QudaReconstructType recon[4] = {gaugeLongSloppy->Reconstruct(), gaugeLongPrecondition->Reconstruct(),
                                      gaugeLongRefinement->Reconstruct(), gaugeLongEigensolver->Reconstruct()};
      freeSloppyGaugeQuda();
      loadSloppyGaugeQuda(precision, recon);
    }

    if (gaugeFatSloppy == nullptr) errorQuda("Sloppy gauge fat field doesn't exist");
    if (gaugeFatPrecondition == nullptr) errorQuda("Precondition gauge fat field doesn't exist");
    if (gaugeFatRefinement == nullptr) errorQuda("Refinement gauge fat field doesn't exist");
    if (gaugeFatEigensolver == nullptr) errorQuda("Eigensolver gauge fat field doesn't exist");
    if (param->overlap) {
      if (gaugeFatExtended == nullptr) errorQuda("Extended gauge fat field doesn't exist");
    }

    if (gaugeLongSloppy == nullptr) errorQuda("Sloppy gauge long field doesn't exist");
    if (gaugeLongPrecondition == nullptr) errorQuda("Precondition gauge long field doesn't exist");
    if (gaugeLongRefinement == nullptr) errorQuda("Refinement gauge long field doesn't exist");
    if (gaugeLongEigensolver == nullptr) errorQuda("Eigensolver gauge long field doesn't exist");
    if (param->overlap) {
      if (gaugeLongExtended == nullptr) errorQuda("Extended gauge long field doesn't exist");
    }
    cudaGauge = gaugeFatPrecise;
  }

  checkClover(param);

  return cudaGauge;
}

void cloverQuda(void *h_out, void *h_in, QudaInvertParam *inv_param, QudaParity parity, int inverse)
{
  pushVerbosity(inv_param->verbosity);

  if (!initialized) errorQuda("QUDA not initialized");
  if (gaugePrecise == nullptr) errorQuda("Gauge field not allocated");
  if (cloverPrecise == nullptr) errorQuda("Clover field not allocated");

  if (getVerbosity() >= QUDA_DEBUG_VERBOSE) printQudaInvertParam(inv_param);

  if ((inv_param->dslash_type != QUDA_CLOVER_WILSON_DSLASH) && (inv_param->dslash_type != QUDA_TWISTED_CLOVER_DSLASH))
    errorQuda("Cannot apply the clover term for a non Wilson-clover or Twisted-mass-clover dslash");

  ColorSpinorParam cpuParam(h_in, *inv_param, gaugePrecise->X(), true);

  ColorSpinorField *in_h = (inv_param->input_location == QUDA_CPU_FIELD_LOCATION) ?
    static_cast<ColorSpinorField*>(new cpuColorSpinorField(cpuParam)) :
    static_cast<ColorSpinorField*>(new cudaColorSpinorField(cpuParam));

  ColorSpinorParam cudaParam(cpuParam, *inv_param);
  cudaColorSpinorField in(*in_h, cudaParam);

  if (getVerbosity() >= QUDA_DEBUG_VERBOSE) {
    double cpu = blas::norm2(*in_h);
    double gpu = blas::norm2(in);
    printfQuda("In CPU %e CUDA %e\n", cpu, gpu);
  }

  cudaParam.create = QUDA_NULL_FIELD_CREATE;
  cudaColorSpinorField out(in, cudaParam);

  if (inv_param->dirac_order == QUDA_CPS_WILSON_DIRAC_ORDER) {
    if (parity == QUDA_EVEN_PARITY) {
      parity = QUDA_ODD_PARITY;
    } else {
      parity = QUDA_EVEN_PARITY;
    }
    blas::ax(gaugePrecise->Anisotropy(), in);
  }
  bool pc = true;

  DiracParam diracParam;
  setDiracParam(diracParam, inv_param, pc);
	//FIXME: Do we need this for twisted clover???
  DiracCloverPC dirac(diracParam); // create the Dirac operator
  if (!inverse) dirac.Clover(out, in, parity); // apply the clover operator
  else dirac.CloverInv(out, in, parity);

  cpuParam.v = h_out;
  cpuParam.location = inv_param->output_location;
  ColorSpinorField *out_h = ColorSpinorField::Create(cpuParam);
  *out_h = out;

  if (getVerbosity() >= QUDA_DEBUG_VERBOSE) {
    double cpu = blas::norm2(*out_h);
    double gpu = blas::norm2(out);
    printfQuda("Out CPU %e CUDA %e\n", cpu, gpu);
  }

  /*for (int i=0; i<in_h->Volume(); i++) {
    ((cpuColorSpinorField*)out_h)->PrintVector(i);
    }*/

  delete out_h;
  delete in_h;

  popVerbosity();
}

void eigensolveQuda(void **host_evecs, double _Complex *host_evals, QudaEigParam *eig_param)
{
  profileEigensolve.TPSTART(QUDA_PROFILE_TOTAL);
  profileEigensolve.TPSTART(QUDA_PROFILE_INIT);

  // Transfer the inv param structure contained in eig_param
  QudaInvertParam *inv_param = eig_param->invert_param;

  if (inv_param->dslash_type == QUDA_DOMAIN_WALL_DSLASH || inv_param->dslash_type == QUDA_DOMAIN_WALL_4D_DSLASH
      || inv_param->dslash_type == QUDA_MOBIUS_DWF_DSLASH)
    setKernelPackT(true);

  if (!initialized) errorQuda("QUDA not initialized");

  pushVerbosity(inv_param->verbosity);
  if (getVerbosity() >= QUDA_DEBUG_VERBOSE) {
    printQudaInvertParam(inv_param);
    printQudaEigParam(eig_param);
  }

  checkInvertParam(inv_param);
  checkEigParam(eig_param);
  cudaGaugeField *cudaGauge = checkGauge(inv_param);

  bool pc_solve = (inv_param->solve_type == QUDA_DIRECT_PC_SOLVE) || (inv_param->solve_type == QUDA_NORMOP_PC_SOLVE)
    || (inv_param->solve_type == QUDA_NORMERR_PC_SOLVE);

  inv_param->secs = 0;
  inv_param->gflops = 0;
  inv_param->iter = 0;

  // Define problem matrix
  //------------------------------------------------------
  Dirac *d = nullptr;
  Dirac *dSloppy = nullptr;
  Dirac *dPre = nullptr;

  // Create the dirac operator with a sloppy and a precon.
  createDirac(d, dSloppy, dPre, *inv_param, pc_solve);
  Dirac &dirac = *d;

  // Create device side ColorSpinorField vector space and to pass to the
  // compute function.
  const int *X = cudaGauge->X();
  ColorSpinorParam cpuParam(host_evecs[0], *inv_param, X, inv_param->solution_type, inv_param->input_location);

  // create wrappers around application vector set
  std::vector<ColorSpinorField *> host_evecs_;
  for (int i = 0; i < eig_param->n_conv; i++) {
    cpuParam.v = host_evecs[i];
    host_evecs_.push_back(ColorSpinorField::Create(cpuParam));
  }

  ColorSpinorParam cudaParam(cpuParam);
  cudaParam.location = QUDA_CUDA_FIELD_LOCATION;
  cudaParam.create = QUDA_ZERO_FIELD_CREATE;
  cudaParam.setPrecision(inv_param->cuda_prec_eigensolver, inv_param->cuda_prec_eigensolver, true);
  // Ensure device vectors qre in UKQCD basis for Wilson type fermions
  if (cudaParam.nSpin != 1) cudaParam.gammaBasis = QUDA_UKQCD_GAMMA_BASIS;

  std::vector<Complex> evals(eig_param->n_conv, 0.0);
  std::vector<ColorSpinorField *> kSpace;
  for (int i = 0; i < eig_param->n_conv; i++) { kSpace.push_back(ColorSpinorField::Create(cudaParam)); }

  // If you attempt to compute part of the imaginary spectrum of a symmetric matrix,
  // the solver will fail.
  if ((eig_param->spectrum == QUDA_SPECTRUM_LI_EIG || eig_param->spectrum == QUDA_SPECTRUM_SI_EIG)
      && ((eig_param->use_norm_op || (inv_param->dslash_type == QUDA_LAPLACE_DSLASH))
          || ((inv_param->dslash_type == QUDA_STAGGERED_DSLASH || inv_param->dslash_type == QUDA_ASQTAD_DSLASH)
              && inv_param->solve_type == QUDA_DIRECT_PC_SOLVE))) {
    errorQuda("Cannot compute imaginary spectra with a hermitian operator");
  }

  // Gamma5 pre-multiplication is only supported for the M type operator
  if (eig_param->compute_gamma5) {
    if (eig_param->use_norm_op || eig_param->use_dagger) {
      errorQuda("gamma5 premultiplication is only supported for M type operators: dag = %s, normop = %s",
                eig_param->use_dagger ? "true" : "false", eig_param->use_norm_op ? "true" : "false");
    }
  }

  profileEigensolve.TPSTOP(QUDA_PROFILE_INIT);

  if (!eig_param->use_norm_op && !eig_param->use_dagger && eig_param->compute_gamma5) {
    DiracG5M m(dirac);
    if (eig_param->arpack_check) {
      arpack_solve(host_evecs_, evals, m, eig_param, profileEigensolve);
    } else {
      EigenSolver *eig_solve = EigenSolver::create(eig_param, m, profileEigensolve);
      (*eig_solve)(kSpace, evals);
      delete eig_solve;
    }
  } else if (!eig_param->use_norm_op && !eig_param->use_dagger && !eig_param->compute_gamma5) {
    DiracM m(dirac);
    if (eig_param->arpack_check) {
      arpack_solve(host_evecs_, evals, m, eig_param, profileEigensolve);
    } else {
      EigenSolver *eig_solve = EigenSolver::create(eig_param, m, profileEigensolve);
      (*eig_solve)(kSpace, evals);
      delete eig_solve;
    }
  } else if (!eig_param->use_norm_op && eig_param->use_dagger) {
    DiracMdag m(dirac);
    if (eig_param->arpack_check) {
      arpack_solve(host_evecs_, evals, m, eig_param, profileEigensolve);
    } else {
      EigenSolver *eig_solve = EigenSolver::create(eig_param, m, profileEigensolve);
      (*eig_solve)(kSpace, evals);
      delete eig_solve;
    }
  } else if (eig_param->use_norm_op && !eig_param->use_dagger) {
    DiracMdagM m(dirac);
    if (eig_param->arpack_check) {
      arpack_solve(host_evecs_, evals, m, eig_param, profileEigensolve);
    } else {
      EigenSolver *eig_solve = EigenSolver::create(eig_param, m, profileEigensolve);
      (*eig_solve)(kSpace, evals);
      delete eig_solve;
    }
  } else if (eig_param->use_norm_op && eig_param->use_dagger) {
    DiracMMdag m(dirac);
    if (eig_param->arpack_check) {
      arpack_solve(host_evecs_, evals, m, eig_param, profileEigensolve);
    } else {
      EigenSolver *eig_solve = EigenSolver::create(eig_param, m, profileEigensolve);
      (*eig_solve)(kSpace, evals);
      delete eig_solve;
    }
  } else {
    errorQuda("Invalid use_norm_op and dagger combination");
  }

  // Copy eigen values back
  for (int i = 0; i < eig_param->n_conv; i++) { memcpy(host_evals + i, &evals[i], sizeof(Complex)); }

  // Transfer Eigenpairs back to host if using GPU eigensolver. The copy
  // will automatically rotate from device UKQCD gamma basis to the
  // host side gamma basis.
  if (!(eig_param->arpack_check)) {
    profileEigensolve.TPSTART(QUDA_PROFILE_D2H);
    for (int i = 0; i < eig_param->n_conv; i++) *host_evecs_[i] = *kSpace[i];
    profileEigensolve.TPSTOP(QUDA_PROFILE_D2H);
  }

  profileEigensolve.TPSTART(QUDA_PROFILE_FREE);
  for (int i = 0; i < eig_param->n_conv; i++) delete host_evecs_[i];
  delete d;
  delete dSloppy;
  delete dPre;
  for (int i = 0; i < eig_param->n_conv; i++) delete kSpace[i];
  profileEigensolve.TPSTOP(QUDA_PROFILE_FREE);

  popVerbosity();

  // cache is written out even if a long benchmarking job gets interrupted
  saveTuneCache();

  profileEigensolve.TPSTOP(QUDA_PROFILE_TOTAL);
}

multigrid_solver::multigrid_solver(QudaMultigridParam &mg_param, TimeProfile &profile)
  : profile(profile) {
  profile.TPSTART(QUDA_PROFILE_INIT);
  QudaInvertParam *param = mg_param.invert_param;
  // set whether we are going use native or generic blas
  blas_lapack::set_native(param->native_blas_lapack);

  checkMultigridParam(&mg_param);
  cudaGaugeField *cudaGauge = checkGauge(param);

  // check MG params (needs to go somewhere else)
  if (mg_param.n_level > QUDA_MAX_MG_LEVEL)
    errorQuda("Requested MG levels %d greater than allowed maximum %d", mg_param.n_level, QUDA_MAX_MG_LEVEL);
  for (int i=0; i<mg_param.n_level; i++) {
    if (mg_param.smoother_solve_type[i] != QUDA_DIRECT_SOLVE && mg_param.smoother_solve_type[i] != QUDA_DIRECT_PC_SOLVE)
      errorQuda("Unsupported smoother solve type %d on level %d", mg_param.smoother_solve_type[i], i);
  }
  if (param->solve_type != QUDA_DIRECT_SOLVE)
    errorQuda("Outer MG solver can only use QUDA_DIRECT_SOLVE at present");

  if (getVerbosity() >= QUDA_DEBUG_VERBOSE) printQudaMultigridParam(&mg_param);
  mg_param.secs = 0;
  mg_param.gflops = 0;

  bool pc_solution = (param->solution_type == QUDA_MATPC_SOLUTION) ||
    (param->solution_type == QUDA_MATPCDAG_MATPC_SOLUTION);

  bool outer_pc_solve = (param->solve_type == QUDA_DIRECT_PC_SOLVE) ||
    (param->solve_type == QUDA_NORMOP_PC_SOLVE);

  // create the dirac operators for the fine grid

  // this is the Dirac operator we use for inter-grid residual computation
  DiracParam diracParam;
  setDiracSloppyParam(diracParam, param, outer_pc_solve);
  d = Dirac::create(diracParam);
  m = new DiracM(*d);

  // this is the Dirac operator we use for smoothing
  DiracParam diracSmoothParam;
  bool fine_grid_pc_solve = (mg_param.smoother_solve_type[0] == QUDA_DIRECT_PC_SOLVE) ||
    (mg_param.smoother_solve_type[0] == QUDA_NORMOP_PC_SOLVE);
  setDiracSloppyParam(diracSmoothParam, param, fine_grid_pc_solve);
  diracSmoothParam.halo_precision = mg_param.smoother_halo_precision[0];
  dSmooth = Dirac::create(diracSmoothParam);
  mSmooth = new DiracM(*dSmooth);

  // this is the Dirac operator we use for sloppy smoothing (we use the preconditioner fields for this)
  DiracParam diracSmoothSloppyParam;
  setDiracPreParam(diracSmoothSloppyParam, param, fine_grid_pc_solve,
		   mg_param.smoother_schwarz_type[0] == QUDA_INVALID_SCHWARZ ? true : false);
  diracSmoothSloppyParam.halo_precision = mg_param.smoother_halo_precision[0];

  dSmoothSloppy = Dirac::create(diracSmoothSloppyParam);
  mSmoothSloppy = new DiracM(*dSmoothSloppy);

  ColorSpinorParam csParam(nullptr, *param, cudaGauge->X(), pc_solution, mg_param.setup_location[0]);
  csParam.create = QUDA_NULL_FIELD_CREATE;
  QudaPrecision Bprec = mg_param.precision_null[0];
  Bprec = (mg_param.setup_location[0] == QUDA_CPU_FIELD_LOCATION && Bprec < QUDA_SINGLE_PRECISION ? QUDA_SINGLE_PRECISION : Bprec);
  csParam.setPrecision(Bprec, Bprec, true);
  if (mg_param.setup_location[0] == QUDA_CPU_FIELD_LOCATION) csParam.fieldOrder = QUDA_SPACE_SPIN_COLOR_FIELD_ORDER;
  csParam.mem_type = mg_param.setup_minimize_memory == QUDA_BOOLEAN_TRUE ? QUDA_MEMORY_MAPPED : QUDA_MEMORY_DEVICE;
  B.resize(mg_param.n_vec[0]);

  if (mg_param.transfer_type[0] == QUDA_TRANSFER_COARSE_KD || mg_param.transfer_type[0] == QUDA_TRANSFER_OPTIMIZED_KD) {
    // Create the ColorSpinorField as a "container" for metadata.
    csParam.create = QUDA_REFERENCE_FIELD_CREATE;

    // These never get accessed, `nullptr` on its own leads to an error in texture binding
    csParam.v = (void *)std::numeric_limits<uint64_t>::max();
    csParam.norm = (void *)std::numeric_limits<uint64_t>::max();
  }

  for (int i = 0; i < mg_param.n_vec[0]; i++) { B[i] = ColorSpinorField::Create(csParam); }

  // fill out the MG parameters for the fine level
  mgParam = new MGParam(mg_param, B, m, mSmooth, mSmoothSloppy);

  mg = new MG(*mgParam, profile);
  mgParam->updateInvertParam(*param);

  // cache is written out even if a long benchmarking job gets interrupted
  saveTuneCache();
  profile.TPSTOP(QUDA_PROFILE_INIT);
}

void* newMultigridQuda(QudaMultigridParam *mg_param) {
  profilerStart(__func__);

  pushVerbosity(mg_param->invert_param->verbosity);

  profileInvert.TPSTART(QUDA_PROFILE_TOTAL);
  auto *mg = new multigrid_solver(*mg_param, profileInvert);
  profileInvert.TPSTOP(QUDA_PROFILE_TOTAL);

  saveTuneCache();

  popVerbosity();

  profilerStop(__func__);
  return static_cast<void*>(mg);
}

void destroyMultigridQuda(void *mg) {
  delete static_cast<multigrid_solver*>(mg);
}

void updateMultigridQuda(void *mg_, QudaMultigridParam *mg_param)
{
  profilerStart(__func__);

  pushVerbosity(mg_param->invert_param->verbosity);

  profileInvert.TPSTART(QUDA_PROFILE_TOTAL);
  profileInvert.TPSTART(QUDA_PROFILE_PREAMBLE);

  auto *mg = static_cast<multigrid_solver*>(mg_);
  checkMultigridParam(mg_param);

  QudaInvertParam *param = mg_param->invert_param;
  // check the gauge fields have been created and set the precision as needed
  checkGauge(param);

  // for reporting level 1 is the fine level but internally use level 0 for indexing
  // sprintf(mg->prefix,"MG level 1 (%s): ", param.location == QUDA_CUDA_FIELD_LOCATION ? "GPU" : "CPU" );
  // setOutputPrefix(prefix);
  setOutputPrefix("MG level 1 (GPU): "); //fix me

  // Check if we're doing a thin update only
  if (mg_param->thin_update_only) {
    // FIXME: add support for updating kappa, mu as appropriate

    // FIXME: assumes gauge parameters haven't changed.
    // These routines will set gauge = gaugeFat for DiracImprovedStaggered
    mg->d->updateFields(gaugeSloppy, gaugeFatSloppy, gaugeLongSloppy, cloverSloppy);
    mg->d->setMass(param->mass);

    mg->dSmooth->updateFields(gaugeSloppy, gaugeFatSloppy, gaugeLongSloppy, cloverSloppy);
    mg->dSmooth->setMass(param->mass);

    if (mg->dSmoothSloppy != mg->dSmooth) {
      if (param->overlap) {
        mg->dSmoothSloppy->updateFields(gaugeExtended, gaugeFatExtended, gaugeLongExtended, cloverPrecondition);
      } else {
        mg->dSmoothSloppy->updateFields(gaugePrecondition, gaugeFatPrecondition, gaugeLongPrecondition,
                                        cloverPrecondition);
      }
      mg->dSmoothSloppy->setMass(param->mass);
    }
    // The above changes are propagated internally by use of references, pointers, etc, so
    // no further updates are needed.

  } else {

    bool outer_pc_solve = (param->solve_type == QUDA_DIRECT_PC_SOLVE) || (param->solve_type == QUDA_NORMOP_PC_SOLVE);

    // free the previous dirac operators
    if (mg->m) delete mg->m;
    if (mg->mSmooth) delete mg->mSmooth;
    if (mg->mSmoothSloppy) delete mg->mSmoothSloppy;

    if (mg->d) delete mg->d;
    if (mg->dSmooth) delete mg->dSmooth;
    if (mg->dSmoothSloppy && mg->dSmoothSloppy != mg->dSmooth) delete mg->dSmoothSloppy;

    // create new fine dirac operators

    // this is the Dirac operator we use for inter-grid residual computation
    DiracParam diracParam;
    setDiracSloppyParam(diracParam, param, outer_pc_solve);
    mg->d = Dirac::create(diracParam);
    mg->m = new DiracM(*(mg->d));

    // this is the Dirac operator we use for smoothing
    DiracParam diracSmoothParam;
    bool fine_grid_pc_solve = (mg_param->smoother_solve_type[0] == QUDA_DIRECT_PC_SOLVE)
      || (mg_param->smoother_solve_type[0] == QUDA_NORMOP_PC_SOLVE);
    setDiracSloppyParam(diracSmoothParam, param, fine_grid_pc_solve);
    mg->dSmooth = Dirac::create(diracSmoothParam);
    mg->mSmooth = new DiracM(*(mg->dSmooth));

    // this is the Dirac operator we use for sloppy smoothing (we use the preconditioner fields for this)
    DiracParam diracSmoothSloppyParam;
    setDiracPreParam(diracSmoothSloppyParam, param, fine_grid_pc_solve, true);
    mg->dSmoothSloppy = Dirac::create(diracSmoothSloppyParam);
    ;
    mg->mSmoothSloppy = new DiracM(*(mg->dSmoothSloppy));

    mg->mgParam->matResidual = mg->m;
    mg->mgParam->matSmooth = mg->mSmooth;
    mg->mgParam->matSmoothSloppy = mg->mSmoothSloppy;

    mg->mgParam->updateInvertParam(*param);
    if (mg->mgParam->mg_global.invert_param != param) mg->mgParam->mg_global.invert_param = param;

    bool refresh = true;
    mg->mg->reset(refresh);
  }

  setOutputPrefix("");

  // cache is written out even if a long benchmarking job gets interrupted
  saveTuneCache();

  profileInvert.TPSTOP(QUDA_PROFILE_PREAMBLE);
  profileInvert.TPSTOP(QUDA_PROFILE_TOTAL);

  popVerbosity();

  profilerStop(__func__);
}

void dumpMultigridQuda(void *mg_, QudaMultigridParam *mg_param)
{
  profilerStart(__func__);
  pushVerbosity(mg_param->invert_param->verbosity);
  profileInvert.TPSTART(QUDA_PROFILE_TOTAL);

  auto *mg = static_cast<multigrid_solver*>(mg_);
  checkMultigridParam(mg_param);
  checkGauge(mg_param->invert_param);

  mg->mg->dumpNullVectors();

  profileInvert.TPSTOP(QUDA_PROFILE_TOTAL);
  popVerbosity();
  profilerStop(__func__);
}

void invertQuda(void *hp_x, void *hp_b, QudaInvertParam *param)
{
  profilerStart(__func__);

  if (param->dslash_type == QUDA_DOMAIN_WALL_DSLASH || param->dslash_type == QUDA_DOMAIN_WALL_4D_DSLASH
      || param->dslash_type == QUDA_MOBIUS_DWF_DSLASH || param->dslash_type == QUDA_MOBIUS_DWF_EOFA_DSLASH)
    setKernelPackT(true);

  profileInvert.TPSTART(QUDA_PROFILE_TOTAL);

  if (!initialized) errorQuda("QUDA not initialized");

  pushVerbosity(param->verbosity);
  if (getVerbosity() >= QUDA_DEBUG_VERBOSE) printQudaInvertParam(param);

  checkInvertParam(param, hp_x, hp_b);

  // check the gauge fields have been created
  cudaGaugeField *cudaGauge = checkGauge(param);

  // It was probably a bad design decision to encode whether the system is even/odd preconditioned (PC) in
  // solve_type and solution_type, rather than in separate members of QudaInvertParam.  We're stuck with it
  // for now, though, so here we factorize everything for convenience.

  bool pc_solution = (param->solution_type == QUDA_MATPC_SOLUTION) ||
    (param->solution_type == QUDA_MATPCDAG_MATPC_SOLUTION);
  bool pc_solve = (param->solve_type == QUDA_DIRECT_PC_SOLVE) ||
    (param->solve_type == QUDA_NORMOP_PC_SOLVE) || (param->solve_type == QUDA_NORMERR_PC_SOLVE);
  bool mat_solution = (param->solution_type == QUDA_MAT_SOLUTION) ||
    (param->solution_type ==  QUDA_MATPC_SOLUTION);
  bool direct_solve = (param->solve_type == QUDA_DIRECT_SOLVE) ||
    (param->solve_type == QUDA_DIRECT_PC_SOLVE);
  bool norm_error_solve = (param->solve_type == QUDA_NORMERR_SOLVE) ||
    (param->solve_type == QUDA_NORMERR_PC_SOLVE);

  param->secs = 0;
  param->gflops = 0;
  param->iter = 0;

  Dirac *d = nullptr;
  Dirac *dSloppy = nullptr;
  Dirac *dPre = nullptr;
  Dirac *dEig = nullptr;

  // Create the dirac operator and operators for sloppy, precondition,
  // and an eigensolver
  createDiracWithEig(d, dSloppy, dPre, dEig, *param, pc_solve);

  Dirac &dirac = *d;
  Dirac &diracSloppy = *dSloppy;
  Dirac &diracPre = *dPre;
  Dirac &diracEig = *dEig;

  profileInvert.TPSTART(QUDA_PROFILE_H2D);

  ColorSpinorField *b = nullptr;
  ColorSpinorField *x = nullptr;
  ColorSpinorField *in = nullptr;
  ColorSpinorField *out = nullptr;

  const int *X = cudaGauge->X();

  // wrap CPU host side pointers
  ColorSpinorParam cpuParam(hp_b, *param, X, pc_solution, param->input_location);
  ColorSpinorField *h_b = ColorSpinorField::Create(cpuParam);

  cpuParam.v = hp_x;
  cpuParam.location = param->output_location;
  ColorSpinorField *h_x = ColorSpinorField::Create(cpuParam);

  // download source
  ColorSpinorParam cudaParam(cpuParam, *param);
  cudaParam.create = QUDA_COPY_FIELD_CREATE;
  b = new cudaColorSpinorField(*h_b, cudaParam);

  // now check if we need to invalidate the solutionResident vectors
  bool invalidate = false;
  if (param->use_resident_solution == 1) {
    for (auto v : solutionResident)
      if (b->Precision() != v->Precision() || b->SiteSubset() != v->SiteSubset()) { invalidate = true; break; }

    if (invalidate) {
      for (auto v : solutionResident) if (v) delete v;
      solutionResident.clear();
    }

    if (!solutionResident.size()) {
      cudaParam.create = QUDA_NULL_FIELD_CREATE;
      solutionResident.push_back(new cudaColorSpinorField(cudaParam)); // solution
    }
    x = solutionResident[0];
  } else {
    cudaParam.create = QUDA_NULL_FIELD_CREATE;
    x = new cudaColorSpinorField(cudaParam);
  }

  if (param->use_init_guess == QUDA_USE_INIT_GUESS_YES) { // download initial guess
    // initial guess only supported for single-pass solvers
    if ((param->solution_type == QUDA_MATDAG_MAT_SOLUTION || param->solution_type == QUDA_MATPCDAG_MATPC_SOLUTION) &&
        (param->solve_type == QUDA_DIRECT_SOLVE || param->solve_type == QUDA_DIRECT_PC_SOLVE)) {
      errorQuda("Initial guess not supported for two-pass solver");
    }

    *x = *h_x; // solution
  } else { // zero initial guess
    blas::zero(*x);
  }

  // if we're doing a managed memory MG solve and prefetching is
  // enabled, prefetch all the Dirac matrices. There's probably
  // a better place to put this...
  if (param->inv_type_precondition == QUDA_MG_INVERTER) {
    dirac.prefetch(QUDA_CUDA_FIELD_LOCATION);
    diracSloppy.prefetch(QUDA_CUDA_FIELD_LOCATION);
    diracPre.prefetch(QUDA_CUDA_FIELD_LOCATION);
  }

  profileInvert.TPSTOP(QUDA_PROFILE_H2D);
  profileInvert.TPSTART(QUDA_PROFILE_PREAMBLE);

  double nb = blas::norm2(*b);
  if (nb==0.0) errorQuda("Source has zero norm");

  if (getVerbosity() >= QUDA_VERBOSE) {
    double nh_b = blas::norm2(*h_b);
    printfQuda("Source: CPU = %g, CUDA copy = %g\n", nh_b, nb);
    if (param->use_init_guess == QUDA_USE_INIT_GUESS_YES) {
      double nh_x = blas::norm2(*h_x);
      double nx = blas::norm2(*x);
      printfQuda("Solution: CPU = %g, CUDA copy = %g\n", nh_x, nx);
    }
  }

  // rescale the source and solution vectors to help prevent the onset of underflow
  if (param->solver_normalization == QUDA_SOURCE_NORMALIZATION) {
    blas::ax(1.0/sqrt(nb), *b);
    blas::ax(1.0/sqrt(nb), *x);
  }

  massRescale(*static_cast<cudaColorSpinorField *>(b), *param, false);

  dirac.prepare(in, out, *x, *b, param->solution_type);

  if (getVerbosity() >= QUDA_VERBOSE) {
    double nin = blas::norm2(*in);
    double nout = blas::norm2(*out);
    printfQuda("Prepared source = %g\n", nin);
    printfQuda("Prepared solution = %g\n", nout);
  }

  if (getVerbosity() >= QUDA_VERBOSE) {
    double nin = blas::norm2(*in);
    printfQuda("Prepared source post mass rescale = %g\n", nin);
  }

  // solution_type specifies *what* system is to be solved.
  // solve_type specifies *how* the system is to be solved.
  //
  // We have the following four cases (plus preconditioned variants):
  //
  // solution_type    solve_type    Effect
  // -------------    ----------    ------
  // MAT              DIRECT        Solve Ax=b
  // MATDAG_MAT       DIRECT        Solve A^dag y = b, followed by Ax=y
  // MAT              NORMOP        Solve (A^dag A) x = (A^dag b)
  // MATDAG_MAT       NORMOP        Solve (A^dag A) x = b
  // MAT              NORMERR       Solve (A A^dag) y = b, then x = A^dag y
  //
  // We generally require that the solution_type and solve_type
  // preconditioning match.  As an exception, the unpreconditioned MAT
  // solution_type may be used with any solve_type, including
  // DIRECT_PC and NORMOP_PC.  In these cases, preparation of the
  // preconditioned source and reconstruction of the full solution are
  // taken care of by Dirac::prepare() and Dirac::reconstruct(),
  // respectively.

  if (pc_solution && !pc_solve) {
    errorQuda("Preconditioned (PC) solution_type requires a PC solve_type");
  }

  if (!mat_solution && !pc_solution && pc_solve) {
    errorQuda("Unpreconditioned MATDAG_MAT solution_type requires an unpreconditioned solve_type");
  }

  if (!mat_solution && norm_error_solve) {
    errorQuda("Normal-error solve requires Mat solution");
  }

  if (param->inv_type_precondition == QUDA_MG_INVERTER && (!direct_solve || !mat_solution)) {
    errorQuda("Multigrid preconditioning only supported for direct solves");
  }

  if (param->chrono_use_resident && ( norm_error_solve) ){
    errorQuda("Chronological forcasting only presently supported for M^dagger M solver");
  }

  profileInvert.TPSTOP(QUDA_PROFILE_PREAMBLE);

  if (mat_solution && !direct_solve && !norm_error_solve) { // prepare source: b' = A^dag b
    cudaColorSpinorField tmp(*in);
    dirac.Mdag(*in, tmp);
  } else if (!mat_solution && direct_solve) { // perform the first of two solves: A^dag y = b
    DiracMdag m(dirac), mSloppy(diracSloppy), mPre(diracPre), mEig(diracEig);
    SolverParam solverParam(*param);
    Solver *solve = Solver::create(solverParam, m, mSloppy, mPre, mEig, profileInvert);
    (*solve)(*out, *in);
    blas::copy(*in, *out);
    delete solve;
    solverParam.updateInvertParam(*param);
  }

  if (direct_solve) {
    DiracM m(dirac), mSloppy(diracSloppy), mPre(diracPre), mEig(diracEig);
    SolverParam solverParam(*param);
    // chronological forecasting
    if (param->chrono_use_resident && chronoResident[param->chrono_index].size() > 0) {
      profileInvert.TPSTART(QUDA_PROFILE_CHRONO);

      auto &basis = chronoResident[param->chrono_index];

      ColorSpinorParam cs_param(*basis[0]);
      ColorSpinorField *tmp = ColorSpinorField::Create(cs_param);
      ColorSpinorField *tmp2 = (param->chrono_precision == out->Precision()) ? out : ColorSpinorField::Create(cs_param);
      std::vector<ColorSpinorField*> Ap;
      for (unsigned int k=0; k < basis.size(); k++) {
        Ap.emplace_back((ColorSpinorField::Create(cs_param)));
      }

      if (param->chrono_precision == param->cuda_prec) {
        for (unsigned int j=0; j<basis.size(); j++) m(*Ap[j], *basis[j], *tmp, *tmp2);
      } else if (param->chrono_precision == param->cuda_prec_sloppy) {
        for (unsigned int j=0; j<basis.size(); j++) mSloppy(*Ap[j], *basis[j], *tmp, *tmp2);
      } else {
        errorQuda("Unexpected precision %d for chrono vectors (doesn't match outer %d or sloppy precision %d)",
                  param->chrono_precision, param->cuda_prec, param->cuda_prec_sloppy);
      }

      bool orthogonal = true;
      bool apply_mat = false;
      bool hermitian = false;
      MinResExt mre(m, orthogonal, apply_mat, hermitian, profileInvert);

      blas::copy(*tmp, *in);
      mre(*out, *tmp, basis, Ap);

      for (auto ap: Ap) {
        if (ap) delete (ap);
      }
      delete tmp;
      if (tmp2 != out) delete tmp2;

      profileInvert.TPSTOP(QUDA_PROFILE_CHRONO);
    }

    Solver *solve = Solver::create(solverParam, m, mSloppy, mPre, mEig, profileInvert);
    (*solve)(*out, *in);
    delete solve;
    solverParam.updateInvertParam(*param);
  } else if (!norm_error_solve) {
    DiracMdagM m(dirac), mSloppy(diracSloppy), mPre(diracPre), mEig(diracEig);
    SolverParam solverParam(*param);

    // chronological forecasting
    if (param->chrono_use_resident && chronoResident[param->chrono_index].size() > 0) {
      profileInvert.TPSTART(QUDA_PROFILE_CHRONO);

      auto &basis = chronoResident[param->chrono_index];

      ColorSpinorParam cs_param(*basis[0]);
      std::vector<ColorSpinorField*> Ap;
      ColorSpinorField *tmp = ColorSpinorField::Create(cs_param);
      ColorSpinorField *tmp2 = (param->chrono_precision == out->Precision()) ? out : ColorSpinorField::Create(cs_param);
      for (unsigned int k=0; k < basis.size(); k++) {
        Ap.emplace_back((ColorSpinorField::Create(cs_param)));
      }

      if (param->chrono_precision == param->cuda_prec) {
        for (unsigned int j=0; j<basis.size(); j++) m(*Ap[j], *basis[j], *tmp, *tmp2);
      } else if (param->chrono_precision == param->cuda_prec_sloppy) {
        for (unsigned int j=0; j<basis.size(); j++) mSloppy(*Ap[j], *basis[j], *tmp, *tmp2);
      } else {
        errorQuda("Unexpected precision %d for chrono vectors (doesn't match outer %d or sloppy precision %d)",
                  param->chrono_precision, param->cuda_prec, param->cuda_prec_sloppy);
      }

      bool orthogonal = true;
      bool apply_mat = false;
      bool hermitian = true;
      MinResExt mre(m, orthogonal, apply_mat, hermitian, profileInvert);

      blas::copy(*tmp, *in);
      mre(*out, *tmp, basis, Ap);

      for (auto ap: Ap) {
        if (ap) delete(ap);
      }
      delete tmp;
      if (tmp2 != out) delete tmp2;

      profileInvert.TPSTOP(QUDA_PROFILE_CHRONO);
    }

    // if using a Schwarz preconditioner with a normal operator then we must use the DiracMdagMLocal operator
    if (param->inv_type_precondition != QUDA_INVALID_INVERTER && param->schwarz_type != QUDA_INVALID_SCHWARZ) {
      DiracMdagMLocal mPreLocal(diracPre);
      Solver *solve = Solver::create(solverParam, m, mSloppy, mPreLocal, mEig, profileInvert);
      (*solve)(*out, *in);
      delete solve;
      solverParam.updateInvertParam(*param);
    } else {
      Solver *solve = Solver::create(solverParam, m, mSloppy, mPre, mEig, profileInvert);
      (*solve)(*out, *in);
      delete solve;
      solverParam.updateInvertParam(*param);
    }
  } else { // norm_error_solve
    DiracMMdag m(dirac), mSloppy(diracSloppy), mPre(diracPre), mEig(diracEig);
    cudaColorSpinorField tmp(*out);
    SolverParam solverParam(*param);
    Solver *solve = Solver::create(solverParam, m, mSloppy, mPre, mEig, profileInvert);
    (*solve)(tmp, *in); // y = (M M^\dag) b
    dirac.Mdag(*out, tmp);  // x = M^dag y
    delete solve;
    solverParam.updateInvertParam(*param);
  }

  if (getVerbosity() >= QUDA_VERBOSE){
    double nx = blas::norm2(*x);
    printfQuda("Solution = %g\n",nx);
  }

  profileInvert.TPSTART(QUDA_PROFILE_EPILOGUE);
  if (param->chrono_make_resident) {
    if(param->chrono_max_dim < 1){
      errorQuda("Cannot chrono_make_resident with chrono_max_dim %i",param->chrono_max_dim);
    }

    const int i = param->chrono_index;
    if (i >= QUDA_MAX_CHRONO)
      errorQuda("Requested chrono index %d is outside of max %d\n", i, QUDA_MAX_CHRONO);

    auto &basis = chronoResident[i];

    if(param->chrono_max_dim < (int)basis.size()){
      errorQuda("Requested chrono_max_dim %i is smaller than already existing chroology %i",param->chrono_max_dim,(int)basis.size());
    }

    if(not param->chrono_replace_last){
      // if we have not filled the space yet just augment
      if ((int)basis.size() < param->chrono_max_dim) {
        ColorSpinorParam cs_param(*out);
        cs_param.setPrecision(param->chrono_precision);
        basis.emplace_back(ColorSpinorField::Create(cs_param));
      }

      // shuffle every entry down one and bring the last to the front
      ColorSpinorField *tmp = basis[basis.size()-1];
      for (unsigned int j=basis.size()-1; j>0; j--) basis[j] = basis[j-1];
        basis[0] = tmp;
    }
    *(basis[0]) = *out; // set first entry to new solution
  }
  dirac.reconstruct(*x, *b, param->solution_type);

  if (param->solver_normalization == QUDA_SOURCE_NORMALIZATION) {
    // rescale the solution
    blas::ax(sqrt(nb), *x);
  }
  profileInvert.TPSTOP(QUDA_PROFILE_EPILOGUE);

  if (!param->make_resident_solution) {
    profileInvert.TPSTART(QUDA_PROFILE_D2H);
    *h_x = *x;
    profileInvert.TPSTOP(QUDA_PROFILE_D2H);
  }

  profileInvert.TPSTART(QUDA_PROFILE_EPILOGUE);

  if (param->compute_action) {
    Complex action = blas::cDotProduct(*b, *x);
    param->action[0] = action.real();
    param->action[1] = action.imag();
  }

  if (getVerbosity() >= QUDA_VERBOSE){
    double nx = blas::norm2(*x);
    double nh_x = blas::norm2(*h_x);
    printfQuda("Reconstructed: CUDA solution = %g, CPU copy = %g\n", nx, nh_x);
  }
  profileInvert.TPSTOP(QUDA_PROFILE_EPILOGUE);

  profileInvert.TPSTART(QUDA_PROFILE_FREE);

  delete h_b;
  delete h_x;
  delete b;

  if (param->use_resident_solution && !param->make_resident_solution) {
    for (auto v: solutionResident) if (v) delete v;
    solutionResident.clear();
  } else if (!param->make_resident_solution) {
    delete x;
  }

  delete d;
  delete dSloppy;
  delete dPre;
  delete dEig;

  profileInvert.TPSTOP(QUDA_PROFILE_FREE);

  popVerbosity();

  // cache is written out even if a long benchmarking job gets interrupted
  saveTuneCache();

  profileInvert.TPSTOP(QUDA_PROFILE_TOTAL);

  profilerStop(__func__);
}

void loadFatLongGaugeQuda(QudaInvertParam *inv_param, QudaGaugeParam *gauge_param, void *milc_fatlinks,
                          void *milc_longlinks)
{
  auto link_recon = gauge_param->reconstruct;
  auto link_recon_sloppy = gauge_param->reconstruct_sloppy;
  auto link_recon_precondition = gauge_param->reconstruct_precondition;

  // Specific gauge parameters for MILC
  int pad_size = 0;
#ifdef MULTI_GPU
  int x_face_size = gauge_param->X[1] * gauge_param->X[2] * gauge_param->X[3] / 2;
  int y_face_size = gauge_param->X[0] * gauge_param->X[2] * gauge_param->X[3] / 2;
  int z_face_size = gauge_param->X[0] * gauge_param->X[1] * gauge_param->X[3] / 2;
  int t_face_size = gauge_param->X[0] * gauge_param->X[1] * gauge_param->X[2] / 2;
  pad_size = MAX(x_face_size, y_face_size);
  pad_size = MAX(pad_size, z_face_size);
  pad_size = MAX(pad_size, t_face_size);
#endif

  int fat_pad = pad_size;
  int link_pad = 3 * pad_size;

  gauge_param->type = (inv_param->dslash_type == QUDA_STAGGERED_DSLASH || inv_param->dslash_type == QUDA_LAPLACE_DSLASH) ?
    QUDA_SU3_LINKS :
    QUDA_ASQTAD_FAT_LINKS;

  gauge_param->ga_pad = fat_pad;
  if (inv_param->dslash_type == QUDA_STAGGERED_DSLASH || inv_param->dslash_type == QUDA_LAPLACE_DSLASH) {
    gauge_param->reconstruct = link_recon;
    gauge_param->reconstruct_sloppy = link_recon_sloppy;
    gauge_param->reconstruct_refinement_sloppy = link_recon_sloppy;
  } else {
    gauge_param->reconstruct = QUDA_RECONSTRUCT_NO;
    gauge_param->reconstruct_sloppy = QUDA_RECONSTRUCT_NO;
    gauge_param->reconstruct_refinement_sloppy = QUDA_RECONSTRUCT_NO;
  }
  gauge_param->reconstruct_precondition = QUDA_RECONSTRUCT_NO;

  loadGaugeQuda(milc_fatlinks, gauge_param);

  if (inv_param->dslash_type == QUDA_ASQTAD_DSLASH) {
    gauge_param->type = QUDA_ASQTAD_LONG_LINKS;
    gauge_param->ga_pad = link_pad;
    gauge_param->staggered_phase_type = QUDA_STAGGERED_PHASE_NO;
    gauge_param->reconstruct = link_recon;
    gauge_param->reconstruct_sloppy = link_recon_sloppy;
    gauge_param->reconstruct_refinement_sloppy = link_recon_sloppy;
    gauge_param->reconstruct_precondition = link_recon_precondition;
    loadGaugeQuda(milc_longlinks, gauge_param);
  }
}

template <class Interface, class... Args>
void callMultiSrcQuda(void **_hp_x, void **_hp_b, QudaInvertParam *param, // color spinor field pointers, and inv_param
                      void *h_gauge, void *milc_fatlinks, void *milc_longlinks,
                      QudaGaugeParam *gauge_param,     // gauge field pointers
                      void *h_clover, void *h_clovinv, // clover field pointers
                      Interface op, Args... args)
{
  /**
    Here we first re-distribute gauge, color spinor, and clover field to sub-partitions, then call either invertQuda or dslashQuda.
    - For clover and gauge field, we re-distribute the host clover side fields, restore them after.
    - For color spinor field, we re-distribute the host side source fields, and re-collect the host side solution fields.
  */

  profilerStart(__func__);

  CommKey split_key = {param->split_grid[0], param->split_grid[1], param->split_grid[2], param->split_grid[3]};
  int num_sub_partition = quda::product(split_key);

  if (!split_key.is_valid()) {
    errorQuda("split_key = [%d,%d,%d,%d] is not valid.\n", split_key[0], split_key[1], split_key[2], split_key[3]);
  }

  if (num_sub_partition == 1) { // In this case we don't split the grid.

    for (int n = 0; n < param->num_src; n++) { op(_hp_x[n], _hp_b[n], param, args...); }

  } else {

    profileInvertMultiSrc.TPSTART(QUDA_PROFILE_TOTAL);
    profileInvertMultiSrc.TPSTART(QUDA_PROFILE_INIT);

    if (gauge_param == nullptr) { errorQuda("gauge_param == nullptr.\n"); }

    // Doing the sub-partition arithmatics
    if (param->num_src_per_sub_partition * num_sub_partition != param->num_src) {
      errorQuda("We need to have split_grid[0](=%d) * split_grid[1](=%d) * split_grid[2](=%d) * split_grid[3](=%d) * "
                "num_src_per_sub_partition(=%d) == num_src(=%d).",
                split_key[0], split_key[1], split_key[2], split_key[3], param->num_src_per_sub_partition, param->num_src);
    }

    // Determine if the color spinor field is using a 5d e/o preconditioning
    QudaPCType pc_type = QUDA_4D_PC;
    if (param->dslash_type == QUDA_DOMAIN_WALL_DSLASH) { pc_type = QUDA_5D_PC; }

    // Doesn't work for MG yet.
    if (param->inv_type_precondition == QUDA_MG_INVERTER) { errorQuda("Split Grid does NOT work with MG yet."); }

    checkInvertParam(param, _hp_x[0], _hp_b[0]);

    bool is_staggered;
    if (h_gauge) {
      is_staggered = false;
    } else if (milc_fatlinks) {
      is_staggered = true;
    } else {
      errorQuda("Both h_gauge and milc_fatlinks are null.");
      is_staggered = true; // to suppress compiler warning/error.
    }

    // Gauge fields/params
    GaugeFieldParam *gf_param = nullptr;
    GaugeField *in = nullptr;
    // Staggered gauge fields/params
    GaugeFieldParam *milc_fatlink_param = nullptr;
    GaugeFieldParam *milc_longlink_param = nullptr;
    GaugeField *milc_fatlink_field = nullptr;
    GaugeField *milc_longlink_field = nullptr;

    // set up the gauge field params.
    if (!is_staggered) { // not staggered
      gf_param = new GaugeFieldParam(h_gauge, *gauge_param);
      if (gf_param->order <= 4) { gf_param->ghostExchange = QUDA_GHOST_EXCHANGE_NO; }
      in = GaugeField::Create(*gf_param);
    } else { // staggered
      milc_fatlink_param = new GaugeFieldParam(milc_fatlinks, *gauge_param);
      if (milc_fatlink_param->order <= 4) { milc_fatlink_param->ghostExchange = QUDA_GHOST_EXCHANGE_NO; }
      milc_fatlink_field = GaugeField::Create(*milc_fatlink_param);
      milc_longlink_param = new GaugeFieldParam(milc_longlinks, *gauge_param);
      if (milc_longlink_param->order <= 4) { milc_longlink_param->ghostExchange = QUDA_GHOST_EXCHANGE_NO; }
      milc_longlink_field = GaugeField::Create(*milc_longlink_param);
    }

    // Create the temp host side helper fields, which are just wrappers of the input pointers.
    bool pc_solution
      = (param->solution_type == QUDA_MATPC_SOLUTION) || (param->solution_type == QUDA_MATPCDAG_MATPC_SOLUTION);

    const int *X = gauge_param->X;
    quda::CommKey field_dim = {X[0], X[1], X[2], X[3]};
    ColorSpinorParam cpuParam(_hp_b[0], *param, X, pc_solution, param->input_location);
    std::vector<ColorSpinorField *> _h_b(param->num_src);
    for (int i = 0; i < param->num_src; i++) {
      cpuParam.v = _hp_b[i];
      _h_b[i] = ColorSpinorField::Create(cpuParam);
    }

    cpuParam.location = param->output_location;
    std::vector<ColorSpinorField *> _h_x(param->num_src);
    for (int i = 0; i < param->num_src; i++) {
      cpuParam.v = _hp_x[i];
      _h_x[i] = ColorSpinorField::Create(cpuParam);
    }

    // Make the gauge param dimensions larger
    if (getVerbosity() >= QUDA_DEBUG_VERBOSE) {
      printfQuda("Spliting the grid into sub-partitions: (%2d,%2d,%2d,%2d) / (%2d,%2d,%2d,%2d).\n", comm_dim(0),
                 comm_dim(1), comm_dim(2), comm_dim(3), split_key[0], split_key[1], split_key[2], split_key[3]);
    }
    for (int d = 0; d < CommKey::n_dim; d++) {
      if (comm_dim(d) % split_key[d] != 0) {
        errorQuda("Split not possible: %2d %% %2d != 0.", comm_dim(d), split_key[d]);
      }
      if (!is_staggered) {
        gf_param->x[d] *= split_key[d];
        gf_param->pad *= split_key[d];
      } else {
        milc_fatlink_param->x[d] *= split_key[d];
        milc_fatlink_param->pad *= split_key[d];
        milc_longlink_param->x[d] *= split_key[d];
        milc_longlink_param->pad *= split_key[d];
      }
      gauge_param->X[d] *= split_key[d];
      gauge_param->ga_pad *= split_key[d];
    }

    // Deal with clover field
    quda::CloverField *input_clover = nullptr;
    quda::CloverField *collected_clover = nullptr;
    if (param->dslash_type == QUDA_CLOVER_WILSON_DSLASH || param->dslash_type == QUDA_TWISTED_CLOVER_DSLASH
        || param->dslash_type == QUDA_CLOVER_HASENBUSCH_TWIST_DSLASH) {
      if (h_clover || h_clovinv) {
        CloverFieldParam clover_param;
        clover_param.nDim = 4;
        clover_param.csw = param->clover_coeff;
        clover_param.twisted = param->dslash_type == QUDA_TWISTED_CLOVER_DSLASH;
        clover_param.mu2 = clover_param.twisted ? 4.0 * param->kappa * param->kappa * param->mu * param->mu : 0.0;
        clover_param.siteSubset = QUDA_FULL_SITE_SUBSET;
        for (int d = 0; d < 4; d++) { clover_param.x[d] = field_dim[d]; }
        clover_param.pad = param->cl_pad;
        clover_param.create = QUDA_REFERENCE_FIELD_CREATE;
        clover_param.norm = nullptr;
        clover_param.invNorm = nullptr;
        clover_param.setPrecision(param->clover_cpu_prec);
        clover_param.direct = h_clover ? true : false;
        clover_param.inverse = h_clovinv ? true : false;
        clover_param.clover = h_clover;
        clover_param.cloverInv = h_clovinv;
        clover_param.order = param->clover_order;
        clover_param.location = param->clover_location;

        input_clover = CloverField::Create(clover_param);

        for (int d = 0; d < CommKey::n_dim; d++) { clover_param.x[d] *= split_key[d]; }
        clover_param.create = QUDA_NULL_FIELD_CREATE;
        collected_clover = CloverField::Create(clover_param);

        std::vector<quda::CloverField *> v_c(1);
        v_c[0] = input_clover;
        quda::split_field(*collected_clover, v_c, split_key); // Clover uses 4d even-odd preconditioning.
      }
    }

    quda::GaugeField *collected_gauge = nullptr;
    quda::GaugeField *collected_milc_fatlink_field = nullptr;
    quda::GaugeField *collected_milc_longlink_field = nullptr;

    if (!is_staggered) {
      gf_param->create = QUDA_NULL_FIELD_CREATE;
      collected_gauge = new quda::cpuGaugeField(*gf_param);
      std::vector<quda::GaugeField *> v_g(1);
      v_g[0] = in;
      quda::split_field(*collected_gauge, v_g, split_key);
    } else {
      milc_fatlink_param->create = QUDA_NULL_FIELD_CREATE;
      milc_longlink_param->create = QUDA_NULL_FIELD_CREATE;
      collected_milc_fatlink_field = new quda::cpuGaugeField(*milc_fatlink_param);
      collected_milc_longlink_field = new quda::cpuGaugeField(*milc_longlink_param);
      std::vector<quda::GaugeField *> v_g(1);
      v_g[0] = milc_fatlink_field;
      quda::split_field(*collected_milc_fatlink_field, v_g, split_key);
      v_g[0] = milc_longlink_field;
      quda::split_field(*collected_milc_longlink_field, v_g, split_key);
    }

    profileInvertMultiSrc.TPSTOP(QUDA_PROFILE_INIT);
    profileInvertMultiSrc.TPSTART(QUDA_PROFILE_PREAMBLE);

    comm_barrier();

    // Split input fermion field
    quda::ColorSpinorParam cpu_cs_param_split(*_h_x[0]);
    for (int d = 0; d < CommKey::n_dim; d++) { cpu_cs_param_split.x[d] *= split_key[d]; }
    std::vector<quda::ColorSpinorField *> _collect_b(param->num_src_per_sub_partition, nullptr);
    std::vector<quda::ColorSpinorField *> _collect_x(param->num_src_per_sub_partition, nullptr);
    for (int n = 0; n < param->num_src_per_sub_partition; n++) {
      _collect_b[n] = new quda::cpuColorSpinorField(cpu_cs_param_split);
      _collect_x[n] = new quda::cpuColorSpinorField(cpu_cs_param_split);
      auto first = _h_b.begin() + n * num_sub_partition;
      auto last = _h_b.begin() + (n + 1) * num_sub_partition;
      std::vector<ColorSpinorField *> _v_b(first, last);
      split_field(*_collect_b[n], _v_b, split_key, pc_type);
    }
    comm_barrier();

    push_communicator(split_key);
    updateR();
    comm_barrier();

    profileInvertMultiSrc.TPSTOP(QUDA_PROFILE_PREAMBLE);
    profileInvertMultiSrc.TPSTOP(QUDA_PROFILE_TOTAL);

    // Load gauge field after pushing the split communicator so the comm buffers, etc are setup according to
    // the split topology.
    if (getVerbosity() >= QUDA_DEBUG_VERBOSE) { printfQuda("Split grid loading gauge field...\n"); }
    if (!is_staggered) {
      loadGaugeQuda(collected_gauge->Gauge_p(), gauge_param);
    } else {
      // freeGaugeQuda();
      loadFatLongGaugeQuda(param, gauge_param, collected_milc_fatlink_field->Gauge_p(),
                           collected_milc_longlink_field->Gauge_p());
    }
    if (getVerbosity() >= QUDA_DEBUG_VERBOSE) { printfQuda("Split grid loaded gauge field...\n"); }

    if (param->dslash_type == QUDA_CLOVER_WILSON_DSLASH || param->dslash_type == QUDA_TWISTED_CLOVER_DSLASH
        || param->dslash_type == QUDA_CLOVER_HASENBUSCH_TWIST_DSLASH) {
      if (getVerbosity() >= QUDA_DEBUG_VERBOSE) { printfQuda("Split grid loading clover field...\n"); }
      if (collected_clover) {
        loadCloverQuda(collected_clover->V(false), collected_clover->V(true), param);
      } else {
        loadCloverQuda(nullptr, nullptr, param);
      }
      if (getVerbosity() >= QUDA_DEBUG_VERBOSE) { printfQuda("Split grid loaded clover field...\n"); }
    }

    for (int n = 0; n < param->num_src_per_sub_partition; n++) {
      op(_collect_x[n]->V(), _collect_b[n]->V(), param, args...);
    }

    profileInvertMultiSrc.TPSTART(QUDA_PROFILE_TOTAL);
    profileInvertMultiSrc.TPSTART(QUDA_PROFILE_EPILOGUE);
    push_communicator(default_comm_key);
    updateR();
    comm_barrier();

    for (int d = 0; d < CommKey::n_dim; d++) {
      gauge_param->X[d] /= split_key[d];
      gauge_param->ga_pad /= split_key[d];
    }

    for (int n = 0; n < param->num_src_per_sub_partition; n++) {
      auto first = _h_x.begin() + n * num_sub_partition;
      auto last = _h_x.begin() + (n + 1) * num_sub_partition;
      std::vector<ColorSpinorField *> _v_x(first, last);
      join_field(_v_x, *_collect_x[n], split_key, pc_type);
    }

    for (auto p : _collect_b) { delete p; }
    for (auto p : _collect_x) { delete p; }

    for (auto p : _h_x) { delete p; }
    for (auto p : _h_b) { delete p; }

    if (!is_staggered) {
      delete in;
      delete collected_gauge;
    } else {
      delete milc_fatlink_field;
      delete milc_longlink_field;
      delete collected_milc_fatlink_field;
      delete collected_milc_longlink_field;
    }

    if (input_clover) { delete input_clover; }
    if (collected_clover) { delete collected_clover; }

    profileInvertMultiSrc.TPSTOP(QUDA_PROFILE_EPILOGUE);
    profileInvertMultiSrc.TPSTOP(QUDA_PROFILE_TOTAL);

    // Restore the gauge field
    if (!is_staggered) {
      loadGaugeQuda(h_gauge, gauge_param);
    } else {
      freeGaugeQuda();
      loadFatLongGaugeQuda(param, gauge_param, milc_fatlinks, milc_longlinks);
    }

    if (param->dslash_type == QUDA_CLOVER_WILSON_DSLASH || param->dslash_type == QUDA_TWISTED_CLOVER_DSLASH) {
      loadCloverQuda(h_clover, h_clovinv, param);
    }
  }

  profilerStop(__func__);
}

void invertMultiSrcQuda(void **_hp_x, void **_hp_b, QudaInvertParam *param, void *h_gauge, QudaGaugeParam *gauge_param)
{
  auto op = [](void *_x, void *_b, QudaInvertParam *param) { invertQuda(_x, _b, param); };
  callMultiSrcQuda(_hp_x, _hp_b, param, h_gauge, nullptr, nullptr, gauge_param, nullptr, nullptr, op);
}

void invertMultiSrcStaggeredQuda(void **_hp_x, void **_hp_b, QudaInvertParam *param, void *milc_fatlinks,
                                 void *milc_longlinks, QudaGaugeParam *gauge_param)
{
  auto op = [](void *_x, void *_b, QudaInvertParam *param) { invertQuda(_x, _b, param); };
  callMultiSrcQuda(_hp_x, _hp_b, param, nullptr, milc_fatlinks, milc_longlinks, gauge_param, nullptr, nullptr, op);
}

void invertMultiSrcCloverQuda(void **_hp_x, void **_hp_b, QudaInvertParam *param, void *h_gauge,
                              QudaGaugeParam *gauge_param, void *h_clover, void *h_clovinv)
{
  auto op = [](void *_x, void *_b, QudaInvertParam *param) { invertQuda(_x, _b, param); };
  callMultiSrcQuda(_hp_x, _hp_b, param, h_gauge, nullptr, nullptr, gauge_param, h_clover, h_clovinv, op);
}

void dslashMultiSrcQuda(void **_hp_x, void **_hp_b, QudaInvertParam *param, QudaParity parity, void *h_gauge,
                        QudaGaugeParam *gauge_param)
{
  auto op = [](void *_x, void *_b, QudaInvertParam *param, QudaParity parity) { dslashQuda(_x, _b, param, parity); };
  callMultiSrcQuda(_hp_x, _hp_b, param, h_gauge, nullptr, nullptr, gauge_param, nullptr, nullptr, op, parity);
}

void dslashMultiSrcStaggeredQuda(void **_hp_x, void **_hp_b, QudaInvertParam *param, QudaParity parity,
                                 void *milc_fatlinks, void *milc_longlinks, QudaGaugeParam *gauge_param)
{
  auto op = [](void *_x, void *_b, QudaInvertParam *param, QudaParity parity) { dslashQuda(_x, _b, param, parity); };
  callMultiSrcQuda(_hp_x, _hp_b, param, nullptr, milc_fatlinks, milc_longlinks, gauge_param, nullptr, nullptr, op,
                   parity);
}

void dslashMultiSrcCloverQuda(void **_hp_x, void **_hp_b, QudaInvertParam *param, QudaParity parity, void *h_gauge,
                              QudaGaugeParam *gauge_param, void *h_clover, void *h_clovinv)
{
  auto op = [](void *_x, void *_b, QudaInvertParam *param, QudaParity parity) { dslashQuda(_x, _b, param, parity); };
  callMultiSrcQuda(_hp_x, _hp_b, param, h_gauge, nullptr, nullptr, gauge_param, h_clover, h_clovinv, op, parity);
}

/*!
 * Generic version of the multi-shift solver. Should work for
 * most fermions. Note that offset[0] is not folded into the mass parameter.
 *
 * For Wilson-type fermions, the solution_type must be MATDAG_MAT or MATPCDAG_MATPC,
 * and solve_type must be NORMOP or NORMOP_PC. The solution and solve
 * preconditioning have to match.
 *
 * For Staggered-type fermions, the solution_type must be MATPC, and the
 * solve type must be DIRECT_PC. This difference in convention is because
 * preconditioned staggered operator is normal, unlike with Wilson-type fermions.
 */
void invertMultiShiftQuda(void **_hp_x, void *_hp_b, QudaInvertParam *param)
{
  profilerStart(__func__);

  profileMulti.TPSTART(QUDA_PROFILE_TOTAL);
  profileMulti.TPSTART(QUDA_PROFILE_INIT);

  if (!initialized) errorQuda("QUDA not initialized");

  checkInvertParam(param, _hp_x[0], _hp_b);

  // check the gauge fields have been created
  checkGauge(param);

  if (param->num_offset > QUDA_MAX_MULTI_SHIFT)
    errorQuda("Number of shifts %d requested greater than QUDA_MAX_MULTI_SHIFT %d", param->num_offset,
              QUDA_MAX_MULTI_SHIFT);

  pushVerbosity(param->verbosity);

  bool pc_solution = (param->solution_type == QUDA_MATPC_SOLUTION) || (param->solution_type == QUDA_MATPCDAG_MATPC_SOLUTION);
  bool pc_solve = (param->solve_type == QUDA_DIRECT_PC_SOLVE) || (param->solve_type == QUDA_NORMOP_PC_SOLVE);
  bool mat_solution = (param->solution_type == QUDA_MAT_SOLUTION) || (param->solution_type ==  QUDA_MATPC_SOLUTION);
  bool direct_solve = (param->solve_type == QUDA_DIRECT_SOLVE) || (param->solve_type == QUDA_DIRECT_PC_SOLVE);

  if (param->dslash_type == QUDA_ASQTAD_DSLASH ||
      param->dslash_type == QUDA_STAGGERED_DSLASH) {

    if (param->solution_type != QUDA_MATPC_SOLUTION) {
      errorQuda("For Staggered-type fermions, multi-shift solver only suports MATPC solution type");
    }

    if (param->solve_type != QUDA_DIRECT_PC_SOLVE) {
      errorQuda("For Staggered-type fermions, multi-shift solver only supports DIRECT_PC solve types");
    }

  } else { // Wilson type

    if (mat_solution) {
      errorQuda("For Wilson-type fermions, multi-shift solver does not support MAT or MATPC solution types");
    }
    if (direct_solve) {
      errorQuda("For Wilson-type fermions, multi-shift solver does not support DIRECT or DIRECT_PC solve types");
    }
    if (pc_solution & !pc_solve) {
      errorQuda("For Wilson-type fermions, preconditioned (PC) solution_type requires a PC solve_type");
    }
    if (!pc_solution & pc_solve) {
      errorQuda("For Wilson-type fermions, in multi-shift solver, a preconditioned (PC) solve_type requires a PC solution_type");
    }
  }

  // Timing and FLOP counters
  param->secs = 0;
  param->gflops = 0;
  param->iter = 0;

  for (int i=0; i<param->num_offset-1; i++) {
    for (int j=i+1; j<param->num_offset; j++) {
      if (param->offset[i] > param->offset[j])
        errorQuda("Offsets must be ordered from smallest to largest");
    }
  }

  // Host pointers for x, take a copy of the input host pointers
  void** hp_x;
  hp_x = new void* [ param->num_offset ];

  void* hp_b = _hp_b;
  for(int i=0;i < param->num_offset;i++){
    hp_x[i] = _hp_x[i];
  }

  // Create the matrix.
  // The way this works is that createDirac will create 'd' and 'dSloppy'
  // which are global. We then grab these with references...
  //
  // Balint: Isn't there a nice construction pattern we could use here? This is
  // expedient but yucky.
  //  DiracParam diracParam;
  if (param->dslash_type == QUDA_ASQTAD_DSLASH ||
      param->dslash_type == QUDA_STAGGERED_DSLASH){
    param->mass = sqrt(param->offset[0]/4);
  }

  Dirac *d = nullptr;
  Dirac *dSloppy = nullptr;
  Dirac *dPre = nullptr;
  Dirac *dRefine = nullptr;

  // Create the dirac operator and a sloppy, precon, and refine.
  createDiracWithRefine(d, dSloppy, dPre, dRefine, *param, pc_solve);
  Dirac &dirac = *d;
  Dirac &diracSloppy = *dSloppy;


  cudaColorSpinorField *b = nullptr;   // Cuda RHS
  std::vector<ColorSpinorField*> x;  // Cuda Solutions
  x.resize(param->num_offset);
  std::vector<ColorSpinorField*> p;
  std::unique_ptr<double[]> r2_old(new double[param->num_offset]);

  // Grab the dimension array of the input gauge field.
  const int *X = ( param->dslash_type == QUDA_ASQTAD_DSLASH ) ?
    gaugeFatPrecise->X() : gaugePrecise->X();

  // This creates a ColorSpinorParam struct, from the host data
  // pointer, the definitions in param, the dimensions X, and whether
  // the solution is on a checkerboard instruction or not. These can
  // then be used as 'instructions' to create the actual
  // ColorSpinorField
  ColorSpinorParam cpuParam(hp_b, *param, X, pc_solution, param->input_location);
  ColorSpinorField *h_b = ColorSpinorField::Create(cpuParam);

  std::vector<ColorSpinorField*> h_x;
  h_x.resize(param->num_offset);

  cpuParam.location = param->output_location;
  for(int i=0; i < param->num_offset; i++) {
    cpuParam.v = hp_x[i];
    h_x[i] = ColorSpinorField::Create(cpuParam);
  }

  profileMulti.TPSTOP(QUDA_PROFILE_INIT);
  profileMulti.TPSTART(QUDA_PROFILE_H2D);
  // Now I need a colorSpinorParam for the device
  ColorSpinorParam cudaParam(cpuParam, *param);
  // This setting will download a host vector
  cudaParam.create = QUDA_COPY_FIELD_CREATE;
  cudaParam.location = QUDA_CUDA_FIELD_LOCATION;
  b = new cudaColorSpinorField(*h_b, cudaParam); // Creates b and downloads h_b to it
  profileMulti.TPSTOP(QUDA_PROFILE_H2D);

  profileMulti.TPSTART(QUDA_PROFILE_INIT);
  // Create the solution fields filled with zero
  cudaParam.create = QUDA_ZERO_FIELD_CREATE;

  // now check if we need to invalidate the solutionResident vectors
  bool invalidate = false;
  for (auto v : solutionResident) {
    if (cudaParam.Precision() != v->Precision()) {
      invalidate = true;
      break;
    }
  }

  if (invalidate) {
    for (auto v : solutionResident) delete v;
    solutionResident.clear();
  }

  // grow resident solutions to be big enough
  for (int i=solutionResident.size(); i < param->num_offset; i++) {
    if (getVerbosity() >= QUDA_DEBUG_VERBOSE) printfQuda("Adding vector %d to solutionsResident\n", i);
    solutionResident.push_back(new cudaColorSpinorField(cudaParam));
  }
  for (int i=0; i < param->num_offset; i++) x[i] = solutionResident[i];
  profileMulti.TPSTOP(QUDA_PROFILE_INIT);

  profileMulti.TPSTART(QUDA_PROFILE_PREAMBLE);

  // Check source norms
  double nb = blas::norm2(*b);
  if (nb==0.0) errorQuda("Source has zero norm");

  if(getVerbosity() >= QUDA_VERBOSE ) {
    double nh_b = blas::norm2(*h_b);
    printfQuda("Source: CPU = %g, CUDA copy = %g\n", nh_b, nb);
  }

  // rescale the source vector to help prevent the onset of underflow
  if (param->solver_normalization == QUDA_SOURCE_NORMALIZATION) {
    blas::ax(1.0/sqrt(nb), *b);
  }

  // backup shifts
  double unscaled_shifts[QUDA_MAX_MULTI_SHIFT];
  for (int i = 0; i < param->num_offset; i++) { unscaled_shifts[i] = param->offset[i]; }

  // rescale
  massRescale(*b, *param, true);
  profileMulti.TPSTOP(QUDA_PROFILE_PREAMBLE);

  DiracMatrix *m, *mSloppy;

  if (param->dslash_type == QUDA_ASQTAD_DSLASH ||
      param->dslash_type == QUDA_STAGGERED_DSLASH) {
    m = new DiracM(dirac);
    mSloppy = new DiracM(diracSloppy);
  } else {
    m = new DiracMdagM(dirac);
    mSloppy = new DiracMdagM(diracSloppy);
  }

  SolverParam solverParam(*param);
  {
    MultiShiftCG cg_m(*m, *mSloppy, solverParam, profileMulti);
    cg_m(x, *b, p, r2_old.get());
  }
  solverParam.updateInvertParam(*param);

  delete m;
  delete mSloppy;

  if (param->compute_true_res) {
    // check each shift has the desired tolerance and use sequential CG to refine
    profileMulti.TPSTART(QUDA_PROFILE_INIT);
    cudaParam.create = QUDA_ZERO_FIELD_CREATE;
    cudaColorSpinorField r(*b, cudaParam);
    profileMulti.TPSTOP(QUDA_PROFILE_INIT);
    QudaInvertParam refineparam = *param;
    refineparam.cuda_prec_sloppy = param->cuda_prec_refinement_sloppy;
    Dirac &dirac = *d;
    Dirac &diracSloppy = *dRefine;

#define REFINE_INCREASING_MASS
#ifdef REFINE_INCREASING_MASS
    for(int i=0; i < param->num_offset; i++) {
#else
    for(int i=param->num_offset-1; i >= 0; i--) {
#endif
      double rsd_hq = param->residual_type & QUDA_HEAVY_QUARK_RESIDUAL ?
	param->true_res_hq_offset[i] : 0;
      double tol_hq = param->residual_type & QUDA_HEAVY_QUARK_RESIDUAL ?
	param->tol_hq_offset[i] : 0;

      /*
	In the case where the shifted systems have zero tolerance
	specified, we refine these systems until either the limit of
	precision is reached (prec_tol) or until the tolerance reaches
	the iterated residual tolerance of the previous multi-shift
	solver (iter_res_offset[i]), which ever is greater.
      */
      const double prec_tol = std::pow(10.,(-2*(int)param->cuda_prec+4)); // implicit refinment limit of 1e-12
      const double iter_tol = (param->iter_res_offset[i] < prec_tol ? prec_tol : (param->iter_res_offset[i] *1.1));
      const double refine_tol = (param->tol_offset[i] == 0.0 ? iter_tol : param->tol_offset[i]);
      // refine if either L2 or heavy quark residual tolerances have not been met, only if desired residual is > 0
      if (param->true_res_offset[i] > refine_tol || rsd_hq > tol_hq) {
	if (getVerbosity() >= QUDA_SUMMARIZE)
	  printfQuda("Refining shift %d: L2 residual %e / %e, heavy quark %e / %e (actual / requested)\n",
		     i, param->true_res_offset[i], param->tol_offset[i], rsd_hq, tol_hq);

        // for staggered the shift is just a change in mass term (FIXME: for twisted mass also)
        if (param->dslash_type == QUDA_ASQTAD_DSLASH ||
            param->dslash_type == QUDA_STAGGERED_DSLASH) {
          dirac.setMass(sqrt(param->offset[i]/4));
          diracSloppy.setMass(sqrt(param->offset[i]/4));
        }

        DiracMatrix *m, *mSloppy;

        if (param->dslash_type == QUDA_ASQTAD_DSLASH ||
            param->dslash_type == QUDA_STAGGERED_DSLASH) {
          m = new DiracM(dirac);
          mSloppy = new DiracM(diracSloppy);
        } else {
          m = new DiracMdagM(dirac);
          mSloppy = new DiracMdagM(diracSloppy);
        }

        // need to curry in the shift if we are not doing staggered
        if (param->dslash_type != QUDA_ASQTAD_DSLASH && param->dslash_type != QUDA_STAGGERED_DSLASH) {
          m->shift = param->offset[i];
          mSloppy->shift = param->offset[i];
        }

        if (false) { // experimenting with Minimum residual extrapolation
                     // only perform MRE using current and previously refined solutions
#ifdef REFINE_INCREASING_MASS
	  const int nRefine = i+1;
#else
	  const int nRefine = param->num_offset - i + 1;
#endif

          std::vector<ColorSpinorField *> q;
          q.resize(nRefine);
          std::vector<ColorSpinorField *> z;
          z.resize(nRefine);
          cudaParam.create = QUDA_NULL_FIELD_CREATE;
          cudaColorSpinorField tmp(cudaParam);

          for (int j = 0; j < nRefine; j++) {
            q[j] = new cudaColorSpinorField(cudaParam);
            z[j] = new cudaColorSpinorField(cudaParam);
          }

          *z[0] = *x[0]; // zero solution already solved
#ifdef REFINE_INCREASING_MASS
	  for (int j=1; j<nRefine; j++) *z[j] = *x[j];
#else
	  for (int j=1; j<nRefine; j++) *z[j] = *x[param->num_offset-j];
#endif

          bool orthogonal = true;
          bool apply_mat = true;
          bool hermitian = true;
	  MinResExt mre(*m, orthogonal, apply_mat, hermitian, profileMulti);
	  blas::copy(tmp, *b);
	  mre(*x[i], tmp, z, q);

	  for(int j=0; j < nRefine; j++) {
	    delete q[j];
	    delete z[j];
	  }
        }

        SolverParam solverParam(refineparam);
        solverParam.iter = 0;
        solverParam.use_init_guess = QUDA_USE_INIT_GUESS_YES;
        solverParam.tol = (param->tol_offset[i] > 0.0 ? param->tol_offset[i] : iter_tol); // set L2 tolerance
        solverParam.tol_hq = param->tol_hq_offset[i];                                     // set heavy quark tolerance
        solverParam.delta = param->reliable_delta_refinement;

        {
          CG cg(*m, *mSloppy, *mSloppy, *mSloppy, solverParam, profileMulti);
          if (i==0)
            cg(*x[i], *b, p[i], r2_old[i]);
          else
            cg(*x[i], *b);
        }

        solverParam.true_res_offset[i] = solverParam.true_res;
        solverParam.true_res_hq_offset[i] = solverParam.true_res_hq;
        solverParam.updateInvertParam(*param,i);

        if (param->dslash_type == QUDA_ASQTAD_DSLASH ||
            param->dslash_type == QUDA_STAGGERED_DSLASH) {
          dirac.setMass(sqrt(param->offset[0]/4)); // restore just in case
          diracSloppy.setMass(sqrt(param->offset[0]/4)); // restore just in case
        }

        delete m;
        delete mSloppy;
      }
    }
  }

  // restore shifts
  for(int i=0; i < param->num_offset; i++) {
    param->offset[i] = unscaled_shifts[i];
  }

  profileMulti.TPSTART(QUDA_PROFILE_D2H);

  if (param->compute_action) {
    Complex action(0);
    for (int i=0; i<param->num_offset; i++) action += param->residue[i] * blas::cDotProduct(*b, *x[i]);
    param->action[0] = action.real();
    param->action[1] = action.imag();
  }

  for(int i=0; i < param->num_offset; i++) {
    if (param->solver_normalization == QUDA_SOURCE_NORMALIZATION) { // rescale the solution
      blas::ax(sqrt(nb), *x[i]);
    }

    if (getVerbosity() >= QUDA_VERBOSE){
      double nx = blas::norm2(*x[i]);
      printfQuda("Solution %d = %g\n", i, nx);
    }

    if (!param->make_resident_solution) *h_x[i] = *x[i];
  }
  profileMulti.TPSTOP(QUDA_PROFILE_D2H);

  profileMulti.TPSTART(QUDA_PROFILE_EPILOGUE);

  if (!param->make_resident_solution) {
    for (auto v: solutionResident) if (v) delete v;
    solutionResident.clear();
  }

  profileMulti.TPSTOP(QUDA_PROFILE_EPILOGUE);

  profileMulti.TPSTART(QUDA_PROFILE_FREE);
  for(int i=0; i < param->num_offset; i++){
    delete h_x[i];
    //if (!param->make_resident_solution) delete x[i];
  }

  delete h_b;
  delete b;

  delete [] hp_x;

  delete d;
  delete dSloppy;
  delete dPre;
  delete dRefine;
  for (auto& pp : p) delete pp;

  profileMulti.TPSTOP(QUDA_PROFILE_FREE);

  popVerbosity();

  // cache is written out even if a long benchmarking job gets interrupted
  saveTuneCache();

  profileMulti.TPSTOP(QUDA_PROFILE_TOTAL);

  profilerStop(__func__);
}

void computeKSLinkQuda(void* fatlink, void* longlink, void* ulink, void* inlink, double *path_coeff, QudaGaugeParam *param) {

#ifdef GPU_FATLINK
  profileFatLink.TPSTART(QUDA_PROFILE_TOTAL);
  profileFatLink.TPSTART(QUDA_PROFILE_INIT);

  checkGaugeParam(param);

  if (ulink) {
    const double unitarize_eps = 1e-14;
    const double max_error = 1e-10;
    const int reunit_allow_svd = 1;
    const int reunit_svd_only  = 0;
    const double svd_rel_error = 1e-6;
    const double svd_abs_error = 1e-6;
    quda::setUnitarizeLinksConstants(unitarize_eps, max_error, reunit_allow_svd, reunit_svd_only,
				     svd_rel_error, svd_abs_error);
  }

  GaugeFieldParam gParam(fatlink, *param, QUDA_GENERAL_LINKS);
  cpuGaugeField cpuFatLink(gParam);   // create the host fatlink
  gParam.gauge = longlink;
  cpuGaugeField cpuLongLink(gParam);  // create the host longlink
  gParam.gauge = ulink;
  cpuGaugeField cpuUnitarizedLink(gParam);
  gParam.link_type = param->type;
  gParam.gauge     = inlink;
  cpuGaugeField cpuInLink(gParam);    // create the host sitelink

  // create the device fields
  gParam.reconstruct = param->reconstruct;
  gParam.setPrecision(param->cuda_prec, true);
  gParam.create      = QUDA_NULL_FIELD_CREATE;
  cudaGaugeField *cudaInLink = new cudaGaugeField(gParam);

  profileFatLink.TPSTOP(QUDA_PROFILE_INIT);

  profileFatLink.TPSTART(QUDA_PROFILE_H2D);
  cudaInLink->loadCPUField(cpuInLink);
  profileFatLink.TPSTOP(QUDA_PROFILE_H2D);

  cudaGaugeField *cudaInLinkEx = createExtendedGauge(*cudaInLink, R, profileFatLink);

  profileFatLink.TPSTART(QUDA_PROFILE_FREE);
  delete cudaInLink;
  profileFatLink.TPSTOP(QUDA_PROFILE_FREE);

  gParam.create = QUDA_ZERO_FIELD_CREATE;
  gParam.link_type = QUDA_GENERAL_LINKS;
  gParam.reconstruct = QUDA_RECONSTRUCT_NO;
  gParam.setPrecision(param->cuda_prec, true);
  gParam.ghostExchange = QUDA_GHOST_EXCHANGE_NO;
  cudaGaugeField *cudaFatLink = new cudaGaugeField(gParam);
  cudaGaugeField *cudaUnitarizedLink = ulink ? new cudaGaugeField(gParam) : nullptr;
  cudaGaugeField *cudaLongLink = longlink ? new cudaGaugeField(gParam) : nullptr;

  profileFatLink.TPSTART(QUDA_PROFILE_COMPUTE);
  fatLongKSLink(cudaFatLink, cudaLongLink, *cudaInLinkEx, path_coeff);
  profileFatLink.TPSTOP(QUDA_PROFILE_COMPUTE);

  if (ulink) {
    profileFatLink.TPSTART(QUDA_PROFILE_COMPUTE);
    *num_failures_h = 0;
    quda::unitarizeLinks(*cudaUnitarizedLink, *cudaFatLink, num_failures_d); // unitarize on the gpu
    if (*num_failures_h>0) errorQuda("Error in unitarization component of the hisq fattening: %d failures\n", *num_failures_h);
    profileFatLink.TPSTOP(QUDA_PROFILE_COMPUTE);
  }

  profileFatLink.TPSTART(QUDA_PROFILE_D2H);
  if (ulink) cudaUnitarizedLink->saveCPUField(cpuUnitarizedLink);
  if (fatlink) cudaFatLink->saveCPUField(cpuFatLink);
  if (longlink) cudaLongLink->saveCPUField(cpuLongLink);
  profileFatLink.TPSTOP(QUDA_PROFILE_D2H);

  profileFatLink.TPSTART(QUDA_PROFILE_FREE);
  delete cudaFatLink;
  if (longlink) delete cudaLongLink;
  if (ulink) delete cudaUnitarizedLink;
  delete cudaInLinkEx;
  profileFatLink.TPSTOP(QUDA_PROFILE_FREE);

  profileFatLink.TPSTOP(QUDA_PROFILE_TOTAL);
#else
  errorQuda("Fat-link has not been built");
#endif // GPU_FATLINK
}

int getGaugePadding(GaugeFieldParam& param){
  int pad = 0;
#ifdef MULTI_GPU
  int volume = param.x[0]*param.x[1]*param.x[2]*param.x[3];
  int face_size[4];
  for(int dir=0; dir<4; ++dir) face_size[dir] = (volume/param.x[dir])/2;
  pad = *std::max_element(face_size, face_size+4);
#endif

  return pad;
}

int computeGaugeForceQuda(void* mom, void* siteLink,  int*** input_path_buf, int* path_length,
			  double* loop_coeff, int num_paths, int max_length, double eb3, QudaGaugeParam* qudaGaugeParam)
{
#ifdef GPU_GAUGE_FORCE
  profileGaugeForce.TPSTART(QUDA_PROFILE_TOTAL);
  profileGaugeForce.TPSTART(QUDA_PROFILE_INIT);

  checkGaugeParam(qudaGaugeParam);

  GaugeFieldParam gParam(siteLink, *qudaGaugeParam);
  gParam.site_offset = qudaGaugeParam->gauge_offset;
  gParam.site_size = qudaGaugeParam->site_size;
  cpuGaugeField *cpuSiteLink = (!qudaGaugeParam->use_resident_gauge) ? new cpuGaugeField(gParam) : nullptr;

  cudaGaugeField* cudaSiteLink = nullptr;

  if (qudaGaugeParam->use_resident_gauge) {
    if (!gaugePrecise) errorQuda("No resident gauge field to use");
    cudaSiteLink = gaugePrecise;
  } else {
    gParam.create = QUDA_NULL_FIELD_CREATE;
    gParam.reconstruct = qudaGaugeParam->reconstruct;
    gParam.setPrecision(qudaGaugeParam->cuda_prec, true);

    cudaSiteLink = new cudaGaugeField(gParam);
    profileGaugeForce.TPSTOP(QUDA_PROFILE_INIT);

    profileGaugeForce.TPSTART(QUDA_PROFILE_H2D);
    cudaSiteLink->loadCPUField(*cpuSiteLink);
    profileGaugeForce.TPSTOP(QUDA_PROFILE_H2D);

    profileGaugeForce.TPSTART(QUDA_PROFILE_INIT);
  }

  GaugeFieldParam gParamMom(mom, *qudaGaugeParam, QUDA_ASQTAD_MOM_LINKS);
  if (gParamMom.order == QUDA_TIFR_GAUGE_ORDER || gParamMom.order == QUDA_TIFR_PADDED_GAUGE_ORDER)
    gParamMom.reconstruct = QUDA_RECONSTRUCT_NO;
  else
    gParamMom.reconstruct = QUDA_RECONSTRUCT_10;

  gParamMom.site_offset = qudaGaugeParam->mom_offset;
  gParamMom.site_size = qudaGaugeParam->site_size;
  cpuGaugeField* cpuMom = (!qudaGaugeParam->use_resident_mom) ? new cpuGaugeField(gParamMom) : nullptr;

  cudaGaugeField* cudaMom = nullptr;
  if (qudaGaugeParam->use_resident_mom) {
    if (!momResident) errorQuda("No resident momentum field to use");
    cudaMom = momResident;
    if (qudaGaugeParam->overwrite_mom) cudaMom->zero();
    profileGaugeForce.TPSTOP(QUDA_PROFILE_INIT);
  } else {
    gParamMom.create = qudaGaugeParam->overwrite_mom ? QUDA_ZERO_FIELD_CREATE : QUDA_NULL_FIELD_CREATE;
    gParamMom.reconstruct = QUDA_RECONSTRUCT_10;
    gParamMom.link_type = QUDA_ASQTAD_MOM_LINKS;
    gParamMom.setPrecision(qudaGaugeParam->cuda_prec, true);
    gParamMom.create = QUDA_ZERO_FIELD_CREATE;
    cudaMom = new cudaGaugeField(gParamMom);
    profileGaugeForce.TPSTOP(QUDA_PROFILE_INIT);
    if (!qudaGaugeParam->overwrite_mom) {
      profileGaugeForce.TPSTART(QUDA_PROFILE_H2D);
      cudaMom->loadCPUField(*cpuMom);
      profileGaugeForce.TPSTOP(QUDA_PROFILE_H2D);
    }
  }

  cudaGaugeField *cudaGauge = createExtendedGauge(*cudaSiteLink, R, profileGaugeForce);
  // apply / remove phase as appropriate
  if (cudaGauge->StaggeredPhaseApplied()) cudaGauge->removeStaggeredPhase();

  // actually do the computation
  profileGaugeForce.TPSTART(QUDA_PROFILE_COMPUTE);
  if (!forceMonitor()) {
    gaugeForce(*cudaMom, *cudaGauge, eb3, input_path_buf,  path_length, loop_coeff, num_paths, max_length);
  } else {
    // if we are monitoring the force, separate the force computation from the momentum update
    GaugeFieldParam gParam(*cudaMom);
    gParam.create = QUDA_ZERO_FIELD_CREATE;
    GaugeField *force = GaugeField::Create(gParam);
    gaugeForce(*force, *cudaGauge, 1.0, input_path_buf,  path_length, loop_coeff, num_paths, max_length);
    updateMomentum(*cudaMom, eb3, *force, "gauge");
    delete force;
  }
  profileGaugeForce.TPSTOP(QUDA_PROFILE_COMPUTE);

  if (qudaGaugeParam->return_result_mom) {
    profileGaugeForce.TPSTART(QUDA_PROFILE_D2H);
    cudaMom->saveCPUField(*cpuMom);
    profileGaugeForce.TPSTOP(QUDA_PROFILE_D2H);
  }

  profileGaugeForce.TPSTART(QUDA_PROFILE_FREE);
  if (qudaGaugeParam->make_resident_gauge) {
    if (gaugePrecise && gaugePrecise != cudaSiteLink) delete gaugePrecise;
    gaugePrecise = cudaSiteLink;
  } else {
    delete cudaSiteLink;
  }

  if (qudaGaugeParam->make_resident_mom) {
    if (momResident && momResident != cudaMom) delete momResident;
    momResident = cudaMom;
  } else {
    delete cudaMom;
  }

  if (cpuSiteLink) delete cpuSiteLink;
  if (cpuMom) delete cpuMom;

  if (qudaGaugeParam->make_resident_gauge) {
    if (extendedGaugeResident) delete extendedGaugeResident;
    extendedGaugeResident = cudaGauge;
  } else {
    delete cudaGauge;
  }
  profileGaugeForce.TPSTOP(QUDA_PROFILE_FREE);

  profileGaugeForce.TPSTOP(QUDA_PROFILE_TOTAL);

#else
  errorQuda("Gauge force has not been built");
#endif // GPU_GAUGE_FORCE
  return 0;
}

void momResidentQuda(void *mom, QudaGaugeParam *param)
{
  profileGaugeForce.TPSTART(QUDA_PROFILE_TOTAL);
  profileGaugeForce.TPSTART(QUDA_PROFILE_INIT);

  checkGaugeParam(param);

  GaugeFieldParam gParamMom(mom, *param, QUDA_ASQTAD_MOM_LINKS);
  if (gParamMom.order == QUDA_TIFR_GAUGE_ORDER || gParamMom.order == QUDA_TIFR_PADDED_GAUGE_ORDER)
    gParamMom.reconstruct = QUDA_RECONSTRUCT_NO;
  else
    gParamMom.reconstruct = QUDA_RECONSTRUCT_10;
  gParamMom.site_offset = param->mom_offset;
  gParamMom.site_size = param->site_size;

  cpuGaugeField cpuMom(gParamMom);

  if (param->make_resident_mom && !param->return_result_mom) {
    if (momResident) delete momResident;

    gParamMom.create = QUDA_NULL_FIELD_CREATE;
    gParamMom.reconstruct = QUDA_RECONSTRUCT_10;
    gParamMom.link_type = QUDA_ASQTAD_MOM_LINKS;
    gParamMom.setPrecision(param->cuda_prec, true);
    gParamMom.create = QUDA_ZERO_FIELD_CREATE;
    momResident = new cudaGaugeField(gParamMom);
  } else if (param->return_result_mom && !param->make_resident_mom) {
    if (!momResident) errorQuda("No resident momentum to return");
  } else {
    errorQuda("Unexpected combination make_resident_mom = %d return_result_mom = %d", param->make_resident_mom,
              param->return_result_mom);
  }

  profileGaugeForce.TPSTOP(QUDA_PROFILE_INIT);

  if (param->make_resident_mom) {
    // we are downloading the momentum from the host
    profileGaugeForce.TPSTART(QUDA_PROFILE_H2D);
    momResident->loadCPUField(cpuMom);
    profileGaugeForce.TPSTOP(QUDA_PROFILE_H2D);
  } else if (param->return_result_mom) {
    // we are uploading the momentum to the host
    profileGaugeForce.TPSTART(QUDA_PROFILE_D2H);
    momResident->saveCPUField(cpuMom);
    profileGaugeForce.TPSTOP(QUDA_PROFILE_D2H);

    profileGaugeForce.TPSTART(QUDA_PROFILE_FREE);
    delete momResident;
    momResident = nullptr;
    profileGaugeForce.TPSTOP(QUDA_PROFILE_FREE);
  }

  profileGaugeForce.TPSTOP(QUDA_PROFILE_TOTAL);
}

void createCloverQuda(QudaInvertParam* invertParam)
{
  profileClover.TPSTART(QUDA_PROFILE_TOTAL);
  if (!cloverPrecise) errorQuda("Clover field not allocated");

  QudaReconstructType recon = (gaugePrecise->Reconstruct() == QUDA_RECONSTRUCT_8) ? QUDA_RECONSTRUCT_12 : gaugePrecise->Reconstruct();
  // for clover we optimize to only send depth 1 halos in y/z/t (FIXME - make work for x, make robust in general)
  int R[4];
  for (int d=0; d<4; d++) R[d] = (d==0 ? 2 : 1) * (redundant_comms || commDimPartitioned(d));
  cudaGaugeField *gauge = extendedGaugeResident ? extendedGaugeResident : createExtendedGauge(*gaugePrecise, R, profileClover, false, recon);

  profileClover.TPSTART(QUDA_PROFILE_INIT);
  // create the Fmunu field
  GaugeFieldParam tensorParam(gaugePrecise->X(), gauge->Precision(), QUDA_RECONSTRUCT_NO, 0, QUDA_TENSOR_GEOMETRY);
  tensorParam.siteSubset = QUDA_FULL_SITE_SUBSET;
  tensorParam.order = QUDA_FLOAT2_GAUGE_ORDER;
  tensorParam.ghostExchange = QUDA_GHOST_EXCHANGE_NO;
  cudaGaugeField Fmunu(tensorParam);
  profileClover.TPSTOP(QUDA_PROFILE_INIT);
  profileClover.TPSTART(QUDA_PROFILE_COMPUTE);
  computeFmunu(Fmunu, *gauge);
  computeClover(*cloverPrecise, Fmunu, invertParam->clover_coeff);
  profileClover.TPSTOP(QUDA_PROFILE_COMPUTE);
  profileClover.TPSTOP(QUDA_PROFILE_TOTAL);

  // FIXME always preserve the extended gauge
  extendedGaugeResident = gauge;
}

void* createGaugeFieldQuda(void* gauge, int geometry, QudaGaugeParam* param)
{
  GaugeFieldParam gParam(gauge, *param, QUDA_GENERAL_LINKS);
  gParam.geometry = static_cast<QudaFieldGeometry>(geometry);
  if (geometry != QUDA_SCALAR_GEOMETRY && geometry != QUDA_VECTOR_GEOMETRY)
    errorQuda("Only scalar and vector geometries are supported\n");

  cpuGaugeField *cpuGauge = nullptr;
  if (gauge) cpuGauge = new cpuGaugeField(gParam);

  gParam.order = QUDA_FLOAT2_GAUGE_ORDER;
  gParam.create = QUDA_ZERO_FIELD_CREATE;
  auto* cudaGauge = new cudaGaugeField(gParam);

  if (gauge) {
    cudaGauge->loadCPUField(*cpuGauge);
    delete cpuGauge;
  }

  return cudaGauge;
}


void saveGaugeFieldQuda(void* gauge, void* inGauge, QudaGaugeParam* param){

  auto* cudaGauge = reinterpret_cast<cudaGaugeField*>(inGauge);

  GaugeFieldParam gParam(gauge, *param, QUDA_GENERAL_LINKS);
  gParam.geometry = cudaGauge->Geometry();

  cpuGaugeField cpuGauge(gParam);
  cudaGauge->saveCPUField(cpuGauge);

}


void destroyGaugeFieldQuda(void* gauge){
  auto* g = reinterpret_cast<cudaGaugeField*>(gauge);
  delete g;
}


void computeStaggeredForceQuda(void* h_mom, double dt, double delta, void *h_force, void **x,
			       QudaGaugeParam *gauge_param, QudaInvertParam *inv_param)
{
  profileStaggeredForce.TPSTART(QUDA_PROFILE_TOTAL);
  profileStaggeredForce.TPSTART(QUDA_PROFILE_INIT);

  GaugeFieldParam gParam(h_mom, *gauge_param, QUDA_ASQTAD_MOM_LINKS);

  // create the host momentum field
  gParam.reconstruct = gauge_param->reconstruct;
  gParam.t_boundary = QUDA_PERIODIC_T;
  cpuGaugeField cpuMom(gParam);

  // create the host momentum field
  gParam.link_type = QUDA_GENERAL_LINKS;
  gParam.gauge = h_force;
  cpuGaugeField cpuForce(gParam);

  // create the device momentum field
  gParam.link_type = QUDA_ASQTAD_MOM_LINKS;
  gParam.create = QUDA_ZERO_FIELD_CREATE; // FIXME
  gParam.order = QUDA_FLOAT2_GAUGE_ORDER;
  gParam.reconstruct = QUDA_RECONSTRUCT_10;
  cudaGaugeField *cudaMom = !gauge_param->use_resident_mom ? new cudaGaugeField(gParam) : nullptr;

  // create temporary field for quark-field outer product
  gParam.reconstruct = QUDA_RECONSTRUCT_NO;
  gParam.link_type = QUDA_GENERAL_LINKS;
  gParam.create = QUDA_ZERO_FIELD_CREATE;
  cudaGaugeField cudaForce(gParam);
  GaugeField *cudaForce_[2] = {&cudaForce};

  ColorSpinorParam qParam;
  qParam.location = QUDA_CUDA_FIELD_LOCATION;
  qParam.nColor = 3;
  qParam.nSpin = 1;
  qParam.siteSubset = QUDA_FULL_SITE_SUBSET;
  qParam.siteOrder = QUDA_EVEN_ODD_SITE_ORDER;
  qParam.nDim = 5; // 5 since staggered mrhs
  qParam.setPrecision(gParam.Precision());
  qParam.pad = 0;
  for(int dir=0; dir<4; ++dir) qParam.x[dir] = gParam.x[dir];
  qParam.x[4] = 1;
  qParam.create = QUDA_NULL_FIELD_CREATE;
  qParam.fieldOrder = QUDA_FLOAT2_FIELD_ORDER;
  qParam.gammaBasis = QUDA_DEGRAND_ROSSI_GAMMA_BASIS;

  profileStaggeredForce.TPSTOP(QUDA_PROFILE_INIT);
  profileStaggeredForce.TPSTART(QUDA_PROFILE_H2D);

  if (gauge_param->use_resident_mom) {
    if (!momResident) errorQuda("Cannot use resident momentum field since none appears resident");
    cudaMom = momResident;
  } else {
    // download the initial momentum (FIXME make an option just to return?)
    cudaMom->loadCPUField(cpuMom);
  }

  // resident gauge field is required
  if (!gauge_param->use_resident_gauge || !gaugePrecise)
    errorQuda("Resident gauge field is required");

  if (!gaugePrecise->StaggeredPhaseApplied()) {
    errorQuda("Gauge field requires the staggered phase factors to be applied");
  }

  // check if staggered phase is the desired one
  if (gauge_param->staggered_phase_type != gaugePrecise->StaggeredPhase()) {
    errorQuda("Requested staggered phase %d, but found %d\n",
              gauge_param->staggered_phase_type, gaugePrecise->StaggeredPhase());
  }

  profileStaggeredForce.TPSTOP(QUDA_PROFILE_H2D);
  profileStaggeredForce.TPSTART(QUDA_PROFILE_INIT);

  const int nvector = inv_param->num_offset;
  std::vector<ColorSpinorField*> X(nvector);
  for ( int i=0; i<nvector; i++) X[i] = ColorSpinorField::Create(qParam);

  if (inv_param->use_resident_solution) {
    if (solutionResident.size() < (unsigned int)nvector)
      errorQuda("solutionResident.size() %lu does not match number of shifts %d",
		solutionResident.size(), nvector);
  }

  // create the staggered operator
  DiracParam diracParam;
  bool pc_solve = (inv_param->solve_type == QUDA_DIRECT_PC_SOLVE) ||
    (inv_param->solve_type == QUDA_NORMOP_PC_SOLVE);
  if (!pc_solve)
    errorQuda("Preconditioned solve type required not %d\n", inv_param->solve_type);
  setDiracParam(diracParam, inv_param, pc_solve);
  Dirac *dirac = Dirac::create(diracParam);

  profileStaggeredForce.TPSTOP(QUDA_PROFILE_INIT);
  profileStaggeredForce.TPSTART(QUDA_PROFILE_PREAMBLE);

  for (int i=0; i<nvector; i++) {
    ColorSpinorField &x = *(X[i]);

    if (inv_param->use_resident_solution) x.Even() = *(solutionResident[i]);
    else errorQuda("%s requires resident solution", __func__);

    // set the odd solution component
    dirac->Dslash(x.Odd(), x.Even(), QUDA_ODD_PARITY);
  }

  profileStaggeredForce.TPSTOP(QUDA_PROFILE_PREAMBLE);
  profileStaggeredForce.TPSTART(QUDA_PROFILE_FREE);

#if 0
  if (inv_param->use_resident_solution) {
    for (auto v : solutionResident) if (v) delete solutionResident[i];
    solutionResident.clear();
  }
#endif
  delete dirac;

  profileStaggeredForce.TPSTOP(QUDA_PROFILE_FREE);
  profileStaggeredForce.TPSTART(QUDA_PROFILE_COMPUTE);

  // compute quark-field outer product
  for (int i=0; i<nvector; i++) {
    ColorSpinorField &x = *(X[i]);
    // second component is zero since we have no three hop term
    double coeff[2] = {inv_param->residue[i], 0.0};

    // Operate on even-parity sites
    computeStaggeredOprod(cudaForce_, x, coeff, 1);
  }

  // mom += delta * [U * force]TA
  applyU(cudaForce, *gaugePrecise);
  updateMomentum(*cudaMom, dt * delta, cudaForce, "staggered");
  qudaDeviceSynchronize();

  profileStaggeredForce.TPSTOP(QUDA_PROFILE_COMPUTE);
  profileStaggeredForce.TPSTART(QUDA_PROFILE_D2H);

  if (gauge_param->return_result_mom) {
    // copy the momentum field back to the host
    cudaMom->saveCPUField(cpuMom);
  }

  if (gauge_param->make_resident_mom) {
    // make the momentum field resident
    momResident = cudaMom;
  } else {
    delete cudaMom;
  }

  profileStaggeredForce.TPSTOP(QUDA_PROFILE_D2H);
  profileStaggeredForce.TPSTART(QUDA_PROFILE_FREE);

  for (int i=0; i<nvector; i++) delete X[i];

  profileStaggeredForce.TPSTOP(QUDA_PROFILE_FREE);
  profileStaggeredForce.TPSTOP(QUDA_PROFILE_TOTAL);
}

void computeHISQForceQuda(void* const milc_momentum,
                          double dt,
                          const double level2_coeff[6],
                          const double fat7_coeff[6],
                          const void* const w_link,
                          const void* const v_link,
                          const void* const u_link,
                          void **fermion,
                          int num_terms,
                          int num_naik_terms,
                          double **coeff,
                          QudaGaugeParam* gParam)
{
#ifdef  GPU_STAGGERED_OPROD
  using namespace quda;
  using namespace quda::fermion_force;
  profileHISQForce.TPSTART(QUDA_PROFILE_TOTAL);
  if (gParam->gauge_order != QUDA_MILC_GAUGE_ORDER) errorQuda("Unsupported input field order %d", gParam->gauge_order);

  checkGaugeParam(gParam);

  profileHISQForce.TPSTART(QUDA_PROFILE_INIT);

  // create the device outer-product field
  GaugeFieldParam oParam(0, *gParam, QUDA_GENERAL_LINKS);
  oParam.nFace = 0;
  oParam.create = QUDA_ZERO_FIELD_CREATE;
  oParam.order = QUDA_FLOAT2_GAUGE_ORDER;
  cudaGaugeField *stapleOprod = new cudaGaugeField(oParam);
  cudaGaugeField *oneLinkOprod = new cudaGaugeField(oParam);
  cudaGaugeField *naikOprod = new cudaGaugeField(oParam);

  {
    // default settings for the unitarization
    const double unitarize_eps = 1e-14;
    const double hisq_force_filter = 5e-5;
    const double max_det_error = 1e-10;
    const bool   allow_svd = true;
    const bool   svd_only = false;
    const double svd_rel_err = 1e-8;
    const double svd_abs_err = 1e-8;

    setUnitarizeForceConstants(unitarize_eps, hisq_force_filter, max_det_error, allow_svd, svd_only, svd_rel_err, svd_abs_err);
  }

  double act_path_coeff[6] = {0,1,level2_coeff[2],level2_coeff[3],level2_coeff[4],level2_coeff[5]};
  // You have to look at the MILC routine to understand the following
  // Basically, I have already absorbed the one-link coefficient

  GaugeFieldParam param(milc_momentum, *gParam, QUDA_ASQTAD_MOM_LINKS);
  //param.nFace = 0;
  param.order  = QUDA_MILC_GAUGE_ORDER;
  param.reconstruct = QUDA_RECONSTRUCT_10;
  param.ghostExchange =  QUDA_GHOST_EXCHANGE_NO;
  cpuGaugeField* cpuMom = (!gParam->use_resident_mom) ? new cpuGaugeField(param) : nullptr;

  param.link_type = QUDA_GENERAL_LINKS;
  param.reconstruct = QUDA_RECONSTRUCT_NO;
  param.gauge = (void*)w_link;
  cpuGaugeField cpuWLink(param);
  param.gauge = (void*)v_link;
  cpuGaugeField cpuVLink(param);
  param.gauge = (void*)u_link;
  cpuGaugeField cpuULink(param);

  param.create = QUDA_ZERO_FIELD_CREATE;
  param.order  = QUDA_FLOAT2_GAUGE_ORDER;
  param.link_type = QUDA_ASQTAD_MOM_LINKS;
  param.reconstruct = QUDA_RECONSTRUCT_10;
  GaugeFieldParam momParam(param);

  param.create = QUDA_ZERO_FIELD_CREATE;
  param.link_type = QUDA_GENERAL_LINKS;
  param.setPrecision(gParam->cpu_prec, true);

  int R[4] = { 2*comm_dim_partitioned(0), 2*comm_dim_partitioned(1), 2*comm_dim_partitioned(2), 2*comm_dim_partitioned(3) };
  for (int dir=0; dir<4; ++dir) {
    param.x[dir] += 2*R[dir];
    param.r[dir] = R[dir];
  }

  param.reconstruct = QUDA_RECONSTRUCT_NO;
  param.create = QUDA_ZERO_FIELD_CREATE;
  param.setPrecision(gParam->cpu_prec);
  param.ghostExchange = QUDA_GHOST_EXCHANGE_EXTENDED;

  profileHISQForce.TPSTOP(QUDA_PROFILE_INIT);

  { // do outer-product computation
    ColorSpinorParam qParam;
    qParam.nColor = 3;
    qParam.nSpin = 1;
    qParam.siteSubset = QUDA_FULL_SITE_SUBSET;
    qParam.siteOrder = QUDA_EVEN_ODD_SITE_ORDER;
    qParam.nDim = 4;
    qParam.setPrecision(oParam.Precision());
    qParam.pad = 0;
    for (int dir=0; dir<4; ++dir) qParam.x[dir] = oParam.x[dir];

    // create the device quark field
    qParam.create = QUDA_NULL_FIELD_CREATE;
    qParam.fieldOrder = QUDA_FLOAT2_FIELD_ORDER;
    cudaColorSpinorField cudaQuark(qParam);

    // create the host quark field
    qParam.create = QUDA_REFERENCE_FIELD_CREATE;
    qParam.fieldOrder = QUDA_SPACE_COLOR_SPIN_FIELD_ORDER;
    qParam.v = fermion[0];

    { // regular terms
      GaugeField *oprod[2] = {stapleOprod, naikOprod};

      // loop over different quark fields
      for(int i=0; i<num_terms; ++i){

        // Wrap the MILC quark field
        profileHISQForce.TPSTART(QUDA_PROFILE_INIT);
        qParam.v = fermion[i];
        cpuColorSpinorField cpuQuark(qParam); // create host quark field
        profileHISQForce.TPSTOP(QUDA_PROFILE_INIT);

        profileHISQForce.TPSTART(QUDA_PROFILE_H2D);
        cudaQuark = cpuQuark;
        profileHISQForce.TPSTOP(QUDA_PROFILE_H2D);

        profileHISQForce.TPSTART(QUDA_PROFILE_COMPUTE);
        computeStaggeredOprod(oprod, cudaQuark, coeff[i], 3);
        profileHISQForce.TPSTOP(QUDA_PROFILE_COMPUTE);
      }
    }

    { // naik terms
      oneLinkOprod->copy(*stapleOprod);
      ax(level2_coeff[0], *oneLinkOprod);
      GaugeField *oprod[2] = {oneLinkOprod, naikOprod};

      // loop over different quark fields
      for(int i=0; i<num_naik_terms; ++i){

        // Wrap the MILC quark field
        profileHISQForce.TPSTART(QUDA_PROFILE_INIT);
        qParam.v = fermion[i + num_terms - num_naik_terms];
        cpuColorSpinorField cpuQuark(qParam); // create host quark field
        profileHISQForce.TPSTOP(QUDA_PROFILE_INIT);

        profileHISQForce.TPSTART(QUDA_PROFILE_H2D);
        cudaQuark = cpuQuark;
        profileHISQForce.TPSTOP(QUDA_PROFILE_H2D);

        profileHISQForce.TPSTART(QUDA_PROFILE_COMPUTE);
        computeStaggeredOprod(oprod, cudaQuark, coeff[i + num_terms], 3);
        profileHISQForce.TPSTOP(QUDA_PROFILE_COMPUTE);
      }
    }
  }

  profileHISQForce.TPSTART(QUDA_PROFILE_INIT);
  cudaGaugeField* cudaInForce = new cudaGaugeField(param);
  copyExtendedGauge(*cudaInForce, *stapleOprod, QUDA_CUDA_FIELD_LOCATION);
  delete stapleOprod;

  cudaGaugeField* cudaOutForce = new cudaGaugeField(param);
  copyExtendedGauge(*cudaOutForce, *oneLinkOprod, QUDA_CUDA_FIELD_LOCATION);
  delete oneLinkOprod;

  cudaGaugeField* cudaGauge = new cudaGaugeField(param);
  profileHISQForce.TPSTOP(QUDA_PROFILE_INIT);

  cudaGauge->loadCPUField(cpuWLink, profileHISQForce);

  cudaInForce->exchangeExtendedGhost(R,profileHISQForce,true);
  cudaGauge->exchangeExtendedGhost(R,profileHISQForce,true);
  cudaOutForce->exchangeExtendedGhost(R,profileHISQForce,true);

  profileHISQForce.TPSTART(QUDA_PROFILE_COMPUTE);
  hisqStaplesForce(*cudaOutForce, *cudaInForce, *cudaGauge, act_path_coeff);
  profileHISQForce.TPSTOP(QUDA_PROFILE_COMPUTE);

  // Load naik outer product
  copyExtendedGauge(*cudaInForce, *naikOprod, QUDA_CUDA_FIELD_LOCATION);
  cudaInForce->exchangeExtendedGhost(R,profileHISQForce,true);
  delete naikOprod;

  // Compute Naik three-link term
  profileHISQForce.TPSTART(QUDA_PROFILE_COMPUTE);
  hisqLongLinkForce(*cudaOutForce, *cudaInForce, *cudaGauge, act_path_coeff[1]);
  profileHISQForce.TPSTOP(QUDA_PROFILE_COMPUTE);

  cudaOutForce->exchangeExtendedGhost(R,profileHISQForce,true);

  // load v-link
  cudaGauge->loadCPUField(cpuVLink, profileHISQForce);
  cudaGauge->exchangeExtendedGhost(R,profileHISQForce,true);

  profileHISQForce.TPSTART(QUDA_PROFILE_COMPUTE);
  *num_failures_h = 0;
  unitarizeForce(*cudaInForce, *cudaOutForce, *cudaGauge, num_failures_d);
  profileHISQForce.TPSTOP(QUDA_PROFILE_COMPUTE);

  if (*num_failures_h>0) errorQuda("Error in the unitarization component of the hisq fermion force: %d failures\n", *num_failures_h);

  qudaMemset((void **)(cudaOutForce->Gauge_p()), 0, cudaOutForce->Bytes());

  // read in u-link
  cudaGauge->loadCPUField(cpuULink, profileHISQForce);
  cudaGauge->exchangeExtendedGhost(R,profileHISQForce,true);

  // Compute Fat7-staple term
  profileHISQForce.TPSTART(QUDA_PROFILE_COMPUTE);
  hisqStaplesForce(*cudaOutForce, *cudaInForce, *cudaGauge, fat7_coeff);
  profileHISQForce.TPSTOP(QUDA_PROFILE_COMPUTE);

  delete cudaInForce;
  cudaGaugeField* cudaMom = new cudaGaugeField(momParam);

  profileHISQForce.TPSTART(QUDA_PROFILE_COMPUTE);
  hisqCompleteForce(*cudaOutForce, *cudaGauge);
  profileHISQForce.TPSTOP(QUDA_PROFILE_COMPUTE);

  if (gParam->use_resident_mom) {
    if (!momResident) errorQuda("No resident momentum field to use");
    updateMomentum(*momResident, dt, *cudaOutForce, "hisq");
  } else {
    updateMomentum(*cudaMom, dt, *cudaOutForce, "hisq");
  }

  if (gParam->return_result_mom) {
    // Close the paths, make anti-hermitian, and store in compressed format
    if (gParam->return_result_mom) cudaMom->saveCPUField(*cpuMom, profileHISQForce);
  }

  profileHISQForce.TPSTART(QUDA_PROFILE_FREE);

  if (cpuMom) delete cpuMom;

  if (!gParam->make_resident_mom) {
    delete momResident;
    momResident = nullptr;
  }
  if (cudaMom) delete cudaMom;
  delete cudaOutForce;
  delete cudaGauge;
  profileHISQForce.TPSTOP(QUDA_PROFILE_FREE);

  profileHISQForce.TPSTOP(QUDA_PROFILE_TOTAL);

#else
  errorQuda("HISQ force has not been built");
#endif
}

void computeCloverForceQuda(void *h_mom, double dt, void **h_x, void **h_p,
			    double *coeff, double kappa2, double ck,
			    int nvector, double multiplicity, void *gauge,
			    QudaGaugeParam *gauge_param, QudaInvertParam *inv_param) {

  using namespace quda;
  profileCloverForce.TPSTART(QUDA_PROFILE_TOTAL);
  profileCloverForce.TPSTART(QUDA_PROFILE_INIT);

  checkGaugeParam(gauge_param);
  if (!gaugePrecise) errorQuda("No resident gauge field");

  GaugeFieldParam fParam(h_mom, *gauge_param, QUDA_ASQTAD_MOM_LINKS);
  // create the host momentum field
  fParam.reconstruct = QUDA_RECONSTRUCT_10;
  fParam.order = gauge_param->gauge_order;
  cpuGaugeField cpuMom(fParam);

  // create the device momentum field
  fParam.create = QUDA_ZERO_FIELD_CREATE;
  fParam.order = QUDA_FLOAT2_GAUGE_ORDER;
  cudaGaugeField cudaMom(fParam);

  // create the device force field
  fParam.link_type = QUDA_GENERAL_LINKS;
  fParam.create = QUDA_ZERO_FIELD_CREATE;
  fParam.order = QUDA_FLOAT2_GAUGE_ORDER;
  fParam.reconstruct = QUDA_RECONSTRUCT_NO;
  cudaGaugeField cudaForce(fParam);

  ColorSpinorParam qParam;
  qParam.location = QUDA_CUDA_FIELD_LOCATION;
  qParam.nColor = 3;
  qParam.nSpin = 4;
  qParam.siteSubset = QUDA_FULL_SITE_SUBSET;
  qParam.siteOrder = QUDA_EVEN_ODD_SITE_ORDER;
  qParam.nDim = 4;
  qParam.setPrecision(fParam.Precision());
  qParam.pad = 0;
  for(int dir=0; dir<4; ++dir) qParam.x[dir] = fParam.x[dir];

  // create the device quark field
  qParam.create = QUDA_NULL_FIELD_CREATE;
  qParam.fieldOrder = QUDA_FLOAT2_FIELD_ORDER;
  qParam.gammaBasis = QUDA_UKQCD_GAMMA_BASIS;

  std::vector<ColorSpinorField*> quarkX, quarkP;
  for (int i=0; i<nvector; i++) {
    quarkX.push_back(ColorSpinorField::Create(qParam));
    quarkP.push_back(ColorSpinorField::Create(qParam));
  }

  qParam.siteSubset = QUDA_PARITY_SITE_SUBSET;
  qParam.x[0] /= 2;
  cudaColorSpinorField tmp(qParam);

  // create the host quark field
  qParam.create = QUDA_REFERENCE_FIELD_CREATE;
  qParam.fieldOrder = QUDA_SPACE_SPIN_COLOR_FIELD_ORDER;
  qParam.gammaBasis = QUDA_DEGRAND_ROSSI_GAMMA_BASIS; // need expose this to interface

  bool pc_solve = (inv_param->solve_type == QUDA_DIRECT_PC_SOLVE) ||
    (inv_param->solve_type == QUDA_NORMOP_PC_SOLVE);
  DiracParam diracParam;
  setDiracParam(diracParam, inv_param, pc_solve);
  diracParam.tmp1 = &tmp; // use as temporary for dirac->M
  Dirac *dirac = Dirac::create(diracParam);

  if (inv_param->use_resident_solution) {
    if (solutionResident.size() < (unsigned int)nvector)
      errorQuda("solutionResident.size() %lu does not match number of shifts %d",
		solutionResident.size(), nvector);
  }

  cudaGaugeField &gaugeEx = *extendedGaugeResident;

  // create oprod and trace fields
  fParam.geometry = QUDA_TENSOR_GEOMETRY;
  cudaGaugeField oprod(fParam);

  profileCloverForce.TPSTOP(QUDA_PROFILE_INIT);
  profileCloverForce.TPSTART(QUDA_PROFILE_COMPUTE);

  std::vector<double> force_coeff(nvector);
  // loop over different quark fields
  for(int i=0; i<nvector; i++){
    ColorSpinorField &x = *(quarkX[i]);
    ColorSpinorField &p = *(quarkP[i]);

    if (!inv_param->use_resident_solution) {
      // for downloading x_e
      qParam.siteSubset = QUDA_PARITY_SITE_SUBSET;
      qParam.x[0] /= 2;

      // Wrap the even-parity MILC quark field
      profileCloverForce.TPSTOP(QUDA_PROFILE_COMPUTE);
      profileCloverForce.TPSTART(QUDA_PROFILE_INIT);
      qParam.v = h_x[i];
      cpuColorSpinorField cpuQuarkX(qParam); // create host quark field
      profileCloverForce.TPSTOP(QUDA_PROFILE_INIT);

      profileCloverForce.TPSTART(QUDA_PROFILE_H2D);
      x.Even() = cpuQuarkX;
      profileCloverForce.TPSTOP(QUDA_PROFILE_H2D);

      profileCloverForce.TPSTART(QUDA_PROFILE_COMPUTE);
      gamma5(x.Even(), x.Even());
    } else {
      x.Even() = *(solutionResident[i]);
    }

    dirac->Dslash(x.Odd(), x.Even(), QUDA_ODD_PARITY);
    dirac->M(p.Even(), x.Even());
    dirac->Dagger(QUDA_DAG_YES);
    dirac->Dslash(p.Odd(), p.Even(), QUDA_ODD_PARITY);
    dirac->Dagger(QUDA_DAG_NO);

    gamma5(x, x);
    gamma5(p, p);

    force_coeff[i] = 2.0*dt*coeff[i]*kappa2;
  }

  computeCloverForce(cudaForce, *gaugePrecise, quarkX, quarkP, force_coeff);

  // In double precision the clover derivative is faster with no reconstruct
  cudaGaugeField *u = &gaugeEx;
  if (gaugeEx.Reconstruct() == QUDA_RECONSTRUCT_12 && gaugeEx.Precision() == QUDA_DOUBLE_PRECISION) {
    GaugeFieldParam param(gaugeEx);
    param.reconstruct = QUDA_RECONSTRUCT_NO;
    u = new cudaGaugeField(param);
    u -> copy(gaugeEx);
  }

  computeCloverSigmaTrace(oprod, *cloverPrecise, 2.0*ck*multiplicity*dt);

  /* Now the U dA/dU terms */
  std::vector< std::vector<double> > ferm_epsilon(nvector);
  for (int shift = 0; shift < nvector; shift++) {
    ferm_epsilon[shift].reserve(2);
    ferm_epsilon[shift][0] = 2.0*ck*coeff[shift]*dt;
    ferm_epsilon[shift][1] = -kappa2 * 2.0*ck*coeff[shift]*dt;
  }

  computeCloverSigmaOprod(oprod, quarkX, quarkP, ferm_epsilon);

  cudaGaugeField *oprodEx = createExtendedGauge(oprod, R, profileCloverForce);

  profileCloverForce.TPSTART(QUDA_PROFILE_COMPUTE);

  cloverDerivative(cudaForce, *u, *oprodEx, 1.0, QUDA_ODD_PARITY);
  cloverDerivative(cudaForce, *u, *oprodEx, 1.0, QUDA_EVEN_PARITY);

  if (u != &gaugeEx) delete u;

  updateMomentum(cudaMom, -1.0, cudaForce, "clover");
  profileCloverForce.TPSTOP(QUDA_PROFILE_COMPUTE);

  // copy the outer product field back to the host
  profileCloverForce.TPSTART(QUDA_PROFILE_D2H);
  cudaMom.saveCPUField(cpuMom);
  profileCloverForce.TPSTOP(QUDA_PROFILE_D2H);

  profileCloverForce.TPSTART(QUDA_PROFILE_FREE);

  for (int i=0; i<nvector; i++) {
    delete quarkX[i];
    delete quarkP[i];
  }

#if 0
  if (inv_param->use_resident_solution) {
    for (auto v : solutionResident) if (v) delete v;
    solutionResident.clear();
  }
#endif
  delete dirac;
  profileCloverForce.TPSTOP(QUDA_PROFILE_FREE);

  profileCloverForce.TPSTOP(QUDA_PROFILE_TOTAL);
}



void updateGaugeFieldQuda(void* gauge,
			  void* momentum,
			  double dt,
			  int conj_mom,
			  int exact,
			  QudaGaugeParam* param)
{
  profileGaugeUpdate.TPSTART(QUDA_PROFILE_TOTAL);

  checkGaugeParam(param);

  profileGaugeUpdate.TPSTART(QUDA_PROFILE_INIT);

  // create the host fields
  GaugeFieldParam gParam(gauge, *param, QUDA_SU3_LINKS);
  gParam.site_offset = param->gauge_offset;
  gParam.site_size = param->site_size;
  bool need_cpu = !param->use_resident_gauge || param->return_result_gauge;
  cpuGaugeField *cpuGauge = need_cpu ? new cpuGaugeField(gParam) : nullptr;

  GaugeFieldParam gParamMom(momentum, *param);
  gParamMom.reconstruct = (gParamMom.order == QUDA_TIFR_GAUGE_ORDER || gParamMom.order == QUDA_TIFR_PADDED_GAUGE_ORDER) ?
   QUDA_RECONSTRUCT_NO : QUDA_RECONSTRUCT_10;
  gParamMom.link_type = QUDA_ASQTAD_MOM_LINKS;
  gParamMom.site_offset = param->mom_offset;
  gParamMom.site_size = param->site_size;
  cpuGaugeField *cpuMom = !param->use_resident_mom ? new cpuGaugeField(gParamMom) : nullptr;

  // create the device fields
  gParam.create = QUDA_NULL_FIELD_CREATE;
  gParam.order = QUDA_FLOAT2_GAUGE_ORDER;
  gParam.link_type = QUDA_ASQTAD_MOM_LINKS;
  gParam.reconstruct = QUDA_RECONSTRUCT_10;
  gParam.ghostExchange = QUDA_GHOST_EXCHANGE_NO;
  gParam.pad = 0;
  cudaGaugeField *cudaMom = !param->use_resident_mom ? new cudaGaugeField(gParam) : nullptr;

  gParam.link_type = QUDA_SU3_LINKS;
  gParam.reconstruct = param->reconstruct;
  cudaGaugeField *cudaInGauge = !param->use_resident_gauge ? new cudaGaugeField(gParam) : nullptr;
  auto *cudaOutGauge = new cudaGaugeField(gParam);

  profileGaugeUpdate.TPSTOP(QUDA_PROFILE_INIT);

  profileGaugeUpdate.TPSTART(QUDA_PROFILE_H2D);

  if (!param->use_resident_gauge) {   // load fields onto the device
    cudaInGauge->loadCPUField(*cpuGauge);
  } else { // or use resident fields already present
    if (!gaugePrecise) errorQuda("No resident gauge field allocated");
    cudaInGauge = gaugePrecise;
    gaugePrecise = nullptr;
  }

  if (!param->use_resident_mom) {
    cudaMom->loadCPUField(*cpuMom);
  } else {
    if (!momResident) errorQuda("No resident mom field allocated");
    cudaMom = momResident;
    momResident = nullptr;
  }

  profileGaugeUpdate.TPSTOP(QUDA_PROFILE_H2D);

  // perform the update
  profileGaugeUpdate.TPSTART(QUDA_PROFILE_COMPUTE);
  updateGaugeField(*cudaOutGauge, dt, *cudaInGauge, *cudaMom,
      (bool)conj_mom, (bool)exact);
  profileGaugeUpdate.TPSTOP(QUDA_PROFILE_COMPUTE);

  if (param->return_result_gauge) {
    // copy the gauge field back to the host
    profileGaugeUpdate.TPSTART(QUDA_PROFILE_D2H);
    cudaOutGauge->saveCPUField(*cpuGauge);
    profileGaugeUpdate.TPSTOP(QUDA_PROFILE_D2H);
  }

  profileGaugeUpdate.TPSTART(QUDA_PROFILE_FREE);
  if (param->make_resident_gauge) {
    if (gaugePrecise != nullptr) delete gaugePrecise;
    gaugePrecise = cudaOutGauge;
  } else {
    delete cudaOutGauge;
  }

  if (param->make_resident_mom) {
    if (momResident != nullptr && momResident != cudaMom) delete momResident;
    momResident = cudaMom;
  } else {
    delete cudaMom;
  }

  delete cudaInGauge;
  if (cpuMom) delete cpuMom;
  if (cpuGauge) delete cpuGauge;

  profileGaugeUpdate.TPSTOP(QUDA_PROFILE_FREE);
  profileGaugeUpdate.TPSTOP(QUDA_PROFILE_TOTAL);
}

 void projectSU3Quda(void *gauge_h, double tol, QudaGaugeParam *param) {
   profileProject.TPSTART(QUDA_PROFILE_TOTAL);

   profileProject.TPSTART(QUDA_PROFILE_INIT);
   checkGaugeParam(param);

   // create the gauge field
   GaugeFieldParam gParam(gauge_h, *param, QUDA_GENERAL_LINKS);
   gParam.site_offset = param->gauge_offset;
   gParam.site_size = param->site_size;
   bool need_cpu = !param->use_resident_gauge || param->return_result_gauge;
   cpuGaugeField *cpuGauge = need_cpu ? new cpuGaugeField(gParam) : nullptr;

   // create the device fields
   gParam.create = QUDA_NULL_FIELD_CREATE;
   gParam.order = QUDA_FLOAT2_GAUGE_ORDER;
   gParam.reconstruct = param->reconstruct;
   cudaGaugeField *cudaGauge = !param->use_resident_gauge ? new cudaGaugeField(gParam) : nullptr;
   profileProject.TPSTOP(QUDA_PROFILE_INIT);

   if (param->use_resident_gauge) {
     if (!gaugePrecise) errorQuda("No resident gauge field to use");
     cudaGauge = gaugePrecise;
     gaugePrecise = nullptr;
   } else {
     profileProject.TPSTART(QUDA_PROFILE_H2D);
     cudaGauge->loadCPUField(*cpuGauge);
     profileProject.TPSTOP(QUDA_PROFILE_H2D);
   }

   profileProject.TPSTART(QUDA_PROFILE_COMPUTE);
   *num_failures_h = 0;

   // project onto SU(3)
   if (cudaGauge->StaggeredPhaseApplied()) cudaGauge->removeStaggeredPhase();
   projectSU3(*cudaGauge, tol, num_failures_d);
   if (!cudaGauge->StaggeredPhaseApplied() && param->staggered_phase_applied) cudaGauge->applyStaggeredPhase();

   profileProject.TPSTOP(QUDA_PROFILE_COMPUTE);

   if(*num_failures_h>0)
     errorQuda("Error in the SU(3) unitarization: %d failures\n", *num_failures_h);

   profileProject.TPSTART(QUDA_PROFILE_D2H);
   if (param->return_result_gauge) cudaGauge->saveCPUField(*cpuGauge);
   profileProject.TPSTOP(QUDA_PROFILE_D2H);

   if (param->make_resident_gauge) {
     if (gaugePrecise != nullptr && cudaGauge != gaugePrecise) delete gaugePrecise;
     gaugePrecise = cudaGauge;
   } else {
     delete cudaGauge;
   }

   profileProject.TPSTART(QUDA_PROFILE_FREE);
   if (cpuGauge) delete cpuGauge;
   profileProject.TPSTOP(QUDA_PROFILE_FREE);

   profileProject.TPSTOP(QUDA_PROFILE_TOTAL);
 }

 void staggeredPhaseQuda(void *gauge_h, QudaGaugeParam *param) {
   profilePhase.TPSTART(QUDA_PROFILE_TOTAL);

   profilePhase.TPSTART(QUDA_PROFILE_INIT);
   checkGaugeParam(param);

   // create the gauge field
   GaugeFieldParam gParam(gauge_h, *param, QUDA_GENERAL_LINKS);
   bool need_cpu = !param->use_resident_gauge || param->return_result_gauge;
   cpuGaugeField *cpuGauge = need_cpu ? new cpuGaugeField(gParam) : nullptr;

   // create the device fields
   gParam.create = QUDA_NULL_FIELD_CREATE;
   gParam.order = QUDA_FLOAT2_GAUGE_ORDER;
   gParam.reconstruct = param->reconstruct;
   cudaGaugeField *cudaGauge = !param->use_resident_gauge ? new cudaGaugeField(gParam) : nullptr;
   profilePhase.TPSTOP(QUDA_PROFILE_INIT);

   if (param->use_resident_gauge) {
     if (!gaugePrecise) errorQuda("No resident gauge field to use");
     cudaGauge = gaugePrecise;
   } else {
     profilePhase.TPSTART(QUDA_PROFILE_H2D);
     cudaGauge->loadCPUField(*cpuGauge);
     profilePhase.TPSTOP(QUDA_PROFILE_H2D);
   }

   profilePhase.TPSTART(QUDA_PROFILE_COMPUTE);
   *num_failures_h = 0;

   // apply / remove phase as appropriate
   if (!cudaGauge->StaggeredPhaseApplied()) cudaGauge->applyStaggeredPhase();
   else cudaGauge->removeStaggeredPhase();

   profilePhase.TPSTOP(QUDA_PROFILE_COMPUTE);

   profilePhase.TPSTART(QUDA_PROFILE_D2H);
   if (param->return_result_gauge) cudaGauge->saveCPUField(*cpuGauge);
   profilePhase.TPSTOP(QUDA_PROFILE_D2H);

   if (param->make_resident_gauge) {
     if (gaugePrecise != nullptr && cudaGauge != gaugePrecise) delete gaugePrecise;
     gaugePrecise = cudaGauge;
   } else {
     delete cudaGauge;
   }

   profilePhase.TPSTART(QUDA_PROFILE_FREE);
   if (cpuGauge) delete cpuGauge;
   profilePhase.TPSTOP(QUDA_PROFILE_FREE);

   profilePhase.TPSTOP(QUDA_PROFILE_TOTAL);
 }

// evaluate the momentum action
double momActionQuda(void* momentum, QudaGaugeParam* param)
{
  profileMomAction.TPSTART(QUDA_PROFILE_TOTAL);

  profileMomAction.TPSTART(QUDA_PROFILE_INIT);
  checkGaugeParam(param);

  // create the momentum fields
  GaugeFieldParam gParam(momentum, *param, QUDA_ASQTAD_MOM_LINKS);
  gParam.reconstruct = (gParam.order == QUDA_TIFR_GAUGE_ORDER || gParam.order == QUDA_TIFR_PADDED_GAUGE_ORDER) ?
    QUDA_RECONSTRUCT_NO : QUDA_RECONSTRUCT_10;
  gParam.site_offset = param->mom_offset;
  gParam.site_size = param->site_size;

  cpuGaugeField *cpuMom = !param->use_resident_mom ? new cpuGaugeField(gParam) : nullptr;

  // create the device fields
  gParam.create = QUDA_NULL_FIELD_CREATE;
  gParam.reconstruct = QUDA_RECONSTRUCT_10;
  gParam.setPrecision(param->cuda_prec, true);

  cudaGaugeField *cudaMom = !param->use_resident_mom ? new cudaGaugeField(gParam) : nullptr;

  profileMomAction.TPSTOP(QUDA_PROFILE_INIT);

  profileMomAction.TPSTART(QUDA_PROFILE_H2D);
  if (!param->use_resident_mom) {
    cudaMom->loadCPUField(*cpuMom);
  } else {
    if (!momResident) errorQuda("No resident mom field allocated");
    cudaMom = momResident;
  }
  profileMomAction.TPSTOP(QUDA_PROFILE_H2D);

  // perform the update
  profileMomAction.TPSTART(QUDA_PROFILE_COMPUTE);
  double action = computeMomAction(*cudaMom);
  profileMomAction.TPSTOP(QUDA_PROFILE_COMPUTE);

  profileMomAction.TPSTART(QUDA_PROFILE_FREE);
  if (param->make_resident_mom) {
    if (momResident != nullptr && momResident != cudaMom) delete momResident;
    momResident = cudaMom;
  } else {
    delete cudaMom;
    momResident = nullptr;
  }
  if (cpuMom) {
    delete cpuMom;
  }

  profileMomAction.TPSTOP(QUDA_PROFILE_FREE);
  profileMomAction.TPSTOP(QUDA_PROFILE_TOTAL);

  return action;
}

/*
  The following functions are for the Fortran interface.
*/

void init_quda_(int *dev) { initQuda(*dev); }
void init_quda_device_(int *dev) { initQudaDevice(*dev); }
void init_quda_memory_() { initQudaMemory(); }
void end_quda_() { endQuda(); }
void load_gauge_quda_(void *h_gauge, QudaGaugeParam *param) { loadGaugeQuda(h_gauge, param); }
void free_gauge_quda_() { freeGaugeQuda(); }
void free_sloppy_gauge_quda_() { freeSloppyGaugeQuda(); }
void load_clover_quda_(void *h_clover, void *h_clovinv, QudaInvertParam *inv_param)
{ loadCloverQuda(h_clover, h_clovinv, inv_param); }
void free_clover_quda_(void) { freeCloverQuda(); }
void dslash_quda_(void *h_out, void *h_in, QudaInvertParam *inv_param,
    QudaParity *parity) { dslashQuda(h_out, h_in, inv_param, *parity); }
void clover_quda_(void *h_out, void *h_in, QudaInvertParam *inv_param,
    QudaParity *parity, int *inverse) { cloverQuda(h_out, h_in, inv_param, *parity, *inverse); }
void mat_quda_(void *h_out, void *h_in, QudaInvertParam *inv_param)
{ MatQuda(h_out, h_in, inv_param); }
void mat_dag_mat_quda_(void *h_out, void *h_in, QudaInvertParam *inv_param)
{ MatDagMatQuda(h_out, h_in, inv_param); }
void invert_quda_(void *hp_x, void *hp_b, QudaInvertParam *param) {
  fflush(stdout);
  // ensure that fifth dimension is set to 1
  if (param->dslash_type == QUDA_ASQTAD_DSLASH || param->dslash_type == QUDA_STAGGERED_DSLASH) param->Ls = 1;
  invertQuda(hp_x, hp_b, param);
  fflush(stdout);
}

void invert_multishift_quda_(void *h_x, void *hp_b, QudaInvertParam *param) {
  // ensure that fifth dimension is set to 1
  if (param->dslash_type == QUDA_ASQTAD_DSLASH || param->dslash_type == QUDA_STAGGERED_DSLASH) param->Ls = 1;

  if (!gaugePrecise) errorQuda("Resident gauge field not allocated");

  // get data into array of pointers
  int nSpin = (param->dslash_type == QUDA_STAGGERED_DSLASH || param->dslash_type == QUDA_ASQTAD_DSLASH) ? 1 : 4;

  // compute offset assuming TIFR padded ordering (FIXME)
  if (param->dirac_order != QUDA_TIFR_PADDED_DIRAC_ORDER)
    errorQuda("Fortran multi-shift solver presently only supports QUDA_TIFR_PADDED_DIRAC_ORDER");

  const int *X = gaugePrecise->X();
  size_t cb_offset = (X[0]/2) * X[1] * (X[2] + 4) * X[3] * gaugePrecise->Ncolor() * nSpin * 2 * param->cpu_prec;
  void *hp_x[QUDA_MAX_MULTI_SHIFT];
  for (int i=0; i<param->num_offset; i++) hp_x[i] = static_cast<char*>(h_x) + i*cb_offset;

  invertMultiShiftQuda(hp_x, hp_b, param);
}

void flush_chrono_quda_(int *index) { flushChronoQuda(*index); }

void register_pinned_quda_(void *ptr, size_t *bytes) {
  cudaHostRegister(ptr, *bytes, cudaHostRegisterDefault);
  checkCudaError();
}

void unregister_pinned_quda_(void *ptr) {
  cudaHostUnregister(ptr);
  checkCudaError();
}

void new_quda_gauge_param_(QudaGaugeParam *param) {
  *param = newQudaGaugeParam();
}
void new_quda_invert_param_(QudaInvertParam *param) {
  *param = newQudaInvertParam();
}

void update_gauge_field_quda_(void *gauge, void *momentum, double *dt,
    bool *conj_mom, bool *exact,
    QudaGaugeParam *param) {
  updateGaugeFieldQuda(gauge, momentum, *dt, (int)*conj_mom, (int)*exact, param);
}

static inline int opp(int dir) { return 7-dir; }

static void createGaugeForcePaths(int **paths, int dir, int num_loop_types){

  int index=0;
  // Plaquette paths
  if (num_loop_types >= 1)
    for(int i=0; i<4; ++i){
      if(i==dir) continue;
      paths[index][0] = i;        paths[index][1] = opp(dir);   paths[index++][2] = opp(i);
      paths[index][0] = opp(i);   paths[index][1] = opp(dir);   paths[index++][2] = i;
    }

  // Rectangle Paths
  if (num_loop_types >= 2)
    for(int i=0; i<4; ++i){
      if(i==dir) continue;
      paths[index][0] = paths[index][1] = i;       paths[index][2] = opp(dir); paths[index][3] = paths[index][4] = opp(i);
      index++;
      paths[index][0] = paths[index][1] = opp(i);  paths[index][2] = opp(dir); paths[index][3] = paths[index][4] = i;
      index++;
      paths[index][0] = dir; paths[index][1] = i; paths[index][2] = paths[index][3] = opp(dir); paths[index][4] = opp(i);
      index++;
      paths[index][0] = dir; paths[index][1] = opp(i); paths[index][2] = paths[index][3] = opp(dir); paths[index][4] = i;
      index++;
      paths[index][0] = i;  paths[index][1] = paths[index][2] = opp(dir); paths[index][3] = opp(i); paths[index][4] = dir;
      index++;
      paths[index][0] = opp(i);  paths[index][1] = paths[index][2] = opp(dir); paths[index][3] = i; paths[index][4] = dir;
      index++;
    }

  if (num_loop_types >= 3) {
    // Staple paths
    for(int i=0; i<4; ++i){
      for(int j=0; j<4; ++j){
	if(i==dir || j==dir || i==j) continue;
	paths[index][0] = i; paths[index][1] = j; paths[index][2] = opp(dir); paths[index][3] = opp(i), paths[index][4] = opp(j);
	index++;
	paths[index][0] = i; paths[index][1] = opp(j); paths[index][2] = opp(dir); paths[index][3] = opp(i), paths[index][4] = j;
	index++;
	paths[index][0] = opp(i); paths[index][1] = j; paths[index][2] = opp(dir); paths[index][3] = i, paths[index][4] = opp(j);
	index++;
	paths[index][0] = opp(i); paths[index][1] = opp(j); paths[index][2] = opp(dir); paths[index][3] = i, paths[index][4] = j;
	index++;
     }
    }
  }

}

void compute_gauge_force_quda_(void *mom, void *gauge, int *num_loop_types, double *coeff, double *dt,
			       QudaGaugeParam *param) {

  int numPaths = 0;
  switch (*num_loop_types) {
  case 1:
    numPaths = 6;
    break;
  case 2:
    numPaths = 24;
    break;
  case 3:
    numPaths = 48;
    break;
  default:
    errorQuda("Invalid num_loop_types = %d\n", *num_loop_types);
  }

  auto *loop_coeff = static_cast<double*>(safe_malloc(numPaths*sizeof(double)));
  int *path_length = static_cast<int*>(safe_malloc(numPaths*sizeof(int)));

  if (*num_loop_types >= 1) for(int i= 0; i< 6; ++i) {
      loop_coeff[i] = coeff[0];
      path_length[i] = 3;
    }
  if (*num_loop_types >= 2) for(int i= 6; i<24; ++i) {
      loop_coeff[i] = coeff[1];
      path_length[i] = 5;
    }
  if (*num_loop_types >= 3) for(int i=24; i<48; ++i) {
      loop_coeff[i] = coeff[2];
      path_length[i] = 5;
    }

  int** input_path_buf[4];
  for(int dir=0; dir<4; ++dir){
    input_path_buf[dir] = static_cast<int**>(safe_malloc(numPaths*sizeof(int*)));
    for(int i=0; i<numPaths; ++i){
      input_path_buf[dir][i] = static_cast<int*>(safe_malloc(path_length[i]*sizeof(int)));
    }
    createGaugeForcePaths(input_path_buf[dir], dir, *num_loop_types);
  }

  int max_length = 6;

  computeGaugeForceQuda(mom, gauge, input_path_buf, path_length, loop_coeff, numPaths, max_length, *dt, param);

  for(auto & dir : input_path_buf){
    for(int i=0; i<numPaths; ++i) host_free(dir[i]);
    host_free(dir);
  }

  host_free(path_length);
  host_free(loop_coeff);
}

void compute_staggered_force_quda_(void* h_mom, double *dt, double *delta, void *gauge, void *x, QudaGaugeParam *gauge_param, QudaInvertParam *inv_param) {
  computeStaggeredForceQuda(h_mom, *dt, *delta, gauge, (void**)x, gauge_param, inv_param);
}

// apply the staggered phases
void apply_staggered_phase_quda_() {
  if (getVerbosity() >= QUDA_VERBOSE) printfQuda("applying staggered phase\n");
  if (gaugePrecise) {
    gaugePrecise->applyStaggeredPhase();
  } else {
    errorQuda("No persistent gauge field");
  }
}

// remove the staggered phases
void remove_staggered_phase_quda_() {
  if (getVerbosity() >= QUDA_VERBOSE) printfQuda("removing staggered phase\n");
  if (gaugePrecise) {
    gaugePrecise->removeStaggeredPhase();
  } else {
    errorQuda("No persistent gauge field");
  }
  qudaDeviceSynchronize();
}

// evaluate the kinetic term
void kinetic_quda_(double *kin, void* momentum, QudaGaugeParam* param) {
  *kin = momActionQuda(momentum, param);
}


/**
 * BQCD wants a node mapping with x varying fastest.
 */
#ifdef MULTI_GPU
static int bqcd_rank_from_coords(const int *coords, void *fdata)
{
  int *dims = static_cast<int *>(fdata);

  int rank = coords[3];
  for (int i = 2; i >= 0; i--) {
    rank = dims[i] * rank + coords[i];
  }
  return rank;
}
#endif

void comm_set_gridsize_(int *grid)
{
#ifdef MULTI_GPU
  initCommsGridQuda(4, grid, bqcd_rank_from_coords, static_cast<void *>(grid));
#endif
}

/**
 * Exposed due to poor derived MPI datatype performance with GPUDirect RDMA
 */
void set_kernel_pack_t_(int* pack)
{
  bool pack_ = *pack ? true : false;
  setKernelPackT(pack_);
}

void gaussGaugeQuda(unsigned long long seed, double sigma)
{
  profileGauss.TPSTART(QUDA_PROFILE_TOTAL);

  if (!gaugePrecise) errorQuda("Cannot generate Gauss GaugeField as there is no resident gauge field");

  cudaGaugeField *data = gaugePrecise;

  GaugeFieldParam param(*data);
  param.reconstruct = QUDA_RECONSTRUCT_12;
  param.ghostExchange = QUDA_GHOST_EXCHANGE_NO;
  cudaGaugeField u(param);

  profileGauss.TPSTART(QUDA_PROFILE_COMPUTE);
  quda::gaugeGauss(*data, seed, sigma);
  profileGauss.TPSTOP(QUDA_PROFILE_COMPUTE);

  if (extendedGaugeResident) {
    *extendedGaugeResident = *gaugePrecise;
    extendedGaugeResident->exchangeExtendedGhost(R, profileGauss, redundant_comms);
  }

  profileGauss.TPSTOP(QUDA_PROFILE_TOTAL);
}


/*
 * Computes the total, spatial and temporal plaquette averages of the loaded gauge configuration.
 */
void plaq_quda_(double plaq[3]) {
  plaqQuda(plaq);
}

void plaqQuda(double plaq[3])
{
  profilePlaq.TPSTART(QUDA_PROFILE_TOTAL);

  if (!gaugePrecise) errorQuda("Cannot compute plaquette as there is no resident gauge field");

  cudaGaugeField *data = extendedGaugeResident ? extendedGaugeResident : createExtendedGauge(*gaugePrecise, R, profilePlaq);
  extendedGaugeResident = data;

  profilePlaq.TPSTART(QUDA_PROFILE_COMPUTE);
  double3 plaq3 = quda::plaquette(*data);
  plaq[0] = plaq3.x;
  plaq[1] = plaq3.y;
  plaq[2] = plaq3.z;
  profilePlaq.TPSTOP(QUDA_PROFILE_COMPUTE);

  profilePlaq.TPSTOP(QUDA_PROFILE_TOTAL);
}

/*
 * Performs a deep copy from the internal extendedGaugeResident field.
 */
void copyExtendedResidentGaugeQuda(void* resident_gauge, QudaFieldLocation loc)
{
  //profilePlaq.TPSTART(QUDA_PROFILE_TOTAL);

  if (!gaugePrecise) errorQuda("Cannot perform deep copy of resident gauge field as there is no resident gauge field");

  cudaGaugeField *data = extendedGaugeResident ? extendedGaugeResident : createExtendedGauge(*gaugePrecise, R, profilePlaq);
  extendedGaugeResident = data;

  auto* io_gauge = (cudaGaugeField*)resident_gauge;

  copyExtendedGauge(*io_gauge, *extendedGaugeResident, loc);

  //profilePlaq.TPSTOP(QUDA_PROFILE_TOTAL);
}

void performWuppertalnStep(void *h_out, void *h_in, QudaInvertParam *inv_param, unsigned int n_steps, double alpha)
{
  profileWuppertal.TPSTART(QUDA_PROFILE_TOTAL);

  if (gaugePrecise == nullptr) errorQuda("Gauge field must be loaded");

  pushVerbosity(inv_param->verbosity);
  if (getVerbosity() >= QUDA_DEBUG_VERBOSE) printQudaInvertParam(inv_param);

  cudaGaugeField *precise = nullptr;

  if (gaugeSmeared != nullptr) {
    if (getVerbosity() >= QUDA_VERBOSE) printfQuda("Wuppertal smearing done with gaugeSmeared\n");
    GaugeFieldParam gParam(*gaugePrecise);
    gParam.create = QUDA_NULL_FIELD_CREATE;
    precise = new cudaGaugeField(gParam);
    copyExtendedGauge(*precise, *gaugeSmeared, QUDA_CUDA_FIELD_LOCATION);
    precise->exchangeGhost();
  } else {
    if (getVerbosity() >= QUDA_VERBOSE)
      printfQuda("Wuppertal smearing done with gaugePrecise\n");
    precise = gaugePrecise;
  }

  ColorSpinorParam cpuParam(h_in, *inv_param, precise->X(), false, inv_param->input_location);
  ColorSpinorField *in_h = ColorSpinorField::Create(cpuParam);

  ColorSpinorParam cudaParam(cpuParam, *inv_param);
  cudaColorSpinorField in(*in_h, cudaParam);

  if (getVerbosity() >= QUDA_DEBUG_VERBOSE) {
    double cpu = blas::norm2(*in_h);
    double gpu = blas::norm2(in);
    printfQuda("In CPU %e CUDA %e\n", cpu, gpu);
  }

  cudaParam.create = QUDA_NULL_FIELD_CREATE;
  cudaColorSpinorField out(in, cudaParam);
  int parity = 0;

  // Computes out(x) = 1/(1+6*alpha)*(in(x) + alpha*\sum_mu (U_{-\mu}(x)in(x+mu) + U^\dagger_mu(x-mu)in(x-mu)))
  double a = alpha/(1.+6.*alpha);
  double b = 1./(1.+6.*alpha);

  for (unsigned int i = 0; i < n_steps; i++) {
    if (i) in = out;
    ApplyLaplace(out, in, *precise, 3, a, b, in, parity, false, nullptr, profileWuppertal);
    if (getVerbosity() >= QUDA_DEBUG_VERBOSE) {
      double norm = blas::norm2(out);
      printfQuda("Step %d, vector norm %e\n", i, norm);
    }
  }

  cpuParam.v = h_out;
  cpuParam.location = inv_param->output_location;
  ColorSpinorField *out_h = ColorSpinorField::Create(cpuParam);
  *out_h = out;

  if (getVerbosity() >= QUDA_DEBUG_VERBOSE) {
    double cpu = blas::norm2(*out_h);
    double gpu = blas::norm2(out);
    printfQuda("Out CPU %e CUDA %e\n", cpu, gpu);
  }

  if (gaugeSmeared != nullptr)
    delete precise;

  delete out_h;
  delete in_h;

  popVerbosity();

  profileWuppertal.TPSTOP(QUDA_PROFILE_TOTAL);
}

void performAPEnStep(unsigned int n_steps, double alpha, int meas_interval)
{
  profileAPE.TPSTART(QUDA_PROFILE_TOTAL);

  if (gaugePrecise == nullptr) errorQuda("Gauge field must be loaded");

  if (gaugeSmeared != nullptr) delete gaugeSmeared;
  gaugeSmeared = createExtendedGauge(*gaugePrecise, R, profileAPE);

  GaugeFieldParam gParam(*gaugeSmeared);
  auto *cudaGaugeTemp = new cudaGaugeField(gParam);

  QudaGaugeObservableParam param = newQudaGaugeObservableParam();
  param.compute_qcharge = QUDA_BOOLEAN_TRUE;

  if (getVerbosity() >= QUDA_SUMMARIZE) {
    gaugeObservablesQuda(&param);
    printfQuda("Q charge at step %03d = %+.16e\n", 0, param.qcharge);
  }

  for (unsigned int i = 0; i < n_steps; i++) {
    profileAPE.TPSTART(QUDA_PROFILE_COMPUTE);
    APEStep(*gaugeSmeared, *cudaGaugeTemp, alpha);
    profileAPE.TPSTOP(QUDA_PROFILE_COMPUTE);
    if ((i + 1) % meas_interval == 0 && getVerbosity() >= QUDA_VERBOSE) {
      gaugeObservablesQuda(&param);
      printfQuda("Q charge at step %03d = %+.16e\n", i + 1, param.qcharge);
    }
  }

  delete cudaGaugeTemp;
  profileAPE.TPSTOP(QUDA_PROFILE_TOTAL);
}

void performSTOUTnStep(unsigned int n_steps, double rho, int meas_interval)
{
  profileSTOUT.TPSTART(QUDA_PROFILE_TOTAL);

  if (gaugePrecise == nullptr) errorQuda("Gauge field must be loaded");

  if (gaugeSmeared != nullptr) delete gaugeSmeared;
  gaugeSmeared = createExtendedGauge(*gaugePrecise, R, profileSTOUT);

  GaugeFieldParam gParam(*gaugeSmeared);
  auto *cudaGaugeTemp = new cudaGaugeField(gParam);

  QudaGaugeObservableParam param = newQudaGaugeObservableParam();
  param.compute_qcharge = QUDA_BOOLEAN_TRUE;

  if (getVerbosity() >= QUDA_SUMMARIZE) {
    gaugeObservablesQuda(&param);
    printfQuda("Q charge at step %03d = %+.16e\n", 0, param.qcharge);
  }

  for (unsigned int i = 0; i < n_steps; i++) {
    profileSTOUT.TPSTART(QUDA_PROFILE_COMPUTE);
    STOUTStep(*gaugeSmeared, *cudaGaugeTemp, rho);
    profileSTOUT.TPSTOP(QUDA_PROFILE_COMPUTE);
    if ((i + 1) % meas_interval == 0 && getVerbosity() >= QUDA_VERBOSE) {
      gaugeObservablesQuda(&param);
      printfQuda("Q charge at step %03d = %+.16e\n", i + 1, param.qcharge);
    }
  }

  delete cudaGaugeTemp;
  profileSTOUT.TPSTOP(QUDA_PROFILE_TOTAL);
}

void performOvrImpSTOUTnStep(unsigned int n_steps, double rho, double epsilon, int meas_interval)
{
  profileOvrImpSTOUT.TPSTART(QUDA_PROFILE_TOTAL);

  if (gaugePrecise == nullptr) errorQuda("Gauge field must be loaded");

  if (gaugeSmeared != nullptr) delete gaugeSmeared;
  gaugeSmeared = createExtendedGauge(*gaugePrecise, R, profileOvrImpSTOUT);

  GaugeFieldParam gParam(*gaugeSmeared);
  auto *cudaGaugeTemp = new cudaGaugeField(gParam);

  QudaGaugeObservableParam param = newQudaGaugeObservableParam();
  param.compute_qcharge = QUDA_BOOLEAN_TRUE;

  if (getVerbosity() >= QUDA_SUMMARIZE) {
    gaugeObservablesQuda(&param);
    printfQuda("Q charge at step %03d = %+.16e\n", 0, param.qcharge);
  }

  for (unsigned int i = 0; i < n_steps; i++) {
    profileOvrImpSTOUT.TPSTART(QUDA_PROFILE_COMPUTE);
    OvrImpSTOUTStep(*gaugeSmeared, *cudaGaugeTemp, rho, epsilon);
    profileOvrImpSTOUT.TPSTOP(QUDA_PROFILE_COMPUTE);
    if ((i + 1) % meas_interval == 0 && getVerbosity() >= QUDA_VERBOSE) {
      gaugeObservablesQuda(&param);
      printfQuda("Q charge at step %03d = %+.16e\n", i + 1, param.qcharge);
    }
  }

  delete cudaGaugeTemp;
  profileOvrImpSTOUT.TPSTOP(QUDA_PROFILE_TOTAL);
}

void performWFlownStep(unsigned int n_steps, double step_size, int meas_interval, QudaWFlowType wflow_type)
{
  pushOutputPrefix("performWFlownStep: ");
  profileWFlow.TPSTART(QUDA_PROFILE_TOTAL);

  if (gaugePrecise == nullptr) errorQuda("Gauge field must be loaded");

  if (gaugeSmeared != nullptr) delete gaugeSmeared;
  gaugeSmeared = createExtendedGauge(*gaugePrecise, R, profileWFlow);

  GaugeFieldParam gParamEx(*gaugeSmeared);
  auto *gaugeAux = GaugeField::Create(gParamEx);

  GaugeFieldParam gParam(*gaugePrecise);
  gParam.reconstruct = QUDA_RECONSTRUCT_NO; // temporary field is not on manifold so cannot use reconstruct
  auto *gaugeTemp = GaugeField::Create(gParam);

  GaugeField *in = gaugeSmeared;
  GaugeField *out = gaugeAux;

  QudaGaugeObservableParam param = newQudaGaugeObservableParam();
  param.compute_plaquette = QUDA_BOOLEAN_TRUE;
  param.compute_qcharge = QUDA_BOOLEAN_TRUE;

  if (getVerbosity() >= QUDA_SUMMARIZE) {
    gaugeObservables(*in, param, profileWFlow);
    printfQuda("flow t, plaquette, E_tot, E_spatial, E_temporal, Q charge\n");
    printfQuda("%le %.16e %+.16e %+.16e %+.16e %+.16e\n", 0.0, param.plaquette[0], param.energy[0], param.energy[1],
               param.energy[2], param.qcharge);
  }

  for (unsigned int i = 0; i < n_steps; i++) {
    // Perform W1, W2, and Vt Wilson Flow steps as defined in
    // https://arxiv.org/abs/1006.4518v3
    profileWFlow.TPSTART(QUDA_PROFILE_COMPUTE);
    if (i > 0) std::swap(in, out); // output from prior step becomes input for next step

    WFlowStep(*out, *gaugeTemp, *in, step_size, wflow_type);
    profileWFlow.TPSTOP(QUDA_PROFILE_COMPUTE);

    if ((i + 1) % meas_interval == 0 && getVerbosity() >= QUDA_SUMMARIZE) {
      gaugeObservables(*out, param, profileWFlow);
      printfQuda("%le %.16e %+.16e %+.16e %+.16e %+.16e\n", step_size * (i + 1), param.plaquette[0], param.energy[0],
                 param.energy[1], param.energy[2], param.qcharge);
    }
  }

  delete gaugeTemp;
  delete gaugeAux;
  profileWFlow.TPSTOP(QUDA_PROFILE_TOTAL);
  popOutputPrefix();
}

int computeGaugeFixingOVRQuda(void *gauge, const unsigned int gauge_dir, const unsigned int Nsteps,
                              const unsigned int verbose_interval, const double relax_boost, const double tolerance,
                              const unsigned int reunit_interval, const unsigned int stopWtheta, QudaGaugeParam *param,
                              double *timeinfo)
{
  GaugeFixOVRQuda.TPSTART(QUDA_PROFILE_TOTAL);

  checkGaugeParam(param);

  GaugeFixOVRQuda.TPSTART(QUDA_PROFILE_INIT);
  GaugeFieldParam gParam(gauge, *param);
  auto *cpuGauge = new cpuGaugeField(gParam);

  // gParam.pad = getFatLinkPadding(param->X);
  gParam.create = QUDA_NULL_FIELD_CREATE;
  gParam.link_type = param->type;
  gParam.reconstruct = param->reconstruct;
  gParam.setPrecision(gParam.Precision(), true);
  auto *cudaInGauge = new cudaGaugeField(gParam);

  GaugeFixOVRQuda.TPSTOP(QUDA_PROFILE_INIT);
  GaugeFixOVRQuda.TPSTART(QUDA_PROFILE_H2D);

  ///if (!param->use_resident_gauge) {   // load fields onto the device
  cudaInGauge->loadCPUField(*cpuGauge);
 /* } else { // or use resident fields already present
    if (!gaugePrecise) errorQuda("No resident gauge field allocated");
    cudaInGauge = gaugePrecise;
    gaugePrecise = nullptr;
  } */

  GaugeFixOVRQuda.TPSTOP(QUDA_PROFILE_H2D);

  if (comm_size() == 1) {
    // perform the update
    GaugeFixOVRQuda.TPSTART(QUDA_PROFILE_COMPUTE);
    gaugeFixingOVR(*cudaInGauge, gauge_dir, Nsteps, verbose_interval, relax_boost, tolerance, reunit_interval,
                   stopWtheta);
    GaugeFixOVRQuda.TPSTOP(QUDA_PROFILE_COMPUTE);
  } else {
    cudaGaugeField *cudaInGaugeEx = createExtendedGauge(*cudaInGauge, R, GaugeFixOVRQuda);

    // perform the update
    GaugeFixOVRQuda.TPSTART(QUDA_PROFILE_COMPUTE);
    gaugeFixingOVR(*cudaInGaugeEx, gauge_dir, Nsteps, verbose_interval, relax_boost, tolerance, reunit_interval,
                   stopWtheta);
    GaugeFixOVRQuda.TPSTOP(QUDA_PROFILE_COMPUTE);

    //HOW TO COPY BACK TO CPU: cudaInGaugeEx->cpuGauge
    copyExtendedGauge(*cudaInGauge, *cudaInGaugeEx, QUDA_CUDA_FIELD_LOCATION);
  }

  // copy the gauge field back to the host
  GaugeFixOVRQuda.TPSTART(QUDA_PROFILE_D2H);
  cudaInGauge->saveCPUField(*cpuGauge);
  GaugeFixOVRQuda.TPSTOP(QUDA_PROFILE_D2H);

  GaugeFixOVRQuda.TPSTOP(QUDA_PROFILE_TOTAL);

  if (param->make_resident_gauge) {
    if (gaugePrecise != nullptr) delete gaugePrecise;
    gaugePrecise = cudaInGauge;
  } else {
    delete cudaInGauge;
  }

  if(timeinfo){
    timeinfo[0] = GaugeFixOVRQuda.Last(QUDA_PROFILE_H2D);
    timeinfo[1] = GaugeFixOVRQuda.Last(QUDA_PROFILE_COMPUTE);
    timeinfo[2] = GaugeFixOVRQuda.Last(QUDA_PROFILE_D2H);
  }

  return 0;
}

int computeGaugeFixingFFTQuda(void* gauge, const unsigned int gauge_dir,  const unsigned int Nsteps, \
  const unsigned int verbose_interval, const double alpha, const unsigned int autotune, const double tolerance, \
  const unsigned int  stopWtheta, QudaGaugeParam* param , double* timeinfo)
{
  GaugeFixFFTQuda.TPSTART(QUDA_PROFILE_TOTAL);

  checkGaugeParam(param);

  GaugeFixFFTQuda.TPSTART(QUDA_PROFILE_INIT);

  GaugeFieldParam gParam(gauge, *param);
  auto *cpuGauge = new cpuGaugeField(gParam);

  //gParam.pad = getFatLinkPadding(param->X);
  gParam.create      = QUDA_NULL_FIELD_CREATE;
  gParam.link_type   = param->type;
  gParam.reconstruct = param->reconstruct;
  gParam.setPrecision(gParam.Precision(), true);
  auto *cudaInGauge = new cudaGaugeField(gParam);


  GaugeFixFFTQuda.TPSTOP(QUDA_PROFILE_INIT);

  GaugeFixFFTQuda.TPSTART(QUDA_PROFILE_H2D);

  //if (!param->use_resident_gauge) {   // load fields onto the device
  cudaInGauge->loadCPUField(*cpuGauge);
  /*} else { // or use resident fields already present
    if (!gaugePrecise) errorQuda("No resident gauge field allocated");
    cudaInGauge = gaugePrecise;
    gaugePrecise = nullptr;
  } */

  GaugeFixFFTQuda.TPSTOP(QUDA_PROFILE_H2D);

  // perform the update
  GaugeFixFFTQuda.TPSTART(QUDA_PROFILE_COMPUTE);

  gaugeFixingFFT(*cudaInGauge, gauge_dir, Nsteps, verbose_interval, alpha, autotune, tolerance, stopWtheta);

  GaugeFixFFTQuda.TPSTOP(QUDA_PROFILE_COMPUTE);

  // copy the gauge field back to the host
  GaugeFixFFTQuda.TPSTART(QUDA_PROFILE_D2H);
  cudaInGauge->saveCPUField(*cpuGauge);
  GaugeFixFFTQuda.TPSTOP(QUDA_PROFILE_D2H);

  GaugeFixFFTQuda.TPSTOP(QUDA_PROFILE_TOTAL);

  if (param->make_resident_gauge) {
    if (gaugePrecise != nullptr) delete gaugePrecise;
    gaugePrecise = cudaInGauge;
  } else {
    delete cudaInGauge;
  }

  if (timeinfo) {
    timeinfo[0] = GaugeFixFFTQuda.Last(QUDA_PROFILE_H2D);
    timeinfo[1] = GaugeFixFFTQuda.Last(QUDA_PROFILE_COMPUTE);
    timeinfo[2] = GaugeFixFFTQuda.Last(QUDA_PROFILE_D2H);
  }

  return 0;
}

void contractQuda(const void *hp_x, const void *hp_y, void *h_result, const QudaContractType cType,
                  QudaInvertParam *param, const int *X)
{
  // DMH: Easiest way to construct ColorSpinorField? Do we require the user
  //     to declare and fill and invert_param, or can it just be hacked?.

  profileContract.TPSTART(QUDA_PROFILE_TOTAL);
  profileContract.TPSTART(QUDA_PROFILE_INIT);
  // wrap CPU host side pointers
  ColorSpinorParam cpuParam((void *)hp_x, *param, X, false, param->input_location);
  ColorSpinorField *h_x = ColorSpinorField::Create(cpuParam);

  cpuParam.v = (void *)hp_y;
  ColorSpinorField *h_y = ColorSpinorField::Create(cpuParam);

  // Create device parameter
  ColorSpinorParam cudaParam(cpuParam);
  cudaParam.location = QUDA_CUDA_FIELD_LOCATION;
  cudaParam.create = QUDA_NULL_FIELD_CREATE;
  // Quda uses Degrand-Rossi gamma basis for contractions and will
  // automatically reorder data if necessary.
  cudaParam.gammaBasis = QUDA_DEGRAND_ROSSI_GAMMA_BASIS;
  cudaParam.setPrecision(cpuParam.Precision(), cpuParam.Precision(), true);

  std::vector<ColorSpinorField *> x, y;
  x.push_back(ColorSpinorField::Create(cudaParam));
  y.push_back(ColorSpinorField::Create(cudaParam));

  size_t data_bytes = x[0]->Volume() * x[0]->Nspin() * x[0]->Nspin() * 2 * x[0]->Precision();
  void *d_result = pool_device_malloc(data_bytes);
  profileContract.TPSTOP(QUDA_PROFILE_INIT);

  profileContract.TPSTART(QUDA_PROFILE_H2D);
  *x[0] = *h_x;
  *y[0] = *h_y;
  profileContract.TPSTOP(QUDA_PROFILE_H2D);

  profileContract.TPSTART(QUDA_PROFILE_COMPUTE);
  contractQuda(*x[0], *y[0], d_result, cType);
  profileContract.TPSTOP(QUDA_PROFILE_COMPUTE);

  profileContract.TPSTART(QUDA_PROFILE_D2H);
  qudaMemcpy(h_result, d_result, data_bytes, cudaMemcpyDeviceToHost);
  profileContract.TPSTOP(QUDA_PROFILE_D2H);

  profileContract.TPSTART(QUDA_PROFILE_FREE);
  pool_device_free(d_result);
  delete x[0];
  delete y[0];
  delete h_y;
  delete h_x;
  profileContract.TPSTOP(QUDA_PROFILE_FREE);

  profileContract.TPSTOP(QUDA_PROFILE_TOTAL);
}

void gaugeObservablesQuda(QudaGaugeObservableParam *param)
{
  profileGaugeObs.TPSTART(QUDA_PROFILE_TOTAL);
  checkGaugeObservableParam(param);

  cudaGaugeField *gauge = nullptr;
  if (!gaugeSmeared) {
    if (!extendedGaugeResident) extendedGaugeResident = createExtendedGauge(*gaugePrecise, R, profileGaugeObs);
    gauge = extendedGaugeResident;
  } else {
    gauge = gaugeSmeared;
  }

  gaugeObservables(*gauge, *param, profileGaugeObs);
  profileGaugeObs.TPSTOP(QUDA_PROFILE_TOTAL);
}<|MERGE_RESOLUTION|>--- conflicted
+++ resolved
@@ -30,13 +30,9 @@
 #include <mpi_comm_handle.h>
 
 #include <multigrid.h>
-<<<<<<< HEAD
-=======
-#include <deflation.h>
 
 #include <split_grid.h>
 
->>>>>>> b689670b
 #include <ks_force_quda.h>
 
 #ifdef GPU_GAUGE_FORCE
