--- conflicted
+++ resolved
@@ -5384,20 +5384,6 @@
   return action;
 }
 
-<<<<<<< HEAD
-
-/*
- * Performs a deep copy from the internal extendedGaugeResident field.
- */
-void copyExtendedResidentGaugeQuda(void* resident_gauge)
-{
-  if (!gaugePrecise) errorQuda("Cannot perform deep copy of resident gauge field as there is no resident gauge field");
-  extendedGaugeResident = extendedGaugeResident ? extendedGaugeResident : createExtendedGauge(*gaugePrecise, R, profilePlaq);
-  static_cast<GaugeField*>(resident_gauge)->copy(*extendedGaugeResident);
-}
-
-=======
->>>>>>> fba31734
 void gaussGaugeQuda(unsigned long long seed, double sigma)
 {
   profileGauss.TPSTART(QUDA_PROFILE_TOTAL);
@@ -5443,6 +5429,21 @@
   profilePlaq.TPSTOP(QUDA_PROFILE_COMPUTE);
 
   profilePlaq.TPSTOP(QUDA_PROFILE_TOTAL);
+}
+
+/*
+ * Performs a deep copy from the internal extendedGaugeResident field.
+ */
+void copyExtendedResidentGaugeQuda(void* resident_gauge, QudaFieldLocation loc)
+{
+  if (!gaugePrecise) errorQuda("Cannot perform deep copy of resident gauge field as there is no resident gauge field");
+
+  cudaGaugeField *data = extendedGaugeResident ? extendedGaugeResident : createExtendedGauge(*gaugePrecise, R, profilePlaq);
+  extendedGaugeResident = data;
+
+  auto* io_gauge = (cudaGaugeField*)resident_gauge;
+
+  copyExtendedGauge(*io_gauge, *extendedGaugeResident, loc);
 }
 
 void performWuppertalnStep(void *h_out, void *h_in, QudaInvertParam *inv_param, unsigned int n_steps, double alpha)
