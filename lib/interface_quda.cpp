#include <iostream>
#include <stdio.h>
#include <stdlib.h>
#include <math.h>
#include <string.h>
#include <sys/time.h>

#include <quda.h>
#include <quda_fortran.h>
#include <quda_internal.h>
#include <comm_quda.h>
#include <tune_quda.h>
#include <blas_quda.h>
#include <gauge_field.h>
#include <dirac_quda.h>
#include <ritz_quda.h>
#include <dslash_quda.h>
#include <invert_quda.h>
#include <lanczos_quda.h>
#include <color_spinor_field.h>
#include <eig_variables.h>
#include <clover_field.h>
#include <llfat_quda.h>
#include <fat_force_quda.h>
#include <unitarization_links.h>
#include <algorithm>
#include <staggered_oprod.h>
#include <ks_improved_force.h>
#include <ks_force_quda.h>


#ifdef NUMA_AFFINITY
#include <numa_affinity.h>
#endif

#include <cuda.h>
#include "face_quda.h"

#ifdef MULTI_GPU
extern void exchange_cpu_sitelink_ex(int* X, int *R, void** sitelink, QudaGaugeFieldOrder cpu_order,
    QudaPrecision gPrecision, int optflag, int geom);
#endif // MULTI_GPU

#include <ks_force_quda.h>

#ifdef GPU_GAUGE_FORCE
#include <gauge_force_quda.h>
#endif
#include <gauge_update_quda.h>

#define MAX(a,b) ((a)>(b)? (a):(b))
#define TDIFF(a,b) (b.tv_sec - a.tv_sec + 0.000001*(b.tv_usec - a.tv_usec))

#define spinorSiteSize 24 // real numbers per spinor

#define MAX_GPU_NUM_PER_NODE 16

// define newQudaGaugeParam() and newQudaInvertParam()
#define INIT_PARAM
#include "check_params.h"
#undef INIT_PARAM

// define (static) checkGaugeParam() and checkInvertParam()
#define CHECK_PARAM
#include "check_params.h"
#undef CHECK_PARAM

// define printQudaGaugeParam() and printQudaInvertParam()
#define PRINT_PARAM
#include "check_params.h"
#undef PRINT_PARAM

#include <gauge_tools.h>
#include <contractQuda.h>

int numa_affinity_enabled = 1;

using namespace quda;

static cudaGaugeField* cudaStapleField = NULL;
static cudaGaugeField* cudaStapleField1 = NULL;

//for MAGMA lib:
#include <blas_magma.h>

static bool InitMagma = false;

void openMagma(){  

   if(!InitMagma){
      BlasMagmaArgs::OpenMagma();
      InitMagma = true;
   }
   else printfQuda("\nMAGMA library was already initialized..\n");

   return;
}

void closeMagma(){  

   if(InitMagma) BlasMagmaArgs::CloseMagma();
   else printfQuda("\nMAGMA library was not initialized..\n");

   return;
}

cudaGaugeField *gaugePrecise = NULL;
cudaGaugeField *gaugeSloppy = NULL;
cudaGaugeField *gaugePrecondition = NULL;
cudaGaugeField *gaugeExtended = NULL;

// It's important that these alias the above so that constants are set correctly in Dirac::Dirac()
cudaGaugeField *&gaugeFatPrecise = gaugePrecise;
cudaGaugeField *&gaugeFatSloppy = gaugeSloppy;
cudaGaugeField *&gaugeFatPrecondition = gaugePrecondition;
cudaGaugeField *&gaugeFatExtended = gaugeExtended;


cudaGaugeField *gaugeLongExtended = NULL; 
cudaGaugeField *gaugeLongPrecise = NULL;
cudaGaugeField *gaugeLongSloppy = NULL;
cudaGaugeField *gaugeLongPrecondition = NULL;

cudaGaugeField *gaugeSmeared = NULL; 

cudaCloverField *cloverPrecise = NULL;
cudaCloverField *cloverSloppy = NULL;
cudaCloverField *cloverPrecondition = NULL;

cudaCloverField *cloverInvPrecise = NULL;
cudaCloverField *cloverInvSloppy = NULL;
cudaCloverField *cloverInvPrecondition = NULL;

cudaGaugeField *momResident = NULL;
cudaGaugeField *extendedGaugeResident = NULL;

std::vector<cudaColorSpinorField*> solutionResident;

cudaDeviceProp deviceProp;
cudaStream_t *streams;
#ifdef PTHREADS
pthread_mutex_t pthread_mutex;
#endif

static bool initialized = false;

//!< Profiler for initQuda
static TimeProfile profileInit("initQuda");

//!< Profile for loadGaugeQuda / saveGaugeQuda
static TimeProfile profileGauge("loadGaugeQuda");

//!< Profile for loadCloverQuda
static TimeProfile profileClover("loadCloverQuda");

//!< Profiler for invertQuda
static TimeProfile profileInvert("invertQuda");

//!< Profiler for invertMultiShiftQuda
static TimeProfile profileMulti("invertMultiShiftQuda");

//!< Profiler for invertMultiShiftMixedQuda
static TimeProfile profileMultiMixed("invertMultiShiftMixedQuda");

//!< Profiler for computeFatLinkQuda
static TimeProfile profileFatLink("computeKSLinkQuda");

//!< Profiler for computeGaugeForceQuda
static TimeProfile profileGaugeForce("computeGaugeForceQuda");

//!<Profiler for updateGaugeFieldQuda 
static TimeProfile profileGaugeUpdate("updateGaugeFieldQuda");

//!<Profiler for createExtendedGaugeField
static TimeProfile profileExtendedGauge("createExtendedGaugeField");


//!<Profiler for createClover>
static TimeProfile profileCloverCreate("createCloverQuda");

//!<Profiler for computeCloverDerivative
static TimeProfile profileCloverDerivative("computeCloverDerivativeQuda");

//!<Profiler for computeCloverSigmaTrace
static TimeProfile profileCloverTrace("computeCloverTraceQuda");

//!<Profiler for computeCloverForceQuda
static TimeProfile profileCloverForce("computeCloverForceQuda");

//!<Profiler for computeStaggeredOprodQuda
static TimeProfile profileStaggeredOprod("computeStaggeredOprodQuda");

//!<Profiler for computeAsqtadForceQuda
static TimeProfile profileAsqtadForce("computeAsqtadForceQuda");

//!<Profiler for computeAsqtadForceQuda
static TimeProfile profileHISQForce("computeHISQForceQuda");

//!<Profiler for computeHISQForceCompleteQuda
static TimeProfile profileHISQForceComplete("computeHISQForceCompleteQuda");

//!<Profiler for computeCloverSigmaTrace
static TimeProfile profilePlaq("plaqQuda");

//!< Profiler for APEQuda
static TimeProfile profileAPE("APEQuda");

//!< Profiler for contractions
static TimeProfile profileContract("contractQuda");

//!< Profiler for contractions
static TimeProfile profileCovDev("covDevQuda");

//!< Profiler for endQuda
static TimeProfile profileEnd("endQuda");

<<<<<<< HEAD

//!< Profiler for toal time spend between init and end
static TimeProfile profileInit2End("init2endQuda",false);
=======
//!< Profiler for GaugeFixing
static TimeProfile profileGaugeFix("GaugeFixCuda");
>>>>>>> d8b30d09

namespace quda {
  void printLaunchTimer();
}

void setVerbosityQuda(QudaVerbosity verbosity, const char prefix[], FILE *outfile)
{
  setVerbosity(verbosity);
  setOutputPrefix(prefix);
  setOutputFile(outfile);
}


typedef struct {
  int ndim;
  int dims[QUDA_MAX_DIM];
} LexMapData;

/**
 * For MPI, the default node mapping is lexicographical with t varying fastest.
 */
static int lex_rank_from_coords(const int *coords, void *fdata)
{
  LexMapData *md = static_cast<LexMapData *>(fdata);

  int rank = coords[0];
  for (int i = 1; i < md->ndim; i++) {
    rank = md->dims[i] * rank + coords[i];
  }
  return rank;
}

#ifdef QMP_COMMS
/**
 * For QMP, we use the existing logical topology if already declared.
 */
static int qmp_rank_from_coords(const int *coords, void *fdata)
{
  return QMP_get_node_number_from(coords);
}
#endif


static bool comms_initialized = false;

void initCommsGridQuda(int nDim, const int *dims, QudaCommsMap func, void *fdata)
{
  if (nDim != 4) {
    errorQuda("Number of communication grid dimensions must be 4");
  }

  LexMapData map_data;
  if (!func) {

#if QMP_COMMS
    if (QMP_logical_topology_is_declared()) {
      if (QMP_get_logical_number_of_dimensions() != 4) {
        errorQuda("QMP logical topology must have 4 dimensions");
      }
      for (int i=0; i<nDim; i++) {
        int qdim = QMP_get_logical_dimensions()[i];
        if(qdim != dims[i]) {
          errorQuda("QMP logical dims[%d]=%d does not match dims[%d]=%d argument", i, qdim, i, dims[i]);
        }
      }
      fdata = NULL;
      func = qmp_rank_from_coords;
    } else {
      warningQuda("QMP logical topology is undeclared; using default lexicographical ordering");
#endif

      map_data.ndim = nDim;
      for (int i=0; i<nDim; i++) {
        map_data.dims[i] = dims[i];
      }
      fdata = (void *) &map_data;
      func = lex_rank_from_coords;

#if QMP_COMMS
    }
#endif      

  }
  comm_init(nDim, dims, func, fdata);
  comms_initialized = true;
}


static void init_default_comms()
{
#if defined(QMP_COMMS)
  if (QMP_logical_topology_is_declared()) {
    int ndim = QMP_get_logical_number_of_dimensions();
    const int *dims = QMP_get_logical_dimensions();
    initCommsGridQuda(ndim, dims, NULL, NULL);
  } else {
    errorQuda("initQuda() called without prior call to initCommsGridQuda(),"
        " and QMP logical topology has not been declared");
  }
#elif defined(MPI_COMMS)
  errorQuda("When using MPI for communications, initCommsGridQuda() must be called before initQuda()");
#else // single-GPU
  const int dims[4] = {1, 1, 1, 1};
  initCommsGridQuda(4, dims, NULL, NULL);
#endif
}


/*
 * Set the device that QUDA uses.
 */
void initQudaDevice(int dev) {

  //static bool initialized = false;
  if (initialized) return;
  initialized = true;

#if defined(GPU_DIRECT) && defined(MULTI_GPU) && (CUDA_VERSION == 4000)
  //check if CUDA_NIC_INTEROP is set to 1 in the enviroment
  // not needed for CUDA >= 4.1
  char* cni_str = getenv("CUDA_NIC_INTEROP");
  if(cni_str == NULL){
    errorQuda("Environment variable CUDA_NIC_INTEROP is not set");
  }
  int cni_int = atoi(cni_str);
  if (cni_int != 1){
    errorQuda("Environment variable CUDA_NIC_INTEROP is not set to 1");    
  }
#endif

  int deviceCount;
  cudaGetDeviceCount(&deviceCount);
  if (deviceCount == 0) {
    errorQuda("No CUDA devices found");
  }

  for(int i=0; i<deviceCount; i++) {
    cudaGetDeviceProperties(&deviceProp, i);
    checkCudaErrorNoSync(); // "NoSync" for correctness in HOST_DEBUG mode
    if (getVerbosity() >= QUDA_SUMMARIZE) {
      printfQuda("Found device %d: %s\n", i, deviceProp.name);
    }
  }

#ifdef MULTI_GPU
  if (dev < 0) {
    if (!comms_initialized) {
      errorQuda("initDeviceQuda() called with a negative device ordinal, but comms have not been initialized");
    }
    dev = comm_gpuid();
  }
#else
  if (dev < 0 || dev >= 16) errorQuda("Invalid device number %d", dev);
#endif

  cudaGetDeviceProperties(&deviceProp, dev);
  checkCudaErrorNoSync(); // "NoSync" for correctness in HOST_DEBUG mode
  if (deviceProp.major < 1) {
    errorQuda("Device %d does not support CUDA", dev);
  }

  if (getVerbosity() >= QUDA_SUMMARIZE) {
    printfQuda("Using device %d: %s\n", dev, deviceProp.name);
  }
#ifndef USE_QDPJIT
  cudaSetDevice(dev);
  checkCudaErrorNoSync(); // "NoSync" for correctness in HOST_DEBUG mode
#endif

#ifdef NUMA_AFFINITY
  if(numa_affinity_enabled){
    setNumaAffinity(dev);
  }
#endif

  cudaDeviceSetCacheConfig(cudaFuncCachePreferL1);
  //cudaDeviceSetSharedMemConfig(cudaSharedMemBankSizeEightByte);
  cudaGetDeviceProperties(&deviceProp, dev);
}

/*
 * Any persistent memory allocations that QUDA uses are done here.
 */
void initQudaMemory()
{
  if (!comms_initialized) init_default_comms();

  streams = new cudaStream_t[Nstream];

#if (CUDA_VERSION >= 5050)
  int greatestPriority;
  int leastPriority;
  cudaDeviceGetStreamPriorityRange(&leastPriority, &greatestPriority);
  for (int i=0; i<Nstream-1; i++) {
    cudaStreamCreateWithPriority(&streams[i], cudaStreamDefault, greatestPriority);
  }
  cudaStreamCreateWithPriority(&streams[Nstream-1], cudaStreamDefault, leastPriority);
#else
  for (int i=0; i<Nstream; i++) {
    cudaStreamCreate(&streams[i]);
  }
#endif

  checkCudaError();
  createDslashEvents();
#ifdef GPU_STAGGERED_OPROD
  createStaggeredOprodEvents();  
#endif
  initBlas();

  loadTuneCache(getVerbosity());
}

#define STR_(x) #x
#define STR(x) STR_(x)
  static const std::string quda_version = STR(QUDA_VERSION_MAJOR) "." STR(QUDA_VERSION_MINOR) "." STR(QUDA_VERSION_SUBMINOR);
#undef STR
#undef STR_

extern char* gitversion;

void initQuda(int dev)
{
  profileInit2End.Start(QUDA_PROFILE_TOTAL);
  profileInit.Start(QUDA_PROFILE_TOTAL);


  if (getVerbosity() >= QUDA_SUMMARIZE) {
#ifdef GITVERSION
    printfQuda("QUDA %s (git %s)\n",quda_version.c_str(),gitversion);
#else
    printfQuda("QUDA %s\n",quda_version.c_str());
#endif
  }

  // initialize communications topology, if not already done explicitly via initCommsGridQuda()
  if (!comms_initialized) init_default_comms();

  // set the device that QUDA uses
  initQudaDevice(dev);

  // set the persistant memory allocations that QUDA uses (Blas, streams, etc.)
  initQudaMemory();

#ifdef PTHREADS
  pthread_mutexattr_t mutex_attr;
  pthread_mutexattr_init(&mutex_attr);
  pthread_mutexattr_settype(&mutex_attr, PTHREAD_MUTEX_RECURSIVE);
  pthread_mutex_init(&pthread_mutex, &mutex_attr);
#endif

  profileInit.Stop(QUDA_PROFILE_TOTAL);
}


void loadGaugeQuda(void *h_gauge, QudaGaugeParam *param)
{
  //printfQuda("loadGaugeQuda use_resident_gauge = %d phase=%d\n", 
  //param->use_resident_gauge, param->staggered_phase_applied);

  profileGauge.Start(QUDA_PROFILE_TOTAL);

  if (!initialized) errorQuda("QUDA not initialized");
  if (getVerbosity() == QUDA_DEBUG_VERBOSE) printQudaGaugeParam(param);

  checkGaugeParam(param);

  profileGauge.Start(QUDA_PROFILE_INIT);  
  // Set the specific input parameters and create the cpu gauge field
  GaugeFieldParam gauge_param(h_gauge, *param);

  // if we are using half precision then we need to compute the fat
  // link maximum while still on the cpu
  // FIXME get a kernel for this
  if ((param->cuda_prec == QUDA_HALF_PRECISION ||
        param->cuda_prec_sloppy == QUDA_HALF_PRECISION ||
        param->cuda_prec_precondition == QUDA_HALF_PRECISION) &&
      param->type == QUDA_ASQTAD_FAT_LINKS)
    gauge_param.compute_fat_link_max = true;

  GaugeField *in = (param->location == QUDA_CPU_FIELD_LOCATION) ?
    static_cast<GaugeField*>(new cpuGaugeField(gauge_param)) : 
    static_cast<GaugeField*>(new cudaGaugeField(gauge_param));

  // if not preserving then copy the gauge field passed in
  cudaGaugeField *precise = NULL;

  // switch the parameters for creating the mirror precise cuda gauge field
  gauge_param.create = QUDA_NULL_FIELD_CREATE;
  gauge_param.precision = param->cuda_prec;
  gauge_param.reconstruct = param->reconstruct;
  gauge_param.pad = param->ga_pad;
  gauge_param.order = (gauge_param.precision == QUDA_DOUBLE_PRECISION || 
		       gauge_param.reconstruct == QUDA_RECONSTRUCT_NO ) ?
    QUDA_FLOAT2_GAUGE_ORDER : QUDA_FLOAT4_GAUGE_ORDER;

  precise = new cudaGaugeField(gauge_param);

  if (param->use_resident_gauge) {
    if(gaugePrecise == NULL) errorQuda("No resident gauge field");
    // copy rather than point at to ensure that the padded region is filled in
    precise->copy(*gaugePrecise);
    precise->exchangeGhost();
    delete gaugePrecise;
    gaugePrecise = NULL;
    profileGauge.Stop(QUDA_PROFILE_INIT);  
  } else {
    profileGauge.Stop(QUDA_PROFILE_INIT);  
    profileGauge.Start(QUDA_PROFILE_H2D);  
    precise->copy(*in);
    profileGauge.Stop(QUDA_PROFILE_H2D);  
  }

  param->gaugeGiB += precise->GBytes();

  // creating sloppy fields isn't really compute, but it is work done on the gpu
  profileGauge.Start(QUDA_PROFILE_COMPUTE); 

  // switch the parameters for creating the mirror sloppy cuda gauge field
  gauge_param.precision = param->cuda_prec_sloppy;
  gauge_param.reconstruct = param->reconstruct_sloppy;
  gauge_param.order = (gauge_param.precision == QUDA_DOUBLE_PRECISION || 
      gauge_param.reconstruct == QUDA_RECONSTRUCT_NO ) ?
    QUDA_FLOAT2_GAUGE_ORDER : QUDA_FLOAT4_GAUGE_ORDER;
  cudaGaugeField *sloppy = NULL;
  if (param->cuda_prec != param->cuda_prec_sloppy ||
      param->reconstruct != param->reconstruct_sloppy) {
    sloppy = new cudaGaugeField(gauge_param);
#if (__COMPUTE_CAPABILITY__ >= 200)
    sloppy->copy(*precise);
#else
    sloppy->copy(*in);
#endif
    param->gaugeGiB += sloppy->GBytes();
  } else {
    sloppy = precise;
  }

  // switch the parameters for creating the mirror preconditioner cuda gauge field
  gauge_param.precision = param->cuda_prec_precondition;
  gauge_param.reconstruct = param->reconstruct_precondition;
  gauge_param.order = (gauge_param.precision == QUDA_DOUBLE_PRECISION || 
      gauge_param.reconstruct == QUDA_RECONSTRUCT_NO ) ?
    QUDA_FLOAT2_GAUGE_ORDER : QUDA_FLOAT4_GAUGE_ORDER;
  cudaGaugeField *precondition = NULL;
  if (param->cuda_prec_sloppy != param->cuda_prec_precondition ||
      param->reconstruct_sloppy != param->reconstruct_precondition) {
    precondition = new cudaGaugeField(gauge_param);
#if (__COMPUTE_CAPABILITY__ >= 200)
    precondition->copy(*sloppy);
#else
    precondition->copy(*in);
#endif
    param->gaugeGiB += precondition->GBytes();
  } else {
    precondition = sloppy;
  }

  // create an extended preconditioning field
  cudaGaugeField* extended = NULL;
  if(param->overlap){
    int R[4]; // domain-overlap widths in different directions 
    for(int i=0; i<4; ++i){ 
      R[i] = param->overlap*commDimPartitioned(i);
      gauge_param.x[i] += 2*R[i];
    }
    // the extended field does not require any ghost padding
    gauge_param.ghostExchange = QUDA_GHOST_EXCHANGE_NO;
    extended = new cudaGaugeField(gauge_param);

    // copy the unextended preconditioning field into the interior of the extended field
    copyExtendedGauge(*extended, *precondition, QUDA_CUDA_FIELD_LOCATION);
    // now perform communication and fill the overlap regions
    extended->exchangeExtendedGhost(R);
  }

  profileGauge.Stop(QUDA_PROFILE_COMPUTE); 

  switch (param->type) {
    case QUDA_WILSON_LINKS:
      //if (gaugePrecise) errorQuda("Precise gauge field already allocated");
      gaugePrecise = precise;
      //if (gaugeSloppy) errorQuda("Sloppy gauge field already allocated");
      gaugeSloppy = sloppy;
      //if (gaugePrecondition) errorQuda("Precondition gauge field already allocated");
      gaugePrecondition = precondition;
	
      if(param->overlap) gaugeExtended = extended;
      break;
    case QUDA_ASQTAD_FAT_LINKS:
      if (gaugeFatPrecise) errorQuda("Precise gauge fat field already allocated");
      gaugeFatPrecise = precise;
      if (gaugeFatSloppy) errorQuda("Sloppy gauge fat field already allocated");
      gaugeFatSloppy = sloppy;
      if (gaugeFatPrecondition) errorQuda("Precondition gauge fat field already allocated");
      gaugeFatPrecondition = precondition;

      if(param->overlap){
        if(gaugeFatExtended) errorQuda("Extended gauge fat field already allocated");
	gaugeFatExtended = extended;
      }
      break;
    case QUDA_ASQTAD_LONG_LINKS:
      if (gaugeLongPrecise) errorQuda("Precise gauge long field already allocated");
      gaugeLongPrecise = precise;
      if (gaugeLongSloppy) errorQuda("Sloppy gauge long field already allocated");
      gaugeLongSloppy = sloppy;
      if (gaugeLongPrecondition) errorQuda("Precondition gauge long field already allocated");
      gaugeLongPrecondition = precondition;
      if(param->overlap){
        if(gaugeLongExtended) errorQuda("Extended gauge long field already allocated");
   	gaugeLongExtended = extended;
      }	
      break;
    default:
      errorQuda("Invalid gauge type");   
  }


  profileGauge.Start(QUDA_PROFILE_FREE);  
  delete in;
  profileGauge.Stop(QUDA_PROFILE_FREE);  

  profileGauge.Stop(QUDA_PROFILE_TOTAL);
}

void saveGaugeQuda(void *h_gauge, QudaGaugeParam *param)
{
  profileGauge.Start(QUDA_PROFILE_TOTAL);

  if (param->location != QUDA_CPU_FIELD_LOCATION) 
    errorQuda("Non-cpu output location not yet supported");

  if (!initialized) errorQuda("QUDA not initialized");
  checkGaugeParam(param);

  // Set the specific cpu parameters and create the cpu gauge field
  GaugeFieldParam gauge_param(h_gauge, *param);
  cpuGaugeField cpuGauge(gauge_param);
  cudaGaugeField *cudaGauge = NULL;
  switch (param->type) {
    case QUDA_WILSON_LINKS:
      cudaGauge = gaugePrecise;
      break;
    case QUDA_ASQTAD_FAT_LINKS:
      cudaGauge = gaugeFatPrecise;
      break;
    case QUDA_ASQTAD_LONG_LINKS:
      cudaGauge = gaugeLongPrecise;
      break;
    default:
      errorQuda("Invalid gauge type");   
  }

  profileGauge.Start(QUDA_PROFILE_D2H);  
  cudaGauge->saveCPUField(cpuGauge, QUDA_CPU_FIELD_LOCATION);
  profileGauge.Stop(QUDA_PROFILE_D2H);  

  profileGauge.Stop(QUDA_PROFILE_TOTAL);
}


void loadCloverQuda(void *h_clover, void *h_clovinv, QudaInvertParam *inv_param)
{
  profileClover.Start(QUDA_PROFILE_TOTAL);
  bool device_calc = false; // calculate clover and inverse on the device?

  pushVerbosity(inv_param->verbosity);
  if (getVerbosity() >= QUDA_DEBUG_VERBOSE) printQudaInvertParam(inv_param);

  if (!initialized) errorQuda("QUDA not initialized");

  if (!h_clover && !h_clovinv) {
    if(inv_param->clover_coeff != 0){
      device_calc = true;
    }else{
      errorQuda("loadCloverQuda() called with neither clover term nor inverse");
    }
  }


  if (inv_param->clover_cpu_prec == QUDA_HALF_PRECISION) {
    errorQuda("Half precision not supported on CPU");
  }
  if (gaugePrecise == NULL) {
    errorQuda("Gauge field must be loaded before clover");
  }
  if ((inv_param->dslash_type != QUDA_CLOVER_WILSON_DSLASH) && (inv_param->dslash_type != QUDA_TWISTED_CLOVER_DSLASH)) {
    errorQuda("Wrong dslash_type in loadCloverQuda()");
  }

  // determines whether operator is preconditioned when calling invertQuda()
  bool pc_solve = (inv_param->solve_type == QUDA_DIRECT_PC_SOLVE ||
      inv_param->solve_type == QUDA_NORMOP_PC_SOLVE);

  // determines whether operator is preconditioned when calling MatQuda() or MatDagMatQuda()
  bool pc_solution = (inv_param->solution_type == QUDA_MATPC_SOLUTION ||
      inv_param->solution_type == QUDA_MATPCDAG_MATPC_SOLUTION);

  bool asymmetric = (inv_param->matpc_type == QUDA_MATPC_EVEN_EVEN_ASYMMETRIC ||
      inv_param->matpc_type == QUDA_MATPC_ODD_ODD_ASYMMETRIC);

  // We issue a warning only when it seems likely that the user is screwing up:

  // uninverted clover term is required when applying unpreconditioned operator,
  // but note that dslashQuda() is always preconditioned
  if (!h_clover && !pc_solve && !pc_solution) {
    //warningQuda("Uninverted clover term not loaded");
  }

  // uninverted clover term is also required for "asymmetric" preconditioning
  if (!h_clover && pc_solve && pc_solution && asymmetric && !device_calc) {
    warningQuda("Uninverted clover term not loaded");
  }

  CloverFieldParam clover_param;
  CloverField *in=NULL, *inInv=NULL;

  if(!device_calc){
    // create a param for the cpu clover field
    profileClover.Start(QUDA_PROFILE_INIT);
    CloverFieldParam cpuParam;
    cpuParam.nDim = 4;
    for (int i=0; i<4; i++) cpuParam.x[i] = gaugePrecise->X()[i];
    cpuParam.precision = inv_param->clover_cpu_prec;
    cpuParam.order = inv_param->clover_order;
    cpuParam.direct = h_clover ? true : false;
    cpuParam.inverse = h_clovinv ? true : false;
    cpuParam.clover = h_clover;
    cpuParam.norm = 0;
    cpuParam.cloverInv = h_clovinv;
    cpuParam.invNorm = 0;
    cpuParam.create = QUDA_REFERENCE_FIELD_CREATE;
    cpuParam.siteSubset = QUDA_FULL_SITE_SUBSET;
    cpuParam.twisted = false;
    cpuParam.mu2 = 0.;

    if (inv_param->dslash_type == QUDA_TWISTED_CLOVER_DSLASH) {
      cpuParam.direct = true;
      cpuParam.inverse = false;
      cpuParam.cloverInv = NULL;
      cpuParam.clover = h_clover;
      cpuParam.mu2 = 4.*inv_param->kappa*inv_param->kappa*inv_param->mu*inv_param->mu;
      in = (inv_param->clover_location == QUDA_CPU_FIELD_LOCATION) ?
        static_cast<CloverField*>(new cpuCloverField(cpuParam)) : 
        static_cast<CloverField*>(new cudaCloverField(cpuParam));

#ifndef DYNAMIC_CLOVER
      cpuParam.cloverInv = h_clovinv;
      cpuParam.clover = NULL;
      cpuParam.twisted = true;
      cpuParam.direct = true;
      cpuParam.inverse = false;
      cpuParam.mu2 = 4.*inv_param->kappa*inv_param->kappa*inv_param->mu*inv_param->mu;

      inInv = (inv_param->clover_location == QUDA_CPU_FIELD_LOCATION) ?
        static_cast<CloverField*>(new cpuCloverField(cpuParam)) : 
        static_cast<CloverField*>(new cudaCloverField(cpuParam));
#endif
    } else {
      in = (inv_param->clover_location == QUDA_CPU_FIELD_LOCATION) ?
        static_cast<CloverField*>(new cpuCloverField(cpuParam)) : 
        static_cast<CloverField*>(new cudaCloverField(cpuParam));
    }

    clover_param.nDim = 4;
    for (int i=0; i<4; i++) clover_param.x[i] = gaugePrecise->X()[i];
    clover_param.setPrecision(inv_param->clover_cuda_prec);
    clover_param.pad = inv_param->cl_pad;
    clover_param.direct = h_clover ? true : false;
    clover_param.inverse = (h_clovinv || pc_solve) ? true : false;
    clover_param.create = QUDA_NULL_FIELD_CREATE;
    clover_param.siteSubset = QUDA_FULL_SITE_SUBSET;

    if (inv_param->dslash_type == QUDA_TWISTED_CLOVER_DSLASH) {
      clover_param.direct = true;
      clover_param.inverse = false;
      clover_param.twisted = true;
      cloverPrecise = new cudaCloverField(clover_param);
#ifndef DYNAMIC_CLOVER
      clover_param.direct = false;
      clover_param.inverse = true;
      clover_param.twisted = true;
      cloverInvPrecise = new cudaCloverField(clover_param);
//      clover_param.twisted = false;
#endif
    } else {
      cloverPrecise = new cudaCloverField(clover_param);
    }

    profileClover.Stop(QUDA_PROFILE_INIT);

    profileClover.Start(QUDA_PROFILE_H2D);
    if (inv_param->dslash_type == QUDA_TWISTED_CLOVER_DSLASH) {
      cloverPrecise->copy(*in, false);
#ifndef DYNAMIC_CLOVER
      cloverInvPrecise->copy(*in, true);
      cloverInvert(*cloverInvPrecise, inv_param->compute_clover_trlog, QUDA_CUDA_FIELD_LOCATION);
#endif
    } else {
      cloverPrecise->copy(*in, h_clovinv ? true : false);
    }

    profileClover.Stop(QUDA_PROFILE_H2D);
  } else {
    profileClover.Start(QUDA_PROFILE_COMPUTE);

    createCloverQuda(inv_param);

#ifndef DYNAMIC_CLOVER
    if (inv_param->dslash_type == QUDA_TWISTED_CLOVER_DSLASH) {
      cloverInvert(*cloverInvPrecise, inv_param->compute_clover_trlog, QUDA_CUDA_FIELD_LOCATION);
      if (inv_param->compute_clover_trlog) {
        inv_param->trlogA[0] = cloverInvPrecise->TrLog()[0];
        inv_param->trlogA[1] = cloverInvPrecise->TrLog()[1];
      }
    }
#endif
    profileClover.Stop(QUDA_PROFILE_COMPUTE);
  }

  // inverted clover term is required when applying preconditioned operator
  if ((!h_clovinv && pc_solve) && inv_param->dslash_type != QUDA_TWISTED_CLOVER_DSLASH) {
    profileClover.Start(QUDA_PROFILE_COMPUTE);
    cloverInvert(*cloverPrecise, inv_param->compute_clover_trlog, QUDA_CUDA_FIELD_LOCATION);
    profileClover.Stop(QUDA_PROFILE_COMPUTE);
    if (inv_param->compute_clover_trlog) {
      inv_param->trlogA[0] = cloverPrecise->TrLog()[0];
      inv_param->trlogA[1] = cloverPrecise->TrLog()[1];
    }
  }

#ifndef DYNAMIC_CLOVER
  if (inv_param->dslash_type != QUDA_TWISTED_CLOVER_DSLASH)
    inv_param->cloverGiB = cloverPrecise->GBytes();
  else
    inv_param->cloverGiB = cloverPrecise->GBytes() + cloverInvPrecise->GBytes();
#else
  inv_param->cloverGiB = cloverPrecise->GBytes();
#endif

  clover_param.norm    = 0;
  clover_param.invNorm = 0;
  clover_param.mu2 = 0.;
  clover_param.nDim = 4;
  for(int dir=0; dir<4; ++dir) clover_param.x[dir] = gaugePrecise->X()[dir];
  clover_param.pad = inv_param->cl_pad;
  clover_param.siteSubset = QUDA_FULL_SITE_SUBSET;
  clover_param.create = QUDA_NULL_FIELD_CREATE;
  clover_param.direct = true;
  clover_param.inverse = true;

  // create the mirror sloppy clover field
  if (inv_param->clover_cuda_prec != inv_param->clover_cuda_prec_sloppy) {
    profileClover.Start(QUDA_PROFILE_INIT);
    clover_param.setPrecision(inv_param->clover_cuda_prec_sloppy);

    if (inv_param->dslash_type == QUDA_TWISTED_CLOVER_DSLASH) {
      clover_param.mu2 = 4.*inv_param->kappa*inv_param->kappa*inv_param->mu*inv_param->mu;
      clover_param.twisted = true;
#ifndef DYNAMIC_CLOVER
      clover_param.direct = false;
      clover_param.inverse = true;
      cloverInvSloppy = new cudaCloverField(clover_param); 
      cloverInvSloppy->copy(*cloverInvPrecise, true);
      clover_param.direct = true;
      clover_param.inverse = false;
      inv_param->cloverGiB += cloverInvSloppy->GBytes();
#endif
      cloverSloppy = new cudaCloverField(clover_param); 
      cloverSloppy->copy(*cloverPrecise);
      inv_param->cloverGiB += cloverSloppy->GBytes();
    } else {
      cloverSloppy = new cudaCloverField(clover_param); 
      cloverSloppy->copy(*cloverPrecise);
      inv_param->cloverGiB += cloverSloppy->GBytes();
    }
    profileClover.Stop(QUDA_PROFILE_INIT);
  } else {
    cloverSloppy = cloverPrecise;
#ifndef DYNAMIC_CLOVER
    if (inv_param->dslash_type == QUDA_TWISTED_CLOVER_DSLASH)
      cloverInvSloppy = cloverInvPrecise;
#endif
  }

  // create the mirror preconditioner clover field
  if (inv_param->clover_cuda_prec_sloppy != inv_param->clover_cuda_prec_precondition &&
      inv_param->clover_cuda_prec_precondition != QUDA_INVALID_PRECISION) {
    profileClover.Start(QUDA_PROFILE_INIT);
    clover_param.setPrecision(inv_param->clover_cuda_prec_precondition);
    if (inv_param->dslash_type == QUDA_TWISTED_CLOVER_DSLASH) {
      clover_param.direct = true;
      clover_param.inverse = false;
      cloverPrecondition = new cudaCloverField(clover_param); 
      cloverPrecondition->copy(*cloverSloppy);
      inv_param->cloverGiB += cloverPrecondition->GBytes();
#ifndef DYNAMIC_CLOVER
      clover_param.direct = false;
      clover_param.inverse = true;
      clover_param.twisted = true;
      cloverInvPrecondition = new cudaCloverField(clover_param); 
      cloverInvPrecondition->copy(*cloverInvSloppy, true);
      inv_param->cloverGiB += cloverInvPrecondition->GBytes();
#endif
    } else {
      cloverPrecondition = new cudaCloverField(clover_param);
      cloverPrecondition->copy(*cloverSloppy);
      inv_param->cloverGiB += cloverPrecondition->GBytes();
    }
    profileClover.Stop(QUDA_PROFILE_INIT);
  } else {
    cloverPrecondition = cloverSloppy;
#ifndef DYNAMIC_CLOVER
    if (inv_param->dslash_type == QUDA_TWISTED_CLOVER_DSLASH)
      cloverInvPrecondition = cloverInvSloppy;
#endif
  }

  // need to copy back the odd inverse field into the application clover field
  if (!h_clovinv && pc_solve && !device_calc) {
    // copy the inverted clover term into host application order on the device
    clover_param.setPrecision(inv_param->clover_cpu_prec);
    clover_param.direct = false;
    clover_param.inverse = true;
    clover_param.order = inv_param->clover_order;

    // this isn't really "epilogue" but this label suffices
    profileClover.Start(QUDA_PROFILE_EPILOGUE);
    cudaCloverField hack(clover_param);
    hack.copy(*cloverPrecise);
    profileClover.Stop(QUDA_PROFILE_EPILOGUE);

    // copy the odd components into the host application's clover field
    profileClover.Start(QUDA_PROFILE_D2H);
    cudaMemcpy((char*)(in->V(false))+in->Bytes()/2, (char*)(hack.V(true))+hack.Bytes()/2, 
        in->Bytes()/2, cudaMemcpyDeviceToHost);
    profileClover.Stop(QUDA_PROFILE_D2H);

    checkCudaError();
  }

  if(!device_calc)
  {
    if (in) delete in; // delete object referencing input field
#ifndef DYNAMIC_CLOVER
    if (inv_param->dslash_type == QUDA_TWISTED_CLOVER_DSLASH && inInv) delete inInv;
#endif
  }

  popVerbosity();

  profileClover.Stop(QUDA_PROFILE_TOTAL);
}

void freeGaugeQuda(void) 
{  
  if (!initialized) errorQuda("QUDA not initialized");
  if (gaugeSloppy != gaugePrecondition && gaugePrecondition) delete gaugePrecondition;
  if (gaugePrecise != gaugeSloppy && gaugeSloppy) delete gaugeSloppy;
  if (gaugePrecise) delete gaugePrecise;
  if (gaugeExtended) delete gaugeExtended;

  gaugePrecondition = NULL;
  gaugeSloppy = NULL;
  gaugePrecise = NULL;
  gaugeExtended = NULL;

  if (gaugeLongSloppy != gaugeLongPrecondition && gaugeLongPrecondition) delete gaugeLongPrecondition;
  if (gaugeLongPrecise != gaugeLongSloppy && gaugeLongSloppy) delete gaugeLongSloppy;
  if (gaugeLongPrecise) delete gaugeLongPrecise;
  if (gaugeLongExtended) delete gaugeLongExtended;

  gaugeLongPrecondition = NULL;
  gaugeLongSloppy = NULL;
  gaugeLongPrecise = NULL;
  gaugeLongExtended = NULL;

  if (gaugeFatSloppy != gaugeFatPrecondition && gaugeFatPrecondition) delete gaugeFatPrecondition;
  if (gaugeFatPrecise != gaugeFatSloppy && gaugeFatSloppy) delete gaugeFatSloppy;
  if (gaugeFatPrecise) delete gaugeFatPrecise;
  

  gaugeFatPrecondition = NULL;
  gaugeFatSloppy = NULL;
  gaugeFatPrecise = NULL;
  gaugeFatExtended = NULL;

  if (gaugeSmeared) delete gaugeSmeared;

  gaugeSmeared = NULL;
  // Need to merge extendedGaugeResident and gaugeFatPrecise/gaugePrecise
  if (extendedGaugeResident) {
    delete extendedGaugeResident;
    extendedGaugeResident = NULL;
  }
}

// just free the sloppy fields used in mixed-precision solvers
void freeSloppyGaugeQuda(void) 
{  
  if (!initialized) errorQuda("QUDA not initialized");
  if (gaugeSloppy != gaugePrecondition && gaugePrecondition) delete gaugePrecondition;
  if (gaugePrecise != gaugeSloppy && gaugeSloppy) delete gaugeSloppy;

  gaugePrecondition = NULL;
  gaugeSloppy = NULL;

  if (gaugeLongSloppy != gaugeLongPrecondition && gaugeLongPrecondition) delete gaugeLongPrecondition;
  if (gaugeLongPrecise != gaugeLongSloppy && gaugeLongSloppy) delete gaugeLongSloppy;

  gaugeLongPrecondition = NULL;
  gaugeLongSloppy = NULL;

  if (gaugeFatSloppy != gaugeFatPrecondition && gaugeFatPrecondition) delete gaugeFatPrecondition;
  if (gaugeFatPrecise != gaugeFatSloppy && gaugeFatSloppy) delete gaugeFatSloppy;

  gaugeFatPrecondition = NULL;
  gaugeFatSloppy = NULL;
}


void freeCloverQuda(void)
{
  if (!initialized) errorQuda("QUDA not initialized");
  if (cloverPrecondition != cloverSloppy && cloverPrecondition) delete cloverPrecondition;
  if (cloverSloppy != cloverPrecise && cloverSloppy) delete cloverSloppy;
  if (cloverPrecise) delete cloverPrecise;

  cloverPrecondition = NULL;
  cloverSloppy = NULL;
  cloverPrecise = NULL;

  if (cloverInvPrecise != NULL) {
     if (cloverInvPrecondition != cloverInvSloppy && cloverInvPrecondition) delete cloverInvPrecondition;
     if (cloverInvSloppy != cloverInvPrecise && cloverInvSloppy) delete cloverInvSloppy;
     if (cloverInvPrecise) delete cloverInvPrecise;

     cloverInvPrecondition = NULL;
     cloverInvSloppy = NULL;
     cloverInvPrecise = NULL;
  }
}

void endQuda(void)
{
  profileEnd.Start(QUDA_PROFILE_TOTAL);

  if (!initialized) return;

  LatticeField::freeBuffer(0);
  LatticeField::freeBuffer(1);
  cudaColorSpinorField::freeBuffer(0);
  cudaColorSpinorField::freeBuffer(1);
  cudaColorSpinorField::freeGhostBuffer();
  cpuColorSpinorField::freeGhostBuffer();
  FaceBuffer::flushPinnedCache();
  freeGaugeQuda();
  freeCloverQuda();

  if(cudaStapleField) delete cudaStapleField; cudaStapleField=NULL;
  if(cudaStapleField1) delete cudaStapleField1; cudaStapleField1=NULL;

  for (unsigned int i=0; i<solutionResident.size(); i++) {
    if(solutionResident[i]) delete solutionResident[i];
  }
  solutionResident.clear();
  if(momResident) delete momResident;

  endBlas();

  if (streams) {
    for (int i=0; i<Nstream; i++) cudaStreamDestroy(streams[i]);
    delete []streams;
    streams = NULL;
  }
  destroyDslashEvents();

#ifdef GPU_STAGGERED_OPROD
  destroyStaggeredOprodEvents();
#endif

  saveTuneCache(getVerbosity());

#if (!defined(USE_QDPJIT) && !defined(GPU_COMMS))
  // end this CUDA context
  cudaDeviceReset();
#endif

  initialized = false;

  comm_finalize();
  comms_initialized = false;

  profileEnd.Stop(QUDA_PROFILE_TOTAL);
  profileInit2End.Stop(QUDA_PROFILE_TOTAL);
  // print out the profile information of the lifetime of the library
  if (getVerbosity() >= QUDA_SUMMARIZE) {
    profileInit.Print();
    profileGauge.Print();
    profileCloverCreate.Print();
    profileClover.Print();
    profileInvert.Print();
    profileMulti.Print();
    profileMultiMixed.Print();
    profileFatLink.Print();
    profileGaugeForce.Print();
    profileGaugeUpdate.Print();
    profileExtendedGauge.Print();
    profileCloverDerivative.Print();
    profileCloverTrace.Print();
    profileCloverForce.Print();
    profileStaggeredOprod.Print();
    profileAsqtadForce.Print();
    profileHISQForce.Print();
    profileContract.Print();
    profileCovDev.Print();
    profilePlaq.Print();
    profileAPE.Print();
    profileEnd.Print();

    profileInit2End.Print();
    TimeProfile::PrintGlobal();

    printLaunchTimer();

    printfQuda("\n");
    printPeakMemUsage();
    printfQuda("\n");
  }

  assertAllMemFree();
}


namespace quda {

  void setDiracParam(DiracParam &diracParam, QudaInvertParam *inv_param, const bool pc)
  {
    double kappa = inv_param->kappa;
    if (inv_param->dirac_order == QUDA_CPS_WILSON_DIRAC_ORDER) {
      kappa *= gaugePrecise->Anisotropy();
    }

    switch (inv_param->dslash_type) {
    case QUDA_WILSON_DSLASH:
      diracParam.type = pc ? QUDA_WILSONPC_DIRAC : QUDA_WILSON_DIRAC;
      break;
    case QUDA_CLOVER_WILSON_DSLASH:
      diracParam.type = pc ? QUDA_CLOVERPC_DIRAC : QUDA_CLOVER_DIRAC;
      break;
    case QUDA_DOMAIN_WALL_DSLASH:
      diracParam.type = pc ? QUDA_DOMAIN_WALLPC_DIRAC : QUDA_DOMAIN_WALL_DIRAC;
      diracParam.Ls = inv_param->Ls;
      break;
    case QUDA_DOMAIN_WALL_4D_DSLASH:
      if(pc) {
	diracParam.type = QUDA_DOMAIN_WALL_4DPC_DIRAC;
	diracParam.Ls = inv_param->Ls;
      } else errorQuda("For 4D type of DWF dslash, pc must be turned on, %d", inv_param->dslash_type);
      break;
    case QUDA_MOBIUS_DWF_DSLASH:
      if (inv_param->Ls > QUDA_MAX_DWF_LS) 
	errorQuda("Length of Ls dimension %d greater than QUDA_MAX_DWF_LS %d", inv_param->Ls, QUDA_MAX_DWF_LS);
      if(pc) {
	diracParam.type = QUDA_MOBIUS_DOMAIN_WALLPC_DIRAC;
	diracParam.Ls = inv_param->Ls;
	memcpy(diracParam.b_5, inv_param->b_5, sizeof(double)*inv_param->Ls);
	memcpy(diracParam.c_5, inv_param->c_5, sizeof(double)*inv_param->Ls);
      } else errorQuda("At currently, only preconditioned Mobius DWF is supported, %d", inv_param->dslash_type);
      break;
    case QUDA_STAGGERED_DSLASH:
      diracParam.type = pc ? QUDA_STAGGEREDPC_DIRAC : QUDA_STAGGERED_DIRAC;
      break;
    case QUDA_ASQTAD_DSLASH:
      diracParam.type = pc ? QUDA_ASQTADPC_DIRAC : QUDA_ASQTAD_DIRAC;
      break;
    case QUDA_TWISTED_MASS_DSLASH:
      diracParam.type = pc ? QUDA_TWISTED_MASSPC_DIRAC : QUDA_TWISTED_MASS_DIRAC;
      if (inv_param->twist_flavor == QUDA_TWIST_MINUS || inv_param->twist_flavor == QUDA_TWIST_PLUS) {
	diracParam.Ls = 1;
	diracParam.epsilon = 0.0;
      } else {
	diracParam.Ls = 2;
	diracParam.epsilon = inv_param->twist_flavor == QUDA_TWIST_NONDEG_DOUBLET ? inv_param->epsilon : 0.0;
      } 
      break;
    case QUDA_TWISTED_CLOVER_DSLASH:
      diracParam.type = pc ? QUDA_TWISTED_CLOVERPC_DIRAC : QUDA_TWISTED_CLOVER_DIRAC;
      if (inv_param->twist_flavor == QUDA_TWIST_MINUS || inv_param->twist_flavor == QUDA_TWIST_PLUS)  {
	diracParam.Ls = 1;
	diracParam.epsilon = 0.0;
      } else {
	diracParam.Ls = 2;
	diracParam.epsilon = inv_param->twist_flavor == QUDA_TWIST_NONDEG_DOUBLET ? inv_param->epsilon : 0.0;
      } 
      break;
    default:
      errorQuda("Unsupported dslash_type %d", inv_param->dslash_type);
    }

    diracParam.matpcType = inv_param->matpc_type;
    diracParam.dagger = inv_param->dagger;
    diracParam.gauge = gaugePrecise;
    diracParam.fatGauge = gaugeFatPrecise;
    diracParam.longGauge = gaugeLongPrecise;    
    diracParam.clover = cloverPrecise;
    diracParam.cloverInv = cloverInvPrecise;
    diracParam.kappa = kappa;
    diracParam.mass = inv_param->mass;
    diracParam.m5 = inv_param->m5;
    diracParam.mu = inv_param->mu;

    for (int i=0; i<4; i++) diracParam.commDim[i] = 1;   // comms are always on
  }


  void setDiracSloppyParam(DiracParam &diracParam, QudaInvertParam *inv_param, const bool pc)
  {
    setDiracParam(diracParam, inv_param, pc);

    diracParam.gauge = gaugeSloppy;
    diracParam.fatGauge = gaugeFatSloppy;
    diracParam.longGauge = gaugeLongSloppy;    
    diracParam.clover = cloverSloppy;
    diracParam.cloverInv = cloverInvSloppy;

    for (int i=0; i<4; i++) {
      diracParam.commDim[i] = 1;   // comms are always on
    }

  }

  // The preconditioner currently mimicks the sloppy operator with no comms
  void setDiracPreParam(DiracParam &diracParam, QudaInvertParam *inv_param, const bool pc)
  {
    setDiracParam(diracParam, inv_param, pc);

    if(inv_param->overlap){
      diracParam.gauge = gaugeExtended;
      diracParam.fatGauge = gaugeFatExtended;
      diracParam.longGauge = gaugeLongExtended;	
    }else{
      diracParam.gauge = gaugePrecondition;
      diracParam.fatGauge = gaugeFatPrecondition;
      diracParam.longGauge = gaugeLongPrecondition;    
    }
    diracParam.clover = cloverPrecondition;
    diracParam.cloverInv = cloverInvPrecondition;

    for (int i=0; i<4; i++) {
      diracParam.commDim[i] = 0; // comms are always off
    }
  
    // In the preconditioned staggered CG allow a different dlsash type in the preconditioning
    if(inv_param->inv_type == QUDA_PCG_INVERTER && inv_param->dslash_type == QUDA_ASQTAD_DSLASH
       && inv_param->dslash_type_precondition == QUDA_STAGGERED_DSLASH) {
       diracParam.type = pc ? QUDA_STAGGEREDPC_DIRAC : QUDA_STAGGERED_DIRAC;
       diracParam.gauge = gaugeFatPrecondition;
    }
  }


  void createDirac(Dirac *&d, Dirac *&dSloppy, Dirac *&dPre, QudaInvertParam &param, const bool pc_solve)
  {
    DiracParam diracParam;
    DiracParam diracSloppyParam;
    DiracParam diracPreParam;

    setDiracParam(diracParam, &param, pc_solve);
    setDiracSloppyParam(diracSloppyParam, &param, pc_solve);
    setDiracPreParam(diracPreParam, &param, pc_solve);

    d = Dirac::create(diracParam); // create the Dirac operator   
    dSloppy = Dirac::create(diracSloppyParam);
    dPre = Dirac::create(diracPreParam);
  }

  static double unscaled_shifts[QUDA_MAX_MULTI_SHIFT];

  void massRescale(cudaColorSpinorField &b, QudaInvertParam &param) {

    double kappa5 = (0.5/(5.0 + param.m5));
    double kappa = (param.dslash_type == QUDA_DOMAIN_WALL_DSLASH ||
		    param.dslash_type == QUDA_DOMAIN_WALL_4D_DSLASH ||
		    param.dslash_type == QUDA_MOBIUS_DWF_DSLASH) ? kappa5 : param.kappa;

    if (getVerbosity() >= QUDA_DEBUG_VERBOSE) {
      printfQuda("Mass rescale: Kappa is: %g\n", kappa);
      printfQuda("Mass rescale: mass normalization: %d\n", param.mass_normalization);
      double nin = norm2(b);
      printfQuda("Mass rescale: norm of source in = %g\n", nin);
    }

    // staggered dslash uses mass normalization internally
    if (param.dslash_type == QUDA_ASQTAD_DSLASH || param.dslash_type == QUDA_STAGGERED_DSLASH) {
      switch (param.solution_type) {
        case QUDA_MAT_SOLUTION:
        case QUDA_MATPC_SOLUTION:
          if (param.mass_normalization == QUDA_KAPPA_NORMALIZATION) axCuda(2.0*param.mass, b);
          break;
        case QUDA_MATDAG_MAT_SOLUTION:
        case QUDA_MATPCDAG_MATPC_SOLUTION:
          if (param.mass_normalization == QUDA_KAPPA_NORMALIZATION) axCuda(4.0*param.mass*param.mass, b);
          break;
        default:
          errorQuda("Not implemented");
      }
      return;
    }

    for(int i=0; i<param.num_offset; i++) { 
      unscaled_shifts[i] = param.offset[i];
    }

    // multiply the source to compensate for normalization of the Dirac operator, if necessary
    switch (param.solution_type) {
      case QUDA_MAT_SOLUTION:
        if (param.mass_normalization == QUDA_MASS_NORMALIZATION ||
            param.mass_normalization == QUDA_ASYMMETRIC_MASS_NORMALIZATION) {
          axCuda(2.0*kappa, b);
	  for(int i=0; i<param.num_offset; i++)  param.offset[i] *= 2.0*kappa;
        }
        break;
      case QUDA_MATDAG_MAT_SOLUTION:
        if (param.mass_normalization == QUDA_MASS_NORMALIZATION ||
            param.mass_normalization == QUDA_ASYMMETRIC_MASS_NORMALIZATION) {
          axCuda(4.0*kappa*kappa, b);
	  for(int i=0; i<param.num_offset; i++)  param.offset[i] *= 4.0*kappa*kappa;
        }
        break;
      case QUDA_MATPC_SOLUTION:
        if (param.mass_normalization == QUDA_MASS_NORMALIZATION) {
          axCuda(4.0*kappa*kappa, b);
	  for(int i=0; i<param.num_offset; i++)  param.offset[i] *= 4.0*kappa*kappa;
        } else if (param.mass_normalization == QUDA_ASYMMETRIC_MASS_NORMALIZATION) {
          axCuda(2.0*kappa, b);
	  for(int i=0; i<param.num_offset; i++)  param.offset[i] *= 2.0*kappa;
        }
        break;
      case QUDA_MATPCDAG_MATPC_SOLUTION:
        if (param.mass_normalization == QUDA_MASS_NORMALIZATION) {
          axCuda(16.0*pow(kappa,4), b);
	  for(int i=0; i<param.num_offset; i++)  param.offset[i] *= 16.0*pow(kappa,4);
        } else if (param.mass_normalization == QUDA_ASYMMETRIC_MASS_NORMALIZATION) {
          axCuda(4.0*kappa*kappa, b);
	  for(int i=0; i<param.num_offset; i++)  param.offset[i] *= 4.0*kappa*kappa;
        }
        break;
      default:
        errorQuda("Solution type %d not supported", param.solution_type);
    }

    if (getVerbosity() >= QUDA_DEBUG_VERBOSE) printfQuda("Mass rescale done\n");   
    if (getVerbosity() >= QUDA_DEBUG_VERBOSE) {
      printfQuda("Mass rescale: Kappa is: %g\n", kappa);
      printfQuda("Mass rescale: mass normalization: %d\n", param.mass_normalization);
      double nin = norm2(b);
      printfQuda("Mass rescale: norm of source out = %g\n", nin);
    }

  }
}

void dslashQuda(void *h_out, void *h_in, QudaInvertParam *inv_param, QudaParity parity)
{
  if (inv_param->dslash_type == QUDA_DOMAIN_WALL_DSLASH ||
      inv_param->dslash_type == QUDA_DOMAIN_WALL_4D_DSLASH ||
      inv_param->dslash_type == QUDA_MOBIUS_DWF_DSLASH) setKernelPackT(true);

  if (gaugePrecise == NULL) errorQuda("Gauge field not allocated");
  if (cloverPrecise == NULL && ((inv_param->dslash_type == QUDA_CLOVER_WILSON_DSLASH) || (inv_param->dslash_type == QUDA_TWISTED_CLOVER_DSLASH))) 
    errorQuda("Clover field not allocated");
  if (cloverInvPrecise == NULL && inv_param->dslash_type == QUDA_TWISTED_CLOVER_DSLASH)
    errorQuda("Clover field not allocated");

  pushVerbosity(inv_param->verbosity);
  if (getVerbosity() >= QUDA_DEBUG_VERBOSE) printQudaInvertParam(inv_param);

  ColorSpinorParam cpuParam(h_in, *inv_param, gaugePrecise->X(), 1);

  ColorSpinorField *in_h = (inv_param->input_location == QUDA_CPU_FIELD_LOCATION) ?
    static_cast<ColorSpinorField*>(new cpuColorSpinorField(cpuParam)) : 
    static_cast<ColorSpinorField*>(new cudaColorSpinorField(cpuParam));

  ColorSpinorParam cudaParam(cpuParam, *inv_param);
  cudaColorSpinorField in(*in_h, cudaParam);

  if (getVerbosity() >= QUDA_VERBOSE) {
    double cpu = norm2(*in_h);
    double gpu = norm2(in);
    printfQuda("In CPU %e CUDA %e\n", cpu, gpu);
  }

  if (inv_param->mass_normalization == QUDA_KAPPA_NORMALIZATION && 
      (inv_param->dslash_type == QUDA_STAGGERED_DSLASH ||
       inv_param->dslash_type == QUDA_ASQTAD_DSLASH) ) 
    axCuda(1.0/(2.0*inv_param->mass), in);

  cudaParam.create = QUDA_NULL_FIELD_CREATE;
  cudaColorSpinorField out(in, cudaParam);

  if (inv_param->dirac_order == QUDA_CPS_WILSON_DIRAC_ORDER) {
    if (parity == QUDA_EVEN_PARITY) {
      parity = QUDA_ODD_PARITY;
    } else {
      parity = QUDA_EVEN_PARITY;
    }
    axCuda(gaugePrecise->Anisotropy(), in);
  }
  bool pc = true;

  DiracParam diracParam;
  setDiracParam(diracParam, inv_param, pc);

  Dirac *dirac = Dirac::create(diracParam); // create the Dirac operator
  if (inv_param->dslash_type == QUDA_TWISTED_CLOVER_DSLASH && inv_param->dagger) {
    cudaParam.create = QUDA_NULL_FIELD_CREATE;
    cudaColorSpinorField tmp1(in, cudaParam);
    ((DiracTwistedCloverPC*) dirac)->TwistCloverInv(tmp1, in, (parity+1)%2); // apply the clover-twist
    dirac->Dslash(out, tmp1, parity); // apply the operator
  } else {
    dirac->Dslash(out, in, parity); // apply the operator
  }

  delete dirac; // clean up

  cpuParam.v = h_out;

  ColorSpinorField *out_h = (inv_param->output_location == QUDA_CPU_FIELD_LOCATION) ?
    static_cast<ColorSpinorField*>(new cpuColorSpinorField(cpuParam)) : 
    static_cast<ColorSpinorField*>(new cudaColorSpinorField(cpuParam));
  *out_h = out;

  if (getVerbosity() >= QUDA_VERBOSE) {
    double cpu = norm2(*out_h);
    double gpu = norm2(out);
    printfQuda("Out CPU %e CUDA %e\n", cpu, gpu);
  }

  delete out_h;
  delete in_h;

  popVerbosity();
}

void dslashQuda_4dpc(void *h_out, void *h_in, QudaInvertParam *inv_param, QudaParity parity, int test_type)
{
  if (inv_param->dslash_type == QUDA_DOMAIN_WALL_4D_DSLASH )
    setKernelPackT(true);
  else
    errorQuda("This type of dslashQuda operator is defined for QUDA_DOMAIN_WALL_$D_DSLASH and QUDA_MOBIUS_DWF_DSLASH only");
    
  if (gaugePrecise == NULL) errorQuda("Gauge field not allocated");

  pushVerbosity(inv_param->verbosity);
  if (getVerbosity() >= QUDA_DEBUG_VERBOSE) printQudaInvertParam(inv_param);

  ColorSpinorParam cpuParam(h_in, *inv_param, gaugePrecise->X(), 1);

  ColorSpinorField *in_h = (inv_param->input_location == QUDA_CPU_FIELD_LOCATION) ?
    static_cast<ColorSpinorField*>(new cpuColorSpinorField(cpuParam)) : 
    static_cast<ColorSpinorField*>(new cudaColorSpinorField(cpuParam));

  ColorSpinorParam cudaParam(cpuParam, *inv_param);
  cudaColorSpinorField in(*in_h, cudaParam);

  if (getVerbosity() >= QUDA_VERBOSE) {
    double cpu = norm2(*in_h);
    double gpu = norm2(in);
    printfQuda("In CPU %e CUDA %e\n", cpu, gpu);
  }

  cudaParam.create = QUDA_NULL_FIELD_CREATE;
  cudaColorSpinorField out(in, cudaParam);

  if (inv_param->dirac_order == QUDA_CPS_WILSON_DIRAC_ORDER) {
    if (parity == QUDA_EVEN_PARITY) {
      parity = QUDA_ODD_PARITY;
    } else {
      parity = QUDA_EVEN_PARITY;
    }
    axCuda(gaugePrecise->Anisotropy(), in);
  }
  bool pc = true;

  DiracParam diracParam;
  setDiracParam(diracParam, inv_param, pc);
  
  DiracDomainWall4DPC dirac(diracParam); // create the Dirac operator
  printfQuda("kappa for QUDA input : %e\n",inv_param->kappa);
  switch (test_type) {
    case 0:
      dirac.Dslash4(out, in, parity);
      break;
    case 1:
      dirac.Dslash5(out, in, parity);
      break;
    case 2:
      dirac.Dslash5inv(out, in, parity, inv_param->kappa);
      break;
  }
  
  cpuParam.v = h_out;

  ColorSpinorField *out_h = (inv_param->output_location == QUDA_CPU_FIELD_LOCATION) ?
    static_cast<ColorSpinorField*>(new cpuColorSpinorField(cpuParam)) : 
    static_cast<ColorSpinorField*>(new cudaColorSpinorField(cpuParam));
  *out_h = out;

  if (getVerbosity() >= QUDA_VERBOSE) {
    double cpu = norm2(*out_h);
    double gpu = norm2(out);
    printfQuda("Out CPU %e CUDA %e\n", cpu, gpu);
  }

  delete out_h;
  delete in_h;

  popVerbosity();
}

void dslashQuda_mdwf(void *h_out, void *h_in, QudaInvertParam *inv_param, QudaParity parity, int test_type)
{
  if ( inv_param->dslash_type == QUDA_MOBIUS_DWF_DSLASH) 
    setKernelPackT(true);
  else
    errorQuda("This type of dslashQuda operator is defined for QUDA_DOMAIN_WALL_$D_DSLASH and QUDA_MOBIUS_DWF_DSLASH only");
    
  if (gaugePrecise == NULL) errorQuda("Gauge field not allocated");

  pushVerbosity(inv_param->verbosity);
  if (getVerbosity() >= QUDA_DEBUG_VERBOSE) printQudaInvertParam(inv_param);

  ColorSpinorParam cpuParam(h_in, *inv_param, gaugePrecise->X(), 1);

  ColorSpinorField *in_h = (inv_param->input_location == QUDA_CPU_FIELD_LOCATION) ?
    static_cast<ColorSpinorField*>(new cpuColorSpinorField(cpuParam)) : 
    static_cast<ColorSpinorField*>(new cudaColorSpinorField(cpuParam));

  ColorSpinorParam cudaParam(cpuParam, *inv_param);
  cudaColorSpinorField in(*in_h, cudaParam);

  if (getVerbosity() >= QUDA_VERBOSE) {
    double cpu = norm2(*in_h);
    double gpu = norm2(in);
    printfQuda("In CPU %e CUDA %e\n", cpu, gpu);
  }

  cudaParam.create = QUDA_NULL_FIELD_CREATE;
  cudaColorSpinorField out(in, cudaParam);

  if (inv_param->dirac_order == QUDA_CPS_WILSON_DIRAC_ORDER) {
    if (parity == QUDA_EVEN_PARITY) {
      parity = QUDA_ODD_PARITY;
    } else {
      parity = QUDA_EVEN_PARITY;
    }
    axCuda(gaugePrecise->Anisotropy(), in);
  }
  bool pc = true;

  DiracParam diracParam;
  setDiracParam(diracParam, inv_param, pc);
  
  DiracMobiusDomainWallPC dirac(diracParam); // create the Dirac operator
  double kappa5 = 0.0;  // Kappa5 is dummy argument
  switch (test_type) {
    case 0:
      dirac.Dslash4(out, in, parity);
      break;
    case 1:
      dirac.Dslash5(out, in, parity);
      break;
    case 2:
      dirac.Dslash4pre(out, in, parity);
      break;
    case 3:
      dirac.Dslash5inv(out, in, parity, kappa5);
      break;
  }

  cpuParam.v = h_out;

  ColorSpinorField *out_h = (inv_param->output_location == QUDA_CPU_FIELD_LOCATION) ?
    static_cast<ColorSpinorField*>(new cpuColorSpinorField(cpuParam)) : 
    static_cast<ColorSpinorField*>(new cudaColorSpinorField(cpuParam));
  *out_h = out;

  if (getVerbosity() >= QUDA_VERBOSE) {
    double cpu = norm2(*out_h);
    double gpu = norm2(out);
    printfQuda("Out CPU %e CUDA %e\n", cpu, gpu);
  }

  delete out_h;
  delete in_h;

  popVerbosity();
}


void MatQuda(void *h_out, void *h_in, QudaInvertParam *inv_param)
{
  pushVerbosity(inv_param->verbosity);

  if (inv_param->dslash_type == QUDA_DOMAIN_WALL_DSLASH ||
      inv_param->dslash_type == QUDA_DOMAIN_WALL_4D_DSLASH ||
      inv_param->dslash_type == QUDA_MOBIUS_DWF_DSLASH) setKernelPackT(true);

  if (gaugePrecise == NULL) errorQuda("Gauge field not allocated");
  if (cloverPrecise == NULL && ((inv_param->dslash_type == QUDA_CLOVER_WILSON_DSLASH) || (inv_param->dslash_type == QUDA_TWISTED_CLOVER_DSLASH))) 
    errorQuda("Clover field not allocated");
  if (cloverInvPrecise == NULL && inv_param->dslash_type == QUDA_TWISTED_CLOVER_DSLASH)
    errorQuda("Clover field not allocated");
  if (getVerbosity() >= QUDA_DEBUG_VERBOSE) printQudaInvertParam(inv_param);

  bool pc = (inv_param->solution_type == QUDA_MATPC_SOLUTION ||
      inv_param->solution_type == QUDA_MATPCDAG_MATPC_SOLUTION);

  ColorSpinorParam cpuParam(h_in, *inv_param, gaugePrecise->X(), pc);
  ColorSpinorField *in_h = (inv_param->input_location == QUDA_CPU_FIELD_LOCATION) ?
    static_cast<ColorSpinorField*>(new cpuColorSpinorField(cpuParam)) : 
    static_cast<ColorSpinorField*>(new cudaColorSpinorField(cpuParam));

  ColorSpinorParam cudaParam(cpuParam, *inv_param);
  cudaColorSpinorField in(*in_h, cudaParam);

  if (getVerbosity() >= QUDA_VERBOSE) {
    double cpu = norm2(*in_h);
    double gpu = norm2(in);
    printfQuda("In CPU %e CUDA %e\n", cpu, gpu);
  }

  cudaParam.create = QUDA_NULL_FIELD_CREATE;
  cudaColorSpinorField out(in, cudaParam);

  DiracParam diracParam;
  setDiracParam(diracParam, inv_param, pc);

  Dirac *dirac = Dirac::create(diracParam); // create the Dirac operator
  dirac->M(out, in); // apply the operator
  delete dirac; // clean up

  double kappa = inv_param->kappa;
  if (pc) {
    if (inv_param->mass_normalization == QUDA_MASS_NORMALIZATION) {
      axCuda(0.25/(kappa*kappa), out);
    } else if (inv_param->mass_normalization == QUDA_ASYMMETRIC_MASS_NORMALIZATION) {
      axCuda(0.5/kappa, out);
    }
  } else {
    if (inv_param->mass_normalization == QUDA_MASS_NORMALIZATION ||
        inv_param->mass_normalization == QUDA_ASYMMETRIC_MASS_NORMALIZATION) {
      axCuda(0.5/kappa, out);
    }
  }

  cpuParam.v = h_out;

  ColorSpinorField *out_h = (inv_param->output_location == QUDA_CPU_FIELD_LOCATION) ?
    static_cast<ColorSpinorField*>(new cpuColorSpinorField(cpuParam)) : 
    static_cast<ColorSpinorField*>(new cudaColorSpinorField(cpuParam));
  *out_h = out;

  if (getVerbosity() >= QUDA_VERBOSE) {
    double cpu = norm2(*out_h);
    double gpu = norm2(out);
    printfQuda("Out CPU %e CUDA %e\n", cpu, gpu);
  }

  delete out_h;
  delete in_h;

  popVerbosity();
}


void MatDagMatQuda(void *h_out, void *h_in, QudaInvertParam *inv_param)
{
  pushVerbosity(inv_param->verbosity);

  if (inv_param->dslash_type == QUDA_DOMAIN_WALL_DSLASH ||
      inv_param->dslash_type == QUDA_DOMAIN_WALL_4D_DSLASH ||
      inv_param->dslash_type == QUDA_MOBIUS_DWF_DSLASH) setKernelPackT(true);

  if (!initialized) errorQuda("QUDA not initialized");
  if (gaugePrecise == NULL) errorQuda("Gauge field not allocated");
  if (cloverPrecise == NULL && ((inv_param->dslash_type == QUDA_CLOVER_WILSON_DSLASH) || (inv_param->dslash_type == QUDA_TWISTED_CLOVER_DSLASH))) 
    errorQuda("Clover field not allocated");
  if (cloverInvPrecise == NULL && inv_param->dslash_type == QUDA_TWISTED_CLOVER_DSLASH)
    errorQuda("Clover field not allocated");
  if (getVerbosity() >= QUDA_DEBUG_VERBOSE) printQudaInvertParam(inv_param);

  bool pc = (inv_param->solution_type == QUDA_MATPC_SOLUTION ||
      inv_param->solution_type == QUDA_MATPCDAG_MATPC_SOLUTION);

  ColorSpinorParam cpuParam(h_in, *inv_param, gaugePrecise->X(), pc);
  ColorSpinorField *in_h = (inv_param->input_location == QUDA_CPU_FIELD_LOCATION) ?
    static_cast<ColorSpinorField*>(new cpuColorSpinorField(cpuParam)) : 
    static_cast<ColorSpinorField*>(new cudaColorSpinorField(cpuParam));  

  ColorSpinorParam cudaParam(cpuParam, *inv_param);
  cudaColorSpinorField in(*in_h, cudaParam);

  if (getVerbosity() >= QUDA_VERBOSE){
    double cpu = norm2(*in_h);
    double gpu = norm2(in);
    printfQuda("In CPU %e CUDA %e\n", cpu, gpu);
  }

  cudaParam.create = QUDA_NULL_FIELD_CREATE;
  cudaColorSpinorField out(in, cudaParam);

  //  double kappa = inv_param->kappa;
  //  if (inv_param->dirac_order == QUDA_CPS_WILSON_DIRAC_ORDER) kappa *= gaugePrecise->anisotropy;

  DiracParam diracParam;
  setDiracParam(diracParam, inv_param, pc);

  Dirac *dirac = Dirac::create(diracParam); // create the Dirac operator
  dirac->MdagM(out, in); // apply the operator
  delete dirac; // clean up

  double kappa = inv_param->kappa;
  if (pc) {
    if (inv_param->mass_normalization == QUDA_MASS_NORMALIZATION) {
      axCuda(1.0/pow(2.0*kappa,4), out);
    } else if (inv_param->mass_normalization == QUDA_ASYMMETRIC_MASS_NORMALIZATION) {
      axCuda(0.25/(kappa*kappa), out);
    }
  } else {
    if (inv_param->mass_normalization == QUDA_MASS_NORMALIZATION ||
        inv_param->mass_normalization == QUDA_ASYMMETRIC_MASS_NORMALIZATION) {
      axCuda(0.25/(kappa*kappa), out);
    }
  }

  cpuParam.v = h_out;

  ColorSpinorField *out_h = (inv_param->output_location == QUDA_CPU_FIELD_LOCATION) ?
    static_cast<ColorSpinorField*>(new cpuColorSpinorField(cpuParam)) : 
    static_cast<ColorSpinorField*>(new cudaColorSpinorField(cpuParam));
  *out_h = out;

  if (getVerbosity() >= QUDA_VERBOSE){
    double cpu = norm2(*out_h);
    double gpu = norm2(out);
    printfQuda("Out CPU %e CUDA %e\n", cpu, gpu);
  }

  delete out_h;
  delete in_h;

  popVerbosity();
}

quda::cudaGaugeField* checkGauge(QudaInvertParam *param) {
  quda::cudaGaugeField *cudaGauge = NULL;
  if (param->dslash_type != QUDA_ASQTAD_DSLASH) {
    if (gaugePrecise == NULL) errorQuda("Precise gauge field doesn't exist");
    if (gaugeSloppy == NULL) errorQuda("Sloppy gauge field doesn't exist");
    if (gaugePrecondition == NULL) errorQuda("Precondition gauge field doesn't exist");
    if(param->overlap){
      if(gaugeExtended == NULL) errorQuda("Extended gauge field doesn't exist");
    }
    cudaGauge = gaugePrecise;
  } else {
    if (gaugeFatPrecise == NULL) errorQuda("Precise gauge fat field doesn't exist");
    if (gaugeFatSloppy == NULL) errorQuda("Sloppy gauge fat field doesn't exist");
    if (gaugeFatPrecondition == NULL) errorQuda("Precondition gauge fat field doesn't exist");
    if(param->overlap){
      if(gaugeFatExtended == NULL) errorQuda("Extended gauge fat field doesn't exist");
    }

    if (gaugeLongPrecise == NULL) errorQuda("Precise gauge long field doesn't exist");
    if (gaugeLongSloppy == NULL) errorQuda("Sloppy gauge long field doesn't exist");
    if (gaugeLongPrecondition == NULL) errorQuda("Precondition gauge long field doesn't exist");
    if(param->overlap){
      if(gaugeLongExtended == NULL) errorQuda("Extended gauge long field doesn't exist");
    }
    cudaGauge = gaugeFatPrecise;
  }
  return cudaGauge;
}


void cloverQuda(void *h_out, void *h_in, QudaInvertParam *inv_param, QudaParity parity, int inverse)
{
  pushVerbosity(inv_param->verbosity);

  if (!initialized) errorQuda("QUDA not initialized");
  if (gaugePrecise == NULL) errorQuda("Gauge field not allocated");
  if (cloverPrecise == NULL) errorQuda("Clover field not allocated");

  if (getVerbosity() >= QUDA_DEBUG_VERBOSE) printQudaInvertParam(inv_param);

  if ((inv_param->dslash_type != QUDA_CLOVER_WILSON_DSLASH) && (inv_param->dslash_type != QUDA_TWISTED_CLOVER_DSLASH))
    errorQuda("Cannot apply the clover term for a non Wilson-clover or Twisted-mass-clover dslash");

  ColorSpinorParam cpuParam(h_in, *inv_param, gaugePrecise->X(), 1);

  ColorSpinorField *in_h = (inv_param->input_location == QUDA_CPU_FIELD_LOCATION) ?
    static_cast<ColorSpinorField*>(new cpuColorSpinorField(cpuParam)) : 
    static_cast<ColorSpinorField*>(new cudaColorSpinorField(cpuParam));

  ColorSpinorParam cudaParam(cpuParam, *inv_param);
  cudaColorSpinorField in(*in_h, cudaParam);

  if (getVerbosity() >= QUDA_VERBOSE) {
    double cpu = norm2(*in_h);
    double gpu = norm2(in);
    printfQuda("In CPU %e CUDA %e\n", cpu, gpu);
  }

  cudaParam.create = QUDA_NULL_FIELD_CREATE;
  cudaColorSpinorField out(in, cudaParam);

  if (inv_param->dirac_order == QUDA_CPS_WILSON_DIRAC_ORDER) {
    if (parity == QUDA_EVEN_PARITY) {
      parity = QUDA_ODD_PARITY;
    } else {
      parity = QUDA_EVEN_PARITY;
    }
    axCuda(gaugePrecise->Anisotropy(), in);
  }
  bool pc = true;

  DiracParam diracParam;
  setDiracParam(diracParam, inv_param, pc);
	//FIXME: Do we need this for twisted clover???
  DiracCloverPC dirac(diracParam); // create the Dirac operator
  if (!inverse) dirac.Clover(out, in, parity); // apply the clover operator
  else dirac.CloverInv(out, in, parity);

  cpuParam.v = h_out;

  ColorSpinorField *out_h = (inv_param->output_location == QUDA_CPU_FIELD_LOCATION) ?
    static_cast<ColorSpinorField*>(new cpuColorSpinorField(cpuParam)) : 
    static_cast<ColorSpinorField*>(new cudaColorSpinorField(cpuParam));
  *out_h = out;

  if (getVerbosity() >= QUDA_VERBOSE) {
    double cpu = norm2(*out_h);
    double gpu = norm2(out);
    printfQuda("Out CPU %e CUDA %e\n", cpu, gpu);
  }

  /*for (int i=0; i<in_h->Volume(); i++) {
    ((cpuColorSpinorField*)out_h)->PrintVector(i);
    }*/

  delete out_h;
  delete in_h;

  popVerbosity();
}


void lanczosQuda(int k0, int m, void *hp_Apsi, void *hp_r, void *hp_V, 
                 void *hp_alpha, void *hp_beta, QudaEigParam *eig_param)
{
  QudaInvertParam *param;
  param = eig_param->invert_param;
  setTuning(param->tune);

  if (param->dslash_type == QUDA_DOMAIN_WALL_DSLASH ||
      param->dslash_type == QUDA_DOMAIN_WALL_4D_DSLASH ||
      param->dslash_type == QUDA_MOBIUS_DWF_DSLASH) setKernelPackT(true);
  if (gaugePrecise == NULL) errorQuda("Gauge field not allocated");

  profileInvert.Start(QUDA_PROFILE_TOTAL);

  if (!initialized) errorQuda("QUDA not initialized");

  pushVerbosity(param->verbosity);
  if (getVerbosity() >= QUDA_DEBUG_VERBOSE) printQudaInvertParam(param);

  // check the gauge fields have been created
  cudaGaugeField *cudaGauge = checkGauge(param);

  checkInvertParam(param);
  checkEigParam(eig_param);

  bool pc_solution = (param->solution_type == QUDA_MATPC_DAG_SOLUTION) || 
                     (param->solution_type == QUDA_MATPCDAG_MATPC_SHIFT_SOLUTION);

  // create the dirac operator
  DiracParam diracParam;
  setDiracParam(diracParam, param, pc_solution);
  Dirac *d = Dirac::create(diracParam); // create the Dirac operator   
  
  Dirac &dirac = *d;

  profileInvert.Start(QUDA_PROFILE_H2D);

  cudaColorSpinorField *r = NULL;
  cudaColorSpinorField *Apsi = NULL;
  const int *X = cudaGauge->X();
 
  // wrap CPU host side pointers
  ColorSpinorParam cpuParam(hp_r, *param, X, pc_solution);
  ColorSpinorField *h_r = (param->input_location == QUDA_CPU_FIELD_LOCATION) ? 
                          static_cast<ColorSpinorField*>(new cpuColorSpinorField(cpuParam)) :
                          static_cast<ColorSpinorField*>(new cudaColorSpinorField(cpuParam));

  cpuParam.v = hp_Apsi;
  ColorSpinorField *h_Apsi = (param->input_location == QUDA_CPU_FIELD_LOCATION) ? 
                             static_cast<ColorSpinorField*>(new cpuColorSpinorField(cpuParam)) :
                             static_cast<ColorSpinorField*>(new cudaColorSpinorField(cpuParam));

  //Make Eigen vector data set
  cpuColorSpinorField **h_Eig_Vec;
  h_Eig_Vec =(cpuColorSpinorField **)safe_malloc( m*sizeof(cpuColorSpinorField*));
  for( int k = 0 ; k < m ; k++)
  {
    cpuParam.v = ((double**)hp_V)[k];
    h_Eig_Vec[k] = new cpuColorSpinorField(cpuParam);
  }

  // download source
  ColorSpinorParam cudaParam(cpuParam, *param);
  cudaParam.create = QUDA_COPY_FIELD_CREATE;
  r = new cudaColorSpinorField(*h_r, cudaParam); 
  Apsi = new cudaColorSpinorField(*h_Apsi, cudaParam);
 
  double cpu;
  double gpu;

  if (getVerbosity() >= QUDA_VERBOSE) {
    cpu = norm2(*h_r);
    gpu = norm2(*r);
    printfQuda("r vector CPU %1.14e CUDA %1.14e\n", cpu, gpu);
    cpu = norm2(*h_Apsi);
    gpu = norm2(*Apsi);
    printfQuda("Apsi vector CPU %1.14e CUDA %1.14e\n", cpu, gpu);
  }

  // download Eigen vector set
  cudaColorSpinorField **Eig_Vec;
  Eig_Vec = (cudaColorSpinorField **)safe_malloc( m*sizeof(cudaColorSpinorField*));

  for( int k = 0 ; k < m ; k++)
  {
    Eig_Vec[k] = new cudaColorSpinorField(*h_Eig_Vec[k], cudaParam);
    if (getVerbosity() >= QUDA_VERBOSE) {
      cpu = norm2(*h_Eig_Vec[k]);
      gpu = norm2(*Eig_Vec[k]);
      printfQuda("Eig_Vec[%d] CPU %1.14e CUDA %1.14e\n", k, cpu, gpu);
    }
  }
  profileInvert.Stop(QUDA_PROFILE_H2D);

  if(eig_param->RitzMat_lanczos == QUDA_MATPC_DAG_SOLUTION)
  {
    DiracMdag mat(dirac);
    RitzMat ritz_mat(mat,*eig_param);
    Eig_Solver *eig_solve = Eig_Solver::create(*eig_param, ritz_mat, profileInvert);
    (*eig_solve)((double*)hp_alpha, (double*)hp_beta, Eig_Vec, *r, *Apsi, k0, m);
    delete eig_solve;
  }
  else if(eig_param->RitzMat_lanczos == QUDA_MATPCDAG_MATPC_SOLUTION)
  {
    DiracMdagM mat(dirac);
    RitzMat ritz_mat(mat,*eig_param);
    Eig_Solver *eig_solve = Eig_Solver::create(*eig_param, ritz_mat, profileInvert);
    (*eig_solve)((double*)hp_alpha, (double*)hp_beta, Eig_Vec, *r, *Apsi, k0, m);
    delete eig_solve;
  }
  else if(eig_param->RitzMat_lanczos == QUDA_MATPCDAG_MATPC_SHIFT_SOLUTION)
  {
    DiracMdagM mat(dirac);
    RitzMat ritz_mat(mat,*eig_param);
    Eig_Solver *eig_solve = Eig_Solver::create(*eig_param, ritz_mat, profileInvert);
    (*eig_solve)((double*)hp_alpha, (double*)hp_beta, Eig_Vec, *r, *Apsi, k0, m);
    delete eig_solve;
  }
  else
  {
    errorQuda("invalid ritz matrix type\n");
    exit(0);
  }

  //Write back calculated eigen vector
  profileInvert.Start(QUDA_PROFILE_D2H);
  for( int k = 0 ; k < m ; k++)
  {
    *h_Eig_Vec[k] = *Eig_Vec[k];
  }
  *h_r = *r;
  *h_Apsi = *Apsi;
  profileInvert.Stop(QUDA_PROFILE_D2H);


  delete h_r;
  delete h_Apsi;
  for( int k = 0 ; k < m ; k++)
  {
    delete Eig_Vec[k]; 
    delete h_Eig_Vec[k]; 
  }
  host_free(Eig_Vec);
  host_free(h_Eig_Vec);

  delete d;

  popVerbosity();

  saveTuneCache(getVerbosity());
  profileInvert.Stop(QUDA_PROFILE_TOTAL);
}

void invertQuda(void *hp_x, void *hp_b, QudaInvertParam *param)
{
  setTuning(param->tune);

  if (param->dslash_type == QUDA_DOMAIN_WALL_DSLASH ||
      param->dslash_type == QUDA_DOMAIN_WALL_4D_DSLASH ||
      param->dslash_type == QUDA_MOBIUS_DWF_DSLASH) setKernelPackT(true);

  profileInvert.Start(QUDA_PROFILE_TOTAL);

  if (!initialized) errorQuda("QUDA not initialized");

  pushVerbosity(param->verbosity);
  if (getVerbosity() >= QUDA_DEBUG_VERBOSE) printQudaInvertParam(param);

  // check the gauge fields have been created
  cudaGaugeField *cudaGauge = checkGauge(param);

  checkInvertParam(param);

  // It was probably a bad design decision to encode whether the system is even/odd preconditioned (PC) in
  // solve_type and solution_type, rather than in separate members of QudaInvertParam.  We're stuck with it
  // for now, though, so here we factorize everything for convenience.

  bool pc_solution = (param->solution_type == QUDA_MATPC_SOLUTION) || 
    (param->solution_type == QUDA_MATPCDAG_MATPC_SOLUTION);
  bool pc_solve = (param->solve_type == QUDA_DIRECT_PC_SOLVE) || 
    (param->solve_type == QUDA_NORMOP_PC_SOLVE) || (param->solve_type == QUDA_NORMERR_PC_SOLVE);
  bool mat_solution = (param->solution_type == QUDA_MAT_SOLUTION) || 
    (param->solution_type ==  QUDA_MATPC_SOLUTION);
  bool direct_solve = (param->solve_type == QUDA_DIRECT_SOLVE) || 
    (param->solve_type == QUDA_DIRECT_PC_SOLVE);
  bool norm_error_solve = (param->solve_type == QUDA_NORMERR_SOLVE) ||
    (param->solve_type == QUDA_NORMERR_PC_SOLVE);

  param->spinorGiB = cudaGauge->VolumeCB() * spinorSiteSize;
  if (!pc_solve) param->spinorGiB *= 2;
  param->spinorGiB *= (param->cuda_prec == QUDA_DOUBLE_PRECISION ? sizeof(double) : sizeof(float));
  if (param->preserve_source == QUDA_PRESERVE_SOURCE_NO) {
    param->spinorGiB *= (param->inv_type == QUDA_CG_INVERTER ? 5 : 7)/(double)(1<<30);
  } else {
    param->spinorGiB *= (param->inv_type == QUDA_CG_INVERTER ? 8 : 9)/(double)(1<<30);
  }

  param->secs = 0;
  param->gflops = 0;
  param->iter = 0;

  Dirac *d = NULL;
  Dirac *dSloppy = NULL;
  Dirac *dPre = NULL;

  // create the dirac operator
  createDirac(d, dSloppy, dPre, *param, pc_solve);

  Dirac &dirac = *d;
  Dirac &diracSloppy = *dSloppy;
  Dirac &diracPre = *dPre;

  profileInvert.Start(QUDA_PROFILE_H2D);

  cudaColorSpinorField *b = NULL;
  cudaColorSpinorField *x = NULL;
  cudaColorSpinorField *in = NULL;
  cudaColorSpinorField *out = NULL;

  const int *X = cudaGauge->X();

  // wrap CPU host side pointers
  ColorSpinorParam cpuParam(hp_b, *param, X, pc_solution);
  ColorSpinorField *h_b = (param->input_location == QUDA_CPU_FIELD_LOCATION) ?
    static_cast<ColorSpinorField*>(new cpuColorSpinorField(cpuParam)) : 
    static_cast<ColorSpinorField*>(new cudaColorSpinorField(cpuParam));

  cpuParam.v = hp_x;
  ColorSpinorField *h_x = (param->output_location == QUDA_CPU_FIELD_LOCATION) ?
    static_cast<ColorSpinorField*>(new cpuColorSpinorField(cpuParam)) : 
    static_cast<ColorSpinorField*>(new cudaColorSpinorField(cpuParam));

  // download source
  ColorSpinorParam cudaParam(cpuParam, *param);
  cudaParam.create = QUDA_COPY_FIELD_CREATE;
  b = new cudaColorSpinorField(*h_b, cudaParam); 

  if (param->use_init_guess == QUDA_USE_INIT_GUESS_YES) { // download initial guess
    // initial guess only supported for single-pass solvers
    if ((param->solution_type == QUDA_MATDAG_MAT_SOLUTION || param->solution_type == QUDA_MATPCDAG_MATPC_SOLUTION) &&
        (param->solve_type == QUDA_DIRECT_SOLVE || param->solve_type == QUDA_DIRECT_PC_SOLVE)) {
      errorQuda("Initial guess not supported for two-pass solver");
    }

    x = new cudaColorSpinorField(*h_x, cudaParam); // solution  
  } else { // zero initial guess
    cudaParam.create = QUDA_ZERO_FIELD_CREATE;
    x = new cudaColorSpinorField(cudaParam); // solution
  }

  profileInvert.Stop(QUDA_PROFILE_H2D);

  double nb = norm2(*b);
  if (nb==0.0) errorQuda("Source has zero norm");

  if (getVerbosity() >= QUDA_VERBOSE) {
    double nh_b = norm2(*h_b);
    double nh_x = norm2(*h_x);
    double nx = norm2(*x);
    printfQuda("Source: CPU = %g, CUDA copy = %g\n", nh_b, nb);
    printfQuda("Solution: CPU = %g, CUDA copy = %g\n", nh_x, nx);
  }

  // rescale the source and solution vectors to help prevent the onset of underflow
  if (param->solver_normalization == QUDA_SOURCE_NORMALIZATION) {
    axCuda(1.0/sqrt(nb), *b);
    axCuda(1.0/sqrt(nb), *x);
  }

  massRescale(*b, *param);

  dirac.prepare(in, out, *x, *b, param->solution_type);
  if (getVerbosity() >= QUDA_VERBOSE) {
    double nin = norm2(*in);
    double nout = norm2(*out);
    printfQuda("Prepared source = %g\n", nin);   
    printfQuda("Prepared solution = %g\n", nout);   
  }

  if (getVerbosity() >= QUDA_VERBOSE) {
    double nin = norm2(*in);
    printfQuda("Prepared source post mass rescale = %g\n", nin);   
  }

  // solution_type specifies *what* system is to be solved.
  // solve_type specifies *how* the system is to be solved.
  //
  // We have the following four cases (plus preconditioned variants):
  //
  // solution_type    solve_type    Effect
  // -------------    ----------    ------
  // MAT              DIRECT        Solve Ax=b
  // MATDAG_MAT       DIRECT        Solve A^dag y = b, followed by Ax=y
  // MAT              NORMOP        Solve (A^dag A) x = (A^dag b)
  // MATDAG_MAT       NORMOP        Solve (A^dag A) x = b
  // MAT              NORMERR       Solve (A A^dag) y = b, then x = A^dag y
  //
  // We generally require that the solution_type and solve_type
  // preconditioning match.  As an exception, the unpreconditioned MAT
  // solution_type may be used with any solve_type, including
  // DIRECT_PC and NORMOP_PC.  In these cases, preparation of the
  // preconditioned source and reconstruction of the full solution are
  // taken care of by Dirac::prepare() and Dirac::reconstruct(),
  // respectively.

  if (pc_solution && !pc_solve) {
    errorQuda("Preconditioned (PC) solution_type requires a PC solve_type");
  }

  if (!mat_solution && !pc_solution && pc_solve) {
    errorQuda("Unpreconditioned MATDAG_MAT solution_type requires an unpreconditioned solve_type");
  }

  if (!mat_solution && norm_error_solve) {
    errorQuda("Normal-error solve requires Mat solution");
  }

  if (mat_solution && !direct_solve && !norm_error_solve) { // prepare source: b' = A^dag b
    cudaColorSpinorField tmp(*in);
    dirac.Mdag(*in, tmp);
  } else if (!mat_solution && direct_solve) { // perform the first of two solves: A^dag y = b
    DiracMdag m(dirac), mSloppy(diracSloppy), mPre(diracPre);
    SolverParam solverParam(*param);
    Solver *solve = Solver::create(solverParam, m, mSloppy, mPre, profileInvert);
    (*solve)(*out, *in);
    copyCuda(*in, *out);
    solverParam.updateInvertParam(*param);
    delete solve;
  }

  if (direct_solve) {
    DiracM m(dirac), mSloppy(diracSloppy), mPre(diracPre);
    SolverParam solverParam(*param);
    Solver *solve = Solver::create(solverParam, m, mSloppy, mPre, profileInvert);
    (*solve)(*out, *in);
    solverParam.updateInvertParam(*param);
    delete solve;
  } else if (!norm_error_solve) {
    DiracMdagM m(dirac), mSloppy(diracSloppy), mPre(diracPre);
    SolverParam solverParam(*param);
    Solver *solve = Solver::create(solverParam, m, mSloppy, mPre, profileInvert);
    (*solve)(*out, *in);
    solverParam.updateInvertParam(*param);
    delete solve;
  } else { // norm_error_solve
    DiracMMdag m(dirac), mSloppy(diracSloppy), mPre(diracPre);
    cudaColorSpinorField tmp(*out);
    SolverParam solverParam(*param);
    Solver *solve = Solver::create(solverParam, m, mSloppy, mPre, profileInvert);
    (*solve)(tmp, *in); // y = (M M^\dag) b
    dirac.Mdag(*out, tmp);  // x = M^dag y
    solverParam.updateInvertParam(*param);
    delete solve;
  }

  if (getVerbosity() >= QUDA_VERBOSE){
    double nx = norm2(*x);
    printfQuda("Solution = %g\n",nx);
  }
  dirac.reconstruct(*x, *b, param->solution_type);

  if (param->solver_normalization == QUDA_SOURCE_NORMALIZATION) {
    // rescale the solution
    axCuda(sqrt(nb), *x);
  }

  profileInvert.Start(QUDA_PROFILE_D2H);
  *h_x = *x;
  profileInvert.Stop(QUDA_PROFILE_D2H);

  if (getVerbosity() >= QUDA_VERBOSE){
    double nx = norm2(*x);
    double nh_x = norm2(*h_x);
    printfQuda("Reconstructed: CUDA solution = %g, CPU copy = %g\n", nx, nh_x);
  }

  delete h_b;
  delete h_x;
  delete b;
  delete x;

  delete d;
  delete dSloppy;
  delete dPre;

  popVerbosity();

  // FIXME: added temporarily so that the cache is written out even if a long benchmarking job gets interrupted
  saveTuneCache(getVerbosity());

  profileInvert.Stop(QUDA_PROFILE_TOTAL);
}

void invertMDQuda(void *hp_x, void *hp_b, QudaInvertParam *param)
{
  setTuning(param->tune);

  if (param->dslash_type == QUDA_DOMAIN_WALL_DSLASH) setKernelPackT(true);

  profileInvert.Start(QUDA_PROFILE_TOTAL);

  if (!initialized) errorQuda("QUDA not initialized");

  pushVerbosity(param->verbosity);
  if (getVerbosity() >= QUDA_DEBUG_VERBOSE) printQudaInvertParam(param);

  // check the gauge fields have been created
  cudaGaugeField *cudaGauge = checkGauge(param);

  checkInvertParam(param);

  // It was probably a bad design decision to encode whether the system is even/odd preconditioned (PC) in
  // solve_type and solution_type, rather than in separate members of QudaInvertParam.  We're stuck with it
  // for now, though, so here we factorize everything for convenience.

  bool pc_solution = (param->solution_type == QUDA_MATPC_SOLUTION) || 
    (param->solution_type == QUDA_MATPCDAG_MATPC_SOLUTION);
  bool pc_solve = (param->solve_type == QUDA_DIRECT_PC_SOLVE) || 
    (param->solve_type == QUDA_NORMOP_PC_SOLVE) || (param->solve_type == QUDA_NORMERR_PC_SOLVE);
  bool mat_solution = (param->solution_type == QUDA_MAT_SOLUTION) || 
    (param->solution_type ==  QUDA_MATPC_SOLUTION);
  bool direct_solve = (param->solve_type == QUDA_DIRECT_SOLVE) || 
    (param->solve_type == QUDA_DIRECT_PC_SOLVE);
  bool norm_error_solve = (param->solve_type == QUDA_NORMERR_SOLVE) ||
    (param->solve_type == QUDA_NORMERR_PC_SOLVE);

  param->spinorGiB = cudaGauge->VolumeCB() * spinorSiteSize;
  if (!pc_solve) param->spinorGiB *= 2;
  param->spinorGiB *= (param->cuda_prec == QUDA_DOUBLE_PRECISION ? sizeof(double) : sizeof(float));
  if (param->preserve_source == QUDA_PRESERVE_SOURCE_NO) {
    param->spinorGiB *= (param->inv_type == QUDA_CG_INVERTER ? 5 : 7)/(double)(1<<30);
  } else {
    param->spinorGiB *= (param->inv_type == QUDA_CG_INVERTER ? 8 : 9)/(double)(1<<30);
  }

  param->secs = 0;
  param->gflops = 0;
  param->iter = 0;

  Dirac *d = NULL;
  Dirac *dSloppy = NULL;
  Dirac *dPre = NULL;

  // create the dirac operator
  createDirac(d, dSloppy, dPre, *param, pc_solve);

  Dirac &dirac = *d;
  Dirac &diracSloppy = *dSloppy;
  Dirac &diracPre = *dPre;

  profileInvert.Start(QUDA_PROFILE_H2D);

  cudaColorSpinorField *b = NULL;
  cudaColorSpinorField *x = NULL;
  cudaColorSpinorField *in = NULL;
  cudaColorSpinorField *out = NULL;

  const int *X = cudaGauge->X();

  // wrap CPU host side pointers
  ColorSpinorParam cpuParam(hp_b, *param, X, pc_solution);
  ColorSpinorField *h_b = (param->input_location == QUDA_CPU_FIELD_LOCATION) ?
    static_cast<ColorSpinorField*>(new cpuColorSpinorField(cpuParam)) : 
    static_cast<ColorSpinorField*>(new cudaColorSpinorField(cpuParam));

  cpuParam.v = hp_x;
  ColorSpinorField *h_x = (param->output_location == QUDA_CPU_FIELD_LOCATION) ?
    static_cast<ColorSpinorField*>(new cpuColorSpinorField(cpuParam)) : 
    static_cast<ColorSpinorField*>(new cudaColorSpinorField(cpuParam));

  // download source
  ColorSpinorParam cudaParam(cpuParam, *param);
  cudaParam.create = QUDA_COPY_FIELD_CREATE;
  b = new cudaColorSpinorField(*h_b, cudaParam); 

  if (param->use_init_guess == QUDA_USE_INIT_GUESS_YES) { // download initial guess
    // initial guess only supported for single-pass solvers
    if ((param->solution_type == QUDA_MATDAG_MAT_SOLUTION || param->solution_type == QUDA_MATPCDAG_MATPC_SOLUTION) &&
        (param->solve_type == QUDA_DIRECT_SOLVE || param->solve_type == QUDA_DIRECT_PC_SOLVE)) {
      errorQuda("Initial guess not supported for two-pass solver");
    }

    x = new cudaColorSpinorField(*h_x, cudaParam); // solution  
  } else { // zero initial guess
    cudaParam.create = QUDA_ZERO_FIELD_CREATE;
    x = new cudaColorSpinorField(cudaParam); // solution
  }

  profileInvert.Stop(QUDA_PROFILE_H2D);

  double nb = norm2(*b);
  if (nb==0.0) errorQuda("Source has zero norm");

  if (getVerbosity() >= QUDA_VERBOSE) {
    double nh_b = norm2(*h_b);
    double nh_x = norm2(*h_x);
    double nx = norm2(*x);
    printfQuda("Source: CPU = %g, CUDA copy = %g\n", nh_b, nb);
    printfQuda("Solution: CPU = %g, CUDA copy = %g\n", nh_x, nx);
  }

  // rescale the source and solution vectors to help prevent the onset of underflow
  if (param->solver_normalization == QUDA_SOURCE_NORMALIZATION) {
    axCuda(1.0/sqrt(nb), *b);
    axCuda(1.0/sqrt(nb), *x);
  }

  massRescale(*b, *param);

  dirac.prepare(in, out, *x, *b, param->solution_type);
  if (getVerbosity() >= QUDA_VERBOSE) {
    double nin = norm2(*in);
    double nout = norm2(*out);
    printfQuda("Prepared source = %g\n", nin);   
    printfQuda("Prepared solution = %g\n", nout);   
  }

  if (getVerbosity() >= QUDA_VERBOSE) {
    double nin = norm2(*in);
    printfQuda("Prepared source post mass rescale = %g\n", nin);   
  }

  // solution_type specifies *what* system is to be solved.
  // solve_type specifies *how* the system is to be solved.
  //
  // We have the following four cases (plus preconditioned variants):
  //
  // solution_type    solve_type    Effect
  // -------------    ----------    ------
  // MAT              DIRECT        Solve Ax=b
  // MATDAG_MAT       DIRECT        Solve A^dag y = b, followed by Ax=y
  // MAT              NORMOP        Solve (A^dag A) x = (A^dag b)
  // MATDAG_MAT       NORMOP        Solve (A^dag A) x = b
  // MAT              NORMERR       Solve (A A^dag) y = b, then x = A^dag y
  //
  // We generally require that the solution_type and solve_type
  // preconditioning match.  As an exception, the unpreconditioned MAT
  // solution_type may be used with any solve_type, including
  // DIRECT_PC and NORMOP_PC.  In these cases, preparation of the
  // preconditioned source and reconstruction of the full solution are
  // taken care of by Dirac::prepare() and Dirac::reconstruct(),
  // respectively.

  if (pc_solution && !pc_solve) {
    errorQuda("Preconditioned (PC) solution_type requires a PC solve_type");
  }

  if (!mat_solution && !pc_solution && pc_solve) {
    errorQuda("Unpreconditioned MATDAG_MAT solution_type requires an unpreconditioned solve_type");
  }

  if (!mat_solution && norm_error_solve) {
    errorQuda("Normal-error solve requires Mat solution");
  }

  if (mat_solution && !direct_solve && !norm_error_solve) { // prepare source: b' = A^dag b
    cudaColorSpinorField tmp(*in);
    dirac.Mdag(*in, tmp);
  } else if (!mat_solution && direct_solve) { // perform the first of two solves: A^dag y = b
    DiracMdag m(dirac), mSloppy(diracSloppy), mPre(diracPre);
    SolverParam solverParam(*param);
    Solver *solve = Solver::create(solverParam, m, mSloppy, mPre, profileInvert);
    (*solve)(*out, *in);
    copyCuda(*in, *out);
    solverParam.updateInvertParam(*param);
    delete solve;
  }

  if (direct_solve) {
    DiracM m(dirac), mSloppy(diracSloppy), mPre(diracPre);
    SolverParam solverParam(*param);
    Solver *solve = Solver::create(solverParam, m, mSloppy, mPre, profileInvert);
    (*solve)(*out, *in);
    solverParam.updateInvertParam(*param);
    delete solve;
  } else if (!norm_error_solve){
    DiracMdagM m(dirac), mSloppy(diracSloppy), mPre(diracPre);
    SolverParam solverParam(*param);
    Solver *solve = Solver::create(solverParam, m, mSloppy, mPre, profileInvert);
    (*solve)(*out, *in);
    solverParam.updateInvertParam(*param);
    delete solve;
  } else { // norm_error_solve
    DiracMMdag m(dirac), mSloppy(diracSloppy), mPre(diracPre);
    cudaColorSpinorField tmp(*out);
    SolverParam solverParam(*param);
    Solver *solve = Solver::create(solverParam, m, mSloppy, mPre, profileInvert);
    (*solve)(tmp, *in); // y = (M M^\dag) b
    dirac.Mdag(*out, tmp);  // x = M^dag y
    solverParam.updateInvertParam(*param);
    delete solve;
  }

  if (getVerbosity() >= QUDA_VERBOSE){
    double nx = norm2(*x);
    printfQuda("Solution = %g\n",nx);
  }
  dirac.reconstruct(*x, *b, param->solution_type);

  if (param->solver_normalization == QUDA_SOURCE_NORMALIZATION) {
    // rescale the solution
    axCuda(sqrt(nb), *x);
  }

  for (unsigned int i=0; i<solutionResident.size(); i++) {
    if (solutionResident[i]) delete solutionResident[i];
  }
  solutionResident.resize(1);

  cudaParam.siteSubset = QUDA_FULL_SITE_SUBSET;
  cudaParam.x[0] *= 2;
  cudaParam.create = QUDA_NULL_FIELD_CREATE;
  solutionResident[0] = new cudaColorSpinorField(cudaParam);

  dirac.Dslash(solutionResident[0]->Odd(), solutionResident[0]->Even(), QUDA_ODD_PARITY);

  profileInvert.Start(QUDA_PROFILE_D2H);
  *h_x = *x;
  profileInvert.Stop(QUDA_PROFILE_D2H);

  if (getVerbosity() >= QUDA_VERBOSE){
    double nx = norm2(*x);
    double nh_x = norm2(*h_x);
    printfQuda("Reconstructed: CUDA solution = %g, CPU copy = %g\n", nx, nh_x);
  }

  delete h_b;
  delete h_x;
  delete b;
  delete x;

  delete d;
  delete dSloppy;
  delete dPre;

  popVerbosity();

  // FIXME: added temporarily so that the cache is written out even if a long benchmarking job gets interrupted
  saveTuneCache(getVerbosity());

  profileInvert.Stop(QUDA_PROFILE_TOTAL);
}


/*! 
 * Generic version of the multi-shift solver. Should work for
 * most fermions. Note that offset[0] is not folded into the mass parameter.
 *
 * At present, the solution_type must be MATDAG_MAT or MATPCDAG_MATPC,
 * and solve_type must be NORMOP or NORMOP_PC.  The solution and solve
 * preconditioning have to match.
 */
void invertMultiShiftQuda(void **_hp_x, void *_hp_b, QudaInvertParam *param)
{
  setTuning(param->tune);

  profileMulti.Start(QUDA_PROFILE_TOTAL);

  if (param->dslash_type == QUDA_DOMAIN_WALL_DSLASH ||
      param->dslash_type == QUDA_DOMAIN_WALL_4D_DSLASH ||
      param->dslash_type == QUDA_MOBIUS_DWF_DSLASH) setKernelPackT(true);

  if (!initialized) errorQuda("QUDA not initialized");
  // check the gauge fields have been created
  cudaGaugeField *cudaGauge = checkGauge(param);
  checkInvertParam(param);

  if (param->num_offset > QUDA_MAX_MULTI_SHIFT) 
    errorQuda("Number of shifts %d requested greater than QUDA_MAX_MULTI_SHIFT %d", 
        param->num_offset, QUDA_MAX_MULTI_SHIFT);

  pushVerbosity(param->verbosity);

  bool pc_solution = (param->solution_type == QUDA_MATPC_SOLUTION) || (param->solution_type == QUDA_MATPCDAG_MATPC_SOLUTION);
  bool pc_solve = (param->solve_type == QUDA_DIRECT_PC_SOLVE) || (param->solve_type == QUDA_NORMOP_PC_SOLVE);
  bool mat_solution = (param->solution_type == QUDA_MAT_SOLUTION) || (param->solution_type ==  QUDA_MATPC_SOLUTION);
  bool direct_solve = (param->solve_type == QUDA_DIRECT_SOLVE) || (param->solve_type == QUDA_DIRECT_PC_SOLVE);

  if (mat_solution) {
    errorQuda("Multi-shift solver does not support MAT or MATPC solution types");
  }
  if (direct_solve) {
    errorQuda("Multi-shift solver does not support DIRECT or DIRECT_PC solve types");
  }
  if (pc_solution & !pc_solve) {
    errorQuda("Preconditioned (PC) solution_type requires a PC solve_type");
  }
  if (!pc_solution & pc_solve) {
    errorQuda("In multi-shift solver, a preconditioned (PC) solve_type requires a PC solution_type");
  }

  // No of GiB in a checkerboard of a spinor
  param->spinorGiB = cudaGauge->VolumeCB() * spinorSiteSize;
  if( !pc_solve) param->spinorGiB *= 2; // Double volume for non PC solve

  // **** WARNING *** this may not match implementation... 
  if( param->inv_type == QUDA_CG_INVERTER ) { 
    // CG-M needs 5 vectors for the smallest shift + 2 for each additional shift
    param->spinorGiB *= (5 + 2*(param->num_offset-1))/(double)(1<<30);
  } else {
    errorQuda("QUDA only currently supports multi-shift CG");
    // BiCGStab-M needs 7 for the original shift + 2 for each additional shift + 1 auxiliary
    // (Jegerlehner hep-lat/9612014 eq (3.13)
    param->spinorGiB *= (7 + 2*(param->num_offset-1))/(double)(1<<30);
  }

  // Timing and FLOP counters
  param->secs = 0;
  param->gflops = 0;
  param->iter = 0;

  for (int i=0; i<param->num_offset-1; i++) {
    for (int j=i+1; j<param->num_offset; j++) {
      if (param->offset[i] > param->offset[j])
        errorQuda("Offsets must be ordered from smallest to largest");
    }
  }

  // Host pointers for x, take a copy of the input host pointers
  void** hp_x;
  hp_x = new void* [ param->num_offset ];

  void* hp_b = _hp_b;
  for(int i=0;i < param->num_offset;i++){
    hp_x[i] = _hp_x[i];
  }

  // Create the matrix.
  // The way this works is that createDirac will create 'd' and 'dSloppy'
  // which are global. We then grab these with references...
  //
  // Balint: Isn't there a nice construction pattern we could use here? This is 
  // expedient but yucky.
  //  DiracParam diracParam; 
  if (param->dslash_type == QUDA_ASQTAD_DSLASH || 
      param->dslash_type == QUDA_STAGGERED_DSLASH){
    param->mass = sqrt(param->offset[0]/4);  
  }

  Dirac *d = NULL;
  Dirac *dSloppy = NULL;
  Dirac *dPre = NULL;

  // create the dirac operator
  createDirac(d, dSloppy, dPre, *param, pc_solve);
  Dirac &dirac = *d;
  Dirac &diracSloppy = *dSloppy;

  cudaColorSpinorField *b = NULL;   // Cuda RHS
  cudaColorSpinorField **x = NULL;  // Cuda Solutions

  // Grab the dimension array of the input gauge field.
  const int *X = ( param->dslash_type == QUDA_ASQTAD_DSLASH ) ? 
    gaugeFatPrecise->X() : gaugePrecise->X();

  // This creates a ColorSpinorParam struct, from the host data
  // pointer, the definitions in param, the dimensions X, and whether
  // the solution is on a checkerboard instruction or not. These can
  // then be used as 'instructions' to create the actual
  // ColorSpinorField
  ColorSpinorParam cpuParam(hp_b, *param, X, pc_solution);
  ColorSpinorField *h_b = (param->input_location == QUDA_CPU_FIELD_LOCATION) ?
    static_cast<ColorSpinorField*>(new cpuColorSpinorField(cpuParam)) : 
    static_cast<ColorSpinorField*>(new cudaColorSpinorField(cpuParam));

  ColorSpinorField **h_x = new ColorSpinorField* [ param->num_offset ]; // DYNAMIC ALLOCATION
  for(int i=0; i < param->num_offset; i++) { 
    cpuParam.v = hp_x[i];
    h_x[i] = (param->output_location == QUDA_CPU_FIELD_LOCATION) ?
      static_cast<ColorSpinorField*>(new cpuColorSpinorField(cpuParam)) : 
      static_cast<ColorSpinorField*>(new cudaColorSpinorField(cpuParam));
  }

  profileMulti.Start(QUDA_PROFILE_H2D);
  // Now I need a colorSpinorParam for the device
  ColorSpinorParam cudaParam(cpuParam, *param);
  // This setting will download a host vector
  cudaParam.create = QUDA_COPY_FIELD_CREATE;
  b = new cudaColorSpinorField(*h_b, cudaParam); // Creates b and downloads h_b to it
  profileMulti.Stop(QUDA_PROFILE_H2D);

  // Create the solution fields filled with zero
  x = new cudaColorSpinorField* [ param->num_offset ];
  cudaParam.create = QUDA_ZERO_FIELD_CREATE;
  for(int i=0; i < param->num_offset; i++) { 
    x[i] = new cudaColorSpinorField(cudaParam);
  }

  // Check source norms
  double nb = norm2(*b);
  if (nb==0.0) errorQuda("Solution has zero norm");

  if(getVerbosity() >= QUDA_VERBOSE ) {
    double nh_b = norm2(*h_b);
    printfQuda("Source: CPU = %g, CUDA copy = %g\n", nh_b, nb);
  }

  // rescale the source vector to help prevent the onset of underflow
  if (param->solver_normalization == QUDA_SOURCE_NORMALIZATION) {
    axCuda(1.0/sqrt(nb), *b);
  }

  massRescale(*b, *param);

  // use multi-shift CG
  {
    DiracMdagM m(dirac), mSloppy(diracSloppy);
    SolverParam solverParam(*param);
    MultiShiftCG cg_m(m, mSloppy, solverParam, profileMulti);
    cg_m(x, *b);  
    solverParam.updateInvertParam(*param);
  }

  // experimenting with Minimum residual extrapolation
  /*
     cudaColorSpinorField **q = new cudaColorSpinorField* [ param->num_offset ];
     cudaColorSpinorField **z = new cudaColorSpinorField* [ param->num_offset ];
     cudaColorSpinorField tmp(cudaParam);

     for(int i=0; i < param->num_offset; i++) {
     cudaParam.create = QUDA_ZERO_FIELD_CREATE;
     q[i] = new cudaColorSpinorField(cudaParam);
     cudaParam.create = QUDA_COPY_FIELD_CREATE;
     z[i] = new cudaColorSpinorField(*x[i], cudaParam);
     }

     for(int i=0; i < param->num_offset; i++) {
     dirac.setMass(sqrt(param->offset[i]/4));  
     DiracMdagM m(dirac);
     MinResExt mre(m, profileMulti);
     copyCuda(tmp, *b);
     mre(*x[i], tmp, z, q, param -> num_offset);
     dirac.setMass(sqrt(param->offset[0]/4));  
     }

     for(int i=0; i < param->num_offset; i++) {
     delete q[i];
     delete z[i];
     }
     delete []q;
     delete []z;
     */

  // check each shift has the desired tolerance and use sequential CG to refine

  cudaParam.create = QUDA_ZERO_FIELD_CREATE;
  cudaColorSpinorField r(*b, cudaParam);
  for(int i=0; i < param->num_offset; i++) { 
    double rsd_hq = param->residual_type & QUDA_HEAVY_QUARK_RESIDUAL ?
      param->true_res_hq_offset[i] : 0;
    double tol_hq = param->residual_type & QUDA_HEAVY_QUARK_RESIDUAL ?
      param->tol_hq_offset[i] : 0;

    // refine if either L2 or heavy quark residual tolerances have not been met, only if desired residual is > 0    
    if (param->tol_offset[i] > 0 && (param->true_res_offset[i] > param->tol_offset[i] || rsd_hq > tol_hq)) {
      if (getVerbosity() >= QUDA_VERBOSE) 
        printfQuda("Refining shift %d: L2 residual %e / %e, heavy quark %e / %e (actual / requested)\n",
            i, param->true_res_offset[i], param->tol_offset[i], rsd_hq, tol_hq);

      // for staggered the shift is just a change in mass term (FIXME: for twisted mass also)
      if (param->dslash_type == QUDA_ASQTAD_DSLASH || 
          param->dslash_type == QUDA_STAGGERED_DSLASH) { 
        dirac.setMass(sqrt(param->offset[i]/4));  
        diracSloppy.setMass(sqrt(param->offset[i]/4));  
      }

      DiracMdagM m(dirac), mSloppy(diracSloppy);

      // need to curry in the shift if we are not doing staggered
      if (param->dslash_type != QUDA_ASQTAD_DSLASH &&
          param->dslash_type != QUDA_STAGGERED_DSLASH) { 
        m.shift = param->offset[i];
        mSloppy.shift = param->offset[i];
      }

      SolverParam solverParam(*param);
      solverParam.iter = 0;
      solverParam.use_init_guess = QUDA_USE_INIT_GUESS_YES;
      solverParam.tol = param->tol_offset[i]; // set L2 tolerance
      solverParam.tol_hq = param->tol_hq_offset[i]; // set heavy quark tolerance

      CG cg(m, mSloppy, solverParam, profileMulti);
      cg(*x[i], *b);        

      solverParam.true_res_offset[i] = solverParam.true_res;
      solverParam.true_res_hq_offset[i] = solverParam.true_res_hq;
      solverParam.updateInvertParam(*param,i);

      if (param->dslash_type == QUDA_ASQTAD_DSLASH ||
          param->dslash_type == QUDA_STAGGERED_DSLASH) { 
        dirac.setMass(sqrt(param->offset[0]/4)); // restore just in case
        diracSloppy.setMass(sqrt(param->offset[0]/4)); // restore just in case
      }
    }
  }

  // restore shifts -- avoid side effects
  for(int i=0; i < param->num_offset; i++) { 
    param->offset[i] = unscaled_shifts[i];
  }

  profileMulti.Start(QUDA_PROFILE_D2H);
  for(int i=0; i < param->num_offset; i++) { 
    if (param->solver_normalization == QUDA_SOURCE_NORMALIZATION) { // rescale the solution 
      axCuda(sqrt(nb), *x[i]);
    }

    if (getVerbosity() >= QUDA_VERBOSE){
      double nx = norm2(*x[i]);
      printfQuda("Solution %d = %g\n", i, nx);
    }

    if (!param->make_resident_solution) *h_x[i] = *x[i];
  }
  profileMulti.Stop(QUDA_PROFILE_D2H);

  if (param->make_resident_solution) {
    for (unsigned int i=0; i<solutionResident.size(); i++) {
      if (solutionResident[i]) delete solutionResident[i];
    }
    
    solutionResident.resize(param->num_offset);
    for (unsigned int i=0; i<solutionResident.size(); i++) {
      solutionResident[i] = x[i];
    }
  }

  for(int i=0; i < param->num_offset; i++){ 
    delete h_x[i];
    if (!param->make_resident_solution) delete x[i];
  }

  delete h_b;
  delete b;

  delete [] h_x;
  delete [] x;

  delete [] hp_x;

  delete d;
  delete dSloppy;
  delete dPre;

  popVerbosity();

  // FIXME: added temporarily so that the cache is written out even if a long benchmarking job gets interrupted
  saveTuneCache(getVerbosity());

  profileMulti.Stop(QUDA_PROFILE_TOTAL);
}


void incrementalEigQuda(void *_h_x, void *_h_b, QudaInvertParam *param, void *_h_u, double *inv_eigenvals, int last_rhs)
{
  setTuning(param->tune);

  if(!InitMagma) openMagma();

  if (param->dslash_type == QUDA_DOMAIN_WALL_DSLASH) setKernelPackT(true);

  profileInvert.Start(QUDA_PROFILE_TOTAL);

  if (!initialized) errorQuda("QUDA not initialized");

  pushVerbosity(param->verbosity);
  if (getVerbosity() >= QUDA_DEBUG_VERBOSE) printQudaInvertParam(param);

  // check the gauge fields have been created
  cudaGaugeField *cudaGauge = checkGauge(param);

  checkInvertParam(param);

  // It was probably a bad design decision to encode whether the system is even/odd preconditioned (PC) in
  // solve_type and solution_type, rather than in separate members of QudaInvertParam.  We're stuck with it
  // for now, though, so here we factorize everything for convenience.

  bool pc_solution = (param->solution_type == QUDA_MATPC_SOLUTION) || 
    (param->solution_type == QUDA_MATPCDAG_MATPC_SOLUTION);
  bool pc_solve = (param->solve_type == QUDA_DIRECT_PC_SOLVE) || 
    (param->solve_type == QUDA_NORMOP_PC_SOLVE);
  bool mat_solution = (param->solution_type == QUDA_MAT_SOLUTION) || 
    (param->solution_type ==  QUDA_MATPC_SOLUTION);
  bool direct_solve = (param->solve_type == QUDA_DIRECT_SOLVE) || 
    (param->solve_type == QUDA_DIRECT_PC_SOLVE);

  param->spinorGiB = cudaGauge->VolumeCB() * spinorSiteSize;
  if (!pc_solve) param->spinorGiB *= 2;
  param->spinorGiB *= (param->cuda_prec == QUDA_DOUBLE_PRECISION ? sizeof(double) : sizeof(float));
  if (param->preserve_source == QUDA_PRESERVE_SOURCE_NO) {
    param->spinorGiB *= ((param->inv_type == QUDA_EIGCG_INVERTER || param->inv_type == QUDA_INC_EIGCG_INVERTER) ? 5 : 7)/(double)(1<<30);
  } else {
    param->spinorGiB *= ((param->inv_type == QUDA_EIGCG_INVERTER || param->inv_type == QUDA_INC_EIGCG_INVERTER) ? 8 : 9)/(double)(1<<30);
  }

  param->secs = 0;
  param->gflops = 0;
  param->iter = 0;

  DiracParam diracParam;
  DiracParam diracSloppyParam;
  //DiracParam diracDeflateParam;
//!
  DiracParam diracHalfPrecParam;//sloppy precision for initCG
//!
  setDiracParam(diracParam, param, pc_solve);
  setDiracSloppyParam(diracSloppyParam, param, pc_solve);

  if(param->cuda_prec_precondition != QUDA_HALF_PRECISION)
  {
     errorQuda("\nInitCG requires sloppy gauge field in half precision. It seems that the half precision field is not loaded,\n please check you cuda_prec_precondition parameter.\n");
  }

//!half precision Dirac field (for the initCG)
  setDiracParam(diracHalfPrecParam, param, pc_solve);

  diracHalfPrecParam.gauge = gaugePrecondition;
  diracHalfPrecParam.fatGauge = gaugeFatPrecondition;
  diracHalfPrecParam.longGauge = gaugeLongPrecondition;    
  
  diracHalfPrecParam.clover = cloverPrecondition;
  diracHalfPrecParam.cloverInv = cloverInvPrecondition;

  for (int i=0; i<4; i++) {
      diracHalfPrecParam.commDim[i] = 1; // comms are on.
  }
//!

  Dirac *d        = Dirac::create(diracParam); // create the Dirac operator   
  Dirac *dSloppy  = Dirac::create(diracSloppyParam);
  //Dirac *dDeflate = Dirac::create(diracPreParam);
  Dirac *dHalfPrec = Dirac::create(diracHalfPrecParam);

  Dirac &dirac = *d;
  //Dirac &diracSloppy = param->rhs_idx < param->deflation_grid ? *d : *dSloppy; //hack!!!
  //Dirac &diracSloppy   = param->rhs_idx < param->deflation_grid ? *dSloppy : *dHalfPrec;
  Dirac &diracSloppy   = *dSloppy;
  Dirac &diracHalf     = *dHalfPrec;  
  Dirac &diracDeflate  = *d;//full precision deflation
  //Dirac &diracHalfPrec = *dHalfPrec;  

  profileInvert.Start(QUDA_PROFILE_H2D);

  cudaColorSpinorField *b = NULL;
  cudaColorSpinorField *x = NULL;
  cudaColorSpinorField *in = NULL;
  cudaColorSpinorField *out = NULL;

  const int *X = cudaGauge->X();

  // wrap CPU host side pointers
  ColorSpinorParam cpuParam(_h_b, *param, X, pc_solution);
  ColorSpinorField *h_b = (param->input_location == QUDA_CPU_FIELD_LOCATION) ?
    static_cast<ColorSpinorField*>(new cpuColorSpinorField(cpuParam)) : 
    static_cast<ColorSpinorField*>(new cudaColorSpinorField(cpuParam));

  cpuParam.v = _h_x;
  ColorSpinorField *h_x = (param->output_location == QUDA_CPU_FIELD_LOCATION) ?
    static_cast<ColorSpinorField*>(new cpuColorSpinorField(cpuParam)) : 
    static_cast<ColorSpinorField*>(new cudaColorSpinorField(cpuParam));

  // download source
  ColorSpinorParam cudaParam(cpuParam, *param);
  cudaParam.create = QUDA_COPY_FIELD_CREATE;
  b = new cudaColorSpinorField(*h_b, cudaParam); 

  if (param->use_init_guess == QUDA_USE_INIT_GUESS_YES) { // download initial guess
    // initial guess only supported for single-pass solvers
    if ((param->solution_type == QUDA_MATDAG_MAT_SOLUTION || param->solution_type == QUDA_MATPCDAG_MATPC_SOLUTION) &&
        (param->solve_type == QUDA_DIRECT_SOLVE || param->solve_type == QUDA_DIRECT_PC_SOLVE)) {
      errorQuda("Initial guess not supported for two-pass solver");
    }

    x = new cudaColorSpinorField(*h_x, cudaParam); // solution  
  } else { // zero initial guess
    cudaParam.create = QUDA_ZERO_FIELD_CREATE;
    x = new cudaColorSpinorField(cudaParam); // solution
  }

  profileInvert.Stop(QUDA_PROFILE_H2D);

  double nb = norm2(*b);
  if (nb==0.0) errorQuda("Source has zero norm");

  if (getVerbosity() >= QUDA_VERBOSE) {
    double nh_b = norm2(*h_b);
    double nh_x = norm2(*h_x);
    double nx = norm2(*x);
    printfQuda("Source: CPU = %g, CUDA copy = %g\n", nh_b, nb);
    printfQuda("Solution: CPU = %g, CUDA copy = %g\n", nh_x, nx);
  }

  // rescale the source and solution vectors to help prevent the onset of underflow
  if (param->solver_normalization == QUDA_SOURCE_NORMALIZATION) {
    axCuda(1.0/sqrt(nb), *b);
    axCuda(1.0/sqrt(nb), *x);
  }

  massRescale(*b, *param);

  dirac.prepare(in, out, *x, *b, param->solution_type);
//here...
  if (getVerbosity() >= QUDA_VERBOSE) {
    double nin = norm2(*in);
    double nout = norm2(*out);
    printfQuda("Prepared source = %g\n", nin);   
    printfQuda("Prepared solution = %g\n", nout);   
  }

  if (getVerbosity() >= QUDA_VERBOSE) {
    double nin = norm2(*in);
    printfQuda("Prepared source post mass rescale = %g\n", nin);   
  }

  if (param->max_search_dim == 0 || param->nev == 0 || (param->max_search_dim < param->nev)) 
     errorQuda("\nIncorrect eigenvector space setup...\n");

  if (pc_solution && !pc_solve) {
    errorQuda("Preconditioned (PC) solution_type requires a PC solve_type");
  }

  if (!mat_solution && !pc_solution && pc_solve) {
    errorQuda("Unpreconditioned MATDAG_MAT solution_type requires an unpreconditioned solve_type");
  }

  if (mat_solution && !direct_solve) { // prepare source: b' = A^dag b
    cudaColorSpinorField tmp(*in);
    dirac.Mdag(*in, tmp);
  } 

  if(param->inv_type == QUDA_INC_EIGCG_INVERTER || param->inv_type == QUDA_EIGCG_INVERTER)
  {  
    DiracMdagM m(dirac), mSloppy(diracSloppy), mHalf(diracHalf), mDeflate(diracDeflate);
    SolverParam solverParam(*param);

    DeflatedSolver *solve = DeflatedSolver::create(solverParam, m, mSloppy, mHalf, mDeflate, profileInvert);  
    
    (*solve)(out, in);//run solver

    solverParam.updateInvertParam(*param);//will update rhs_idx as well...
    
    if(last_rhs)
    {
      if(_h_u) solve->StoreRitzVecs(_h_u, inv_eigenvals, X, param, param->nev); 
      printfQuda("\nDelete incremental EigCG solver resources...\n");
      //clean resources:
      solve->CleanResources();
      // 
      printfQuda("\n...done.\n");
    }

    delete solve;
  }
  else
  {
    errorQuda("\nUnknown deflated solver...\n");
  }

  if (getVerbosity() >= QUDA_VERBOSE){
    double nx = norm2(*x);
    printfQuda("Solution = %g\n",nx);
  }
  dirac.reconstruct(*x, *b, param->solution_type);

  if (param->solver_normalization == QUDA_SOURCE_NORMALIZATION) {
    // rescale the solution
    axCuda(sqrt(nb), *x);
  }

  profileInvert.Start(QUDA_PROFILE_D2H);
  *h_x = *x;
  profileInvert.Stop(QUDA_PROFILE_D2H);

  if (getVerbosity() >= QUDA_VERBOSE){
    double nx = norm2(*x);
    double nh_x = norm2(*h_x);
    printfQuda("Reconstructed: CUDA solution = %g, CPU copy = %g\n", nx, nh_x);
  }

  delete h_b;
  delete h_x;
  delete b;
  delete x;

  delete d;
  delete dSloppy;
//  delete dDeflate;
  delete dHalfPrec;

  popVerbosity();

  // FIXME: added temporarily so that the cache is written out even if a long benchmarking job gets interrupted
  saveTuneCache(getVerbosity());

  profileInvert.Stop(QUDA_PROFILE_TOTAL);
}


#ifdef GPU_FATLINK 
/*   @method  
 *   QUDA_COMPUTE_FAT_STANDARD: standard method (default)
 *   QUDA_COMPUTE_FAT_EXTENDED_VOLUME, extended volume method
 *
 */
#include <sys/time.h>

void setFatLinkPadding(QudaComputeFatMethod method, QudaGaugeParam* param)
{
  int* X    = param->X;
#ifdef MULTI_GPU
  int Vsh_x = X[1]*X[2]*X[3]/2;
  int Vsh_y = X[0]*X[2]*X[3]/2;
  int Vsh_z = X[0]*X[1]*X[3]/2;
#endif
  int Vsh_t = X[0]*X[1]*X[2]/2;

  int E[4];
  for (int i=0; i<4; i++) E[i] = X[i] + 4;

  // fat-link padding 
  param->llfat_ga_pad = Vsh_t;

  // site-link padding
  if(method ==  QUDA_COMPUTE_FAT_STANDARD) {
#ifdef MULTI_GPU
    int Vh_2d_max = MAX(X[0]*X[1]/2, X[0]*X[2]/2);
    Vh_2d_max = MAX(Vh_2d_max, X[0]*X[3]/2);
    Vh_2d_max = MAX(Vh_2d_max, X[1]*X[2]/2);
    Vh_2d_max = MAX(Vh_2d_max, X[1]*X[3]/2);
    Vh_2d_max = MAX(Vh_2d_max, X[2]*X[3]/2);
    param->site_ga_pad = 3*(Vsh_x+Vsh_y+Vsh_z+Vsh_t) + 4*Vh_2d_max;
#else
    param->site_ga_pad = Vsh_t;
#endif
  } else {
    param->site_ga_pad = (E[0]*E[1]*E[2]/2)*3;
  }
  param->ga_pad = param->site_ga_pad;

  // staple padding
  if(method == QUDA_COMPUTE_FAT_STANDARD) {
#ifdef MULTI_GPU
    param->staple_pad = 3*(Vsh_x + Vsh_y + Vsh_z+ Vsh_t);
#else
    param->staple_pad = 3*Vsh_t;
#endif
  } else {
    param->staple_pad = (E[0]*E[1]*E[2]/2)*3;
  }

  return;
}


namespace quda {
  void computeFatLinkCore(cudaGaugeField* cudaSiteLink, double* act_path_coeff,
			  QudaGaugeParam* qudaGaugeParam, QudaComputeFatMethod method,
			  cudaGaugeField* cudaFatLink, cudaGaugeField* cudaLongLink,
			  TimeProfile &profile)
  {

    profile.Start(QUDA_PROFILE_INIT);
    const int flag = qudaGaugeParam->preserve_gauge;
    GaugeFieldParam gParam(0,*qudaGaugeParam);

    if (method == QUDA_COMPUTE_FAT_STANDARD) {
      for(int dir=0; dir<4; ++dir) gParam.x[dir] = qudaGaugeParam->X[dir];
    } else {
      for(int dir=0; dir<4; ++dir) gParam.x[dir] = qudaGaugeParam->X[dir] + 4;
    }

    if (cudaStapleField == NULL || cudaStapleField1 == NULL) {
      gParam.pad    = qudaGaugeParam->staple_pad;
      gParam.create = QUDA_NULL_FIELD_CREATE;
      gParam.reconstruct = QUDA_RECONSTRUCT_NO;
      gParam.geometry = QUDA_SCALAR_GEOMETRY; // only require a scalar matrix field for the staple
      gParam.order = QUDA_FLOAT2_GAUGE_ORDER;
#ifdef MULTI_GPU
      if(method == QUDA_COMPUTE_FAT_EXTENDED_VOLUME) gParam.ghostExchange = QUDA_GHOST_EXCHANGE_NO;
#else
      gParam.ghostExchange = QUDA_GHOST_EXCHANGE_NO;
#endif
      cudaStapleField  = new cudaGaugeField(gParam);
      cudaStapleField1 = new cudaGaugeField(gParam);
    }
    profile.Stop(QUDA_PROFILE_INIT);

    profile.Start(QUDA_PROFILE_COMPUTE);
    if (method == QUDA_COMPUTE_FAT_STANDARD) {
      llfat_cuda(cudaFatLink, cudaLongLink, *cudaSiteLink, *cudaStapleField, *cudaStapleField1, qudaGaugeParam, act_path_coeff);
    } else { //method == QUDA_COMPUTE_FAT_EXTENDED_VOLUME
      llfat_cuda_ex(cudaFatLink, cudaLongLink, *cudaSiteLink, *cudaStapleField, *cudaStapleField1, qudaGaugeParam, act_path_coeff);
    }
    profile.Stop(QUDA_PROFILE_COMPUTE);

    profile.Start(QUDA_PROFILE_FREE);
    if (!(flag & QUDA_FAT_PRESERVE_GPU_GAUGE) ){
      delete cudaStapleField; cudaStapleField = NULL;
      delete cudaStapleField1; cudaStapleField1 = NULL;
    }
    profile.Stop(QUDA_PROFILE_FREE);

    return;
  }
} // namespace quda


namespace quda {
  namespace fatlink {
#include <dslash_init.cuh>
  }
}

void computeKSLinkQuda(void* fatlink, void* longlink, void* ulink, void* inlink, double *path_coeff, QudaGaugeParam *param, QudaComputeFatMethod method)
{
  profileFatLink.Start(QUDA_PROFILE_TOTAL);
  profileFatLink.Start(QUDA_PROFILE_INIT);
  // Initialize unitarization parameters
  if(ulink){
    const double unitarize_eps = 1e-14;
    const double max_error = 1e-10;
    const int reunit_allow_svd = 1;
    const int reunit_svd_only  = 0;
    const double svd_rel_error = 1e-6;
    const double svd_abs_error = 1e-6;
    quda::setUnitarizeLinksConstants(unitarize_eps, max_error,
        reunit_allow_svd, reunit_svd_only,
        svd_rel_error, svd_abs_error);
  }

  cudaGaugeField* cudaFatLink        = NULL;
  cudaGaugeField* cudaLongLink       = NULL;
  cudaGaugeField* cudaUnitarizedLink = NULL;
  cudaGaugeField* cudaInLinkEx       = NULL;

  QudaGaugeParam qudaGaugeParam_ex_buf;
  QudaGaugeParam* qudaGaugeParam_ex = &qudaGaugeParam_ex_buf;
  memcpy(qudaGaugeParam_ex, param, sizeof(QudaGaugeParam));
  for(int dir=0; dir<4; ++dir){ qudaGaugeParam_ex->X[dir] = param->X[dir]+4; }

  // fat-link padding
  setFatLinkPadding(method, param);
  qudaGaugeParam_ex->llfat_ga_pad = param->llfat_ga_pad;
  qudaGaugeParam_ex->staple_pad   = param->staple_pad;
  qudaGaugeParam_ex->site_ga_pad  = param->site_ga_pad;

  GaugeFieldParam gParam(0, *param);
  gParam.ghostExchange = QUDA_GHOST_EXCHANGE_NO;
  // create the host fatlink
  gParam.create = QUDA_REFERENCE_FIELD_CREATE;
  gParam.link_type = QUDA_GENERAL_LINKS;
  gParam.order = QUDA_MILC_GAUGE_ORDER;
  gParam.gauge = fatlink;
  cpuGaugeField cpuFatLink(gParam);
  gParam.gauge = longlink;
  cpuGaugeField cpuLongLink(gParam);
  gParam.gauge = ulink;
  cpuGaugeField cpuUnitarizedLink(gParam);

  // create the device fatlink 
  gParam.pad    = param->llfat_ga_pad;
  gParam.create = QUDA_ZERO_FIELD_CREATE;
  gParam.link_type = QUDA_GENERAL_LINKS;
  gParam.order = QUDA_FLOAT2_GAUGE_ORDER;
  gParam.reconstruct = QUDA_RECONSTRUCT_NO;
  cudaFatLink = new cudaGaugeField(gParam);
  if(longlink) cudaLongLink = new cudaGaugeField(gParam);
  if(ulink){
    cudaUnitarizedLink = new cudaGaugeField(gParam);
  }
  // create the host sitelink  
  gParam.pad = 0; 
  gParam.create    = QUDA_REFERENCE_FIELD_CREATE;
  gParam.link_type = param->type;
  gParam.order = QUDA_MILC_GAUGE_ORDER;
  gParam.gauge     = inlink;
  cpuGaugeField cpuInLink(gParam);


  gParam.pad         = param->site_ga_pad;
  gParam.create      = QUDA_NULL_FIELD_CREATE;
  gParam.link_type   = param->type;
  gParam.reconstruct = param->reconstruct;    
  gParam.order       = (param->reconstruct == QUDA_RECONSTRUCT_12) ? QUDA_FLOAT4_GAUGE_ORDER : QUDA_FLOAT2_GAUGE_ORDER;
  cudaGaugeField* cudaInLink = new cudaGaugeField(gParam);

  if(method == QUDA_COMPUTE_FAT_EXTENDED_VOLUME){
    for(int dir=0; dir<4; ++dir) gParam.x[dir] = qudaGaugeParam_ex->X[dir];
    gParam.ghostExchange = QUDA_GHOST_EXCHANGE_NO;
    cudaInLinkEx = new cudaGaugeField(gParam);
  }

  profileFatLink.Stop(QUDA_PROFILE_INIT);
  fatlink::initLatticeConstants(*cudaFatLink, profileFatLink);
  profileFatLink.Start(QUDA_PROFILE_INIT);

  cudaGaugeField* inlinkPtr;
  if(method == QUDA_COMPUTE_FAT_STANDARD){
    llfat_init_cuda(param);
    param->ga_pad = param->site_ga_pad;
    inlinkPtr = cudaInLink;
  }else{
    llfat_init_cuda_ex(qudaGaugeParam_ex);
    inlinkPtr = cudaInLinkEx;
  }
  profileFatLink.Stop(QUDA_PROFILE_INIT);

  profileFatLink.Start(QUDA_PROFILE_H2D);
  cudaInLink->loadCPUField(cpuInLink, QUDA_CPU_FIELD_LOCATION);
  profileFatLink.Stop(QUDA_PROFILE_H2D);

  if(method != QUDA_COMPUTE_FAT_STANDARD){
    profileFatLink.Start(QUDA_PROFILE_COMMS);
    copyExtendedGauge(*cudaInLinkEx, *cudaInLink, QUDA_CUDA_FIELD_LOCATION);
#ifdef MULTI_GPU
    int R[4] = {2, 2, 2, 2}; 
    cudaInLinkEx->exchangeExtendedGhost(R,true); // instead of exchange_cpu_sitelink_ex 
#endif
    profileFatLink.Stop(QUDA_PROFILE_COMMS);
  } // Initialise and load siteLinks

  quda::computeFatLinkCore(inlinkPtr, const_cast<double*>(path_coeff), param, method, cudaFatLink, cudaLongLink, profileFatLink);

  if(ulink){
    profileFatLink.Start(QUDA_PROFILE_INIT);
    int num_failures=0;
    int* num_failures_dev = (int*)device_malloc(sizeof(int));
    cudaMemset(num_failures_dev, 0, sizeof(int));
    profileFatLink.Stop(QUDA_PROFILE_INIT);

    profileFatLink.Start(QUDA_PROFILE_COMPUTE);
    //quda::unitarizeLinksCuda(*param, *cudaFatLink, cudaUnitarizedLink, num_failures_dev); // unitarize on the gpu
    quda::unitarizeLinksQuda(*cudaUnitarizedLink, *cudaFatLink, num_failures_dev); // unitarize on the gpu
    profileFatLink.Stop(QUDA_PROFILE_COMPUTE);


    profileFatLink.Start(QUDA_PROFILE_D2H); 
    cudaMemcpy(&num_failures, num_failures_dev, sizeof(int), cudaMemcpyDeviceToHost);
    profileFatLink.Stop(QUDA_PROFILE_D2H); 
    device_free(num_failures_dev); 
    if(num_failures>0){
      errorQuda("Error in the unitarization component of the hisq fattening\n"); 
    }
    profileFatLink.Start(QUDA_PROFILE_D2H);
    cudaUnitarizedLink->saveCPUField(cpuUnitarizedLink, QUDA_CPU_FIELD_LOCATION);
    profileFatLink.Stop(QUDA_PROFILE_D2H);
  }

  profileFatLink.Start(QUDA_PROFILE_D2H);
  if(fatlink) cudaFatLink->saveCPUField(cpuFatLink, QUDA_CPU_FIELD_LOCATION);
  if(longlink) cudaLongLink->saveCPUField(cpuLongLink, QUDA_CPU_FIELD_LOCATION);
  profileFatLink.Stop(QUDA_PROFILE_D2H);

  profileFatLink.Start(QUDA_PROFILE_FREE);
  if(longlink) delete cudaLongLink;
  delete cudaFatLink; 
  delete cudaInLink; 
  delete cudaUnitarizedLink; 
  if(cudaInLinkEx) delete cudaInLinkEx; 
  profileFatLink.Stop(QUDA_PROFILE_FREE);

  profileFatLink.Stop(QUDA_PROFILE_TOTAL);

  return;
}

#endif // GPU_FATLINK

int getGaugePadding(GaugeFieldParam& param){
  int pad = 0;
#ifdef MULTI_GPU
  int volume = param.x[0]*param.x[1]*param.x[2]*param.x[3];
  int face_size[4];
  for(int dir=0; dir<4; ++dir) face_size[dir] = (volume/param.x[dir])/2;
  pad = *std::max_element(face_size, face_size+4);
#endif

  return pad;
}

#ifdef GPU_GAUGE_FORCE
namespace quda {
  namespace gaugeforce {
#include <dslash_init.cuh>
  }
}
#endif

int computeGaugeForceQuda(void* mom, void* siteLink,  int*** input_path_buf, int* path_length,
			  double* loop_coeff, int num_paths, int max_length, double eb3,
			  QudaGaugeParam* qudaGaugeParam, double* timeinfo)
{

  /*printfQuda("GaugeForce: use_resident_gauge = %d, make_resident_gauge = %d\n", 
    qudaGaugeParam->use_resident_gauge, qudaGaugeParam->make_resident_gauge);
    printfQuda("GaugeForce: use_resident_mom = %d, make_resident_mom = %d\n", 
    qudaGaugeParam->use_resident_mom, qudaGaugeParam->make_resident_mom);*/

#ifdef GPU_GAUGE_FORCE
  profileGaugeForce.Start(QUDA_PROFILE_TOTAL);
  profileGaugeForce.Start(QUDA_PROFILE_INIT); 

  checkGaugeParam(qudaGaugeParam);

  GaugeFieldParam gParam(0, *qudaGaugeParam);
  gParam.ghostExchange = QUDA_GHOST_EXCHANGE_NO;
  gParam.pad = 0;

#ifdef MULTI_GPU
  GaugeFieldParam gParamEx(gParam);
  for (int d=0; d<4; d++) gParamEx.x[d] = gParam.x[d] + 4;
#endif

  gParam.create = QUDA_REFERENCE_FIELD_CREATE;
  gParam.gauge = siteLink;
  cpuGaugeField *cpuSiteLink = new cpuGaugeField(gParam);

  cudaGaugeField* cudaSiteLink = NULL;

  if (qudaGaugeParam->use_resident_gauge) {
    if (!gaugePrecise) errorQuda("No resident gauge field to use");
    cudaSiteLink = gaugePrecise;
    profileGaugeForce.Stop(QUDA_PROFILE_INIT); 
    printfQuda("GaugeForce: Using resident gauge field\n");
  } else {
    gParam.create = QUDA_NULL_FIELD_CREATE;
    gParam.reconstruct = qudaGaugeParam->reconstruct;
    gParam.order = (qudaGaugeParam->reconstruct == QUDA_RECONSTRUCT_NO || 
        qudaGaugeParam->cuda_prec == QUDA_DOUBLE_PRECISION) ? 
      QUDA_FLOAT2_GAUGE_ORDER : QUDA_FLOAT4_GAUGE_ORDER;

    cudaSiteLink = new cudaGaugeField(gParam);  
    profileGaugeForce.Stop(QUDA_PROFILE_INIT); 

    profileGaugeForce.Start(QUDA_PROFILE_H2D);
    cudaSiteLink->loadCPUField(*cpuSiteLink, QUDA_CPU_FIELD_LOCATION);    
    profileGaugeForce.Stop(QUDA_PROFILE_H2D);
  }

  profileGaugeForce.Start(QUDA_PROFILE_INIT); 

#ifndef MULTI_GPU
  cudaGaugeField *cudaGauge = cudaSiteLink;
  qudaGaugeParam->site_ga_pad = gParam.pad; //need to set this value
#else

  gParamEx.create = QUDA_ZERO_FIELD_CREATE;
  gParamEx.reconstruct = qudaGaugeParam->reconstruct;
  gParamEx.order = (qudaGaugeParam->reconstruct == QUDA_RECONSTRUCT_NO || 
      qudaGaugeParam->cuda_prec == QUDA_DOUBLE_PRECISION) ? 
    QUDA_FLOAT2_GAUGE_ORDER : QUDA_FLOAT4_GAUGE_ORDER;
  qudaGaugeParam->site_ga_pad = gParamEx.pad;//need to set this value

  cudaGaugeField *cudaGauge = new cudaGaugeField(gParamEx);

  copyExtendedGauge(*cudaGauge, *cudaSiteLink, QUDA_CUDA_FIELD_LOCATION);
  int R[4] = {2, 2, 2, 2}; // radius of the extended region in each dimension / direction

  profileGaugeForce.Stop(QUDA_PROFILE_INIT); 

  profileGaugeForce.Start(QUDA_PROFILE_COMMS);
  // do extended fill so we can reuse this extended gauge field
  bool no_comms_fill =  (qudaGaugeParam->make_resident_gauge) ? true : false;
  cudaGauge->exchangeExtendedGhost(R, no_comms_fill); 
  profileGaugeForce.Stop(QUDA_PROFILE_COMMS);
  profileGaugeForce.Start(QUDA_PROFILE_INIT); 
#endif

  GaugeFieldParam &gParamMom = gParam;
  gParamMom.order = qudaGaugeParam->gauge_order;
  // FIXME - test program always uses MILC for mom but can use QDP for gauge
  if (gParamMom.order == QUDA_QDP_GAUGE_ORDER) gParamMom.order = QUDA_MILC_GAUGE_ORDER;
  gParamMom.precision = qudaGaugeParam->cpu_prec;
  gParamMom.link_type = QUDA_ASQTAD_MOM_LINKS;
  gParamMom.create = QUDA_REFERENCE_FIELD_CREATE;
  gParamMom.gauge=mom;
  if (gParamMom.order == QUDA_TIFR_GAUGE_ORDER) gParamMom.reconstruct = QUDA_RECONSTRUCT_NO;
  else gParamMom.reconstruct = QUDA_RECONSTRUCT_10;

  cpuGaugeField* cpuMom = new cpuGaugeField(gParamMom);              

  cudaGaugeField* cudaMom = NULL;
  if (qudaGaugeParam->use_resident_mom) {
    if (!gaugePrecise) errorQuda("No resident momentum field to use");
    cudaMom = momResident;
    printfQuda("GaugeForce: Using resident mom field\n");
    profileGaugeForce.Stop(QUDA_PROFILE_INIT);
  } else {
    gParamMom.create = QUDA_ZERO_FIELD_CREATE;  
    gParamMom.order = QUDA_FLOAT2_GAUGE_ORDER;
    gParamMom.reconstruct = QUDA_RECONSTRUCT_10;
    gParamMom.link_type = QUDA_ASQTAD_MOM_LINKS;
    gParamMom.precision = qudaGaugeParam->cuda_prec;
    cudaMom = new cudaGaugeField(gParamMom);
    profileGaugeForce.Stop(QUDA_PROFILE_INIT);

    profileGaugeForce.Start(QUDA_PROFILE_H2D);
    cudaMom->loadCPUField(*cpuMom, QUDA_CPU_FIELD_LOCATION);
    profileGaugeForce.Stop(QUDA_PROFILE_H2D);
  }

  gaugeforce::initLatticeConstants(*cudaMom, profileGaugeForce);

  profileGaugeForce.Start(QUDA_PROFILE_CONSTANT);
  qudaGaugeParam->mom_ga_pad = gParamMom.pad; //need to set this (until we use order classes)
  gauge_force_init_cuda(qudaGaugeParam, max_length); 
  profileGaugeForce.Stop(QUDA_PROFILE_CONSTANT);

  // actually do the computation
  profileGaugeForce.Start(QUDA_PROFILE_COMPUTE);
  gauge_force_cuda(*cudaMom, eb3, *cudaGauge, qudaGaugeParam, input_path_buf, 
      path_length, loop_coeff, num_paths, max_length);
  profileGaugeForce.Stop(QUDA_PROFILE_COMPUTE);

  // still need to copy this back even when preserving
  profileGaugeForce.Start(QUDA_PROFILE_D2H);
  cudaMom->saveCPUField(*cpuMom, QUDA_CPU_FIELD_LOCATION);
  profileGaugeForce.Stop(QUDA_PROFILE_D2H);

  profileGaugeForce.Start(QUDA_PROFILE_FREE);
  if (qudaGaugeParam->make_resident_gauge) {
    if (gaugePrecise && gaugePrecise != cudaSiteLink) delete gaugePrecise;
    gaugePrecise = cudaSiteLink;
  } else {
    delete cudaSiteLink;
  }

  if (qudaGaugeParam->make_resident_mom) {
    if (momResident && momResident != cudaMom) delete momResident;
    momResident = cudaMom;
  } else {
    delete cudaMom;
  }

  delete cpuSiteLink;
  delete cpuMom;

#ifdef MULTI_GPU
  if (qudaGaugeParam->make_resident_gauge) {
    if (extendedGaugeResident) delete extendedGaugeResident;
    extendedGaugeResident = cudaGauge;
  } else {
    delete cudaGauge;
  }
#endif
  profileGaugeForce.Stop(QUDA_PROFILE_FREE);

  profileGaugeForce.Stop(QUDA_PROFILE_TOTAL);

  if(timeinfo){
    timeinfo[0] = profileGaugeForce.Last(QUDA_PROFILE_H2D);
    timeinfo[1] = profileGaugeForce.Last(QUDA_PROFILE_COMPUTE);
    timeinfo[2] = profileGaugeForce.Last(QUDA_PROFILE_D2H);
  }

  checkCudaError();
#else
  errorQuda("Gauge force has not been built");
#endif // GPU_GAUGE_FORCE
  return 0;  
}


void createCloverQuda(QudaInvertParam* invertParam)
{
  profileCloverCreate.Start(QUDA_PROFILE_TOTAL);
  profileCloverCreate.Start(QUDA_PROFILE_INIT);
  if(!cloverPrecise){
    CloverFieldParam cloverParam;
    cloverParam.nDim = 4;
    for(int dir=0; dir<4; ++dir) cloverParam.x[dir] = gaugePrecise->X()[dir];
    cloverParam.setPrecision(invertParam->clover_cuda_prec);
    cloverParam.pad = invertParam->cl_pad;
    cloverParam.direct = true;
    cloverParam.inverse = true;
    cloverParam.norm    = 0;
    cloverParam.invNorm = 0;
    cloverParam.twisted = false;
    cloverParam.create = QUDA_NULL_FIELD_CREATE;
    cloverParam.siteSubset = QUDA_FULL_SITE_SUBSET;
    cloverParam.setPrecision(invertParam->cuda_prec);
    if (invertParam->dslash_type == QUDA_TWISTED_CLOVER_DSLASH)
    {

      cloverParam.twisted = true;
      cloverParam.mu2 = 4.*invertParam->kappa*invertParam->kappa*invertParam->mu*invertParam->mu;
      cloverParam.direct = true;
      cloverParam.inverse = false;
      cloverPrecise = new cudaCloverField(cloverParam);
#ifndef DYNAMIC_CLOVER
      cloverParam.inverse = true;
      cloverParam.direct = false;
      cloverInvPrecise = new cudaCloverField(cloverParam);	//FIXME Only with tmClover
#endif
    } else {
      cloverPrecise = new cudaCloverField(cloverParam);
    } 
  }

  int R[4] = {2,2,2,2}; // radius of the extended region in each dimension / direction
  int y[4];
  for(int dir=0; dir<4; ++dir) y[dir] = gaugePrecise->X()[dir] + 2*R[dir];
  int pad = 0;
  // clover creation not supported from 8-reconstruct presently so convert to 12
  QudaReconstructType recon = (gaugePrecise->Reconstruct() == QUDA_RECONSTRUCT_8) ? 
    QUDA_RECONSTRUCT_12 : gaugePrecise->Reconstruct();
  GaugeFieldParam gParamEx(y, gaugePrecise->Precision(), recon, pad, 
			   QUDA_VECTOR_GEOMETRY, QUDA_GHOST_EXCHANGE_EXTENDED);  
  gParamEx.create = QUDA_ZERO_FIELD_CREATE;
  gParamEx.order = gaugePrecise->Order();
  gParamEx.siteSubset = QUDA_FULL_SITE_SUBSET;
  gParamEx.t_boundary = gaugePrecise->TBoundary();
  gParamEx.nFace = 1;
  for (int d=0; d<4; d++) gParamEx.r[d] = R[d];

  cudaGaugeField *cudaGaugeExtended = NULL;
  if (extendedGaugeResident) {
    cudaGaugeExtended = extendedGaugeResident;
    profileCloverCreate.Stop(QUDA_PROFILE_INIT);
  } else {
    cudaGaugeExtended = new cudaGaugeField(gParamEx);

    // copy gaugePrecise into the extended device gauge field
    copyExtendedGauge(*cudaGaugeExtended, *gaugePrecise, QUDA_CUDA_FIELD_LOCATION);
#if 1
    profileCloverCreate.Stop(QUDA_PROFILE_INIT);
    profileCloverCreate.Start(QUDA_PROFILE_COMMS);
    cudaGaugeExtended->exchangeExtendedGhost(R,true);
    profileCloverCreate.Stop(QUDA_PROFILE_COMMS);
#else

    GaugeFieldParam gParam(gaugePrecise->X(), gaugePrecise->Precision(), QUDA_RECONSTRUCT_NO,
        pad, QUDA_VECTOR_GEOMETRY, QUDA_GHOST_EXCHANGE_NO);
    gParam.create = QUDA_ZERO_FIELD_CREATE;
    gParam.order = QUDA_MILC_GAUGE_ORDER;
    gParam.siteSubset = QUDA_FULL_SITE_SUBSET;
    gParam.t_boundary = gaugePrecise->TBoundary();
    gParam.nFace = 1;

    // create an extended gauge field on the host
    for(int dir=0; dir<4; ++dir) gParam.x[dir] += 4;
    cpuGaugeField cpuGaugeExtended(gParam);
    cudaGaugeExtended->saveCPUField(cpuGaugeExtended, QUDA_CPU_FIELD_LOCATION);

    profileCloverCreate.Stop(QUDA_PROFILE_INIT);
    // communicate data
    profileCloverCreate.Start(QUDA_PROFILE_COMMS);
    //exchange_cpu_sitelink_ex(const_cast<int*>(gaugePrecise->X()), R, (void**)cpuGaugeExtended.Gauge_p(),
    //			   cpuGaugeExtended.Order(),cpuGaugeExtended.Precision(), 0, 4);
    cpuGaugeExtended.exchangeExtendedGhost(R,true);

    cudaGaugeExtended->loadCPUField(cpuGaugeExtended, QUDA_CPU_FIELD_LOCATION);
    profileCloverCreate.Stop(QUDA_PROFILE_COMMS);
#endif
  }

#ifdef MULTI_GPU
  GaugeField *gauge = cudaGaugeExtended;
#else
  GaugeField *gauge = gaugePrecise;
#endif


  profileCloverCreate.Start(QUDA_PROFILE_INIT);
  // create the Fmunu field
  GaugeFieldParam tensorParam(gaugePrecise->X(), gauge->Precision(), QUDA_RECONSTRUCT_NO, pad, QUDA_TENSOR_GEOMETRY);
  tensorParam.siteSubset = QUDA_FULL_SITE_SUBSET;
  tensorParam.order = QUDA_FLOAT2_GAUGE_ORDER;
  tensorParam.ghostExchange = QUDA_GHOST_EXCHANGE_NO;
  cudaGaugeField Fmunu(tensorParam);
  profileCloverCreate.Stop(QUDA_PROFILE_INIT);

  profileCloverCreate.Start(QUDA_PROFILE_COMPUTE);

  computeFmunu(Fmunu, *gauge, QUDA_CUDA_FIELD_LOCATION);
  computeClover(*cloverPrecise, Fmunu, invertParam->clover_coeff, QUDA_CUDA_FIELD_LOCATION);

#ifndef DYNAMIC_CLOVER
  if (invertParam->dslash_type == QUDA_TWISTED_CLOVER_DSLASH) {
    computeClover(*cloverInvPrecise, Fmunu, invertParam->clover_coeff, QUDA_CUDA_FIELD_LOCATION); // FIXME only with tmClover
  }
#endif

  profileCloverCreate.Stop(QUDA_PROFILE_COMPUTE);

  profileCloverCreate.Stop(QUDA_PROFILE_TOTAL);

  // FIXME always preserve the extended gauge
  extendedGaugeResident = cudaGaugeExtended;

  return;
}

void* createGaugeFieldQuda(void* gauge, int geometry, QudaGaugeParam* param)
{

  GaugeFieldParam gParam(0,*param);
  if(geometry == 1){
    gParam.geometry = QUDA_SCALAR_GEOMETRY;
  }else if(geometry == 4){ 
    gParam.geometry = QUDA_VECTOR_GEOMETRY;
  }else{
    errorQuda("Only scalar and vector geometries are supported\n");
  }
  gParam.pad = 0;
  gParam.ghostExchange = QUDA_GHOST_EXCHANGE_NO;
  gParam.gauge = gauge;
  gParam.link_type = QUDA_GENERAL_LINKS;


  gParam.order = QUDA_FLOAT2_GAUGE_ORDER;
  gParam.create = QUDA_ZERO_FIELD_CREATE;
  cudaGaugeField* cudaGauge = new cudaGaugeField(gParam);
  if(gauge){
    gParam.order = QUDA_MILC_GAUGE_ORDER;
    gParam.create = QUDA_REFERENCE_FIELD_CREATE;
    cpuGaugeField cpuGauge(gParam);
    cudaGauge->loadCPUField(cpuGauge,QUDA_CPU_FIELD_LOCATION);
  }
  return cudaGauge;
}


void saveGaugeFieldQuda(void* gauge, void* inGauge, QudaGaugeParam* param){

  cudaGaugeField* cudaGauge = reinterpret_cast<cudaGaugeField*>(inGauge);

  GaugeFieldParam gParam(0,*param);
  gParam.geometry = cudaGauge->Geometry();
  gParam.pad = 0;
  gParam.ghostExchange = QUDA_GHOST_EXCHANGE_NO;
  gParam.gauge = gauge;
  gParam.link_type = QUDA_GENERAL_LINKS;
  gParam.order = QUDA_MILC_GAUGE_ORDER;
  gParam.create = QUDA_REFERENCE_FIELD_CREATE; 

  cpuGaugeField cpuGauge(gParam);
  cudaGauge->saveCPUField(cpuGauge,QUDA_CPU_FIELD_LOCATION);
}


void* createExtendedGaugeFieldQuda(void* gauge, int geometry, QudaGaugeParam* param)
{
  profileExtendedGauge.Start(QUDA_PROFILE_TOTAL);

  if (param->use_resident_gauge && extendedGaugeResident && geometry == 4) {
    profileExtendedGauge.Stop(QUDA_PROFILE_TOTAL);
    return extendedGaugeResident;
  }

  profileExtendedGauge.Start(QUDA_PROFILE_INIT);

  QudaFieldGeometry geom = QUDA_INVALID_GEOMETRY;
  if (geometry == 1) {
    geom = QUDA_SCALAR_GEOMETRY;
  } else if(geometry == 4) {
    geom = QUDA_VECTOR_GEOMETRY;
  } else {
    errorQuda("Only scalar and vector geometries are supported");
  }

  cpuGaugeField* cpuGauge = NULL;
  cudaGaugeField* cudaGauge = NULL;


  // Create the unextended cpu field 
  GaugeFieldParam gParam(0, *param);
  gParam.order          =  QUDA_MILC_GAUGE_ORDER;
  gParam.pad            = 0;
  gParam.link_type      = param->type;
  gParam.ghostExchange  = QUDA_GHOST_EXCHANGE_NO;
  gParam.create         = QUDA_REFERENCE_FIELD_CREATE;
  gParam.gauge          = gauge;
  gParam.geometry       = geom;

  if(gauge){
    cpuGauge  = new cpuGaugeField(gParam);
    // Create the unextended GPU field 
    gParam.order  = QUDA_FLOAT2_GAUGE_ORDER;
    gParam.create = QUDA_NULL_FIELD_CREATE;
    cudaGauge     = new cudaGaugeField(gParam);
    profileExtendedGauge.Stop(QUDA_PROFILE_INIT);

    // load the data into the unextended device field 
    profileExtendedGauge.Start(QUDA_PROFILE_H2D);
    cudaGauge->loadCPUField(*cpuGauge, QUDA_CPU_FIELD_LOCATION);
    profileExtendedGauge.Stop(QUDA_PROFILE_H2D);

    profileExtendedGauge.Start(QUDA_PROFILE_INIT);
  }

  QudaGaugeParam param_ex;
  memcpy(&param_ex, param, sizeof(QudaGaugeParam));
  for(int dir=0; dir<4; ++dir) param_ex.X[dir] = param->X[dir]+4;
  GaugeFieldParam gParam_ex(0, param_ex);
  gParam_ex.link_type     = param->type; 
  gParam_ex.geometry      = geom;
  gParam_ex.order         = QUDA_FLOAT2_GAUGE_ORDER;
  gParam_ex.create        = QUDA_ZERO_FIELD_CREATE;
  gParam_ex.pad           = 0;
  gParam_ex.ghostExchange = QUDA_GHOST_EXCHANGE_NO;
  // create the extended gauge field
  cudaGaugeField* cudaGaugeEx = new cudaGaugeField(gParam_ex);

  // copy data from the interior into the border region
  if(gauge) copyExtendedGauge(*cudaGaugeEx, *cudaGauge, QUDA_CUDA_FIELD_LOCATION);

  profileExtendedGauge.Stop(QUDA_PROFILE_INIT);
  if(gauge){
    int R[4] = {2,2,2,2};
    // communicate 
    profileExtendedGauge.Start(QUDA_PROFILE_COMMS);
    cudaGaugeEx->exchangeExtendedGhost(R, true);
    profileExtendedGauge.Stop(QUDA_PROFILE_COMMS);
    if (cpuGauge) delete cpuGauge;
    if (cudaGauge) delete cudaGauge;
  }
  profileExtendedGauge.Stop(QUDA_PROFILE_TOTAL);

  return cudaGaugeEx;
}

// extend field on the GPU
void extendGaugeFieldQuda(void* out, void* in){
  cudaGaugeField* inGauge   = reinterpret_cast<cudaGaugeField*>(in);
  cudaGaugeField* outGauge  = reinterpret_cast<cudaGaugeField*>(out);

  copyExtendedGauge(*outGauge, *inGauge, QUDA_CUDA_FIELD_LOCATION);

  int R[4] = {2,2,2,2};
  outGauge->exchangeExtendedGhost(R,true);

  return;
}



void destroyGaugeFieldQuda(void* gauge){
  cudaGaugeField* g = reinterpret_cast<cudaGaugeField*>(gauge);
  delete g;
}


void computeCloverTraceQuda(void *out,
    void *clov,
    int mu,
    int nu,
    int dim[4])
{

  profileCloverTrace.Start(QUDA_PROFILE_TOTAL);


  cudaGaugeField* cudaGauge = reinterpret_cast<cudaGaugeField*>(out);

  if(cloverPrecise){
    computeCloverSigmaTrace(*cudaGauge, *cloverPrecise, mu, nu,  QUDA_CUDA_FIELD_LOCATION);
    //computeCloverSigmaTrace(*cudaGauge, cudaClover, mu, nu,  QUDA_CUDA_FIELD_LOCATION);
  }else{
    errorQuda("cloverPrecise not set\n");
  }
  profileCloverTrace.Stop(QUDA_PROFILE_TOTAL);
  return;
}


void computeCloverDerivativeQuda(void* out,
    void* gauge,
    void* oprod,
    int mu, int nu,
    double coeff,
    QudaParity parity,
    QudaGaugeParam* param,
    int conjugate)
{
  profileCloverDerivative.Start(QUDA_PROFILE_TOTAL);

  checkGaugeParam(param);

  profileCloverDerivative.Start(QUDA_PROFILE_INIT);

  // create host fields
  GaugeFieldParam gParam(0, *param);
  gParam.order = QUDA_MILC_GAUGE_ORDER;
  gParam.pad = 0;
  gParam.geometry = QUDA_SCALAR_GEOMETRY;
  gParam.link_type = QUDA_GENERAL_LINKS;
  gParam.create = QUDA_REFERENCE_FIELD_CREATE;
  //  gParam.gauge = out;
  //  cpuGaugeField cpuOut(gParam);

  profileCloverDerivative.Stop(QUDA_PROFILE_INIT);

  cudaGaugeField* cudaOut = reinterpret_cast<cudaGaugeField*>(out);
  cudaGaugeField* gPointer = reinterpret_cast<cudaGaugeField*>(gauge);
  cudaGaugeField* oPointer = reinterpret_cast<cudaGaugeField*>(oprod);

  profileCloverDerivative.Start(QUDA_PROFILE_COMPUTE);
  cloverDerivative(*cudaOut, *gPointer, *oPointer, mu, nu, coeff, parity, conjugate);
  profileCloverDerivative.Stop(QUDA_PROFILE_COMPUTE);


  profileCloverDerivative.Start(QUDA_PROFILE_D2H);

  profileCloverDerivative.Stop(QUDA_PROFILE_D2H);
  checkCudaError();


  profileCloverDerivative.Stop(QUDA_PROFILE_TOTAL);

  return;
}

void computeKSOprodQuda(void* oprod,
    void* fermion,
    double coeff,
    int X[4],
    QudaPrecision prec)

{
/*
  using namespace quda;       

  cudaGaugeField* cudaOprod;
  cudaColorSpinorField* cudaQuark;

  const int Ls = 1;
  const int Ninternal = 6;
#ifdef BUILD_TIFR_INTERFACE
  const int Nface = 1;
#else
  const int Nface = 3;  
#endif
  FaceBuffer fB(X, 4, Ninternal, Nface, prec, Ls);
  cudaOprod = reinterpret_cast<cudaGaugeField*>(oprod);
  cudaQuark = reinterpret_cast<cudaColorSpinorField*>(fermion);

  double new_coeff[2] = {0,0}; 
  new_coeff[0] = coeff;
  // Operate on even-parity sites
  computeStaggeredOprod(*cudaOprod, *cudaOprod, *cudaQuark, fB, 0, new_coeff);

  // Operator on odd-parity sites
  computeStaggeredOprod(*cudaOprod, *cudaOprod, *cudaQuark, fB, 1, new_coeff);

*/
  return;
}

void computeStaggeredForceQuda(void* cudaMom, void* qudaQuark, double coeff)
{
  bool use_resident_solution = false;
  if (solutionResident[0]) {
    qudaQuark = solutionResident[0];
    use_resident_solution = true;
  } else {
    errorQuda("No input quark field defined");
  }

  if (momResident) {
    cudaMom = momResident;
  } else {
    errorQuda("No input momentum defined");
  }

  if (!gaugePrecise) {
    errorQuda("No resident gauge field");
  }

  int pad = 0;
  GaugeFieldParam oParam(gaugePrecise->X(), gaugePrecise->Precision(), QUDA_RECONSTRUCT_NO, 
      pad, QUDA_VECTOR_GEOMETRY, QUDA_GHOST_EXCHANGE_NO);
  oParam.create = QUDA_ZERO_FIELD_CREATE;
  oParam.order  = QUDA_FLOAT2_GAUGE_ORDER;
  oParam.siteSubset = QUDA_FULL_SITE_SUBSET;
  oParam.t_boundary = QUDA_PERIODIC_T;
  oParam.nFace = 1;

  // create temporary field for quark-field outer product
  cudaGaugeField cudaOprod(oParam);

  // compute quark-field outer product
  computeKSOprodQuda(&cudaOprod, qudaQuark, coeff,
      const_cast<int*>(gaugePrecise->X()),
      gaugePrecise->Precision());

  cudaGaugeField* mom = reinterpret_cast<cudaGaugeField*>(cudaMom);

  completeKSForce(*mom, cudaOprod, *gaugePrecise, QUDA_CUDA_FIELD_LOCATION);

  if (use_resident_solution) {
    delete solutionResident[0];
    solutionResident.clear();
  }

  return;
}


void computeAsqtadForceQuda(void* const milc_momentum,
    long long *flops,
    const double act_path_coeff[6],
    const void* const one_link_src[4],
    const void* const naik_src[4],
    const void* const link,
    const QudaGaugeParam* gParam)
{

#ifdef GPU_HISQ_FORCE
  long long partialFlops;
  using namespace quda::fermion_force;
  profileAsqtadForce.Start(QUDA_PROFILE_TOTAL);
  profileAsqtadForce.Start(QUDA_PROFILE_INIT);

  cudaGaugeField *cudaGauge = NULL;
  cpuGaugeField *cpuGauge = NULL;
  cudaGaugeField *cudaInForce = NULL;
  cpuGaugeField *cpuOneLinkInForce = NULL;
  cpuGaugeField *cpuNaikInForce = NULL;
  cudaGaugeField *cudaOutForce = NULL;
  cudaGaugeField *cudaMom = NULL;
  cpuGaugeField *cpuMom = NULL;

#ifdef MULTI_GPU
  cudaGaugeField *cudaGauge_ex = NULL;
  cudaGaugeField *cudaInForce_ex = NULL;
  cudaGaugeField *cudaOutForce_ex = NULL;
#endif

  GaugeFieldParam param(0, *gParam);
  param.create = QUDA_NULL_FIELD_CREATE;
  param.anisotropy = 1.0;
  param.siteSubset = QUDA_FULL_SITE_SUBSET;
  param.ghostExchange = QUDA_GHOST_EXCHANGE_NO;
  param.t_boundary = QUDA_PERIODIC_T;
  param.nFace = 1;

  param.link_type = QUDA_GENERAL_LINKS;
  param.reconstruct = QUDA_RECONSTRUCT_NO;
  param.create = QUDA_REFERENCE_FIELD_CREATE;

  // create host fields
  param.gauge = (void*)link;
  cpuGauge = new cpuGaugeField(param);

  param.order = QUDA_QDP_GAUGE_ORDER;  
  param.gauge = (void*)one_link_src;
  cpuOneLinkInForce = new cpuGaugeField(param);

  param.gauge = (void*)naik_src;
  cpuNaikInForce = new cpuGaugeField(param);

  param.order = QUDA_MILC_GAUGE_ORDER;
  param.link_type = QUDA_ASQTAD_MOM_LINKS;
  param.reconstruct = QUDA_RECONSTRUCT_10;
  param.gauge = milc_momentum;
  cpuMom = new cpuGaugeField(param);

  // create device fields
  param.create = QUDA_NULL_FIELD_CREATE;
  param.link_type = QUDA_GENERAL_LINKS;
  param.reconstruct = QUDA_RECONSTRUCT_NO;
  param.order =  QUDA_FLOAT2_GAUGE_ORDER;

  cudaGauge    = new cudaGaugeField(param);
  cudaInForce  = new cudaGaugeField(param);
  cudaOutForce = new cudaGaugeField(param);

  param.link_type = QUDA_ASQTAD_MOM_LINKS;
  param.reconstruct = QUDA_RECONSTRUCT_10;
  cudaMom = new cudaGaugeField(param);

#ifdef MULTI_GPU
  for(int dir=0; dir<4; ++dir) param.x[dir] += 4;
  param.link_type = QUDA_GENERAL_LINKS;
  param.create = QUDA_ZERO_FIELD_CREATE;
  param.reconstruct = QUDA_RECONSTRUCT_NO;

  cudaGauge_ex    = new cudaGaugeField(param);
  cudaInForce_ex  = new cudaGaugeField(param);
  cudaOutForce_ex = new cudaGaugeField(param);
#endif
  profileAsqtadForce.Stop(QUDA_PROFILE_INIT);

#ifdef MULTI_GPU
  int R[4] = {2, 2, 2, 2};
#endif

  profileAsqtadForce.Start(QUDA_PROFILE_H2D);
  cudaGauge->loadCPUField(*cpuGauge, QUDA_CPU_FIELD_LOCATION);
  profileAsqtadForce.Stop(QUDA_PROFILE_H2D);
#ifdef MULTI_GPU
  cudaMemset((void**)(cudaInForce_ex->Gauge_p()), 0, cudaInForce_ex->Bytes());
  copyExtendedGauge(*cudaGauge_ex, *cudaGauge, QUDA_CUDA_FIELD_LOCATION);
  cudaGauge_ex->exchangeExtendedGhost(R,true);
#endif

  profileAsqtadForce.Start(QUDA_PROFILE_H2D);
  cudaInForce->loadCPUField(*cpuOneLinkInForce, QUDA_CPU_FIELD_LOCATION);
  profileAsqtadForce.Stop(QUDA_PROFILE_H2D);
#ifdef MULTI_GPU
  cudaMemset((void**)(cudaInForce_ex->Gauge_p()), 0, cudaInForce_ex->Bytes());
  copyExtendedGauge(*cudaInForce_ex, *cudaInForce, QUDA_CUDA_FIELD_LOCATION);
  cudaInForce_ex->exchangeExtendedGhost(R,true);
#endif

  cudaMemset((void**)(cudaOutForce->Gauge_p()), 0, cudaOutForce->Bytes());
  profileAsqtadForce.Start(QUDA_PROFILE_COMPUTE);
#ifdef MULTI_GPU
  cudaMemset((void**)(cudaOutForce_ex->Gauge_p()), 0, cudaOutForce_ex->Bytes());
  hisqStaplesForceCuda(act_path_coeff, *gParam, *cudaInForce_ex, *cudaGauge_ex, cudaOutForce_ex, &partialFlops);
  *flops += partialFlops;
#else
  hisqStaplesForceCuda(act_path_coeff, *gParam, *cudaInForce, *cudaGauge, cudaOutForce, &partialFlops);
  *flops += partialFlops;
#endif
  profileAsqtadForce.Stop(QUDA_PROFILE_COMPUTE);

  profileAsqtadForce.Start(QUDA_PROFILE_H2D);
  cudaInForce->loadCPUField(*cpuNaikInForce, QUDA_CPU_FIELD_LOCATION); 
#ifdef MULTI_GPU
  copyExtendedGauge(*cudaInForce_ex, *cudaInForce, QUDA_CUDA_FIELD_LOCATION);
  cudaInForce_ex->exchangeExtendedGhost(R,true);
#endif
  profileAsqtadForce.Stop(QUDA_PROFILE_H2D);

  profileAsqtadForce.Start(QUDA_PROFILE_COMPUTE);
#ifdef MULTI_GPU
  hisqLongLinkForceCuda(act_path_coeff[1], *gParam, *cudaInForce_ex, *cudaGauge_ex, cudaOutForce_ex, &partialFlops);
  *flops += partialFlops;
  completeKSForce(*cudaMom, *cudaOutForce_ex, *cudaGauge_ex, QUDA_CUDA_FIELD_LOCATION, &partialFlops);
  *flops += partialFlops;
#else
  hisqLongLinkForceCuda(act_path_coeff[1], *gParam, *cudaInForce, *cudaGauge, cudaOutForce, &partialFlops);
  *flops += partialFlops;
  hisqCompleteForceCuda(*gParam, *cudaOutForce, *cudaGauge, cudaMom, &partialFlops);
  *flops += partialFlops;
#endif
  profileAsqtadForce.Stop(QUDA_PROFILE_COMPUTE);

  profileAsqtadForce.Start(QUDA_PROFILE_D2H);
  cudaMom->saveCPUField(*cpuMom, QUDA_CPU_FIELD_LOCATION);
  profileAsqtadForce.Stop(QUDA_PROFILE_D2H);

  profileAsqtadForce.Start(QUDA_PROFILE_FREE);
  delete cudaInForce;
  delete cudaOutForce;
  delete cudaGauge;
  delete cudaMom;
#ifdef MULTI_GPU
  delete cudaInForce_ex;
  delete cudaOutForce_ex;
  delete cudaGauge_ex;
#endif

  delete cpuGauge;
  delete cpuOneLinkInForce;
  delete cpuNaikInForce;
  delete cpuMom;

  profileAsqtadForce.Stop(QUDA_PROFILE_FREE);

  profileAsqtadForce.Stop(QUDA_PROFILE_TOTAL);
  return;

#else
  errorQuda("HISQ force has not been built");
#endif

}

void 
computeHISQForceCompleteQuda(void* const milc_momentum,
                             const double level2_coeff[6],
                             const double fat7_coeff[6],
                             void** quark_array,
                             int num_terms,
                             double** quark_coeff,
                             const void* const w_link,
                             const void* const v_link,
                             const void* const u_link,
                             const QudaGaugeParam* gParam)
{

/*
  void* oprod[2];

  computeStaggeredOprodQuda(void** oprod,
    void** fermion,
    int num_terms,
    double** coeff,
    QudaGaugeParam* gParam)

  computeHISQForceQuda(milc_momentum,
                       level2_coeff,
                       fat7_coeff,
                       staple_src,
                       one_link_src,
                       naik_src,
                       w_link, 
                       v_link,
                       u_link,
                       gParam);

*/
  return;
}




  void
computeHISQForceQuda(void* const milc_momentum,
    long long *flops,
    const double level2_coeff[6],
    const double fat7_coeff[6],
    const void* const staple_src[4],
    const void* const one_link_src[4],
    const void* const naik_src[4],
    const void* const w_link,
    const void* const v_link,
    const void* const u_link,
    const QudaGaugeParam* gParam)
{
#ifdef GPU_HISQ_FORCE

  long long partialFlops;
	
  using namespace quda::fermion_force;
  profileHISQForce.Start(QUDA_PROFILE_TOTAL);
  profileHISQForce.Start(QUDA_PROFILE_INIT); 

  double act_path_coeff[6] = {0,1,level2_coeff[2],level2_coeff[3],level2_coeff[4],level2_coeff[5]};
  // You have to look at the MILC routine to understand the following
  // Basically, I have already absorbed the one-link coefficient

  GaugeFieldParam param(0, *gParam);
  param.create = QUDA_REFERENCE_FIELD_CREATE;
  param.order  = QUDA_MILC_GAUGE_ORDER;
  param.link_type = QUDA_ASQTAD_MOM_LINKS; 
  param.reconstruct = QUDA_RECONSTRUCT_10;
  param.gauge = (void*)milc_momentum;
  cpuGaugeField* cpuMom = new cpuGaugeField(param);

  param.create = QUDA_ZERO_FIELD_CREATE;
  param.order  = QUDA_FLOAT2_GAUGE_ORDER;
  cudaGaugeField* cudaMom = new cudaGaugeField(param);

  param.order = QUDA_MILC_GAUGE_ORDER;
  param.link_type = QUDA_GENERAL_LINKS;
  param.reconstruct = QUDA_RECONSTRUCT_NO;
  param.create = QUDA_REFERENCE_FIELD_CREATE;
  param.gauge = (void*)w_link;
  cpuGaugeField cpuWLink(param);
  param.gauge = (void*)v_link;
  cpuGaugeField cpuVLink(param);
  param.gauge = (void*)u_link;
  cpuGaugeField cpuULink(param);
  param.create = QUDA_ZERO_FIELD_CREATE;

  param.ghostExchange =  QUDA_GHOST_EXCHANGE_NO;
  param.order = QUDA_FLOAT2_GAUGE_ORDER;
  cudaGaugeField* cudaGauge = new cudaGaugeField(param);

  cpuGaugeField* cpuStapleForce;
  cpuGaugeField* cpuOneLinkForce;
  cpuGaugeField* cpuNaikForce;

  param.order = QUDA_QDP_GAUGE_ORDER;
  param.create = QUDA_REFERENCE_FIELD_CREATE;
  param.gauge = (void*)staple_src;
  cpuStapleForce = new cpuGaugeField(param);
  param.gauge = (void*)one_link_src;
  cpuOneLinkForce = new cpuGaugeField(param);
  param.gauge = (void*)naik_src;
  cpuNaikForce = new cpuGaugeField(param);
  param.create = QUDA_ZERO_FIELD_CREATE;

  param.ghostExchange =  QUDA_GHOST_EXCHANGE_NO;
  param.link_type = QUDA_GENERAL_LINKS; 
  param.precision = gParam->cpu_prec;

  param.order = QUDA_FLOAT2_GAUGE_ORDER;
  cudaGaugeField* cudaInForce  = new cudaGaugeField(param);

#ifdef MULTI_GPU
  for(int dir=0; dir<4; ++dir) param.x[dir] += 4;
  param.reconstruct = QUDA_RECONSTRUCT_NO;
  param.create = QUDA_ZERO_FIELD_CREATE;
  cudaGaugeField* cudaGaugeEx = new cudaGaugeField(param);
  cudaGaugeField* cudaInForceEx = new cudaGaugeField(param);
  cudaGaugeField* cudaOutForceEx = new cudaGaugeField(param);
  cudaGaugeField* gaugePtr = cudaGaugeEx;
  cudaGaugeField* inForcePtr = cudaInForceEx;
  cudaGaugeField* outForcePtr = cudaOutForceEx;
#else
  cudaGaugeField* cudaOutForce = new cudaGaugeField(param);
  cudaGaugeField* gaugePtr = cudaGauge;
  cudaGaugeField* inForcePtr = cudaInForce;
  cudaGaugeField* outForcePtr = cudaOutForce;
#endif


  {
    // default settings for the unitarization
    const double unitarize_eps = 1e-14;
    const double hisq_force_filter = 5e-5;
    const double max_det_error = 1e-10;
    const bool   allow_svd = true;
    const bool   svd_only = false;
    const double svd_rel_err = 1e-8;
    const double svd_abs_err = 1e-8;

    setUnitarizeForceConstants(unitarize_eps, 
        hisq_force_filter, 
        max_det_error, 
        allow_svd, 
        svd_only, 
        svd_rel_err, 
        svd_abs_err);
  }
  profileHISQForce.Stop(QUDA_PROFILE_INIT); 


  profileHISQForce.Start(QUDA_PROFILE_H2D);
  cudaGauge->loadCPUField(cpuWLink, QUDA_CPU_FIELD_LOCATION);
  profileHISQForce.Stop(QUDA_PROFILE_H2D);
#ifdef MULTI_GPU
  int R[4] = {2, 2, 2, 2};
  profileHISQForce.Start(QUDA_PROFILE_COMMS);
  copyExtendedGauge(*cudaGaugeEx, *cudaGauge, QUDA_CUDA_FIELD_LOCATION);
  cudaGaugeEx->exchangeExtendedGhost(R,true);
  profileHISQForce.Stop(QUDA_PROFILE_COMMS);
#endif

  profileHISQForce.Start(QUDA_PROFILE_H2D);
  cudaInForce->loadCPUField(*cpuStapleForce, QUDA_CPU_FIELD_LOCATION);
  profileHISQForce.Stop(QUDA_PROFILE_H2D);
#ifdef MULTI_GPU
  profileHISQForce.Start(QUDA_PROFILE_COMMS);
  copyExtendedGauge(*cudaInForceEx, *cudaInForce, QUDA_CUDA_FIELD_LOCATION);
  cudaInForceEx->exchangeExtendedGhost(R,true);
  profileHISQForce.Stop(QUDA_PROFILE_COMMS);
  profileHISQForce.Start(QUDA_PROFILE_H2D);
  cudaInForce->loadCPUField(*cpuOneLinkForce, QUDA_CPU_FIELD_LOCATION);
  profileHISQForce.Stop(QUDA_PROFILE_H2D);
  profileHISQForce.Start(QUDA_PROFILE_COMMS);
  copyExtendedGauge(*cudaOutForceEx, *cudaInForce, QUDA_CUDA_FIELD_LOCATION);
  cudaOutForceEx->exchangeExtendedGhost(R,true);
  profileHISQForce.Stop(QUDA_PROFILE_COMMS);
#else 
  profileHISQForce.Start(QUDA_PROFILE_H2D);
  cudaOutForce->loadCPUField(*cpuOneLinkForce, QUDA_CPU_FIELD_LOCATION);
  profileHISQForce.Stop(QUDA_PROFILE_H2D);
#endif

  profileHISQForce.Start(QUDA_PROFILE_COMPUTE);
  hisqStaplesForceCuda(act_path_coeff, *gParam, *inForcePtr, *gaugePtr, outForcePtr, &partialFlops);
  *flops += partialFlops;
  profileHISQForce.Stop(QUDA_PROFILE_COMPUTE);

  // Load naik outer product
  profileHISQForce.Start(QUDA_PROFILE_H2D);
  cudaInForce->loadCPUField(*cpuNaikForce, QUDA_CPU_FIELD_LOCATION);
  profileHISQForce.Stop(QUDA_PROFILE_H2D);
#ifdef MULTI_GPU
  profileHISQForce.Start(QUDA_PROFILE_COMMS);
  copyExtendedGauge(*cudaInForceEx, *cudaInForce, QUDA_CUDA_FIELD_LOCATION);
  cudaInForceEx->exchangeExtendedGhost(R,true);
  profileHISQForce.Stop(QUDA_PROFILE_COMMS);
#endif

  // Compute Naik three-link term
  profileHISQForce.Start(QUDA_PROFILE_COMPUTE);
  hisqLongLinkForceCuda(act_path_coeff[1], *gParam, *inForcePtr, *gaugePtr, outForcePtr, &partialFlops);
  *flops += partialFlops;
  profileHISQForce.Stop(QUDA_PROFILE_COMPUTE);
#ifdef MULTI_GPU
  profileHISQForce.Start(QUDA_PROFILE_COMMS);
  cudaOutForceEx->exchangeExtendedGhost(R,true);
  profileHISQForce.Stop(QUDA_PROFILE_COMMS);
#endif
  // load v-link
  profileHISQForce.Start(QUDA_PROFILE_H2D);
  cudaGauge->loadCPUField(cpuVLink, QUDA_CPU_FIELD_LOCATION);
  profileHISQForce.Stop(QUDA_PROFILE_H2D);
#ifdef MULTI_GPU
  profileHISQForce.Start(QUDA_PROFILE_COMMS);
  copyExtendedGauge(*cudaGaugeEx, *cudaGauge, QUDA_CUDA_FIELD_LOCATION);
  cudaGaugeEx->exchangeExtendedGhost(R,true);
  profileHISQForce.Stop(QUDA_PROFILE_COMMS);
#endif
  // Done with cudaInForce. It becomes the output force. Oops!
  profileHISQForce.Start(QUDA_PROFILE_INIT);
  int numFailures = 0;
  int* numFailuresDev = (int*)device_malloc(sizeof(int));
  cudaMemset(numFailuresDev, 0, sizeof(int));
  profileHISQForce.Stop(QUDA_PROFILE_INIT);


  profileHISQForce.Start(QUDA_PROFILE_COMPUTE);
  unitarizeForceCuda(*outForcePtr, *gaugePtr, inForcePtr, numFailuresDev, &partialFlops);
  *flops += partialFlops;
  profileHISQForce.Stop(QUDA_PROFILE_COMPUTE);
  profileHISQForce.Start(QUDA_PROFILE_D2H);
  cudaMemcpy(&numFailures, numFailuresDev, sizeof(int), cudaMemcpyDeviceToHost);
  profileHISQForce.Stop(QUDA_PROFILE_D2H);
  device_free(numFailuresDev); 

  if(numFailures>0){
    errorQuda("Error in the unitarization component of the hisq fermion force\n"); 
    exit(1);
  } 
  cudaMemset((void**)(outForcePtr->Gauge_p()), 0, outForcePtr->Bytes());
  // read in u-link
  profileHISQForce.Start(QUDA_PROFILE_COMPUTE);
  cudaGauge->loadCPUField(cpuULink, QUDA_CPU_FIELD_LOCATION);
  profileHISQForce.Stop(QUDA_PROFILE_COMPUTE);
#ifdef MULTI_GPU
  profileHISQForce.Start(QUDA_PROFILE_COMMS);
  copyExtendedGauge(*cudaGaugeEx, *cudaGauge, QUDA_CUDA_FIELD_LOCATION);
  cudaGaugeEx->exchangeExtendedGhost(R,true);
  profileHISQForce.Stop(QUDA_PROFILE_COMMS);
#endif
  // Compute Fat7-staple term 
  profileHISQForce.Start(QUDA_PROFILE_COMPUTE);
  hisqStaplesForceCuda(fat7_coeff, *gParam, *inForcePtr, *gaugePtr, outForcePtr, &partialFlops);
  *flops += partialFlops;
  hisqCompleteForceCuda(*gParam, *outForcePtr, *gaugePtr, cudaMom, &partialFlops);
  *flops += partialFlops;
  profileHISQForce.Stop(QUDA_PROFILE_COMPUTE);

  profileHISQForce.Start(QUDA_PROFILE_D2H);
  // Close the paths, make anti-hermitian, and store in compressed format
  cudaMom->saveCPUField(*cpuMom, QUDA_CPU_FIELD_LOCATION);
  profileHISQForce.Stop(QUDA_PROFILE_D2H);



  profileHISQForce.Start(QUDA_PROFILE_FREE);

  delete cpuStapleForce;
  delete cpuOneLinkForce;
  delete cpuNaikForce;
  delete cpuMom;

  delete cudaInForce;
  delete cudaGauge;
  delete cudaMom;

#ifdef MULTI_GPU
  delete cudaInForceEx;
  delete cudaOutForceEx;
  delete cudaGaugeEx;
#else
  delete cudaOutForce;
#endif
  profileHISQForce.Stop(QUDA_PROFILE_FREE);
  profileHISQForce.Stop(QUDA_PROFILE_TOTAL);
  return;
#else 
  errorQuda("HISQ force has not been built");
#endif    
}

void computeStaggeredOprodQuda(void** oprod,   
    void** fermion,
    int num_terms,
    double** coeff,
    QudaGaugeParam* param)
{

#ifdef  GPU_STAGGERED_OPROD
#ifndef BUILD_QDP_INTERFACE
#error "Staggerd oprod requires BUILD_QDP_INTERFACE";
#endif
  using namespace quda;
  profileStaggeredOprod.Start(QUDA_PROFILE_TOTAL);

  checkGaugeParam(param);

  profileStaggeredOprod.Start(QUDA_PROFILE_INIT);
  GaugeFieldParam oParam(0, *param);

  oParam.nDim = 4;
  oParam.nFace = 0; 
  // create the host outer-product field
  oParam.pad = 0;
  oParam.create = QUDA_REFERENCE_FIELD_CREATE;
  oParam.link_type = QUDA_GENERAL_LINKS;
  oParam.reconstruct = QUDA_RECONSTRUCT_NO;
  oParam.order = QUDA_QDP_GAUGE_ORDER;
  oParam.ghostExchange = QUDA_GHOST_EXCHANGE_NO;
  oParam.gauge = oprod[0];
  oParam.ghostExchange = QUDA_GHOST_EXCHANGE_NO; // no need for ghost exchange here
  cpuGaugeField cpuOprod0(oParam);

  oParam.gauge = oprod[1];
  cpuGaugeField cpuOprod1(oParam);

  // create the device outer-product field
  oParam.create = QUDA_ZERO_FIELD_CREATE;
  oParam.order = QUDA_FLOAT2_GAUGE_ORDER;
  cudaGaugeField cudaOprod0(oParam);
  cudaGaugeField cudaOprod1(oParam);
  profileStaggeredOprod.Stop(QUDA_PROFILE_INIT); 

  //initLatticeConstants(cudaOprod0, profileStaggeredOprod);

  profileStaggeredOprod.Start(QUDA_PROFILE_H2D);
  cudaOprod0.loadCPUField(cpuOprod0,QUDA_CPU_FIELD_LOCATION);
  cudaOprod1.loadCPUField(cpuOprod1,QUDA_CPU_FIELD_LOCATION);
  profileStaggeredOprod.Stop(QUDA_PROFILE_H2D);


  profileStaggeredOprod.Start(QUDA_PROFILE_INIT);



  ColorSpinorParam qParam;
  qParam.nColor = 3;
  qParam.nSpin = 1;
  qParam.siteSubset = QUDA_PARITY_SITE_SUBSET;
  qParam.fieldOrder = QUDA_SPACE_COLOR_SPIN_FIELD_ORDER;
  qParam.siteOrder = QUDA_EVEN_ODD_SITE_ORDER;
  qParam.nDim = 4;
  qParam.precision = oParam.precision;
  qParam.pad = 0;
  for(int dir=0; dir<4; ++dir) qParam.x[dir] = oParam.x[dir];
  qParam.x[0] /= 2;

  // create the device quark field
  qParam.create = QUDA_NULL_FIELD_CREATE;
  qParam.fieldOrder = QUDA_FLOAT2_FIELD_ORDER;
  cudaColorSpinorField cudaQuarkEven(qParam); 
  cudaColorSpinorField cudaQuarkOdd(qParam);

  // create the host quark field
  qParam.create = QUDA_REFERENCE_FIELD_CREATE;
  qParam.fieldOrder = QUDA_SPACE_COLOR_SPIN_FIELD_ORDER;

  const int Ls = 1;
  const int Ninternal = 6;
  FaceBuffer faceBuffer1(cudaOprod0.X(), 4, Ninternal, 3, cudaOprod0.Precision(), Ls);
  FaceBuffer faceBuffer2(cudaOprod0.X(), 4, Ninternal, 3, cudaOprod0.Precision(), Ls);
  profileStaggeredOprod.Stop(QUDA_PROFILE_INIT);

  // loop over different quark fields
  for(int i=0; i<num_terms; ++i){

    // Wrap the even-parity MILC quark field 
    profileStaggeredOprod.Start(QUDA_PROFILE_INIT);
    qParam.v = fermion[i];
    cpuColorSpinorField cpuQuarkEven(qParam); // create host quark field
    qParam.v = (char*)fermion[i] + cpuQuarkEven.RealLength()*cpuQuarkEven.Precision();
    cpuColorSpinorField cpuQuarkOdd(qParam); // create host field
    profileStaggeredOprod.Stop(QUDA_PROFILE_INIT);

    profileStaggeredOprod.Start(QUDA_PROFILE_H2D);
    cudaQuarkEven = cpuQuarkEven;
    cudaQuarkOdd = cpuQuarkOdd;
    profileStaggeredOprod.Stop(QUDA_PROFILE_H2D); 


    profileStaggeredOprod.Start(QUDA_PROFILE_COMPUTE);
    // Operate on even-parity sites
    computeStaggeredOprod(cudaOprod0, cudaOprod1, cudaQuarkEven, cudaQuarkOdd, faceBuffer1, 0, coeff[i]);

    // Operate on odd-parity sites
    computeStaggeredOprod(cudaOprod0, cudaOprod1, cudaQuarkEven, cudaQuarkOdd, faceBuffer2, 1, coeff[i]);
    profileStaggeredOprod.Stop(QUDA_PROFILE_COMPUTE);
  }


  // copy the outer product field back to the host
  profileStaggeredOprod.Start(QUDA_PROFILE_D2H);
  cudaOprod0.saveCPUField(cpuOprod0,QUDA_CPU_FIELD_LOCATION);
  cudaOprod1.saveCPUField(cpuOprod1,QUDA_CPU_FIELD_LOCATION);
  profileStaggeredOprod.Stop(QUDA_PROFILE_D2H); 


  profileStaggeredOprod.Stop(QUDA_PROFILE_TOTAL);

  checkCudaError();
  return;
#else
  errorQuda("Staggered oprod has not been built");
#endif
}


/*
   void computeStaggeredOprodQuda(void** oprod,   
   void** fermion,
   int num_terms,
   double** coeff,
   QudaGaugeParam* param)
   {
   using namespace quda;
   profileStaggeredOprod.Start(QUDA_PROFILE_TOTAL);

   checkGaugeParam(param);

   profileStaggeredOprod.Start(QUDA_PROFILE_INIT);
   GaugeFieldParam oParam(0, *param);

   oParam.nDim = 4;
   oParam.nFace = 0; 
// create the host outer-product field
oParam.pad = 0;
oParam.create = QUDA_REFERENCE_FIELD_CREATE;
oParam.link_type = QUDA_GENERAL_LINKS;
oParam.reconstruct = QUDA_RECONSTRUCT_NO;
oParam.order = QUDA_QDP_GAUGE_ORDER;
oParam.gauge = oprod[0];
cpuGaugeField cpuOprod0(oParam);

oParam.gauge = oprod[1];
cpuGaugeField cpuOprod1(oParam);

// create the device outer-product field
oParam.create = QUDA_ZERO_FIELD_CREATE;
oParam.order = QUDA_FLOAT2_GAUGE_ORDER;
cudaGaugeField cudaOprod0(oParam);
cudaGaugeField cudaOprod1(oParam);
initLatticeConstants(cudaOprod0, profileStaggeredOprod);

profileStaggeredOprod.Stop(QUDA_PROFILE_INIT); 


profileStaggeredOprod.Start(QUDA_PROFILE_H2D);
cudaOprod0.loadCPUField(cpuOprod0,QUDA_CPU_FIELD_LOCATION);
cudaOprod1.loadCPUField(cpuOprod1,QUDA_CPU_FIELD_LOCATION);
profileStaggeredOprod.Stop(QUDA_PROFILE_H2D);



ColorSpinorParam qParam;
qParam.nColor = 3;
qParam.nSpin = 1;
qParam.siteSubset = QUDA_FULL_SITE_SUBSET;
qParam.fieldOrder = QUDA_SPACE_COLOR_SPIN_FIELD_ORDER;
qParam.siteOrder = QUDA_EVEN_ODD_SITE_ORDER;
qParam.nDim = 4;
qParam.precision = oParam.precision;
qParam.pad = 0;
for(int dir=0; dir<4; ++dir) qParam.x[dir] = oParam.x[dir];

// create the device quark field
qParam.create = QUDA_NULL_FIELD_CREATE;
qParam.fieldOrder = QUDA_FLOAT2_FIELD_ORDER;
cudaColorSpinorField cudaQuark(qParam); 


cudaColorSpinorField**dQuark = new cudaColorSpinorField*[num_terms];
for(int i=0; i<num_terms; ++i){
dQuark[i] = new cudaColorSpinorField(qParam);
}

double* new_coeff  = new double[num_terms];

// create the host quark field
qParam.create = QUDA_REFERENCE_FIELD_CREATE;
qParam.fieldOrder = QUDA_SPACE_COLOR_SPIN_FIELD_ORDER;
for(int i=0; i<num_terms; ++i){
  qParam.v = fermion[i];
  cpuColorSpinorField cpuQuark(qParam);
  *(dQuark[i]) = cpuQuark;
  new_coeff[i] = coeff[i][0];
}



// loop over different quark fields
for(int i=0; i<num_terms; ++i){
  computeKSOprodQuda(&cudaOprod0, dQuark[i], new_coeff[i], oParam.x, oParam.precision);
}



// copy the outer product field back to the host
profileStaggeredOprod.Start(QUDA_PROFILE_D2H);
cudaOprod0.saveCPUField(cpuOprod0,QUDA_CPU_FIELD_LOCATION);
cudaOprod1.saveCPUField(cpuOprod1,QUDA_CPU_FIELD_LOCATION);
profileStaggeredOprod.Stop(QUDA_PROFILE_D2H); 


for(int i=0; i<num_terms; ++i){
  delete dQuark[i];
}
delete[] dQuark;
delete[] new_coeff;

profileStaggeredOprod.Stop(QUDA_PROFILE_TOTAL);

checkCudaError();
return;
}
*/


void computeCloverForceQuda(void *h_mom, double dt, void **h_x, void **h_p, 
			    double *coeff, double kappa2, double ck,
			    int nvector, double multiplicity, void *gauge, 
			    QudaGaugeParam *gauge_param, QudaInvertParam *inv_param) {


  using namespace quda;
  profileCloverForce.Start(QUDA_PROFILE_TOTAL);

  checkGaugeParam(gauge_param);

  if (!gaugePrecise) errorQuda("No resident gauge field");

  profileCloverForce.Start(QUDA_PROFILE_INIT);
  GaugeFieldParam fParam(0, *gauge_param);
  // create the host momentum field
  fParam.create = QUDA_REFERENCE_FIELD_CREATE;
  fParam.link_type = QUDA_ASQTAD_MOM_LINKS;
  fParam.reconstruct = QUDA_RECONSTRUCT_10;
  fParam.order = gauge_param->gauge_order;
  fParam.ghostExchange = QUDA_GHOST_EXCHANGE_NO;
  fParam.gauge = h_mom;
  cpuGaugeField cpuMom(fParam);

  // create the device momentum field
  fParam.create = QUDA_ZERO_FIELD_CREATE;
  fParam.order = QUDA_FLOAT2_GAUGE_ORDER;
  cudaGaugeField cudaMom(fParam);

  // create the device force field
  fParam.link_type = QUDA_GENERAL_LINKS;
  fParam.create = QUDA_ZERO_FIELD_CREATE;
  fParam.order = QUDA_FLOAT2_GAUGE_ORDER;
  fParam.reconstruct = QUDA_RECONSTRUCT_NO;
  cudaGaugeField cudaForce(fParam);

  profileCloverForce.Stop(QUDA_PROFILE_INIT); 

  profileCloverForce.Start(QUDA_PROFILE_INIT);

  ColorSpinorParam qParam;
  qParam.nColor = 3;
  qParam.nSpin = 4;
  qParam.siteSubset = QUDA_FULL_SITE_SUBSET;
  qParam.siteOrder = QUDA_EVEN_ODD_SITE_ORDER;
  qParam.nDim = 4;
  qParam.precision = fParam.precision;
  qParam.pad = 0;
  for(int dir=0; dir<4; ++dir) qParam.x[dir] = fParam.x[dir];

  // create the device quark field
  qParam.create = QUDA_NULL_FIELD_CREATE;
  qParam.fieldOrder = QUDA_FLOAT2_FIELD_ORDER;
  qParam.gammaBasis = QUDA_UKQCD_GAMMA_BASIS;

  cudaColorSpinorField **cudaQuarkX = new cudaColorSpinorField*[nvector];
  cudaColorSpinorField **cudaQuarkP = new cudaColorSpinorField*[nvector];
  for (int i=0; i<nvector; i++) {
    cudaQuarkX[i] = new cudaColorSpinorField(qParam);
    cudaQuarkP[i] = new cudaColorSpinorField(qParam);
  }

  // create the host quark field
  qParam.create = QUDA_REFERENCE_FIELD_CREATE;
  qParam.fieldOrder = QUDA_SPACE_SPIN_COLOR_FIELD_ORDER;
  qParam.gammaBasis = QUDA_DEGRAND_ROSSI_GAMMA_BASIS; // need expose this to interface

  profileCloverForce.Stop(QUDA_PROFILE_INIT);

  bool pc_solve = (inv_param->solve_type == QUDA_DIRECT_PC_SOLVE) || 
    (inv_param->solve_type == QUDA_NORMOP_PC_SOLVE);
  DiracParam diracParam;
  setDiracParam(diracParam, inv_param, pc_solve);
  Dirac *dirac = Dirac::create(diracParam);

  // for downloading x_e
  qParam.siteSubset = QUDA_PARITY_SITE_SUBSET;
  qParam.x[0] /= 2;

  if (inv_param->use_resident_solution) {
    if (solutionResident.size() != (unsigned int)nvector)
      errorQuda("solutionResident.size() %lu does not match number of shifts %d",
		solutionResident.size(), nvector);
  }

  // loop over different quark fields
  for(int i=0; i<nvector; ++i){
    cudaColorSpinorField &x = *(cudaQuarkX[i]);
    cudaColorSpinorField &p = *(cudaQuarkP[i]);

    if (!inv_param->use_resident_solution) {
      // Wrap the even-parity MILC quark field 
      profileCloverForce.Start(QUDA_PROFILE_INIT);
      qParam.v = h_x[i];
      cpuColorSpinorField cpuQuarkX(qParam); // create host quark field
      profileCloverForce.Stop(QUDA_PROFILE_INIT);

      profileCloverForce.Start(QUDA_PROFILE_H2D);
      x.Even() = cpuQuarkX;
      profileCloverForce.Stop(QUDA_PROFILE_H2D);

      gamma5Cuda(&(x.Even()), &(x.Even()));
    } else {
      x.Even() = *(solutionResident[i]);
      delete solutionResident[i];
    }
    profileCloverForce.Start(QUDA_PROFILE_COMPUTE);
    dirac->Dslash(x.Odd(), x.Even(), QUDA_ODD_PARITY);
    dirac->M(p.Even(), x.Even());
    dirac->Dagger(QUDA_DAG_YES);
    dirac->Dslash(p.Odd(), p.Even(), QUDA_ODD_PARITY);
    dirac->Dagger(QUDA_DAG_NO);

    gamma5Cuda(&(x.Even()), &(x.Even()));
    gamma5Cuda(&(x.Odd()), &(x.Odd()));
    gamma5Cuda(&(p.Even()), &(p.Even()));
    gamma5Cuda(&(p.Odd()), &(p.Odd()));

    profileCloverForce.Stop(QUDA_PROFILE_COMPUTE);
    
    checkCudaError();

    profileCloverForce.Start(QUDA_PROFILE_COMPUTE);
    computeCloverForce(cudaForce, *gaugePrecise, x, p, 2.0*dt*coeff[i]*kappa2);
    profileCloverForce.Stop(QUDA_PROFILE_COMPUTE);
  }

  if (inv_param->use_resident_solution) solutionResident.clear();
  delete dirac;

  cudaGaugeField &gaugeEx = *extendedGaugeResident;

  // create oprod and trace fields
  fParam.geometry = QUDA_SCALAR_GEOMETRY;
  cudaGaugeField oprod(fParam);
  cudaGaugeField &trace = oprod;

  // create extended oprod field
  int R[4] = {2,2,2,2};
  for (int i=0; i<4; i++) fParam.x[i] += 2*R[i];
  fParam.nFace = 1; // breaks with out this - why?

  cudaGaugeField oprodEx(fParam);
  cudaGaugeField &traceEx = oprodEx;

  profileCloverForce.Start(QUDA_PROFILE_COMPUTE);

  for(int mu=0; mu<4; mu++) {
    for(int nu=0;nu<4;nu++) 
      if(nu!=mu) {
	computeCloverSigmaTrace(trace, *cloverPrecise, mu, nu,  QUDA_CUDA_FIELD_LOCATION);

	copyExtendedGauge(traceEx, trace, QUDA_CUDA_FIELD_LOCATION); // FIXME this is unnecessary if we write directly to traceEx

	profileCloverForce.Stop(QUDA_PROFILE_COMPUTE);
	profileCloverForce.Start(QUDA_PROFILE_COMMS);

	traceEx.exchangeExtendedGhost(R,true);

	profileCloverForce.Stop(QUDA_PROFILE_COMMS);
	profileCloverForce.Start(QUDA_PROFILE_COMPUTE);

	cloverDerivative(cudaForce, gaugeEx, traceEx, mu, nu, 2.0*ck*multiplicity*dt, QUDA_ODD_PARITY, 0);
      }

    /* Now the U dA/dU terms */
    for(int nu=0;nu<4;nu++) 
      if(nu!=mu) {
	for(int shift = 0; shift < nvector; shift++){
	  double ferm_epsilon = 2.0*dt*coeff[shift];
	  computeCloverSigmaOprod(oprod, *(cudaQuarkX[shift]), *(cudaQuarkP[shift]), ferm_epsilon, mu, nu, shift);
        }

	copyExtendedGauge(oprodEx, oprod, QUDA_CUDA_FIELD_LOCATION); // FIXME this is unnecessary if we write directly to oprod

	profileCloverForce.Stop(QUDA_PROFILE_COMPUTE);
	profileCloverForce.Start(QUDA_PROFILE_COMMS);

	oprodEx.exchangeExtendedGhost(R,true); 

	profileCloverForce.Stop(QUDA_PROFILE_COMMS);
	profileCloverForce.Start(QUDA_PROFILE_COMPUTE);

	cloverDerivative(cudaForce, gaugeEx, oprodEx, mu, nu, -kappa2*ck, QUDA_ODD_PARITY, 1);
	cloverDerivative(cudaForce, gaugeEx, oprodEx, mu, nu, ck, QUDA_EVEN_PARITY, 1);
      } /* end loop over nu & endif( nu != mu )*/

  } // end loop over mu

  updateMomentum(cudaMom, cudaForce);
  profileCloverForce.Stop(QUDA_PROFILE_COMPUTE);

  // copy the outer product field back to the host
  profileCloverForce.Start(QUDA_PROFILE_D2H);
  cudaMom.saveCPUField(cpuMom,QUDA_CPU_FIELD_LOCATION);
  profileCloverForce.Stop(QUDA_PROFILE_D2H); 

  profileCloverForce.Stop(QUDA_PROFILE_TOTAL);

  for (int i=0; i<nvector; i++) {
    delete cudaQuarkX[i];
    delete cudaQuarkP[i];
  }
  delete []cudaQuarkX;
  delete []cudaQuarkP;

  checkCudaError();
  return;
}



void updateGaugeFieldQuda(void* gauge, 
    void* momentum, 
    double dt, 
    int conj_mom,
    int exact,
    QudaGaugeParam* param)
{
  profileGaugeUpdate.Start(QUDA_PROFILE_TOTAL);

  checkGaugeParam(param);

  profileGaugeUpdate.Start(QUDA_PROFILE_INIT);  
  GaugeFieldParam gParam(0, *param);

  // create the host fields
  gParam.pad = 0;
  gParam.create = QUDA_REFERENCE_FIELD_CREATE;
  gParam.link_type = QUDA_SU3_LINKS;
  gParam.reconstruct = QUDA_RECONSTRUCT_NO;
  gParam.gauge = gauge;
  gParam.ghostExchange = QUDA_GHOST_EXCHANGE_NO;
  cpuGaugeField *cpuGauge = new cpuGaugeField(gParam);

  if (gParam.order == QUDA_TIFR_GAUGE_ORDER) {
    gParam.reconstruct = QUDA_RECONSTRUCT_NO;
  } else {
    gParam.reconstruct = QUDA_RECONSTRUCT_10;
  }
  gParam.link_type = QUDA_ASQTAD_MOM_LINKS;

  gParam.gauge = momentum;

  cpuGaugeField *cpuMom = new cpuGaugeField(gParam);

  // create the device fields 
  gParam.create = QUDA_NULL_FIELD_CREATE;
  gParam.order = QUDA_FLOAT2_GAUGE_ORDER;
  gParam.link_type = QUDA_ASQTAD_MOM_LINKS;
  gParam.reconstruct = QUDA_RECONSTRUCT_10;

  cudaGaugeField *cudaMom = !param->use_resident_mom ? new cudaGaugeField(gParam) : NULL;

  gParam.pad = param->ga_pad;
  gParam.link_type = QUDA_SU3_LINKS;
  gParam.reconstruct = param->reconstruct;

  cudaGaugeField *cudaInGauge = !param->use_resident_gauge ? new cudaGaugeField(gParam) : NULL;
  cudaGaugeField *cudaOutGauge = new cudaGaugeField(gParam);

  profileGaugeUpdate.Stop(QUDA_PROFILE_INIT);  

  profileGaugeUpdate.Start(QUDA_PROFILE_H2D);

  /*printfQuda("UpdateGaugeFieldQuda use_resident_gauge = %d, make_resident_gauge = %d\n", 
    param->use_resident_gauge, param->make_resident_gauge);
    printfQuda("UpdateGaugeFieldQuda use_resident_mom = %d, make_resident_mom = %d\n", 
    param->use_resident_mom, param->make_resident_mom);*/

  if (!param->use_resident_gauge) {   // load fields onto the device
    cudaInGauge->loadCPUField(*cpuGauge, QUDA_CPU_FIELD_LOCATION);
  } else { // or use resident fields already present
    if (!gaugePrecise) errorQuda("No resident gauge field allocated");
    cudaInGauge = gaugePrecise;
    gaugePrecise = NULL;
  } 

  if (!param->use_resident_mom) {
    cudaMom->loadCPUField(*cpuMom, QUDA_CPU_FIELD_LOCATION);
  } else {
    if (!momResident) errorQuda("No resident mom field allocated");
    cudaMom = momResident;
    momResident = NULL;
  }

  profileGaugeUpdate.Stop(QUDA_PROFILE_H2D);
  
  // perform the update
  profileGaugeUpdate.Start(QUDA_PROFILE_COMPUTE);
  updateGaugeField(*cudaOutGauge, dt, *cudaInGauge, *cudaMom, 
      (bool)conj_mom, (bool)exact);
  profileGaugeUpdate.Stop(QUDA_PROFILE_COMPUTE);

  // copy the gauge field back to the host
  profileGaugeUpdate.Start(QUDA_PROFILE_D2H);
  cudaOutGauge->saveCPUField(*cpuGauge, QUDA_CPU_FIELD_LOCATION);
  profileGaugeUpdate.Stop(QUDA_PROFILE_D2H);

  profileGaugeUpdate.Stop(QUDA_PROFILE_TOTAL);

  if (param->make_resident_gauge) {
    if (gaugePrecise != NULL) delete gaugePrecise;
    gaugePrecise = cudaOutGauge;
  } else {
    delete cudaOutGauge;
  }

  if (param->make_resident_mom) {
    if (momResident != NULL && momResident != cudaMom) delete momResident;
    momResident = cudaMom;
  } else {
    delete cudaMom;
  }

  delete cudaInGauge;
  delete cpuMom;
  delete cpuGauge;

  checkCudaError();
  return;
}




/*
   The following functions are for the Fortran interface.
   */

void init_quda_(int *dev) { initQuda(*dev); }
void init_quda_device_(int *dev) { initQudaDevice(*dev); }
void init_quda_memory_() { initQudaMemory(); }
void end_quda_() { endQuda(); }
void load_gauge_quda_(void *h_gauge, QudaGaugeParam *param) { loadGaugeQuda(h_gauge, param); }
void free_gauge_quda_() { freeGaugeQuda(); }
void free_sloppy_gauge_quda_() { freeSloppyGaugeQuda(); }
void load_clover_quda_(void *h_clover, void *h_clovinv, QudaInvertParam *inv_param) 
{ loadCloverQuda(h_clover, h_clovinv, inv_param); }
void free_clover_quda_(void) { freeCloverQuda(); }
void dslash_quda_(void *h_out, void *h_in, QudaInvertParam *inv_param,
    QudaParity *parity) { dslashQuda(h_out, h_in, inv_param, *parity); }
void clover_quda_(void *h_out, void *h_in, QudaInvertParam *inv_param,
    QudaParity *parity, int *inverse) { cloverQuda(h_out, h_in, inv_param, *parity, *inverse); }
void mat_quda_(void *h_out, void *h_in, QudaInvertParam *inv_param)
{ MatQuda(h_out, h_in, inv_param); }
void mat_dag_mat_quda_(void *h_out, void *h_in, QudaInvertParam *inv_param)
{ MatDagMatQuda(h_out, h_in, inv_param); }
void invert_quda_(void *hp_x, void *hp_b, QudaInvertParam *param) 
{ invertQuda(hp_x, hp_b, param); }    
void invert_md_quda_(void *hp_x, void *hp_b, QudaInvertParam *param) 
{ invertMDQuda(hp_x, hp_b, param); }    
void invert_multishift_quda_(void *hp_x[QUDA_MAX_MULTI_SHIFT], void *hp_b, QudaInvertParam *param)
{ invertMultiShiftQuda(hp_x, hp_b, param); }
void new_quda_gauge_param_(QudaGaugeParam *param) {
  *param = newQudaGaugeParam();
}
void new_quda_invert_param_(QudaInvertParam *param) {
  *param = newQudaInvertParam();
}

void update_gauge_field_quda_(void *gauge, void *momentum, double *dt, 
    bool *conj_mom, bool *exact, 
    QudaGaugeParam *param) {
  updateGaugeFieldQuda(gauge, momentum, *dt, (int)*conj_mom, (int)*exact, param);
}

int compute_gauge_force_quda_(void *mom, void *gauge,  int *input_path_buf, int *path_length,
    double *loop_coeff, int *num_paths, int *max_length, double *dt,
    QudaGaugeParam *param) {

  // fortran uses multi-dimensional arrays which we have convert into an array of pointers to pointers 
  const int dim = 4;
  int ***input_path = (int***)safe_malloc(dim*sizeof(int**));
  for (int i=0; i<dim; i++) {
    input_path[i] = (int**)safe_malloc(*num_paths*sizeof(int*));
    for (int j=0; j<*num_paths; j++) {
      input_path[i][j] = (int*)safe_malloc(path_length[j]*sizeof(int));
      for (int k=0; k<path_length[j]; k++) {
        input_path[i][j][k] = input_path_buf[(i* (*num_paths) + j)* (*max_length) + k];
      }
    }
  }

  computeGaugeForceQuda(mom, gauge, input_path, path_length, loop_coeff, *num_paths, *max_length, *dt, param, 0);

  for (int i=0; i<dim; i++) {
    for (int j=0; j<*num_paths; j++) { host_free(input_path[i][j]); }
    host_free(input_path[i]);
  }
  host_free(input_path);

  return 0;
}

void compute_staggered_force_quda_(void* cudaMom, void* qudaQuark, double *coeff) {
  computeStaggeredForceQuda(cudaMom, qudaQuark, *coeff);
}

// apply the staggered phases
void apply_staggered_phase_quda_() {
  printfQuda("applying staggered phase\n");
  if (gaugePrecise) {
    gaugePrecise->applyStaggeredPhase();
  } else {
    errorQuda("No persistent gauge field");
  }
}

// remove the staggered phases
void remove_staggered_phase_quda_() {
  printfQuda("removing staggered phase\n");
  if (gaugePrecise) {
    gaugePrecise->removeStaggeredPhase();
  } else {
    errorQuda("No persistent gauge field");
  }
  cudaDeviceSynchronize();
}

/**
 * BQCD wants a node mapping with x varying fastest.
 */
#ifdef MULTI_GPU
static int bqcd_rank_from_coords(const int *coords, void *fdata)
{
  int *dims = static_cast<int *>(fdata);

  int rank = coords[3];
  for (int i = 2; i >= 0; i--) {
    rank = dims[i] * rank + coords[i];
  }
  return rank;
}
#endif

void comm_set_gridsize_(int *grid)
{
#ifdef MULTI_GPU
  initCommsGridQuda(4, grid, bqcd_rank_from_coords, static_cast<void *>(grid));
#endif
}

/**
 * Exposed due to poor derived MPI datatype performance with GPUDirect RDMA
 */
void set_kernel_pack_t_(int* pack) 
{
  bool pack_ = *pack ? true : false;
  setKernelPackT(pack_);
}

/*
 * Computes the total, spatial and temporal plaquette averages of the loaded gauge configuration.
 */
void plaq_quda_(double plaq[3]) {
  plaqQuda(plaq);
}


void plaqQuda (double plq[3])
{
  profilePlaq.Start(QUDA_PROFILE_TOTAL);

  profilePlaq.Start(QUDA_PROFILE_INIT);
  if (!gaugePrecise) 
    errorQuda("Cannot compute plaquette as there is no resident gauge field");

  cudaGaugeField *data = NULL;
#ifndef MULTI_GPU
  data = gaugePrecise;
#else
  if (extendedGaugeResident) {
    data = extendedGaugeResident;
  } else {
    int y[4];
    for(int dir=0; dir<4; ++dir) y[dir] = gaugePrecise->X()[dir] + 4;
    int pad = 0;
    GaugeFieldParam gParamEx(y, gaugePrecise->Precision(), gaugePrecise->Reconstruct(),
			     pad, QUDA_VECTOR_GEOMETRY, QUDA_GHOST_EXCHANGE_NO);
    gParamEx.create = QUDA_ZERO_FIELD_CREATE;
    gParamEx.order = gaugePrecise->Order();
    gParamEx.siteSubset = QUDA_FULL_SITE_SUBSET;
    gParamEx.t_boundary = gaugePrecise->TBoundary();
    gParamEx.nFace = 1;
    
    data = new cudaGaugeField(gParamEx);
    
    copyExtendedGauge(*data, *gaugePrecise, QUDA_CUDA_FIELD_LOCATION);
    int R[4] = {2,2,2,2}; // radius of the extended region in each dimension / direction
    profilePlaq.Stop(QUDA_PROFILE_INIT);  

    profilePlaq.Start(QUDA_PROFILE_COMMS);
    data->exchangeExtendedGhost(R,true);
    profilePlaq.Stop(QUDA_PROFILE_COMMS);

    profilePlaq.Start(QUDA_PROFILE_INIT);  
    extendedGaugeResident = data;
  }
#endif

  profilePlaq.Stop(QUDA_PROFILE_INIT);  

  profilePlaq.Start(QUDA_PROFILE_COMPUTE);  
  double3 plaq = quda::plaquette(*data, QUDA_CUDA_FIELD_LOCATION);
  plq[0] = plaq.x;
  plq[1] = plaq.y;
  plq[2] = plaq.z;
  profilePlaq.Stop(QUDA_PROFILE_COMPUTE);  
  
  profilePlaq.Stop(QUDA_PROFILE_TOTAL);
  return;
}

void performAPEnStep(unsigned int nSteps, double alpha)
{
  profileAPE.Start(QUDA_PROFILE_TOTAL);

  if (gaugePrecise == NULL) {
    errorQuda("Gauge field must be loaded");
  }

#ifdef MULTI_GPU
  if (extendedGaugeResident == NULL)
  {
    int y[4];
    for(int dir=0; dir<4; ++dir) y[dir] = gaugePrecise->X()[dir] + 4;
    int pad = 0;
    GaugeFieldParam gParamEx(y, gaugePrecise->Precision(), gaugePrecise->Reconstruct(),
        pad, QUDA_VECTOR_GEOMETRY, QUDA_GHOST_EXCHANGE_NO);
    gParamEx.create = QUDA_ZERO_FIELD_CREATE;
    gParamEx.order = gaugePrecise->Order();
    gParamEx.siteSubset = QUDA_FULL_SITE_SUBSET;
    gParamEx.t_boundary = gaugePrecise->TBoundary();
    gParamEx.nFace = 1;

    extendedGaugeResident = new cudaGaugeField(gParamEx);

    copyExtendedGauge(*extendedGaugeResident, *gaugePrecise, QUDA_CUDA_FIELD_LOCATION);
    int R[4] = {2,2,2,2}; // radius of the extended region in each dimension / direction
    extendedGaugeResident->exchangeExtendedGhost(R,true);
  }
#endif

  int pad = 0;
  int y[4];

#ifdef MULTI_GPU
    int R[4] = {2,2,2,2}; // radius of the extended region in each dimension / direction
    for (int dir=0; dir<4; ++dir) y[dir] = gaugePrecise->X()[dir] + 4;
#else
    for (int dir=0; dir<4; ++dir) y[dir] = gaugePrecise->X()[dir];
#endif

  GaugeFieldParam gParam(y, gaugePrecise->Precision(), gaugePrecise->Reconstruct(),
      pad, QUDA_VECTOR_GEOMETRY, QUDA_GHOST_EXCHANGE_NO);
  gParam.create = QUDA_ZERO_FIELD_CREATE;
  gParam.order = gaugePrecise->Order();
  gParam.siteSubset = QUDA_FULL_SITE_SUBSET;
  gParam.t_boundary = gaugePrecise->TBoundary();
  gParam.nFace = 1;
  gParam.tadpole = gaugePrecise->Tadpole();

  if (gaugeSmeared == NULL) {
//    gaugeSmeared = new cudaGaugeField(gParamEx);
    gaugeSmeared = new cudaGaugeField(gParam);
  }

  #ifdef MULTI_GPU
    copyExtendedGauge(*gaugeSmeared, *extendedGaugeResident, QUDA_CUDA_FIELD_LOCATION);
    gaugeSmeared->exchangeExtendedGhost(R,true);
  #else
    gaugeSmeared->copy(*gaugePrecise);
  #endif

  cudaGaugeField *cudaGaugeTemp = NULL;
  cudaGaugeTemp = new cudaGaugeField(gParam);

  if (getVerbosity() == QUDA_VERBOSE) {
    double3 plq = plaquette(*gaugeSmeared, QUDA_CUDA_FIELD_LOCATION);
    printfQuda("Plaquette after 0 APE steps: %le\n", plq.x);
  }

  for (unsigned int i=0; i<nSteps; i++) {
    #ifdef MULTI_GPU
      copyExtendedGauge(*cudaGaugeTemp, *gaugeSmeared, QUDA_CUDA_FIELD_LOCATION);
      cudaGaugeTemp->exchangeExtendedGhost(R,true);
      APEStep(*gaugeSmeared, *cudaGaugeTemp, alpha, QUDA_CUDA_FIELD_LOCATION);
//      gaugeSmeared->exchangeExtendedGhost(R,true);	FIXME I'm not entirely sure whether I can remove this...
    #else
      cudaGaugeTemp->copy(*gaugeSmeared);
      APEStep(*gaugeSmeared, *cudaGaugeTemp, alpha, QUDA_CUDA_FIELD_LOCATION);
    #endif
  }

  delete cudaGaugeTemp;

  #ifdef MULTI_GPU
    gaugeSmeared->exchangeExtendedGhost(R,true);
  #endif

  if (getVerbosity() == QUDA_VERBOSE) {
    double3 plq = plaquette(*gaugeSmeared, QUDA_CUDA_FIELD_LOCATION);
    printfQuda("Plaquette after %d APE steps: %le\n", nSteps, plq.x);
  }

  profileAPE.Stop(QUDA_PROFILE_TOTAL);
}


int computeGaugeFixingOVRQuda(void* gauge, const unsigned int gauge_dir,  const unsigned int Nsteps, \
  const unsigned int verbose_interval, const double relax_boost, const double tolerance, const unsigned int reunit_interval, \
  const unsigned int  stopWtheta, QudaGaugeParam* param , double* timeinfo)
{

  profileGaugeFix.Start(QUDA_PROFILE_TOTAL);

  checkGaugeParam(param);

  profileGaugeFix.Start(QUDA_PROFILE_INIT);  
  GaugeFieldParam gParam(0, *param);
  // create the host sitelink  
  gParam.pad = 0; 
  gParam.create    = QUDA_REFERENCE_FIELD_CREATE;
  gParam.link_type = param->type;
  gParam.order = QUDA_MILC_GAUGE_ORDER;
  gParam.gauge     = gauge;
  cpuGaugeField *cpuGauge = new cpuGaugeField(gParam);

  //gParam.pad = getFatLinkPadding(param->X);
  gParam.ghostExchange = QUDA_GHOST_EXCHANGE_NO;
  gParam.create      = QUDA_NULL_FIELD_CREATE;
  gParam.link_type   = param->type;
  gParam.reconstruct = param->reconstruct;    
  gParam.order       = (gParam.precision == QUDA_DOUBLE_PRECISION || gParam.reconstruct == QUDA_RECONSTRUCT_NO ) ?
    QUDA_FLOAT2_GAUGE_ORDER : QUDA_FLOAT4_GAUGE_ORDER;
  cudaGaugeField *cudaInGauge = new cudaGaugeField(gParam);

  profileGaugeFix.Stop(QUDA_PROFILE_INIT);  

  profileGaugeFix.Start(QUDA_PROFILE_H2D);


  ///if (!param->use_resident_gauge) {   // load fields onto the device
    cudaInGauge->loadCPUField(*cpuGauge, QUDA_CPU_FIELD_LOCATION);
 /* } else { // or use resident fields already present
    if (!gaugePrecise) errorQuda("No resident gauge field allocated");
    cudaInGauge = gaugePrecise;
    gaugePrecise = NULL;
  } */

  profileGaugeFix.Stop(QUDA_PROFILE_H2D);
  
  checkCudaError();

#ifdef MULTI_GPU
  if(comm_size() == 1){
    // perform the update
    profileGaugeFix.Start(QUDA_PROFILE_COMPUTE);
    gaugefixingOVR(*cudaInGauge, gauge_dir, Nsteps, verbose_interval, relax_boost, tolerance, \
      reunit_interval, stopWtheta);
    profileGaugeFix.Stop(QUDA_PROFILE_COMPUTE);
    checkCudaError();
    // copy the gauge field back to the host
    profileGaugeFix.Start(QUDA_PROFILE_D2H);
  }
  else{

    int y[4];
    int R[4] = {0,0,0,0};
    for(int dir=0; dir<4; ++dir) if(comm_dim_partitioned(dir)) R[dir] = 2;
    for(int dir=0; dir<4; ++dir) y[dir] = cudaInGauge->X()[dir] + 2 * R[dir];
    int pad = 0;
    GaugeFieldParam gParamEx(y, cudaInGauge->Precision(), gParam.reconstruct,
        pad, QUDA_VECTOR_GEOMETRY, QUDA_GHOST_EXCHANGE_EXTENDED);
    gParamEx.create = QUDA_ZERO_FIELD_CREATE;
    gParamEx.order = cudaInGauge->Order();
    gParamEx.siteSubset = QUDA_FULL_SITE_SUBSET;
    gParamEx.t_boundary = cudaInGauge->TBoundary();
    gParamEx.nFace = 1;
    for(int dir=0; dir<4; ++dir) gParamEx.r[dir] = R[dir];
    cudaGaugeField *cudaInGaugeEx = new cudaGaugeField(gParamEx);

    copyExtendedGauge(*cudaInGaugeEx, *cudaInGauge, QUDA_CUDA_FIELD_LOCATION);
    cudaInGaugeEx->exchangeExtendedGhost(R,false);
    // perform the update
    profileGaugeFix.Start(QUDA_PROFILE_COMPUTE);
    gaugefixingOVR(*cudaInGaugeEx, gauge_dir, Nsteps, verbose_interval, relax_boost, tolerance, \
      reunit_interval, stopWtheta);
    profileGaugeFix.Stop(QUDA_PROFILE_COMPUTE);

    checkCudaError();
    // copy the gauge field back to the host
    profileGaugeFix.Start(QUDA_PROFILE_D2H);
    //HOW TO COPY BACK TO CPU: cudaInGaugeEx->cpuGauge
    copyExtendedGauge(*cudaInGauge, *cudaInGaugeEx, QUDA_CUDA_FIELD_LOCATION);
  }
#else
  // perform the update
  profileGaugeFix.Start(QUDA_PROFILE_COMPUTE);
  gaugefixingOVR(*cudaInGauge, gauge_dir, Nsteps, verbose_interval, relax_boost, tolerance, \
    reunit_interval, stopWtheta);
  profileGaugeFix.Stop(QUDA_PROFILE_COMPUTE);
  // copy the gauge field back to the host
  profileGaugeFix.Start(QUDA_PROFILE_D2H);
#endif

  checkCudaError();
  cudaInGauge->saveCPUField(*cpuGauge, QUDA_CPU_FIELD_LOCATION);
  profileGaugeFix.Stop(QUDA_PROFILE_D2H);

  profileGaugeFix.Stop(QUDA_PROFILE_TOTAL);

  if (param->make_resident_gauge) {
    if (gaugePrecise != NULL) delete gaugePrecise;
    gaugePrecise = cudaInGauge;
  } else {
    delete cudaInGauge;
  }

  if(timeinfo){
    timeinfo[0] = profileGaugeFix.Last(QUDA_PROFILE_H2D);
    timeinfo[1] = profileGaugeFix.Last(QUDA_PROFILE_COMPUTE);
    timeinfo[2] = profileGaugeFix.Last(QUDA_PROFILE_D2H);
  }

  checkCudaError();
  return 0;
}




int computeGaugeFixingFFTQuda(void* gauge, const unsigned int gauge_dir,  const unsigned int Nsteps, \
  const unsigned int verbose_interval, const double alpha, const unsigned int autotune, const double tolerance, \
  const unsigned int  stopWtheta, QudaGaugeParam* param , double* timeinfo)
{

  profileGaugeFix.Start(QUDA_PROFILE_TOTAL);

  checkGaugeParam(param);

  profileGaugeFix.Start(QUDA_PROFILE_INIT);  

 
  GaugeFieldParam gParam(0, *param);
  // create the host sitelink  
  gParam.pad = 0; 
  gParam.create    = QUDA_REFERENCE_FIELD_CREATE;
  gParam.link_type = param->type;
  gParam.order = QUDA_MILC_GAUGE_ORDER;
  gParam.gauge     = gauge;
  cpuGaugeField *cpuGauge = new cpuGaugeField(gParam);

  //gParam.pad = getFatLinkPadding(param->X);
  gParam.ghostExchange = QUDA_GHOST_EXCHANGE_NO;
  gParam.create      = QUDA_NULL_FIELD_CREATE;
  gParam.link_type   = param->type;
  gParam.reconstruct = param->reconstruct;    
  gParam.order       = (gParam.precision == QUDA_DOUBLE_PRECISION || gParam.reconstruct == QUDA_RECONSTRUCT_NO ) ?
    QUDA_FLOAT2_GAUGE_ORDER : QUDA_FLOAT4_GAUGE_ORDER;

  cudaGaugeField *cudaInGauge = new cudaGaugeField(gParam);


  profileGaugeFix.Stop(QUDA_PROFILE_INIT);  

  profileGaugeFix.Start(QUDA_PROFILE_H2D);

  //if (!param->use_resident_gauge) {   // load fields onto the device
    cudaInGauge->loadCPUField(*cpuGauge, QUDA_CPU_FIELD_LOCATION);
  /*} else { // or use resident fields already present
    if (!gaugePrecise) errorQuda("No resident gauge field allocated");
    cudaInGauge = gaugePrecise;
    gaugePrecise = NULL;
  } */


  profileGaugeFix.Stop(QUDA_PROFILE_H2D);
  
  // perform the update
  profileGaugeFix.Start(QUDA_PROFILE_COMPUTE);
  checkCudaError();

  gaugefixingFFT(*cudaInGauge, gauge_dir, Nsteps, verbose_interval, alpha, autotune, tolerance, stopWtheta);

  profileGaugeFix.Stop(QUDA_PROFILE_COMPUTE);

  checkCudaError();
  // copy the gauge field back to the host
  profileGaugeFix.Start(QUDA_PROFILE_D2H);
  checkCudaError();
  cudaInGauge->saveCPUField(*cpuGauge, QUDA_CPU_FIELD_LOCATION);
  profileGaugeFix.Stop(QUDA_PROFILE_D2H);
  checkCudaError();

  profileGaugeFix.Stop(QUDA_PROFILE_TOTAL);

  if (param->make_resident_gauge) {
    if (gaugePrecise != NULL) delete gaugePrecise;
    gaugePrecise = cudaInGauge;
  } else {
    delete cudaInGauge;
  }

  if(timeinfo){
    timeinfo[0] = profileGaugeFix.Last(QUDA_PROFILE_H2D);
    timeinfo[1] = profileGaugeFix.Last(QUDA_PROFILE_COMPUTE);
    timeinfo[2] = profileGaugeFix.Last(QUDA_PROFILE_D2H);
  }

  checkCudaError();
  return 0;
}

/**
 * Compute a volume or time-slice contraction of two spinors.
 * @param x     Spinor to contract. This is conjugated before contraction.
 * @param y     Spinor to contract.
 * @param ctrn  Contraction output. The size must be Volume*16
 * @param cType Contraction type, allows for volume or time-slice contractions.
 * @param tC    Time-slice to contract in case the contraction is in a single time-slice.
 */
void contract(const cudaColorSpinorField x, const cudaColorSpinorField y, void *ctrn, const QudaContractType cType)
{
  if (x.Precision() == QUDA_DOUBLE_PRECISION) {
    contractCuda(x.Even(), y.Even(), ((double2*)ctrn), cType, QUDA_EVEN_PARITY, profileContract);
    contractCuda(x.Odd(),  y.Odd(),  ((double2*)ctrn), cType, QUDA_ODD_PARITY,  profileContract);
  } else if (x.Precision() == QUDA_SINGLE_PRECISION) {
    contractCuda(x.Even(), y.Even(), ((float2*) ctrn), cType, QUDA_EVEN_PARITY, profileContract);
    contractCuda(x.Odd(),  y.Odd(),  ((float2*) ctrn), cType, QUDA_ODD_PARITY,  profileContract);
  } else {
    errorQuda("Precision not supported for contractions\n");
  }
}

void contract(const cudaColorSpinorField x, const cudaColorSpinorField y, void *ctrn, const QudaContractType cType, const int tC)
{
  if (x.Precision() == QUDA_DOUBLE_PRECISION) {
    contractCuda(x.Even(), y.Even(), ((double2*)ctrn), cType, tC, QUDA_EVEN_PARITY, profileContract);
    contractCuda(x.Odd(),  y.Odd(),  ((double2*)ctrn), cType, tC, QUDA_ODD_PARITY,  profileContract);
  } else if (x.Precision() == QUDA_SINGLE_PRECISION) {
    contractCuda(x.Even(), y.Even(), ((float2*) ctrn), cType, tC, QUDA_EVEN_PARITY, profileContract);
    contractCuda(x.Odd(),  y.Odd(),  ((float2*) ctrn), cType, tC, QUDA_ODD_PARITY,  profileContract);
  } else {
    errorQuda("Precision not supported for contractions\n");
  }
}

<|MERGE_RESOLUTION|>--- conflicted
+++ resolved
@@ -214,14 +214,12 @@
 //!< Profiler for endQuda
 static TimeProfile profileEnd("endQuda");
 
-<<<<<<< HEAD
+//!< Profiler for GaugeFixing
+static TimeProfile profileGaugeFix("GaugeFixCuda");
+
 
 //!< Profiler for toal time spend between init and end
 static TimeProfile profileInit2End("init2endQuda",false);
-=======
-//!< Profiler for GaugeFixing
-static TimeProfile profileGaugeFix("GaugeFixCuda");
->>>>>>> d8b30d09
 
 namespace quda {
   void printLaunchTimer();
