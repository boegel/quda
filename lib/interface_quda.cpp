#include <iostream>
#include <stdio.h>
#include <stdlib.h>
#include <math.h>
#include <string.h>
#include <sys/time.h>

#include <quda.h>
#include <quda_fortran.h>
#include <quda_internal.h>
#include <comm_quda.h>
#include <tune_quda.h>
#include <blas_quda.h>
#include <gauge_field.h>
#include <dirac_quda.h>
#include <dslash_quda.h>
#include <invert_quda.h>
#include <color_spinor_field.h>
#include <clover_field.h>
#include <llfat_quda.h>
#include <fat_force_quda.h>
#include <hisq_links_quda.h>
#include <algorithm>
#include <staggered_oprod.h>

#ifdef NUMA_AFFINITY
#include <numa_affinity.h>
#endif

#include <cuda.h>
#include "face_quda.h"

#ifdef MULTI_GPU
extern void exchange_cpu_sitelink_ex(int* X, int *R, void** sitelink, QudaGaugeFieldOrder cpu_order,
    QudaPrecision gPrecision, int optflag, int geom);
#endif // MULTI_GPU

#ifdef GPU_GAUGE_FORCE
#include <gauge_force_quda.h>
#endif
#include <gauge_update_quda.h>

#define MAX(a,b) ((a)>(b)? (a):(b))
#define TDIFF(a,b) (b.tv_sec - a.tv_sec + 0.000001*(b.tv_usec - a.tv_usec))

#define spinorSiteSize 24 // real numbers per spinor

#define MAX_GPU_NUM_PER_NODE 16

// define newQudaGaugeParam() and newQudaInvertParam()
#define INIT_PARAM
#include "check_params.h"
#undef INIT_PARAM

// define (static) checkGaugeParam() and checkInvertParam()
#define CHECK_PARAM
#include "check_params.h"
#undef CHECK_PARAM

// define printQudaGaugeParam() and printQudaInvertParam()
#define PRINT_PARAM
#include "check_params.h"
#undef PRINT_PARAM


int numa_affinity_enabled = 1;

using namespace quda;

cudaGaugeField *gaugePrecise = NULL;
cudaGaugeField *gaugeSloppy = NULL;
cudaGaugeField *gaugePrecondition = NULL;

// It's important that these alias the above so that constants are set correctly in Dirac::Dirac()
cudaGaugeField *&gaugeFatPrecise = gaugePrecise;
cudaGaugeField *&gaugeFatSloppy = gaugeSloppy;
cudaGaugeField *&gaugeFatPrecondition = gaugePrecondition;

cudaGaugeField *gaugeLongPrecise = NULL;
cudaGaugeField *gaugeLongSloppy = NULL;
cudaGaugeField *gaugeLongPrecondition = NULL;

cudaCloverField *cloverPrecise = NULL;
cudaCloverField *cloverSloppy = NULL;
cudaCloverField *cloverPrecondition = NULL;


cudaDeviceProp deviceProp;
cudaStream_t *streams;

static bool initialized = false;

//!< Profiler for initQuda
static TimeProfile profileInit("initQuda");

//!< Profile for loadGaugeQuda / saveGaugeQuda
static TimeProfile profileGauge("loadGaugeQuda");

//!< Profile for loadCloverQuda
static TimeProfile profileClover("loadCloverQuda");

//!< Profiler for invertQuda
static TimeProfile profileInvert("invertQuda");

//!< Profiler for invertMultiShiftQuda
static TimeProfile profileMulti("invertMultiShiftQuda");

//!< Profiler for invertMultiShiftMixedQuda
static TimeProfile profileMultiMixed("invertMultiShiftMixedQuda");

//!< Profiler for computeFatLinkQuda
static TimeProfile profileFatLink("computeKSLinkQuda");

//!< Profiler for computeGaugeForceQuda
static TimeProfile profileGaugeForce("computeGaugeForceQuda");

//!<Profiler for updateGaugeFieldQuda 
static TimeProfile profileGaugeUpdate("updateGaugeFieldQuda");

//!<Profiler for createExtendedGaugeField
static TimeProfile profileExtendedGauge("createExtendedGaugeField");


//!<Profiler for createClover>
static TimeProfile profileCloverCreate("createCloverQuda");

//!<Profiler for computeCloverDerivative
static TimeProfile profileCloverDerivative("computeCloverDerivativeQuda");

//!<Profiler for computeCloverSigmaTrace
static TimeProfile profileCloverTrace("computeCloverTraceQuda");

//!<Profiler for computeStaggeredOprodQuda
static TimeProfile profileStaggeredOprod("computeStaggeredOprodQuda");


//!< Profiler for endQuda
static TimeProfile profileEnd("endQuda");

void setVerbosityQuda(QudaVerbosity verbosity, const char prefix[], FILE *outfile)
{
  setVerbosity(verbosity);
  setOutputPrefix(prefix);
  setOutputFile(outfile);
}


typedef struct {
  int ndim;
  int dims[QUDA_MAX_DIM];
} LexMapData;

/**
 * For MPI, the default node mapping is lexicographical with t varying fastest.
 */
static int lex_rank_from_coords(const int *coords, void *fdata)
{
  LexMapData *md = static_cast<LexMapData *>(fdata);

  int rank = coords[0];
  for (int i = 1; i < md->ndim; i++) {
    rank = md->dims[i] * rank + coords[i];
  }
  return rank;
}

#ifdef QMP_COMMS
/**
 * For QMP, we use the existing logical topology if already declared.
 */
static int qmp_rank_from_coords(const int *coords, void *fdata)
{
  return QMP_get_node_number_from(coords);
}
#endif


static bool comms_initialized = false;

void initCommsGridQuda(int nDim, const int *dims, QudaCommsMap func, void *fdata)
{
  if (nDim != 4) {
    errorQuda("Number of communication grid dimensions must be 4");
  }

  if (!func) {

#if QMP_COMMS
    if (QMP_logical_topology_is_declared()) {
      if (QMP_get_logical_number_of_dimensions() != 4) {
        errorQuda("QMP logical topology must have 4 dimensions");
      }
      for (int i=0; i<nDim; i++) {
        int qdim = QMP_get_logical_dimensions()[i];
        if(qdim != dims[i]) {
          errorQuda("QMP logical dims[%d]=%d does not match dims[%d]=%d argument", i, qdim, i, dims[i]);
        }
      }
      fdata = NULL;
      func = qmp_rank_from_coords;
    } else {
      warningQuda("QMP logical topology is undeclared; using default lexicographical ordering");
#endif

      LexMapData map_data;
      map_data.ndim = nDim;
      for (int i=0; i<nDim; i++) {
        map_data.dims[i] = dims[i];
      }
      fdata = (void *) &map_data;
      func = lex_rank_from_coords;

#if QMP_COMMS
    }
#endif      

  }
  comm_init(nDim, dims, func, fdata);
  comms_initialized = true;
}


static void init_default_comms()
{
#if defined(QMP_COMMS)
  if (QMP_logical_topology_is_declared()) {
    int ndim = QMP_get_logical_number_of_dimensions();
    const int *dims = QMP_get_logical_dimensions();
    initCommsGridQuda(ndim, dims, NULL, NULL);
  } else {
    errorQuda("initQuda() called without prior call to initCommsGridQuda(),"
        " and QMP logical topology has not been declared");
  }
#elif defined(MPI_COMMS)
  errorQuda("When using MPI for communications, initCommsGridQuda() must be called before initQuda()");
#else // single-GPU
  const int dims[4] = {1, 1, 1, 1};
  initCommsGridQuda(4, dims, NULL, NULL);
#endif
}


/*
 * Set the device that QUDA uses.
 */
void initQudaDevice(int dev) {

  //static bool initialized = false;
  if (initialized) return;
  initialized = true;

#if defined(GPU_DIRECT) && defined(MULTI_GPU) && (CUDA_VERSION == 4000)
  //check if CUDA_NIC_INTEROP is set to 1 in the enviroment
  // not needed for CUDA >= 4.1
  char* cni_str = getenv("CUDA_NIC_INTEROP");
  if(cni_str == NULL){
    errorQuda("Environment variable CUDA_NIC_INTEROP is not set");
  }
  int cni_int = atoi(cni_str);
  if (cni_int != 1){
    errorQuda("Environment variable CUDA_NIC_INTEROP is not set to 1");    
  }
#endif

  int deviceCount;
  cudaGetDeviceCount(&deviceCount);
  if (deviceCount == 0) {
    errorQuda("No CUDA devices found");
  }

  for(int i=0; i<deviceCount; i++) {
    cudaGetDeviceProperties(&deviceProp, i);
    checkCudaErrorNoSync(); // "NoSync" for correctness in HOST_DEBUG mode
    if (getVerbosity() >= QUDA_SUMMARIZE) {
      printfQuda("Found device %d: %s\n", i, deviceProp.name);
    }
  }

#ifdef MULTI_GPU
  if (dev < 0) {
    if (!comms_initialized) {
      errorQuda("initDeviceQuda() called with a negative device ordinal, but comms have not been initialized");
    }
    dev = comm_gpuid();
  }
#else
  if (dev < 0 || dev >= 16) errorQuda("Invalid device number %d", dev);
#endif

  cudaGetDeviceProperties(&deviceProp, dev);
  checkCudaErrorNoSync(); // "NoSync" for correctness in HOST_DEBUG mode
  if (deviceProp.major < 1) {
    errorQuda("Device %d does not support CUDA", dev);
  }

  if (getVerbosity() >= QUDA_SUMMARIZE) {
    printfQuda("Using device %d: %s\n", dev, deviceProp.name);
  }
#ifndef USE_QDPJIT
  cudaSetDevice(dev);
  checkCudaErrorNoSync(); // "NoSync" for correctness in HOST_DEBUG mode
#endif

#ifdef NUMA_AFFINITY
  if(numa_affinity_enabled){
    setNumaAffinity(dev);
  }
#endif

  // if the device supports host-mapped memory, then enable this
#ifndef USE_QDPJIT
  if(deviceProp.canMapHostMemory) cudaSetDeviceFlags(cudaDeviceMapHost);
  checkCudaError();
#endif

  cudaDeviceSetCacheConfig(cudaFuncCachePreferL1);
  //cudaDeviceSetSharedMemConfig(cudaSharedMemBankSizeEightByte);
  cudaGetDeviceProperties(&deviceProp, dev);
}


/*
 * Any persistent memory allocations that QUDA uses are done here.
 */
void initQudaMemory()
{
  if (!comms_initialized) init_default_comms();

  streams = new cudaStream_t[Nstream];

#if (CUDA_VERSION >= 5050)
  int greatestPriority;
  int leastPriority;
  cudaDeviceGetStreamPriorityRange(&leastPriority, &greatestPriority);

  for (int i=0; i<Nstream-1; i++) {
    cudaStreamCreateWithPriority(&streams[i], cudaStreamDefault, greatestPriority);
  }
  cudaStreamCreateWithPriority(&streams[Nstream-1], cudaStreamDefault, leastPriority);
#else
  for (int i=0; i<Nstream; i++) {
    cudaStreamCreate(&streams[i]);
  }
#endif

  checkCudaError();
  createDslashEvents();
  createStaggeredOprodEvents();  

  initBlas();

  loadTuneCache(getVerbosity());
}


void initQuda(int dev)
{
  profileInit.Start(QUDA_PROFILE_TOTAL);

  // initialize communications topology, if not already done explicitly via initCommsGridQuda()
  if (!comms_initialized) init_default_comms();

  // set the device that QUDA uses
  initQudaDevice(dev);

  // set the persistant memory allocations that QUDA uses (Blas, streams, etc.)
  initQudaMemory();

  profileInit.Stop(QUDA_PROFILE_TOTAL);
}


void loadGaugeQuda(void *h_gauge, QudaGaugeParam *param)
{
  profileGauge.Start(QUDA_PROFILE_TOTAL);

  if (!initialized) errorQuda("QUDA not initialized");
  if (getVerbosity() == QUDA_DEBUG_VERBOSE) printQudaGaugeParam(param);

  checkGaugeParam(param);

  profileGauge.Start(QUDA_PROFILE_INIT);  
  // Set the specific input parameters and create the cpu gauge field
  GaugeFieldParam gauge_param(h_gauge, *param);

  // if we are using half precision then we need to compute the fat
  // link maximum while still on the cpu
  // FIXME get a kernel for this
  if ((param->cuda_prec == QUDA_HALF_PRECISION ||
        param->cuda_prec_sloppy == QUDA_HALF_PRECISION ||
        param->cuda_prec_precondition == QUDA_HALF_PRECISION) &&
      param->type == QUDA_ASQTAD_FAT_LINKS)
    gauge_param.compute_fat_link_max = true;

  GaugeField *in = (param->location == QUDA_CPU_FIELD_LOCATION) ?
    static_cast<GaugeField*>(new cpuGaugeField(gauge_param)) : 
    static_cast<GaugeField*>(new cudaGaugeField(gauge_param));

  // if not preserving then copy the gauge field passed in
  cudaGaugeField *precise = NULL;
  // switch the parameters for creating the mirror precise cuda gauge field
  gauge_param.create = QUDA_NULL_FIELD_CREATE;
  gauge_param.precision = param->cuda_prec;
  gauge_param.reconstruct = param->reconstruct;
  gauge_param.pad = param->ga_pad;
  gauge_param.order = (gauge_param.precision == QUDA_DOUBLE_PRECISION || 
      gauge_param.reconstruct == QUDA_RECONSTRUCT_NO ) ?
    QUDA_FLOAT2_GAUGE_ORDER : QUDA_FLOAT4_GAUGE_ORDER;

  if (!param->preserve_gauge) {
    precise = new cudaGaugeField(gauge_param);
    profileGauge.Stop(QUDA_PROFILE_INIT);  

    profileGauge.Start(QUDA_PROFILE_H2D);  
    precise->copy(*in);
    profileGauge.Stop(QUDA_PROFILE_H2D);  
  } else {
    precise = gaugePrecise;
    profileGauge.Stop(QUDA_PROFILE_INIT);  
  }

  param->gaugeGiB += precise->GBytes();

  // creating sloppy fields isn't really compute, but it is work done on the gpu
  profileGauge.Start(QUDA_PROFILE_COMPUTE); 

  // switch the parameters for creating the mirror sloppy cuda gauge field
  gauge_param.precision = param->cuda_prec_sloppy;
  gauge_param.reconstruct = param->reconstruct_sloppy;
  gauge_param.order = (gauge_param.precision == QUDA_DOUBLE_PRECISION || 
      gauge_param.reconstruct == QUDA_RECONSTRUCT_NO ) ?
    QUDA_FLOAT2_GAUGE_ORDER : QUDA_FLOAT4_GAUGE_ORDER;
  cudaGaugeField *sloppy = NULL;
  if (param->cuda_prec != param->cuda_prec_sloppy) {
    sloppy = new cudaGaugeField(gauge_param);
    sloppy->copy(*precise);
    param->gaugeGiB += sloppy->GBytes();
  } else {
    sloppy = precise;
  }

  // switch the parameters for creating the mirror preconditioner cuda gauge field
  gauge_param.precision = param->cuda_prec_precondition;
  gauge_param.reconstruct = param->reconstruct_precondition;
  gauge_param.order = (gauge_param.precision == QUDA_DOUBLE_PRECISION || 
      gauge_param.reconstruct == QUDA_RECONSTRUCT_NO ) ?
    QUDA_FLOAT2_GAUGE_ORDER : QUDA_FLOAT4_GAUGE_ORDER;
  cudaGaugeField *precondition = NULL;
  if (param->cuda_prec_sloppy != param->cuda_prec_precondition) {
    precondition = new cudaGaugeField(gauge_param);
    precondition->copy(*sloppy);
    param->gaugeGiB += precondition->GBytes();
  } else {
    precondition = sloppy;
  }

  profileGauge.Stop(QUDA_PROFILE_COMPUTE); 

  switch (param->type) {
    case QUDA_WILSON_LINKS:
      //if (gaugePrecise) errorQuda("Precise gauge field already allocated");
      gaugePrecise = precise;
      //if (gaugeSloppy) errorQuda("Sloppy gauge field already allocated");
      gaugeSloppy = sloppy;
      //if (gaugePrecondition) errorQuda("Precondition gauge field already allocated");
      gaugePrecondition = precondition;
      break;
    case QUDA_ASQTAD_FAT_LINKS:
      if (gaugeFatPrecise) errorQuda("Precise gauge fat field already allocated");
      gaugeFatPrecise = precise;
      if (gaugeFatSloppy) errorQuda("Sloppy gauge fat field already allocated");
      gaugeFatSloppy = sloppy;
      if (gaugeFatPrecondition) errorQuda("Precondition gauge fat field already allocated");
      gaugeFatPrecondition = precondition;
      break;
    case QUDA_ASQTAD_LONG_LINKS:
      if (gaugeLongPrecise) errorQuda("Precise gauge long field already allocated");
      gaugeLongPrecise = precise;
      if (gaugeLongSloppy) errorQuda("Sloppy gauge long field already allocated");
      gaugeLongSloppy = sloppy;
      if (gaugeLongPrecondition) errorQuda("Precondition gauge long field already allocated");
      gaugeLongPrecondition = precondition;
      break;
    default:
      errorQuda("Invalid gauge type");   
  }

  profileGauge.Start(QUDA_PROFILE_FREE);  
  delete in;
  profileGauge.Stop(QUDA_PROFILE_FREE);  

  profileGauge.Stop(QUDA_PROFILE_TOTAL);
}

void saveGaugeQuda(void *h_gauge, QudaGaugeParam *param)
{
  profileGauge.Start(QUDA_PROFILE_TOTAL);

  if (param->location != QUDA_CPU_FIELD_LOCATION) 
    errorQuda("Non-cpu output location not yet supported");

  if (!initialized) errorQuda("QUDA not initialized");
  checkGaugeParam(param);

  // Set the specific cpu parameters and create the cpu gauge field
  GaugeFieldParam gauge_param(h_gauge, *param);
  cpuGaugeField cpuGauge(gauge_param);
  cudaGaugeField *cudaGauge = NULL;
  switch (param->type) {
    case QUDA_WILSON_LINKS:
      cudaGauge = gaugePrecise;
      break;
    case QUDA_ASQTAD_FAT_LINKS:
      cudaGauge = gaugeFatPrecise;
      break;
    case QUDA_ASQTAD_LONG_LINKS:
      cudaGauge = gaugeLongPrecise;
      break;
    default:
      errorQuda("Invalid gauge type");   
  }

  profileGauge.Start(QUDA_PROFILE_D2H);  
  cudaGauge->saveCPUField(cpuGauge, QUDA_CPU_FIELD_LOCATION);
  profileGauge.Stop(QUDA_PROFILE_D2H);  

  profileGauge.Stop(QUDA_PROFILE_TOTAL);
}


void loadCloverQuda(void *h_clover, void *h_clovinv, QudaInvertParam *inv_param)
{
  profileClover.Start(QUDA_PROFILE_TOTAL);

  bool device_calc = false; // calculate clover and inverse on the device?

  pushVerbosity(inv_param->verbosity);
  if (getVerbosity() >= QUDA_DEBUG_VERBOSE) printQudaInvertParam(inv_param);

  if (!initialized) errorQuda("QUDA not initialized");

  if (!h_clover && !h_clovinv) {
    if(inv_param->clover_coeff != 0){
      device_calc = true;
    }else{
      errorQuda("loadCloverQuda() called with neither clover term nor inverse");
    }
  }


  if (inv_param->clover_cpu_prec == QUDA_HALF_PRECISION) {
    errorQuda("Half precision not supported on CPU");
  }
  if (gaugePrecise == NULL) {
    errorQuda("Gauge field must be loaded before clover");
  }
  if (inv_param->dslash_type != QUDA_CLOVER_WILSON_DSLASH) {
    errorQuda("Wrong dslash_type in loadCloverQuda()");
  }

  // determines whether operator is preconditioned when calling invertQuda()
  bool pc_solve = (inv_param->solve_type == QUDA_DIRECT_PC_SOLVE ||
      inv_param->solve_type == QUDA_NORMOP_PC_SOLVE);

  // determines whether operator is preconditioned when calling MatQuda() or MatDagMatQuda()
  bool pc_solution = (inv_param->solution_type == QUDA_MATPC_SOLUTION ||
      inv_param->solution_type == QUDA_MATPCDAG_MATPC_SOLUTION);

  bool asymmetric = (inv_param->matpc_type == QUDA_MATPC_EVEN_EVEN_ASYMMETRIC ||
      inv_param->matpc_type == QUDA_MATPC_ODD_ODD_ASYMMETRIC);

  // We issue a warning only when it seems likely that the user is screwing up:

  // uninverted clover term is required when applying unpreconditioned operator,
  // but note that dslashQuda() is always preconditioned
  if (!h_clover && !pc_solve && !pc_solution) {
    //warningQuda("Uninverted clover term not loaded");
  }

  // uninverted clover term is also required for "asymmetric" preconditioning
  if (!h_clover && pc_solve && pc_solution && asymmetric && !device_calc) {
    warningQuda("Uninverted clover term not loaded");
  }

  CloverFieldParam clover_param;
  CloverField *in;

  if(!device_calc){
    // create a param for the cpu clover field
    profileClover.Start(QUDA_PROFILE_INIT);
    CloverFieldParam cpuParam;
    cpuParam.nDim = 4;
    for (int i=0; i<4; i++) cpuParam.x[i] = gaugePrecise->X()[i];
    cpuParam.precision = inv_param->clover_cpu_prec;
    cpuParam.order = inv_param->clover_order;
    cpuParam.direct = h_clover ? true : false;
    cpuParam.inverse = h_clovinv ? true : false;
    cpuParam.clover = h_clover;
    cpuParam.norm = 0;
    cpuParam.cloverInv = h_clovinv;
    cpuParam.invNorm = 0;
    cpuParam.create = QUDA_REFERENCE_FIELD_CREATE;
    cpuParam.siteSubset = QUDA_FULL_SITE_SUBSET;

    in = (inv_param->clover_location == QUDA_CPU_FIELD_LOCATION) ?
      static_cast<CloverField*>(new cpuCloverField(cpuParam)) : 
      static_cast<CloverField*>(new cudaCloverField(cpuParam));

    clover_param.nDim = 4;
    for (int i=0; i<4; i++) clover_param.x[i] = gaugePrecise->X()[i];
    clover_param.setPrecision(inv_param->clover_cuda_prec);
    clover_param.pad = inv_param->cl_pad;
    clover_param.direct = h_clover ? true : false;
    clover_param.inverse = (h_clovinv || pc_solve) ? true : false;
    clover_param.create = QUDA_NULL_FIELD_CREATE;
    clover_param.siteSubset = QUDA_FULL_SITE_SUBSET;
    cloverPrecise = new cudaCloverField(clover_param);
    profileClover.Stop(QUDA_PROFILE_INIT);

    profileClover.Start(QUDA_PROFILE_H2D);
    cloverPrecise->copy(*in, h_clovinv ? true : false); 
    profileClover.Stop(QUDA_PROFILE_H2D);
  }else{
    profileClover.Start(QUDA_PROFILE_COMPUTE);
    createCloverQuda(inv_param);
    profileClover.Stop(QUDA_PROFILE_COMPUTE);
  }

  // inverted clover term is required when applying preconditioned operator
  if (!h_clovinv && pc_solve) {
    profileClover.Start(QUDA_PROFILE_COMPUTE);
    cloverInvert(*cloverPrecise, inv_param->compute_clover_trlog, QUDA_CUDA_FIELD_LOCATION);
    profileClover.Stop(QUDA_PROFILE_COMPUTE);
    if (inv_param->compute_clover_trlog) {
      inv_param->trlogA[0] = cloverPrecise->TrLog()[0];
      inv_param->trlogA[1] = cloverPrecise->TrLog()[1];
    }
  }

  inv_param->cloverGiB = cloverPrecise->GBytes();

  // create the mirror sloppy clover field
  if (inv_param->clover_cuda_prec != inv_param->clover_cuda_prec_sloppy) {
    profileClover.Start(QUDA_PROFILE_INIT);
    clover_param.setPrecision(inv_param->clover_cuda_prec_sloppy);
    cloverSloppy = new cudaCloverField(clover_param); 
    cloverSloppy->copy(*cloverPrecise);
    profileClover.Stop(QUDA_PROFILE_INIT);
    inv_param->cloverGiB += cloverSloppy->GBytes();
  } else {
    cloverSloppy = cloverPrecise;
  }

  // create the mirror preconditioner clover field
  if (inv_param->clover_cuda_prec_sloppy != inv_param->clover_cuda_prec_precondition &&
      inv_param->clover_cuda_prec_precondition != QUDA_INVALID_PRECISION) {
    profileClover.Start(QUDA_PROFILE_INIT);
    clover_param.setPrecision(inv_param->clover_cuda_prec_precondition);
    cloverPrecondition = new cudaCloverField(clover_param);
    cloverPrecondition->copy(*cloverSloppy);
    profileClover.Stop(QUDA_PROFILE_INIT);
    inv_param->cloverGiB += cloverPrecondition->GBytes();
  } else {
    cloverPrecondition = cloverSloppy;
  }

<<<<<<< HEAD
  // need to copy back the odd inverse field into the application clover field
  if (!h_clovinv && pc_solve && !device_calc) {
    // copy the inverted clover term into host application order on the device
    clover_param.setPrecision(inv_param->clover_cpu_prec);
    clover_param.direct = false;
    clover_param.inverse = true;
    clover_param.order = inv_param->clover_order;

    // this isn't really "epilogue" but this label suffices
    profileClover.Start(QUDA_PROFILE_EPILOGUE);
    cudaCloverField hack(clover_param);
    hack.copy(*cloverPrecise);
    profileClover.Stop(QUDA_PROFILE_EPILOGUE);

    // copy the odd components into the host application's clover field
    profileClover.Start(QUDA_PROFILE_D2H);
    cudaMemcpy((char*)(in->V(false))+in->Bytes()/2, (char*)(hack.V(true))+hack.Bytes()/2, 
        in->Bytes()/2, cudaMemcpyDeviceToHost);
    profileClover.Stop(QUDA_PROFILE_D2H);

    checkCudaError();
  }


  if(!device_calc) delete in; // delete object referencing input field
=======
  delete in; // delete object referencing input field
>>>>>>> c9a4eeda

  popVerbosity();

  profileClover.Stop(QUDA_PROFILE_TOTAL);
}

void freeGaugeQuda(void) 
{  
  if (!initialized) errorQuda("QUDA not initialized");
  if (gaugeSloppy != gaugePrecondition && gaugePrecondition) delete gaugePrecondition;
  if (gaugePrecise != gaugeSloppy && gaugeSloppy) delete gaugeSloppy;
  if (gaugePrecise) delete gaugePrecise;

  gaugePrecondition = NULL;
  gaugeSloppy = NULL;
  gaugePrecise = NULL;

  if (gaugeLongSloppy != gaugeLongPrecondition && gaugeLongPrecondition) delete gaugeLongPrecondition;
  if (gaugeLongPrecise != gaugeLongSloppy && gaugeLongSloppy) delete gaugeLongSloppy;
  if (gaugeLongPrecise) delete gaugeLongPrecise;

  gaugeLongPrecondition = NULL;
  gaugeLongSloppy = NULL;
  gaugeLongPrecise = NULL;

  if (gaugeFatSloppy != gaugeFatPrecondition && gaugeFatPrecondition) delete gaugeFatPrecondition;
  if (gaugeFatPrecise != gaugeFatSloppy && gaugeFatSloppy) delete gaugeFatSloppy;
  if (gaugeFatPrecise) delete gaugeFatPrecise;

  gaugeFatPrecondition = NULL;
  gaugeFatSloppy = NULL;
  gaugeFatPrecise = NULL;
}


void freeCloverQuda(void)
{
  if (!initialized) errorQuda("QUDA not initialized");
  if (cloverPrecondition != cloverSloppy && cloverPrecondition) delete cloverPrecondition;
  if (cloverSloppy != cloverPrecise && cloverSloppy) delete cloverSloppy;
  if (cloverPrecise) delete cloverPrecise;

  cloverPrecondition = NULL;
  cloverSloppy = NULL;
  cloverPrecise = NULL;
}


void endQuda(void)
{
  profileEnd.Start(QUDA_PROFILE_TOTAL);

  if (!initialized) return;

  LatticeField::freeBuffer();
  cudaColorSpinorField::freeBuffer();
  cudaColorSpinorField::freeGhostBuffer();
  cpuColorSpinorField::freeGhostBuffer();
  FaceBuffer::flushPinnedCache();
  freeGaugeQuda();
  freeCloverQuda();

  endBlas();

  if (streams) {
    for (int i=0; i<Nstream; i++) cudaStreamDestroy(streams[i]);
    delete []streams;
    streams = NULL;
  }
  destroyDslashEvents();

  destroyStaggeredOprodEvents();

  saveTuneCache(getVerbosity());

#if (!defined(USE_QDPJIT) && !defined(GPU_COMMS))
  // end this CUDA context
  cudaDeviceReset();
#endif

  initialized = false;

  comm_finalize();
  comms_initialized = false;

  profileEnd.Stop(QUDA_PROFILE_TOTAL);

  // print out the profile information of the lifetime of the library
  if (getVerbosity() >= QUDA_SUMMARIZE) {
    profileInit.Print();
    profileGauge.Print();
    profileCloverCreate.Print();
    profileClover.Print();
    profileInvert.Print();
    profileMulti.Print();
    profileMultiMixed.Print();
    profileFatLink.Print();
    profileGaugeForce.Print();
    profileGaugeUpdate.Print();
    profileExtendedGauge.Print();
    profileCloverDerivative.Print();
    profileCloverTrace.Print();
    profileStaggeredOprod.Print();
    profileEnd.Print();

    printfQuda("\n");
    printPeakMemUsage();
    printfQuda("\n");
  }

  assertAllMemFree();
}


namespace quda {

  void setDiracParam(DiracParam &diracParam, QudaInvertParam *inv_param, const bool pc)
  {
    double kappa = inv_param->kappa;
    if (inv_param->dirac_order == QUDA_CPS_WILSON_DIRAC_ORDER) {
      kappa *= gaugePrecise->Anisotropy();
    }

    switch (inv_param->dslash_type) {
      case QUDA_WILSON_DSLASH:
        diracParam.type = pc ? QUDA_WILSONPC_DIRAC : QUDA_WILSON_DIRAC;
        break;
      case QUDA_CLOVER_WILSON_DSLASH:
        diracParam.type = pc ? QUDA_CLOVERPC_DIRAC : QUDA_CLOVER_DIRAC;
        break;
      case QUDA_DOMAIN_WALL_DSLASH:
        diracParam.type = pc ? QUDA_DOMAIN_WALLPC_DIRAC : QUDA_DOMAIN_WALL_DIRAC;
        diracParam.Ls = inv_param->Ls;
        break;
      case QUDA_STAGGERED_DSLASH:
        diracParam.type = pc ? QUDA_STAGGEREDPC_DIRAC : QUDA_STAGGERED_DIRAC;
        break;
      case QUDA_ASQTAD_DSLASH:
        diracParam.type = pc ? QUDA_ASQTADPC_DIRAC : QUDA_ASQTAD_DIRAC;
        break;
      case QUDA_TWISTED_MASS_DSLASH:
        diracParam.type = pc ? QUDA_TWISTED_MASSPC_DIRAC : QUDA_TWISTED_MASS_DIRAC;
        if (inv_param->twist_flavor == QUDA_TWIST_MINUS || inv_param->twist_flavor == QUDA_TWIST_PLUS)  
        {
          diracParam.Ls = 1;
          diracParam.epsilon = 0.0;
        }
        else 
        {
          diracParam.Ls = 2;
          diracParam.epsilon = inv_param->twist_flavor == QUDA_TWIST_NONDEG_DOUBLET ? inv_param->epsilon : 0.0;
        } 
        break;
      default:
        errorQuda("Unsupported dslash_type %d", inv_param->dslash_type);
    }

    diracParam.matpcType = inv_param->matpc_type;
    diracParam.dagger = inv_param->dagger;
    diracParam.gauge = gaugePrecise;
    diracParam.fatGauge = gaugeFatPrecise;
    diracParam.longGauge = gaugeLongPrecise;    
    diracParam.clover = cloverPrecise;
    diracParam.kappa = kappa;
    diracParam.mass = inv_param->mass;
    diracParam.m5 = inv_param->m5;
    diracParam.mu = inv_param->mu;

    for (int i=0; i<4; i++) {
      diracParam.commDim[i] = 1;   // comms are always on
    }
  }


  void setDiracSloppyParam(DiracParam &diracParam, QudaInvertParam *inv_param, const bool pc)
  {
    setDiracParam(diracParam, inv_param, pc);

    diracParam.gauge = gaugeSloppy;
    diracParam.fatGauge = gaugeFatSloppy;
    diracParam.longGauge = gaugeLongSloppy;    
    diracParam.clover = cloverSloppy;

    for (int i=0; i<4; i++) {
      diracParam.commDim[i] = 1;   // comms are always on
    }

  }

  // The preconditioner currently mimicks the sloppy operator with no comms
  void setDiracPreParam(DiracParam &diracParam, QudaInvertParam *inv_param, const bool pc)
  {
    setDiracParam(diracParam, inv_param, pc);

    diracParam.gauge = gaugePrecondition;
    diracParam.fatGauge = gaugeFatPrecondition;
    diracParam.longGauge = gaugeLongPrecondition;    
    diracParam.clover = cloverPrecondition;

    for (int i=0; i<4; i++) {
      diracParam.commDim[i] = 0; // comms are always off
    }

  }

  void createDirac(Dirac *&d, Dirac *&dSloppy, Dirac *&dPre, QudaInvertParam &param, const bool pc_solve)
  {
    DiracParam diracParam;
    DiracParam diracSloppyParam;
    DiracParam diracPreParam;

    setDiracParam(diracParam, &param, pc_solve);
    setDiracSloppyParam(diracSloppyParam, &param, pc_solve);
    setDiracPreParam(diracPreParam, &param, pc_solve);

    d = Dirac::create(diracParam); // create the Dirac operator   
    dSloppy = Dirac::create(diracSloppyParam);
    dPre = Dirac::create(diracPreParam);
  }

  void massRescale(QudaDslashType dslash_type, double &kappa, double &mass, 
      QudaSolutionType solution_type, 
      QudaMassNormalization mass_normalization, cudaColorSpinorField &b)
  {   
    if (getVerbosity() >= QUDA_DEBUG_VERBOSE) {
      printfQuda("Mass rescale: Kappa is: %g\n", kappa);
      printfQuda("Mass rescale: mass normalization: %d\n", mass_normalization);
      double nin = norm2(b);
      printfQuda("Mass rescale: norm of source in = %g\n", nin);
    }

    if (dslash_type == QUDA_ASQTAD_DSLASH || dslash_type == QUDA_STAGGERED_DSLASH) {
      switch (solution_type) {
        case QUDA_MAT_SOLUTION:
        case QUDA_MATPC_SOLUTION:
          if (mass_normalization == QUDA_KAPPA_NORMALIZATION) axCuda(2.0*mass, b);
          break;
        case QUDA_MATDAG_MAT_SOLUTION:
        case QUDA_MATPCDAG_MATPC_SOLUTION:
          if (mass_normalization == QUDA_KAPPA_NORMALIZATION) axCuda(4.0*mass*mass, b);
          break;
        default:
          errorQuda("Not implemented");
      }
      return;
    }

    // multiply the source to compensate for normalization of the Dirac operator, if necessary
    switch (solution_type) {
      case QUDA_MAT_SOLUTION:
        if (mass_normalization == QUDA_MASS_NORMALIZATION ||
            mass_normalization == QUDA_ASYMMETRIC_MASS_NORMALIZATION) {
          axCuda(2.0*kappa, b);
        }
        break;
      case QUDA_MATDAG_MAT_SOLUTION:
        if (mass_normalization == QUDA_MASS_NORMALIZATION ||
            mass_normalization == QUDA_ASYMMETRIC_MASS_NORMALIZATION) {
          axCuda(4.0*kappa*kappa, b);
        }
        break;
      case QUDA_MATPC_SOLUTION:
        if (mass_normalization == QUDA_MASS_NORMALIZATION) {
          axCuda(4.0*kappa*kappa, b);
        } else if (mass_normalization == QUDA_ASYMMETRIC_MASS_NORMALIZATION) {
          axCuda(2.0*kappa, b);
        }
        break;
      case QUDA_MATPCDAG_MATPC_SOLUTION:
        if (mass_normalization == QUDA_MASS_NORMALIZATION) {
          axCuda(16.0*pow(kappa,4), b);
        } else if (mass_normalization == QUDA_ASYMMETRIC_MASS_NORMALIZATION) {
          axCuda(4.0*kappa*kappa, b);
        }
        break;
      default:
        errorQuda("Solution type %d not supported", solution_type);
    }

    if (getVerbosity() >= QUDA_DEBUG_VERBOSE) printfQuda("Mass rescale done\n");   
    if (getVerbosity() >= QUDA_DEBUG_VERBOSE) {
      printfQuda("Mass rescale: Kappa is: %g\n", kappa);
      printfQuda("Mass rescale: mass normalization: %d\n", mass_normalization);
      double nin = norm2(b);
      printfQuda("Mass rescale: norm of source out = %g\n", nin);
    }

  }

  void massRescaleCoeff(QudaDslashType dslash_type, double &kappa, QudaSolutionType solution_type, 
      QudaMassNormalization mass_normalization, double &coeff)
  {    
    if (dslash_type == QUDA_ASQTAD_DSLASH || dslash_type == QUDA_STAGGERED_DSLASH) {
      if (mass_normalization != QUDA_MASS_NORMALIZATION) {
        errorQuda("Staggered code only supports QUDA_MASS_NORMALIZATION");
      }
      return;
    }

    // multiply the source to compensate for normalization of the Dirac operator, if necessary
    switch (solution_type) {
      case QUDA_MAT_SOLUTION:
        if (mass_normalization == QUDA_MASS_NORMALIZATION ||
            mass_normalization == QUDA_ASYMMETRIC_MASS_NORMALIZATION) {
          coeff *= 2.0*kappa;
        }
        break;
      case QUDA_MATDAG_MAT_SOLUTION:
        if (mass_normalization == QUDA_MASS_NORMALIZATION ||
            mass_normalization == QUDA_ASYMMETRIC_MASS_NORMALIZATION) {
          coeff *= 4.0*kappa*kappa;
        }
        break;
      case QUDA_MATPC_SOLUTION:
        if (mass_normalization == QUDA_MASS_NORMALIZATION) {
          coeff *= 4.0*kappa*kappa;
        } else if (mass_normalization == QUDA_ASYMMETRIC_MASS_NORMALIZATION) {
          coeff *= 2.0*kappa;
        }
        break;
      case QUDA_MATPCDAG_MATPC_SOLUTION:
        if (mass_normalization == QUDA_MASS_NORMALIZATION) {
          coeff*=16.0*pow(kappa,4);
        } else if (mass_normalization == QUDA_ASYMMETRIC_MASS_NORMALIZATION) {
          coeff*=4.0*kappa*kappa;
        }
        break;
      default:
        errorQuda("Solution type %d not supported", solution_type);
    }

    if (getVerbosity() >= QUDA_DEBUG_VERBOSE) printfQuda("Mass rescale done\n");   
  }
}

/*void QUDA_DiracField(QUDA_DiracParam *param) {

  }*/

void dslashQuda(void *h_out, void *h_in, QudaInvertParam *inv_param, QudaParity parity)
{
  if (inv_param->dslash_type == QUDA_DOMAIN_WALL_DSLASH) setKernelPackT(true);

  if (gaugePrecise == NULL) errorQuda("Gauge field not allocated");
  if (cloverPrecise == NULL && inv_param->dslash_type == QUDA_CLOVER_WILSON_DSLASH) 
    errorQuda("Clover field not allocated");

  pushVerbosity(inv_param->verbosity);
  if (getVerbosity() >= QUDA_DEBUG_VERBOSE) printQudaInvertParam(inv_param);

  ColorSpinorParam cpuParam(h_in, *inv_param, gaugePrecise->X(), 1);

  ColorSpinorField *in_h = (inv_param->input_location == QUDA_CPU_FIELD_LOCATION) ?
    static_cast<ColorSpinorField*>(new cpuColorSpinorField(cpuParam)) : 
    static_cast<ColorSpinorField*>(new cudaColorSpinorField(cpuParam));

  ColorSpinorParam cudaParam(cpuParam, *inv_param);
  cudaColorSpinorField in(*in_h, cudaParam);

  if (getVerbosity() >= QUDA_VERBOSE) {
    double cpu = norm2(*in_h);
    double gpu = norm2(in);
    printfQuda("In CPU %e CUDA %e\n", cpu, gpu);
  }

  if (inv_param->mass_normalization == QUDA_KAPPA_NORMALIZATION && 
      (inv_param->dslash_type == QUDA_STAGGERED_DSLASH ||
       inv_param->dslash_type == QUDA_ASQTAD_DSLASH) ) 
    axCuda(1.0/(2.0*inv_param->mass), in);

  cudaParam.create = QUDA_NULL_FIELD_CREATE;
  cudaColorSpinorField out(in, cudaParam);

  if (inv_param->dirac_order == QUDA_CPS_WILSON_DIRAC_ORDER) {
    if (parity == QUDA_EVEN_PARITY) {
      parity = QUDA_ODD_PARITY;
    } else {
      parity = QUDA_EVEN_PARITY;
    }
    axCuda(gaugePrecise->Anisotropy(), in);
  }
  bool pc = true;

  DiracParam diracParam;
  setDiracParam(diracParam, inv_param, pc);

  Dirac *dirac = Dirac::create(diracParam); // create the Dirac operator
  dirac->Dslash(out, in, parity); // apply the operator
  delete dirac; // clean up

  cpuParam.v = h_out;

  ColorSpinorField *out_h = (inv_param->output_location == QUDA_CPU_FIELD_LOCATION) ?
    static_cast<ColorSpinorField*>(new cpuColorSpinorField(cpuParam)) : 
    static_cast<ColorSpinorField*>(new cudaColorSpinorField(cpuParam));
  *out_h = out;

  if (getVerbosity() >= QUDA_VERBOSE) {
    double cpu = norm2(*out_h);
    double gpu = norm2(out);
    printfQuda("Out CPU %e CUDA %e\n", cpu, gpu);
  }

  delete out_h;
  delete in_h;

  popVerbosity();
}


void MatQuda(void *h_out, void *h_in, QudaInvertParam *inv_param)
{
  pushVerbosity(inv_param->verbosity);

  if (inv_param->dslash_type == QUDA_DOMAIN_WALL_DSLASH) setKernelPackT(true);

  if (gaugePrecise == NULL) errorQuda("Gauge field not allocated");
  if (cloverPrecise == NULL && inv_param->dslash_type == QUDA_CLOVER_WILSON_DSLASH) 
    errorQuda("Clover field not allocated");
  if (getVerbosity() >= QUDA_DEBUG_VERBOSE) printQudaInvertParam(inv_param);

  bool pc = (inv_param->solution_type == QUDA_MATPC_SOLUTION ||
      inv_param->solution_type == QUDA_MATPCDAG_MATPC_SOLUTION);

  ColorSpinorParam cpuParam(h_in, *inv_param, gaugePrecise->X(), pc);
  ColorSpinorField *in_h = (inv_param->input_location == QUDA_CPU_FIELD_LOCATION) ?
    static_cast<ColorSpinorField*>(new cpuColorSpinorField(cpuParam)) : 
    static_cast<ColorSpinorField*>(new cudaColorSpinorField(cpuParam));

  ColorSpinorParam cudaParam(cpuParam, *inv_param);
  cudaColorSpinorField in(*in_h, cudaParam);

  if (getVerbosity() >= QUDA_VERBOSE) {
    double cpu = norm2(*in_h);
    double gpu = norm2(in);
    printfQuda("In CPU %e CUDA %e\n", cpu, gpu);
  }

  cudaParam.create = QUDA_NULL_FIELD_CREATE;
  cudaColorSpinorField out(in, cudaParam);

  DiracParam diracParam;
  setDiracParam(diracParam, inv_param, pc);

  Dirac *dirac = Dirac::create(diracParam); // create the Dirac operator
  dirac->M(out, in); // apply the operator
  delete dirac; // clean up

  double kappa = inv_param->kappa;
  if (pc) {
    if (inv_param->mass_normalization == QUDA_MASS_NORMALIZATION) {
      axCuda(0.25/(kappa*kappa), out);
    } else if (inv_param->mass_normalization == QUDA_ASYMMETRIC_MASS_NORMALIZATION) {
      axCuda(0.5/kappa, out);
    }
  } else {
    if (inv_param->mass_normalization == QUDA_MASS_NORMALIZATION ||
        inv_param->mass_normalization == QUDA_ASYMMETRIC_MASS_NORMALIZATION) {
      axCuda(0.5/kappa, out);
    }
  }

  cpuParam.v = h_out;

  ColorSpinorField *out_h = (inv_param->output_location == QUDA_CPU_FIELD_LOCATION) ?
    static_cast<ColorSpinorField*>(new cpuColorSpinorField(cpuParam)) : 
    static_cast<ColorSpinorField*>(new cudaColorSpinorField(cpuParam));
  *out_h = out;

  if (getVerbosity() >= QUDA_VERBOSE) {
    double cpu = norm2(*out_h);
    double gpu = norm2(out);
    printfQuda("Out CPU %e CUDA %e\n", cpu, gpu);
  }

  delete out_h;
  delete in_h;

  popVerbosity();
}


void MatDagMatQuda(void *h_out, void *h_in, QudaInvertParam *inv_param)
{
  pushVerbosity(inv_param->verbosity);

  if (inv_param->dslash_type == QUDA_DOMAIN_WALL_DSLASH) setKernelPackT(true);

  if (!initialized) errorQuda("QUDA not initialized");
  if (gaugePrecise == NULL) errorQuda("Gauge field not allocated");
  if (cloverPrecise == NULL && inv_param->dslash_type == QUDA_CLOVER_WILSON_DSLASH) 
    errorQuda("Clover field not allocated");
  if (getVerbosity() >= QUDA_DEBUG_VERBOSE) printQudaInvertParam(inv_param);

  bool pc = (inv_param->solution_type == QUDA_MATPC_SOLUTION ||
      inv_param->solution_type == QUDA_MATPCDAG_MATPC_SOLUTION);

  ColorSpinorParam cpuParam(h_in, *inv_param, gaugePrecise->X(), pc);
  ColorSpinorField *in_h = (inv_param->input_location == QUDA_CPU_FIELD_LOCATION) ?
    static_cast<ColorSpinorField*>(new cpuColorSpinorField(cpuParam)) : 
    static_cast<ColorSpinorField*>(new cudaColorSpinorField(cpuParam));  

  ColorSpinorParam cudaParam(cpuParam, *inv_param);
  cudaColorSpinorField in(*in_h, cudaParam);

  if (getVerbosity() >= QUDA_VERBOSE) {
    double cpu = norm2(*in_h);
    double gpu = norm2(in);
    printfQuda("In CPU %e CUDA %e\n", cpu, gpu);
  }

  cudaParam.create = QUDA_NULL_FIELD_CREATE;
  cudaColorSpinorField out(in, cudaParam);

  //  double kappa = inv_param->kappa;
  //  if (inv_param->dirac_order == QUDA_CPS_WILSON_DIRAC_ORDER) kappa *= gaugePrecise->anisotropy;

  DiracParam diracParam;
  setDiracParam(diracParam, inv_param, pc);

  Dirac *dirac = Dirac::create(diracParam); // create the Dirac operator
  dirac->MdagM(out, in); // apply the operator
  delete dirac; // clean up

  double kappa = inv_param->kappa;
  if (pc) {
    if (inv_param->mass_normalization == QUDA_MASS_NORMALIZATION) {
      axCuda(1.0/pow(2.0*kappa,4), out);
    } else if (inv_param->mass_normalization == QUDA_ASYMMETRIC_MASS_NORMALIZATION) {
      axCuda(0.25/(kappa*kappa), out);
    }
  } else {
    if (inv_param->mass_normalization == QUDA_MASS_NORMALIZATION ||
        inv_param->mass_normalization == QUDA_ASYMMETRIC_MASS_NORMALIZATION) {
      axCuda(0.25/(kappa*kappa), out);
    }
  }

  cpuParam.v = h_out;

  ColorSpinorField *out_h = (inv_param->output_location == QUDA_CPU_FIELD_LOCATION) ?
    static_cast<ColorSpinorField*>(new cpuColorSpinorField(cpuParam)) : 
    static_cast<ColorSpinorField*>(new cudaColorSpinorField(cpuParam));
  *out_h = out;

  if (getVerbosity() >= QUDA_VERBOSE) {
    double cpu = norm2(*out_h);
    double gpu = norm2(out);
    printfQuda("Out CPU %e CUDA %e\n", cpu, gpu);
  }

  delete out_h;
  delete in_h;

  popVerbosity();
}

quda::cudaGaugeField* checkGauge(QudaInvertParam *param) {
  quda::cudaGaugeField *cudaGauge = NULL;
  if (param->dslash_type != QUDA_ASQTAD_DSLASH) {
    if (gaugePrecise == NULL) errorQuda("Precise gauge field doesn't exist");
    if (gaugeSloppy == NULL) errorQuda("Sloppy gauge field doesn't exist");
    if (gaugePrecondition == NULL) errorQuda("Precondition gauge field doesn't exist");
    cudaGauge = gaugePrecise;
  } else {
    if (gaugeFatPrecise == NULL) errorQuda("Precise gauge fat field doesn't exist");
    if (gaugeFatSloppy == NULL) errorQuda("Sloppy gauge fat field doesn't exist");
    if (gaugeFatPrecondition == NULL) errorQuda("Precondition gauge fat field doesn't exist");

    if (gaugeLongPrecise == NULL) errorQuda("Precise gauge long field doesn't exist");
    if (gaugeLongSloppy == NULL) errorQuda("Sloppy gauge long field doesn't exist");
    if (gaugeLongPrecondition == NULL) errorQuda("Precondition gauge long field doesn't exist");
    cudaGauge = gaugeFatPrecise;
  }
  return cudaGauge;
}


void cloverQuda(void *h_out, void *h_in, QudaInvertParam *inv_param, QudaParity parity, int inverse)
{
  pushVerbosity(inv_param->verbosity);

  if (!initialized) errorQuda("QUDA not initialized");
  if (gaugePrecise == NULL) errorQuda("Gauge field not allocated");
  if (cloverPrecise == NULL) errorQuda("Clover field not allocated");

  if (getVerbosity() >= QUDA_DEBUG_VERBOSE) printQudaInvertParam(inv_param);

  if (inv_param->dslash_type != QUDA_CLOVER_WILSON_DSLASH)
    errorQuda("Cannot apply the clover term for a non Wilson-clover dslash");

  ColorSpinorParam cpuParam(h_in, *inv_param, gaugePrecise->X(), 1);

  ColorSpinorField *in_h = (inv_param->input_location == QUDA_CPU_FIELD_LOCATION) ?
    static_cast<ColorSpinorField*>(new cpuColorSpinorField(cpuParam)) : 
    static_cast<ColorSpinorField*>(new cudaColorSpinorField(cpuParam));

  ColorSpinorParam cudaParam(cpuParam, *inv_param);
  cudaColorSpinorField in(*in_h, cudaParam);

  if (getVerbosity() >= QUDA_VERBOSE) {
    double cpu = norm2(*in_h);
    double gpu = norm2(in);
    printfQuda("In CPU %e CUDA %e\n", cpu, gpu);
  }

  cudaParam.create = QUDA_NULL_FIELD_CREATE;
  cudaColorSpinorField out(in, cudaParam);

  if (inv_param->dirac_order == QUDA_CPS_WILSON_DIRAC_ORDER) {
    if (parity == QUDA_EVEN_PARITY) {
      parity = QUDA_ODD_PARITY;
    } else {
      parity = QUDA_EVEN_PARITY;
    }
    axCuda(gaugePrecise->Anisotropy(), in);
  }
  bool pc = true;

  DiracParam diracParam;
  setDiracParam(diracParam, inv_param, pc);

  DiracCloverPC dirac(diracParam); // create the Dirac operator
  if (!inverse) dirac.Clover(out, in, parity); // apply the clover operator
  else dirac.CloverInv(out, in, parity);

  cpuParam.v = h_out;

  ColorSpinorField *out_h = (inv_param->output_location == QUDA_CPU_FIELD_LOCATION) ?
    static_cast<ColorSpinorField*>(new cpuColorSpinorField(cpuParam)) : 
    static_cast<ColorSpinorField*>(new cudaColorSpinorField(cpuParam));
  *out_h = out;

  if (getVerbosity() >= QUDA_VERBOSE) {
    double cpu = norm2(*out_h);
    double gpu = norm2(out);
    printfQuda("Out CPU %e CUDA %e\n", cpu, gpu);
  }

  /*for (int i=0; i<in_h->Volume(); i++) {
    ((cpuColorSpinorField*)out_h)->PrintVector(i);
    }*/

  delete out_h;
  delete in_h;

  popVerbosity();
}


void invertQuda(void *hp_x, void *hp_b, QudaInvertParam *param)
{
  if (param->dslash_type == QUDA_DOMAIN_WALL_DSLASH) setKernelPackT(true);

  profileInvert.Start(QUDA_PROFILE_TOTAL);

  if (!initialized) errorQuda("QUDA not initialized");

  pushVerbosity(param->verbosity);
  if (getVerbosity() >= QUDA_DEBUG_VERBOSE) printQudaInvertParam(param);

  // check the gauge fields have been created
  cudaGaugeField *cudaGauge = checkGauge(param);

  checkInvertParam(param);

  // It was probably a bad design decision to encode whether the system is even/odd preconditioned (PC) in
  // solve_type and solution_type, rather than in separate members of QudaInvertParam.  We're stuck with it
  // for now, though, so here we factorize everything for convenience.

  bool pc_solution = (param->solution_type == QUDA_MATPC_SOLUTION) || 
    (param->solution_type == QUDA_MATPCDAG_MATPC_SOLUTION);
  bool pc_solve = (param->solve_type == QUDA_DIRECT_PC_SOLVE) || 
    (param->solve_type == QUDA_NORMOP_PC_SOLVE);
  bool mat_solution = (param->solution_type == QUDA_MAT_SOLUTION) || 
    (param->solution_type ==  QUDA_MATPC_SOLUTION);
  bool direct_solve = (param->solve_type == QUDA_DIRECT_SOLVE) || 
    (param->solve_type == QUDA_DIRECT_PC_SOLVE);

  param->spinorGiB = cudaGauge->VolumeCB() * spinorSiteSize;
  if (!pc_solve) param->spinorGiB *= 2;
  param->spinorGiB *= (param->cuda_prec == QUDA_DOUBLE_PRECISION ? sizeof(double) : sizeof(float));
  if (param->preserve_source == QUDA_PRESERVE_SOURCE_NO) {
    param->spinorGiB *= (param->inv_type == QUDA_CG_INVERTER ? 5 : 7)/(double)(1<<30);
  } else {
    param->spinorGiB *= (param->inv_type == QUDA_CG_INVERTER ? 8 : 9)/(double)(1<<30);
  }

  param->secs = 0;
  param->gflops = 0;
  param->iter = 0;

  Dirac *d = NULL;
  Dirac *dSloppy = NULL;
  Dirac *dPre = NULL;

  // create the dirac operator
  createDirac(d, dSloppy, dPre, *param, pc_solve);

  Dirac &dirac = *d;
  Dirac &diracSloppy = *dSloppy;
  Dirac &diracPre = *dPre;

  profileInvert.Start(QUDA_PROFILE_H2D);

  cudaColorSpinorField *b = NULL;
  cudaColorSpinorField *x = NULL;
  cudaColorSpinorField *in = NULL;
  cudaColorSpinorField *out = NULL;

  const int *X = cudaGauge->X();

  // wrap CPU host side pointers
  ColorSpinorParam cpuParam(hp_b, *param, X, pc_solution);
  ColorSpinorField *h_b = (param->input_location == QUDA_CPU_FIELD_LOCATION) ?
    static_cast<ColorSpinorField*>(new cpuColorSpinorField(cpuParam)) : 
    static_cast<ColorSpinorField*>(new cudaColorSpinorField(cpuParam));

  cpuParam.v = hp_x;
  ColorSpinorField *h_x = (param->output_location == QUDA_CPU_FIELD_LOCATION) ?
    static_cast<ColorSpinorField*>(new cpuColorSpinorField(cpuParam)) : 
    static_cast<ColorSpinorField*>(new cudaColorSpinorField(cpuParam));

  // download source
  ColorSpinorParam cudaParam(cpuParam, *param);
  cudaParam.create = QUDA_COPY_FIELD_CREATE;
  b = new cudaColorSpinorField(*h_b, cudaParam); 

  if (param->use_init_guess == QUDA_USE_INIT_GUESS_YES) { // download initial guess
    // initial guess only supported for single-pass solvers
    if ((param->solution_type == QUDA_MATDAG_MAT_SOLUTION || param->solution_type == QUDA_MATPCDAG_MATPC_SOLUTION) &&
        (param->solve_type == QUDA_DIRECT_SOLVE || param->solve_type == QUDA_DIRECT_PC_SOLVE)) {
      errorQuda("Initial guess not supported for two-pass solver");
    }

    x = new cudaColorSpinorField(*h_x, cudaParam); // solution  
  } else { // zero initial guess
    cudaParam.create = QUDA_ZERO_FIELD_CREATE;
    x = new cudaColorSpinorField(cudaParam); // solution
  }

  profileInvert.Stop(QUDA_PROFILE_H2D);

  double nb = norm2(*b);
  if (nb==0.0) errorQuda("Source has zero norm");

  if (getVerbosity() >= QUDA_VERBOSE) {
    double nh_b = norm2(*h_b);
    double nh_x = norm2(*h_x);
    double nx = norm2(*x);
    printfQuda("Source: CPU = %g, CUDA copy = %g\n", nh_b, nb);
    printfQuda("Solution: CPU = %g, CUDA copy = %g\n", nh_x, nx);
  }

  // rescale the source and solution vectors to help prevent the onset of underflow
  if (param->solver_normalization == QUDA_SOURCE_NORMALIZATION) {
    axCuda(1.0/sqrt(nb), *b);
    axCuda(1.0/sqrt(nb), *x);
  }

  setTuning(param->tune);

  dirac.prepare(in, out, *x, *b, param->solution_type);
  if (getVerbosity() >= QUDA_VERBOSE) {
    double nin = norm2(*in);
    double nout = norm2(*out);
    printfQuda("Prepared source = %g\n", nin);   
    printfQuda("Prepared solution = %g\n", nout);   
  }

  massRescale(param->dslash_type, param->kappa, param->mass, 
      param->solution_type, param->mass_normalization, *in);

  if (getVerbosity() >= QUDA_VERBOSE) {
    double nin = norm2(*in);
    printfQuda("Prepared source post mass rescale = %g\n", nin);   
  }

  // solution_type specifies *what* system is to be solved.
  // solve_type specifies *how* the system is to be solved.
  //
  // We have the following four cases (plus preconditioned variants):
  //
  // solution_type    solve_type    Effect
  // -------------    ----------    ------
  // MAT              DIRECT        Solve Ax=b
  // MATDAG_MAT       DIRECT        Solve A^dag y = b, followed by Ax=y
  // MAT              NORMOP        Solve (A^dag A) x = (A^dag b)
  // MATDAG_MAT       NORMOP        Solve (A^dag A) x = b
  //
  // We generally require that the solution_type and solve_type
  // preconditioning match.  As an exception, the unpreconditioned MAT
  // solution_type may be used with any solve_type, including
  // DIRECT_PC and NORMOP_PC.  In these cases, preparation of the
  // preconditioned source and reconstruction of the full solution are
  // taken care of by Dirac::prepare() and Dirac::reconstruct(),
  // respectively.

  if (pc_solution && !pc_solve) {
    errorQuda("Preconditioned (PC) solution_type requires a PC solve_type");
  }

  if (!mat_solution && !pc_solution && pc_solve) {
    errorQuda("Unpreconditioned MATDAG_MAT solution_type requires an unpreconditioned solve_type");
  }

  if (mat_solution && !direct_solve) { // prepare source: b' = A^dag b
    cudaColorSpinorField tmp(*in);
    dirac.Mdag(*in, tmp);
  } else if (!mat_solution && direct_solve) { // perform the first of two solves: A^dag y = b
    DiracMdag m(dirac), mSloppy(diracSloppy), mPre(diracPre);
    SolverParam solverParam(*param);
    Solver *solve = Solver::create(solverParam, m, mSloppy, mPre, profileInvert);
    (*solve)(*out, *in);
    copyCuda(*in, *out);
    solverParam.updateInvertParam(*param);
    delete solve;
  }

  if (direct_solve) {
    DiracM m(dirac), mSloppy(diracSloppy), mPre(diracPre);
    SolverParam solverParam(*param);
    Solver *solve = Solver::create(solverParam, m, mSloppy, mPre, profileInvert);
    (*solve)(*out, *in);
    solverParam.updateInvertParam(*param);
    delete solve;
  } else {
    DiracMdagM m(dirac), mSloppy(diracSloppy), mPre(diracPre);
    SolverParam solverParam(*param);
    Solver *solve = Solver::create(solverParam, m, mSloppy, mPre, profileInvert);
    (*solve)(*out, *in);
    solverParam.updateInvertParam(*param);
    delete solve;
  }

  if (getVerbosity() >= QUDA_VERBOSE){
    double nx = norm2(*x);
    printfQuda("Solution = %g\n",nx);
  }
  dirac.reconstruct(*x, *b, param->solution_type);

  if (param->solver_normalization == QUDA_SOURCE_NORMALIZATION) {
    // rescale the solution
    axCuda(sqrt(nb), *x);
  }

  profileInvert.Start(QUDA_PROFILE_D2H);
  *h_x = *x;
  profileInvert.Stop(QUDA_PROFILE_D2H);

  if (getVerbosity() >= QUDA_VERBOSE){
    double nx = norm2(*x);
    double nh_x = norm2(*h_x);
    printfQuda("Reconstructed: CUDA solution = %g, CPU copy = %g\n", nx, nh_x);
  }

  delete h_b;
  delete h_x;
  delete b;
  delete x;

  delete d;
  delete dSloppy;
  delete dPre;

  popVerbosity();

  // FIXME: added temporarily so that the cache is written out even if a long benchmarking job gets interrupted
  saveTuneCache(getVerbosity());

  profileInvert.Stop(QUDA_PROFILE_TOTAL);
}


/*! 
 * Generic version of the multi-shift solver. Should work for
 * most fermions. Note that offset[0] is not folded into the mass parameter.
 *
 * At present, the solution_type must be MATDAG_MAT or MATPCDAG_MATPC,
 * and solve_type must be NORMOP or NORMOP_PC.  The solution and solve
 * preconditioning have to match.
 */
void invertMultiShiftQuda(void **_hp_x, void *_hp_b, QudaInvertParam *param)
{
  profileMulti.Start(QUDA_PROFILE_TOTAL);

  if (param->dslash_type == QUDA_DOMAIN_WALL_DSLASH) setKernelPackT(true);

  if (!initialized) errorQuda("QUDA not initialized");
  // check the gauge fields have been created
  cudaGaugeField *cudaGauge = checkGauge(param);
  checkInvertParam(param);

  if (param->num_offset > QUDA_MAX_MULTI_SHIFT) 
    errorQuda("Number of shifts %d requested greater than QUDA_MAX_MULTI_SHIFT %d", 
        param->num_offset, QUDA_MAX_MULTI_SHIFT);

  pushVerbosity(param->verbosity);

  bool pc_solution = (param->solution_type == QUDA_MATPC_SOLUTION) || (param->solution_type == QUDA_MATPCDAG_MATPC_SOLUTION);
  bool pc_solve = (param->solve_type == QUDA_DIRECT_PC_SOLVE) || (param->solve_type == QUDA_NORMOP_PC_SOLVE);
  bool mat_solution = (param->solution_type == QUDA_MAT_SOLUTION) || (param->solution_type ==  QUDA_MATPC_SOLUTION);
  bool direct_solve = (param->solve_type == QUDA_DIRECT_SOLVE) || (param->solve_type == QUDA_DIRECT_PC_SOLVE);

  if (mat_solution) {
    errorQuda("Multi-shift solver does not support MAT or MATPC solution types");
  }
  if (direct_solve) {
    errorQuda("Multi-shift solver does not support DIRECT or DIRECT_PC solve types");
  }
  if (pc_solution & !pc_solve) {
    errorQuda("Preconditioned (PC) solution_type requires a PC solve_type");
  }
  if (!pc_solution & pc_solve) {
    errorQuda("In multi-shift solver, a preconditioned (PC) solve_type requires a PC solution_type");
  }

  // No of GiB in a checkerboard of a spinor
  param->spinorGiB = cudaGauge->VolumeCB() * spinorSiteSize;
  if( !pc_solve) param->spinorGiB *= 2; // Double volume for non PC solve

  // **** WARNING *** this may not match implementation... 
  if( param->inv_type == QUDA_CG_INVERTER ) { 
    // CG-M needs 5 vectors for the smallest shift + 2 for each additional shift
    param->spinorGiB *= (5 + 2*(param->num_offset-1))/(double)(1<<30);
  } else {
    errorQuda("QUDA only currently supports multi-shift CG");
    // BiCGStab-M needs 7 for the original shift + 2 for each additional shift + 1 auxiliary
    // (Jegerlehner hep-lat/9612014 eq (3.13)
    param->spinorGiB *= (7 + 2*(param->num_offset-1))/(double)(1<<30);
  }

  // Timing and FLOP counters
  param->secs = 0;
  param->gflops = 0;
  param->iter = 0;

  for (int i=0; i<param->num_offset-1; i++) {
    for (int j=i+1; j<param->num_offset; j++) {
      if (param->offset[i] > param->offset[j])
        errorQuda("Offsets must be ordered from smallest to largest");
    }
  }

  // Host pointers for x, take a copy of the input host pointers
  void** hp_x;
  hp_x = new void* [ param->num_offset ];

  void* hp_b = _hp_b;
  for(int i=0;i < param->num_offset;i++){
    hp_x[i] = _hp_x[i];
  }

  // Create the matrix.
  // The way this works is that createDirac will create 'd' and 'dSloppy'
  // which are global. We then grab these with references...
  //
  // Balint: Isn't there a nice construction pattern we could use here? This is 
  // expedient but yucky.
  //  DiracParam diracParam; 
  if (param->dslash_type == QUDA_ASQTAD_DSLASH || 
      param->dslash_type == QUDA_STAGGERED_DSLASH){
    param->mass = sqrt(param->offset[0]/4);  
  }

  Dirac *d = NULL;
  Dirac *dSloppy = NULL;
  Dirac *dPre = NULL;

  // create the dirac operator
  createDirac(d, dSloppy, dPre, *param, pc_solve);
  Dirac &dirac = *d;
  Dirac &diracSloppy = *dSloppy;

  cudaColorSpinorField *b = NULL;   // Cuda RHS
  cudaColorSpinorField **x = NULL;  // Cuda Solutions

  // Grab the dimension array of the input gauge field.
  const int *X = ( param->dslash_type == QUDA_ASQTAD_DSLASH ) ? 
    gaugeFatPrecise->X() : gaugePrecise->X();

  // This creates a ColorSpinorParam struct, from the host data
  // pointer, the definitions in param, the dimensions X, and whether
  // the solution is on a checkerboard instruction or not. These can
  // then be used as 'instructions' to create the actual
  // ColorSpinorField
  ColorSpinorParam cpuParam(hp_b, *param, X, pc_solution);
  ColorSpinorField *h_b = (param->input_location == QUDA_CPU_FIELD_LOCATION) ?
    static_cast<ColorSpinorField*>(new cpuColorSpinorField(cpuParam)) : 
    static_cast<ColorSpinorField*>(new cudaColorSpinorField(cpuParam));

  ColorSpinorField **h_x = new ColorSpinorField* [ param->num_offset ]; // DYNAMIC ALLOCATION
  for(int i=0; i < param->num_offset; i++) { 
    cpuParam.v = hp_x[i];
    h_x[i] = (param->output_location == QUDA_CPU_FIELD_LOCATION) ?
      static_cast<ColorSpinorField*>(new cpuColorSpinorField(cpuParam)) : 
      static_cast<ColorSpinorField*>(new cudaColorSpinorField(cpuParam));
  }

  profileMulti.Start(QUDA_PROFILE_H2D);
  // Now I need a colorSpinorParam for the device
  ColorSpinorParam cudaParam(cpuParam, *param);
  // This setting will download a host vector
  cudaParam.create = QUDA_COPY_FIELD_CREATE;
  b = new cudaColorSpinorField(*h_b, cudaParam); // Creates b and downloads h_b to it
  profileMulti.Stop(QUDA_PROFILE_H2D);

  // Create the solution fields filled with zero
  x = new cudaColorSpinorField* [ param->num_offset ];
  cudaParam.create = QUDA_ZERO_FIELD_CREATE;
  for(int i=0; i < param->num_offset; i++) { 
    x[i] = new cudaColorSpinorField(cudaParam);
  }

  // Check source norms
  double nb = norm2(*b);
  if (nb==0.0) errorQuda("Solution has zero norm");

  if(getVerbosity() >= QUDA_VERBOSE ) {
    double nh_b = norm2(*h_b);
    printfQuda("Source: CPU = %g, CUDA copy = %g\n", nh_b, nb);
  }

  // rescale the source vector to help prevent the onset of underflow
  if (param->solver_normalization == QUDA_SOURCE_NORMALIZATION) {
    axCuda(1.0/sqrt(nb), *b);
  }

  setTuning(param->tune);

  massRescale(param->dslash_type, param->kappa, param->mass,
      param->solution_type, param->mass_normalization, *b);
  double *unscaled_shifts = new double [param->num_offset];
  for(int i=0; i < param->num_offset; i++){ 
    unscaled_shifts[i] = param->offset[i];
    massRescaleCoeff(param->dslash_type, param->kappa, param->solution_type, param->mass_normalization, param->offset[i]);
  }

  // use multi-shift CG
  {
    DiracMdagM m(dirac), mSloppy(diracSloppy);
    SolverParam solverParam(*param);
    MultiShiftCG cg_m(m, mSloppy, solverParam, profileMulti);
    cg_m(x, *b);  
    solverParam.updateInvertParam(*param);
  }

  // experimenting with Minimum residual extrapolation
  /*
     cudaColorSpinorField **q = new cudaColorSpinorField* [ param->num_offset ];
     cudaColorSpinorField **z = new cudaColorSpinorField* [ param->num_offset ];
     cudaColorSpinorField tmp(cudaParam);

     for(int i=0; i < param->num_offset; i++) {
     cudaParam.create = QUDA_ZERO_FIELD_CREATE;
     q[i] = new cudaColorSpinorField(cudaParam);
     cudaParam.create = QUDA_COPY_FIELD_CREATE;
     z[i] = new cudaColorSpinorField(*x[i], cudaParam);
     }

     for(int i=0; i < param->num_offset; i++) {
     dirac.setMass(sqrt(param->offset[i]/4));  
     DiracMdagM m(dirac);
     MinResExt mre(m, profileMulti);
     copyCuda(tmp, *b);
     mre(*x[i], tmp, z, q, param -> num_offset);
     dirac.setMass(sqrt(param->offset[0]/4));  
     }

     for(int i=0; i < param->num_offset; i++) {
     delete q[i];
     delete z[i];
     }
     delete []q;
     delete []z;
     */

  // check each shift has the desired tolerance and use sequential CG to refine

  cudaParam.create = QUDA_ZERO_FIELD_CREATE;
  cudaColorSpinorField r(*b, cudaParam);
  for(int i=0; i < param->num_offset; i++) { 
    double rsd_hq = param->residual_type & QUDA_HEAVY_QUARK_RESIDUAL ?
      param->true_res_hq_offset[i] : 0;

    double tol_hq = param->residual_type & QUDA_HEAVY_QUARK_RESIDUAL ?
      param->tol_hq_offset[i] : 0;

    // refine if either L2 or heavy quark residual tolerances have not been met
    if (param->true_res_offset[i] > param->tol_offset[i] || rsd_hq > tol_hq) {
      if (getVerbosity() >= QUDA_VERBOSE) 
        printfQuda("Refining shift %d: L2 residual %e / %e, heavy quark %e / %e (actual / requested)\n",
            i, param->true_res_offset[i], param->tol_offset[i], rsd_hq, tol_hq);

      // for staggered the shift is just a change in mass term (FIXME: for twisted mass also)
      if (param->dslash_type == QUDA_ASQTAD_DSLASH || 
          param->dslash_type == QUDA_STAGGERED_DSLASH) { 
        dirac.setMass(sqrt(param->offset[i]/4));  
        diracSloppy.setMass(sqrt(param->offset[i]/4));  
      }

      DiracMdagM m(dirac), mSloppy(diracSloppy);

      // need to curry in the shift if we are not doing staggered
      if (param->dslash_type != QUDA_ASQTAD_DSLASH &&
          param->dslash_type != QUDA_STAGGERED_DSLASH) { 
        m.shift = param->offset[i];
        mSloppy.shift = param->offset[i];
      }

      SolverParam solverParam(*param);
      solverParam.use_init_guess = QUDA_USE_INIT_GUESS_YES;
      solverParam.tol = param->tol_offset[i]; // set L2 tolerance
      solverParam.tol_hq = param->tol_hq_offset[i]; // set heavy quark tolerance

      CG cg(m, mSloppy, solverParam, profileMulti);
      cg(*x[i], *b);        

      solverParam.updateInvertParam(*param);
      param->true_res_offset[i] = param->true_res;
      param->true_res_hq_offset[i] = param->true_res_hq;

      if (param->dslash_type == QUDA_ASQTAD_DSLASH ||
          param->dslash_type == QUDA_STAGGERED_DSLASH) { 
        dirac.setMass(sqrt(param->offset[0]/4)); // restore just in case
        diracSloppy.setMass(sqrt(param->offset[0]/4)); // restore just in case
      }
    }
  }

  // restore shifts -- avoid side effects
  for(int i=0; i < param->num_offset; i++) { 
    param->offset[i] = unscaled_shifts[i];
  }

  delete [] unscaled_shifts;

  profileMulti.Start(QUDA_PROFILE_D2H);
  for(int i=0; i < param->num_offset; i++) { 
    if (param->solver_normalization == QUDA_SOURCE_NORMALIZATION) { // rescale the solution 
      axCuda(sqrt(nb), *x[i]);
    }

    if (getVerbosity() >= QUDA_VERBOSE){
      double nx = norm2(*x[i]);
      printfQuda("Solution %d = %g\n", i, nx);
    }

    *h_x[i] = *x[i];
  }
  profileMulti.Stop(QUDA_PROFILE_D2H);

  for(int i=0; i < param->num_offset; i++){ 
    delete h_x[i];
    delete x[i];
  }

  delete h_b;
  delete b;

  delete [] h_x;
  delete [] x;

  delete [] hp_x;

  delete d;
  delete dSloppy;
  delete dPre;

  popVerbosity();

  // FIXME: added temporarily so that the cache is written out even if a long benchmarking job gets interrupted
  saveTuneCache(getVerbosity());

  profileMulti.Stop(QUDA_PROFILE_TOTAL);
}


/*
 * Hacked multi-shift solver for Wilson RHMC molecular dynamics
 * FIXME!!
 */
void invertMultiShiftMDQuda(void **_hp_xe, void **_hp_xo, void **_hp_ye, void **_hp_yo, 
    void *_hp_b, QudaInvertParam *param)
{
  profileMulti.Start(QUDA_PROFILE_TOTAL);

  if (param->dslash_type == QUDA_DOMAIN_WALL_DSLASH) setKernelPackT(true);

  if (!initialized) errorQuda("QUDA not initialized");
  // check the gauge fields have been created
  cudaGaugeField *cudaGauge = checkGauge(param);
  checkInvertParam(param);

  if (param->num_offset > QUDA_MAX_MULTI_SHIFT) 
    errorQuda("Number of shifts %d requested greater than QUDA_MAX_MULTI_SHIFT %d", 
        param->num_offset, QUDA_MAX_MULTI_SHIFT);

  pushVerbosity(param->verbosity);

  bool pc_solution = (param->solution_type == QUDA_MATPC_SOLUTION) || (param->solution_type == QUDA_MATPCDAG_MATPC_SOLUTION);
  bool pc_solve = (param->solve_type == QUDA_DIRECT_PC_SOLVE) || (param->solve_type == QUDA_NORMOP_PC_SOLVE);
  bool mat_solution = (param->solution_type == QUDA_MAT_SOLUTION) || (param->solution_type ==  QUDA_MATPC_SOLUTION);
  bool direct_solve = (param->solve_type == QUDA_DIRECT_SOLVE) || (param->solve_type == QUDA_DIRECT_PC_SOLVE);

  if (mat_solution) {
    errorQuda("Multi-shift solver does not support MAT or MATPC solution types");
  }
  if (direct_solve) {
    errorQuda("Multi-shift solver does not support DIRECT or DIRECT_PC solve types");
  }
  if (pc_solution & !pc_solve) {
    errorQuda("Preconditioned (PC) solution_type requires a PC solve_type");
  }
  if (!pc_solution & pc_solve) {
    errorQuda("In multi-shift solver, a preconditioned (PC) solve_type requires a PC solution_type");
  }

  // No of GiB in a checkerboard of a spinor
  param->spinorGiB = cudaGauge->VolumeCB() * spinorSiteSize;
  if( !pc_solve) param->spinorGiB *= 2; // Double volume for non PC solve

  // **** WARNING *** this may not match implementation... 
  if( param->inv_type == QUDA_CG_INVERTER ) { 
    // CG-M needs 5 vectors for the smallest shift + 2 for each additional shift
    param->spinorGiB *= (5 + 2*(param->num_offset-1))/(double)(1<<30);
  } else {
    errorQuda("QUDA only currently supports multi-shift CG");
    // BiCGStab-M needs 7 for the original shift + 2 for each additional shift + 1 auxiliary
    // (Jegerlehner hep-lat/9612014 eq (3.13)
    param->spinorGiB *= (7 + 2*(param->num_offset-1))/(double)(1<<30);
  }

  // Timing and FLOP counters
  param->secs = 0;
  param->gflops = 0;
  param->iter = 0;

  for (int i=0; i<param->num_offset-1; i++) {
    for (int j=i+1; j<param->num_offset; j++) {
      if (param->offset[i] > param->offset[j])
        errorQuda("Offsets must be ordered from smallest to largest");
    }
  }

  // Host pointers for x, take a copy of the input host pointers
  void **hp_xe = new void* [ param->num_offset ];
  void **hp_xo = new void* [ param->num_offset ];
  void **hp_ye = new void* [ param->num_offset ];
  void **hp_yo = new void* [ param->num_offset ];

  void* hp_b = _hp_b;
  for(int i=0;i < param->num_offset;i++){
    hp_xe[i] = _hp_xe[i];
    hp_xo[i] = _hp_xo[i];
    hp_ye[i] = _hp_ye[i];
    hp_yo[i] = _hp_yo[i];
  }

  // Create the matrix.
  // The way this works is that createDirac will create 'd' and 'dSloppy'
  // which are global. We then grab these with references...
  if (param->dslash_type == QUDA_ASQTAD_DSLASH || 
      param->dslash_type == QUDA_STAGGERED_DSLASH){
    param->mass = sqrt(param->offset[0]/4);  
  }

  Dirac *d = NULL;
  Dirac *dSloppy = NULL;
  Dirac *dPre = NULL;

  // create the dirac operator
  createDirac(d, dSloppy, dPre, *param, pc_solve);
  Dirac &dirac = *d;
  Dirac &diracSloppy = *dSloppy;

  cudaColorSpinorField *b = NULL;   // Cuda RHS
  cudaColorSpinorField **xe = NULL;  // Cuda Solutions
  cudaColorSpinorField *xo, *ye, *yo = NULL;  // Cuda Solutions

  // Grab the dimension array of the input gauge field.
  const int *X = ( param->dslash_type == QUDA_ASQTAD_DSLASH ) ? 
    gaugeFatPrecise->X() : gaugePrecise->X();

  // This creates a ColorSpinorParam struct, from the host data
  // pointer, the definitions in param, the dimensions X, and whether
  // the solution is on a checkerboard instruction or not. These can
  // then be used as 'instructions' to create the actual
  // ColorSpinorField
  ColorSpinorParam cpuParam(hp_b, *param, X, pc_solution);
  ColorSpinorField *h_b = (param->input_location == QUDA_CPU_FIELD_LOCATION) ?
    static_cast<ColorSpinorField*>(new cpuColorSpinorField(cpuParam)) : 
    static_cast<ColorSpinorField*>(new cudaColorSpinorField(cpuParam));

  ColorSpinorField **h_xe = new ColorSpinorField* [ param->num_offset ]; // DYNAMIC ALLOCATION
  ColorSpinorField **h_xo = new ColorSpinorField* [ param->num_offset ]; // DYNAMIC ALLOCATION
  ColorSpinorField **h_ye = new ColorSpinorField* [ param->num_offset ]; // DYNAMIC ALLOCATION
  ColorSpinorField **h_yo = new ColorSpinorField* [ param->num_offset ]; // DYNAMIC ALLOCATION
  for(int i=0; i < param->num_offset; i++) { 
    cpuParam.v = hp_xe[i];
    h_xe[i] = (param->output_location == QUDA_CPU_FIELD_LOCATION) ?
      static_cast<ColorSpinorField*>(new cpuColorSpinorField(cpuParam)) : 
      static_cast<ColorSpinorField*>(new cudaColorSpinorField(cpuParam));

    cpuParam.v = hp_xo[i];
    h_xo[i] = (param->output_location == QUDA_CPU_FIELD_LOCATION) ?
      static_cast<ColorSpinorField*>(new cpuColorSpinorField(cpuParam)) : 
      static_cast<ColorSpinorField*>(new cudaColorSpinorField(cpuParam));

    cpuParam.v = hp_ye[i];
    h_ye[i] = (param->output_location == QUDA_CPU_FIELD_LOCATION) ?
      static_cast<ColorSpinorField*>(new cpuColorSpinorField(cpuParam)) : 
      static_cast<ColorSpinorField*>(new cudaColorSpinorField(cpuParam));

    cpuParam.v = hp_yo[i];
    h_yo[i] = (param->output_location == QUDA_CPU_FIELD_LOCATION) ?
      static_cast<ColorSpinorField*>(new cpuColorSpinorField(cpuParam)) : 
      static_cast<ColorSpinorField*>(new cudaColorSpinorField(cpuParam));
  }

  profileMulti.Start(QUDA_PROFILE_H2D);
  // Now I need a colorSpinorParam for the device
  ColorSpinorParam cudaParam(cpuParam, *param);
  // This setting will download a host vector
  cudaParam.create = QUDA_COPY_FIELD_CREATE;
  b = new cudaColorSpinorField(*h_b, cudaParam); // Creates b and downloads h_b to it
  profileMulti.Stop(QUDA_PROFILE_H2D);

  // Create the solution fields filled with zero
  xe = new cudaColorSpinorField* [ param->num_offset ];
  cudaParam.create = QUDA_ZERO_FIELD_CREATE;
  for(int i=0; i < param->num_offset; i++) { 
    xe[i] = new cudaColorSpinorField(cudaParam);
  }

  xo = new cudaColorSpinorField(cudaParam);
  ye = new cudaColorSpinorField(cudaParam);
  yo = new cudaColorSpinorField(cudaParam);

  // Check source norms
  double nb = norm2(*b);
  if (nb==0.0) errorQuda("Solution has zero norm");

  if(getVerbosity() >= QUDA_VERBOSE ) {
    double nh_b = norm2(*h_b);
    printfQuda("Source: CPU = %g, CUDA copy = %g\n", nh_b, nb);
  }

  // rescale the source vector to help prevent the onset of underflow
  if (param->solver_normalization == QUDA_SOURCE_NORMALIZATION) {
    axCuda(1.0/sqrt(nb), *b);
  }

  setTuning(param->tune);

  massRescale(param->dslash_type, param->kappa, param->mass,
      param->solution_type, param->mass_normalization, *b);
  double *unscaled_shifts = new double [param->num_offset];
  for(int i=0; i < param->num_offset; i++){ 
    unscaled_shifts[i] = param->offset[i];
    massRescaleCoeff(param->dslash_type, param->kappa, param->solution_type, param->mass_normalization, param->offset[i]);
  }

  // use multi-shift CG
  {
    DiracMdagM m(dirac), mSloppy(diracSloppy);
    SolverParam solverParam(*param);
    MultiShiftCG cg_m(m, mSloppy, solverParam, profileMulti);
    cg_m(xe, *b);  
    solverParam.updateInvertParam(*param);
  }

  // check each shift has the desired tolerance and use sequential CG to refine

  cudaParam.create = QUDA_ZERO_FIELD_CREATE;
  cudaColorSpinorField r(*b, cudaParam);
  for(int i=0; i < param->num_offset; i++) { 
    double rsd_hq = param->residual_type & QUDA_HEAVY_QUARK_RESIDUAL ?
      param->true_res_hq_offset[i] : 0;

    double tol_hq = param->residual_type & QUDA_HEAVY_QUARK_RESIDUAL ?
      param->tol_hq_offset[i] : 0;

    // refine if either L2 or heavy quark residual tolerances have not been met
    if (param->true_res_offset[i] > param->tol_offset[i] || rsd_hq > tol_hq) {
      if (getVerbosity() >= QUDA_VERBOSE) 
        printfQuda("Refining shift %d: L2 residual %e / %e, heavy quark %e / %e (actual / requested)\n",
            i, param->true_res_offset[i], param->tol_offset[i], rsd_hq, tol_hq);

      // for staggered the shift is just a change in mass term (FIXME: for twisted mass also)
      if (param->dslash_type == QUDA_ASQTAD_DSLASH || 
          param->dslash_type == QUDA_STAGGERED_DSLASH) { 
        dirac.setMass(sqrt(param->offset[i]/4));  
        diracSloppy.setMass(sqrt(param->offset[i]/4));  
      }

      DiracMdagM m(dirac), mSloppy(diracSloppy);

      // need to curry in the shift if we are not doing staggered
      if (param->dslash_type != QUDA_ASQTAD_DSLASH &&
          param->dslash_type != QUDA_STAGGERED_DSLASH) { 
        m.shift = param->offset[i];
        mSloppy.shift = param->offset[i];
      }

      SolverParam solverParam(*param);
      solverParam.use_init_guess = QUDA_USE_INIT_GUESS_YES;
      solverParam.tol = param->tol_offset[i]; // set L2 tolerance
      solverParam.tol_hq = param->tol_hq_offset[i]; // set heavy quark tolerance

      CG cg(m, mSloppy, solverParam, profileMulti);
      cg(*xe[i], *b);        

      solverParam.updateInvertParam(*param);
      param->true_res_offset[i] = param->true_res;
      param->true_res_hq_offset[i] = param->true_res_hq;

      if (param->dslash_type == QUDA_ASQTAD_DSLASH ||
          param->dslash_type == QUDA_STAGGERED_DSLASH) { 
        dirac.setMass(sqrt(param->offset[0]/4)); // restore just in case
        diracSloppy.setMass(sqrt(param->offset[0]/4)); // restore just in case
      }
    }
  }

  // restore shifts -- avoid side effects
  for(int i=0; i < param->num_offset; i++) { 
    param->offset[i] = unscaled_shifts[i];
  }

  delete [] unscaled_shifts;

  profileMulti.Start(QUDA_PROFILE_D2H);
  for(int i=0; i < param->num_offset; i++) { 
    if (param->solver_normalization == QUDA_SOURCE_NORMALIZATION) { // rescale the solution 
      axCuda(sqrt(nb), *xe[i]);
    }

    if (getVerbosity() >= QUDA_VERBOSE){
      double nx = norm2(*xe[i]);
      printfQuda("Solution %d = %g\n", i, nx);
    }

    dirac.Dslash(*xo, *xe[i], QUDA_ODD_PARITY);
    dirac.M(*ye, *xe[i]);
    dirac.Dagger(QUDA_DAG_YES);
    dirac.Dslash(*yo, *ye, QUDA_ODD_PARITY);
    dirac.Dagger(QUDA_DAG_NO);

    *h_xe[i] = *xe[i];
    *h_xo[i] = *xo;
    *h_ye[i] = *ye;
    *h_yo[i] = *yo;
  }
  profileMulti.Stop(QUDA_PROFILE_D2H);

  for(int i=0; i < param->num_offset; i++){ 
    delete h_xe[i];
    delete h_xo[i];
    delete h_ye[i];
    delete h_yo[i];
    delete xe[i];
  }

  delete h_b;
  delete b;

  delete [] h_xe;
  delete [] h_xo;
  delete [] h_ye;
  delete [] h_yo;

  delete [] xe;
  delete xo;
  delete ye;
  delete yo;

  delete [] hp_xe;
  delete [] hp_xo;
  delete [] hp_ye;
  delete [] hp_yo;

  delete d;
  delete dSloppy;
  delete dPre;

  popVerbosity();

  // FIXME: added temporarily so that the cache is written out even if a long benchmarking job gets interrupted
  saveTuneCache(getVerbosity());

  profileMulti.Stop(QUDA_PROFILE_TOTAL);
}


#ifdef GPU_FATLINK 
/*   @method  
 *   QUDA_COMPUTE_FAT_STANDARD: standard method (default)
 *   QUDA_COMPUTE_FAT_EXTENDED_VOLUME, extended volume method
 *
 */
#include <sys/time.h>

void setFatLinkPadding(QudaComputeFatMethod method, QudaGaugeParam* param)
{
  int* X    = param->X;
#ifdef MULTI_GPU
  int Vsh_x = X[1]*X[2]*X[3]/2;
  int Vsh_y = X[0]*X[2]*X[3]/2;
  int Vsh_z = X[0]*X[1]*X[3]/2;
#endif
  int Vsh_t = X[0]*X[1]*X[2]/2;

  int E[4];
  for (int i=0; i<4; i++) E[i] = X[i] + 4;

  // fat-link padding 
  param->llfat_ga_pad = Vsh_t;

  // site-link padding
  if(method ==  QUDA_COMPUTE_FAT_STANDARD) {
#ifdef MULTI_GPU
    int Vh_2d_max = MAX(X[0]*X[1]/2, X[0]*X[2]/2);
    Vh_2d_max = MAX(Vh_2d_max, X[0]*X[3]/2);
    Vh_2d_max = MAX(Vh_2d_max, X[1]*X[2]/2);
    Vh_2d_max = MAX(Vh_2d_max, X[1]*X[3]/2);
    Vh_2d_max = MAX(Vh_2d_max, X[2]*X[3]/2);
    param->site_ga_pad = 3*(Vsh_x+Vsh_y+Vsh_z+Vsh_t) + 4*Vh_2d_max;
#else
    param->site_ga_pad = Vsh_t;
#endif
  } else {
    param->site_ga_pad = (E[0]*E[1]*E[2]/2)*3;
  }
  param->ga_pad = param->site_ga_pad;

  // staple padding
  if(method == QUDA_COMPUTE_FAT_STANDARD) {
#ifdef MULTI_GPU
    param->staple_pad = 3*(Vsh_x + Vsh_y + Vsh_z+ Vsh_t);
#else
    param->staple_pad = 3*Vsh_t;
#endif
  } else {
    param->staple_pad = (E[0]*E[1]*E[2]/2)*3;
  }

  return;
}


namespace quda {
  void computeFatLinkCore(cudaGaugeField* cudaSiteLink, double* act_path_coeff,
      QudaGaugeParam* qudaGaugeParam, QudaComputeFatMethod method,
      cudaGaugeField* cudaFatLink, 
      cudaGaugeField* cudaLongLink,
      TimeProfile &profile)
  {

    profile.Start(QUDA_PROFILE_INIT);
    const int flag = qudaGaugeParam->preserve_gauge;
    GaugeFieldParam gParam(0,*qudaGaugeParam);

    if (method == QUDA_COMPUTE_FAT_STANDARD) {
      for(int dir=0; dir<4; ++dir) gParam.x[dir] = qudaGaugeParam->X[dir];
    } else {
      for(int dir=0; dir<4; ++dir) gParam.x[dir] = qudaGaugeParam->X[dir] + 4;
    }

    static cudaGaugeField* cudaStapleField=NULL, *cudaStapleField1=NULL;
    if (cudaStapleField == NULL || cudaStapleField1 == NULL) {
      gParam.pad    = qudaGaugeParam->staple_pad;
      gParam.create = QUDA_NULL_FIELD_CREATE;
      gParam.reconstruct = QUDA_RECONSTRUCT_NO;
      gParam.geometry = QUDA_SCALAR_GEOMETRY; // only require a scalar matrix field for the staple
      gParam.order = QUDA_FLOAT2_GAUGE_ORDER;
      cudaStapleField  = new cudaGaugeField(gParam);
      cudaStapleField1 = new cudaGaugeField(gParam);
    }
    profile.Stop(QUDA_PROFILE_INIT);

    profile.Start(QUDA_PROFILE_COMPUTE);
    if (method == QUDA_COMPUTE_FAT_STANDARD) {
      llfat_cuda(cudaFatLink, cudaLongLink, *cudaSiteLink, *cudaStapleField, *cudaStapleField1, qudaGaugeParam, act_path_coeff);
    } else { //method == QUDA_COMPUTE_FAT_EXTENDED_VOLUME
      llfat_cuda_ex(cudaFatLink, cudaLongLink, *cudaSiteLink, *cudaStapleField, *cudaStapleField1, qudaGaugeParam, act_path_coeff);
    }
    profile.Stop(QUDA_PROFILE_COMPUTE);


    profile.Start(QUDA_PROFILE_FREE);
    if (!(flag & QUDA_FAT_PRESERVE_GPU_GAUGE) ){
      delete cudaStapleField; cudaStapleField = NULL;
      delete cudaStapleField1; cudaStapleField1 = NULL;
    }
    profile.Stop(QUDA_PROFILE_FREE);


    return;
  }
} // namespace quda



  int
computeKSLinkQuda(void* fatlink, void* longlink, void** sitelink, double* act_path_coeff, 
    QudaGaugeParam* qudaGaugeParam, 
    QudaComputeFatMethod method)
{

  profileFatLink.Start(QUDA_PROFILE_TOTAL);

  profileFatLink.Start(QUDA_PROFILE_INIT);

  static cpuGaugeField* cpuFatLink=NULL, *cpuSiteLink=NULL, *cpuLongLink=NULL;
  static cudaGaugeField* cudaFatLink=NULL, *cudaSiteLink=NULL, *cudaLongLink=NULL;
  int flag = qudaGaugeParam->preserve_gauge;

  QudaGaugeParam qudaGaugeParam_ex_buf;
  QudaGaugeParam* qudaGaugeParam_ex = &qudaGaugeParam_ex_buf;
  memcpy(qudaGaugeParam_ex, qudaGaugeParam, sizeof(QudaGaugeParam));

  qudaGaugeParam_ex->X[0] = qudaGaugeParam->X[0]+4;
  qudaGaugeParam_ex->X[1] = qudaGaugeParam->X[1]+4;
  qudaGaugeParam_ex->X[2] = qudaGaugeParam->X[2]+4;
  qudaGaugeParam_ex->X[3] = qudaGaugeParam->X[3]+4;

  GaugeFieldParam gParam_ex(0, *qudaGaugeParam_ex);

  // fat-link padding
  setFatLinkPadding(method, qudaGaugeParam);
  qudaGaugeParam_ex->llfat_ga_pad = qudaGaugeParam->llfat_ga_pad;
  qudaGaugeParam_ex->staple_pad   = qudaGaugeParam->staple_pad;
  qudaGaugeParam_ex->site_ga_pad  = qudaGaugeParam->site_ga_pad;

  GaugeFieldParam gParam(0, *qudaGaugeParam);

  // create the host fatlink
  if (cpuFatLink == NULL) {
    gParam.create = QUDA_REFERENCE_FIELD_CREATE;
    gParam.link_type = QUDA_ASQTAD_FAT_LINKS;
    gParam.order = QUDA_MILC_GAUGE_ORDER;
    gParam.gauge= fatlink;
    cpuFatLink = new cpuGaugeField(gParam);
    if(cpuFatLink == NULL) errorQuda("ERROR: Creating cpuFatLink failed\n");
  } else {
    cpuFatLink->setGauge((void**)fatlink);
  }

  // create the device fatlink
  if(cudaFatLink == NULL){
    gParam.pad    = qudaGaugeParam->llfat_ga_pad;
    gParam.create = QUDA_ZERO_FIELD_CREATE;
    gParam.link_type = QUDA_ASQTAD_FAT_LINKS;
    gParam.order = QUDA_FLOAT2_GAUGE_ORDER;
    gParam.reconstruct = QUDA_RECONSTRUCT_NO;
    cudaFatLink = new cudaGaugeField(gParam);
  }

  if(longlink){
    // create the host longlink
    if(cpuLongLink == NULL){
      gParam.pad    = 0;
      gParam.create = QUDA_REFERENCE_FIELD_CREATE;
      gParam.link_type = QUDA_ASQTAD_LONG_LINKS;
      gParam.order = QUDA_MILC_GAUGE_ORDER;
      gParam.gauge = longlink;
      cpuLongLink = new cpuGaugeField(gParam);
      if(cpuLongLink == NULL) errorQuda("Error: Creating cpuLongLink failed\n");
    }else{
      cpuLongLink->setGauge((void**)longlink);
    }
  }

  if(longlink){
    // create the device longlink
    if(cudaLongLink == NULL){
      gParam.pad = qudaGaugeParam->llfat_ga_pad; // same padding as for the fatlink - for the time being
      gParam.create = QUDA_ZERO_FIELD_CREATE;
      gParam.link_type = QUDA_ASQTAD_LONG_LINKS;
      gParam.reconstruct = QUDA_RECONSTRUCT_NO;
      gParam.order = QUDA_FLOAT2_GAUGE_ORDER;
      cudaLongLink = new cudaGaugeField(gParam);
    }
  }

  // create the host sitelink	
  if (cpuSiteLink == NULL) {
    gParam.pad = 0; 
    gParam.create    = QUDA_REFERENCE_FIELD_CREATE;
    gParam.link_type = qudaGaugeParam->type;
    gParam.order     = qudaGaugeParam->gauge_order;
    gParam.gauge     = sitelink;
    if(method != QUDA_COMPUTE_FAT_STANDARD){
      for(int dir=0; dir<4; ++dir) gParam.x[dir] = qudaGaugeParam_ex->X[dir];	
    }
    cpuSiteLink      = new cpuGaugeField(gParam);
    if(cpuSiteLink == NULL) errorQuda("ERROR: Creating cpuSiteLink failed\n");
  } else {
    cpuSiteLink->setGauge(sitelink);
  }

  if(cudaSiteLink == NULL){
    gParam.pad         = qudaGaugeParam->site_ga_pad;
    gParam.create      = QUDA_NULL_FIELD_CREATE;
    gParam.link_type   = qudaGaugeParam->type;
    gParam.reconstruct = qudaGaugeParam->reconstruct;      
    gParam.order       = (gParam.reconstruct == QUDA_RECONSTRUCT_12) ? 
      QUDA_FLOAT4_GAUGE_ORDER : QUDA_FLOAT2_GAUGE_ORDER;
    cudaSiteLink = new cudaGaugeField(gParam);
  }

  profileFatLink.Stop(QUDA_PROFILE_INIT);

  initLatticeConstants(*cudaFatLink, profileFatLink);  

  if (method == QUDA_COMPUTE_FAT_STANDARD) {
    llfat_init_cuda(qudaGaugeParam);

#ifdef MULTI_GPU
    if(qudaGaugeParam->gauge_order == QUDA_MILC_GAUGE_ORDER){
      errorQuda("Only QDP-ordered site links are supported in the multi-gpu standard fattening code\n");
    }
#endif
    profileFatLink.Start(QUDA_PROFILE_H2D);
    loadLinkToGPU(cudaSiteLink, cpuSiteLink, qudaGaugeParam);
    profileFatLink.Stop(QUDA_PROFILE_H2D);

  } else {
    llfat_init_cuda_ex(qudaGaugeParam_ex);

#ifdef MULTI_GPU
    profileFatLink.Start(QUDA_PROFILE_COMMS);
    int R[4] = {2, 2, 2, 2}; // radius of the extended region in each dimension / direction
    exchange_cpu_sitelink_ex(qudaGaugeParam->X, R, (void**)cpuSiteLink->Gauge_p(), 
        cpuSiteLink->Order(),qudaGaugeParam->cpu_prec, 0, 4);
    profileFatLink.Stop(QUDA_PROFILE_COMMS);
#endif

    profileFatLink.Start(QUDA_PROFILE_H2D);
    loadLinkToGPU_ex(cudaSiteLink, cpuSiteLink);
    profileFatLink.Stop(QUDA_PROFILE_H2D);
  }

  // Actually do the fattening
  computeFatLinkCore(cudaSiteLink, act_path_coeff, qudaGaugeParam, method, 
      cudaFatLink, cudaLongLink, profileFatLink);

  // Transfer back to the host
  profileFatLink.Start(QUDA_PROFILE_D2H);
  storeLinkToCPU(cpuFatLink, cudaFatLink, qudaGaugeParam);
  if(longlink) storeLinkToCPU(cpuLongLink, cudaLongLink, qudaGaugeParam);
  profileFatLink.Stop(QUDA_PROFILE_D2H);

  profileFatLink.Start(QUDA_PROFILE_FREE);
  if (!(flag & QUDA_FAT_PRESERVE_CPU_GAUGE) ){
    delete cpuFatLink; cpuFatLink = NULL;
    delete cpuSiteLink; cpuSiteLink = NULL;
    if(longlink){
      delete cpuLongLink; cpuLongLink = NULL;
    }
  }  
  if (!(flag & QUDA_FAT_PRESERVE_GPU_GAUGE) ){
    delete cudaFatLink; cudaFatLink = NULL;
    delete cudaSiteLink; cudaSiteLink = NULL;
    if(longlink){
      delete cudaLongLink; cudaLongLink = NULL;
    }
  }
  profileFatLink.Stop(QUDA_PROFILE_FREE);

  profileFatLink.Stop(QUDA_PROFILE_TOTAL);

  return 0;
}
#endif

int getGaugePadding(GaugeFieldParam& param){
  int pad = 0;
#ifdef MULTI_GPU
  int volume = param.x[0]*param.x[1]*param.x[2]*param.x[3];
  int face_size[4];
  for(int dir=0; dir<4; ++dir) face_size[dir] = (volume/param.x[dir])/2;
  pad = *std::max_element(face_size, face_size+4);
#endif

  return pad;
}

bool gauge_preserved = false;

#if 0 
  int
computeGaugeForceQuda(void* mom, void* sitelink,  int*** input_path_buf, int* path_length,
    void* loop_coeff, int num_paths, int max_length, double eb3,
    QudaGaugeParam* qudaGaugeParam, double* timeinfo)
{
#ifdef GPU_GAUGE_FORCE

  profileGaugeForce.Start(QUDA_PROFILE_TOTAL);
  profileGaugeForce.Start(QUDA_PROFILE_INIT); 

#ifdef MULTI_GPU
  int E[4];
  QudaGaugeParam qudaGaugeParam_ex_buf;
  QudaGaugeParam* qudaGaugeParam_ex=&qudaGaugeParam_ex_buf;
  memcpy(qudaGaugeParam_ex, qudaGaugeParam, sizeof(QudaGaugeParam));
  for (int d=0; d<4; d++) E[d] = qudaGaugeParam_ex->X[d] = qudaGaugeParam->X[d] + 4;
#endif

  GaugeFieldParam gParam(0, *qudaGaugeParam);
#ifdef MULTI_GPU
  GaugeFieldParam gParam_ex(0, *qudaGaugeParam_ex);
  GaugeFieldParam& gParamSL = gParam_ex;  
#else
  GaugeFieldParam& gParamSL = gParam;
  int* X = qudaGaugeParam->X;
#endif

  gParamSL.pad = 0;
#ifndef MULTI_GPU
  gParamSL.create = QUDA_REFERENCE_FIELD_CREATE;
  gParamSL.gauge = sitelink;
  cpuGaugeField *cpuSiteLink = new cpuGaugeField(gParamSL);
#else
  // need to get host gauge field into extended order (can be MILC or QDP)
  GaugeFieldParam appParam = gParam;
  appParam.order = gParam.order;
  appParam.create = QUDA_REFERENCE_FIELD_CREATE;
  appParam.gauge = sitelink;
  appParam.ghostExchange = QUDA_GHOST_EXCHANGE_NO;
  cpuGaugeField appLink(appParam);

  gParamSL.order = QUDA_MILC_GAUGE_ORDER;
  gParamSL.create = QUDA_ZERO_FIELD_CREATE;
  gParamSL.ghostExchange = QUDA_GHOST_EXCHANGE_NO;
  cpuGaugeField *cpuSiteLink = new cpuGaugeField(gParamSL);

  copyExtendedGauge(*cpuSiteLink, appLink, QUDA_CPU_FIELD_LOCATION);

  int R[4] = {2, 2, 2, 2}; // radius of the extended region in each dimension / direction

  profileGaugeForce.Stop(QUDA_PROFILE_INIT);
  profileGaugeForce.Start(QUDA_PROFILE_COMMS);
  cpuSiteLink->exchangeExtendedGhost(R);
  //exchange_cpu_sitelink_ex(qudaGaugeParam->X, R, (void**)cpuSiteLink->Gauge_p(), 
  //			   cpuSiteLink->Order(), qudaGaugeParam->cpu_prec, 1, 4);

  profileGaugeForce.Stop(QUDA_PROFILE_COMMS);
  profileGaugeForce.Start(QUDA_PROFILE_INIT);
#endif

  gParamSL.create = QUDA_ZERO_FIELD_CREATE;
  gParamSL.pad = 0;
  gParamSL.reconstruct = qudaGaugeParam->reconstruct;
  gParamSL.order = (qudaGaugeParam->reconstruct == QUDA_RECONSTRUCT_NO || 
      qudaGaugeParam->cuda_prec == QUDA_DOUBLE_PRECISION) ? 
    QUDA_FLOAT2_GAUGE_ORDER : QUDA_FLOAT4_GAUGE_ORDER;

  cudaGaugeField* cudaSiteLink = new cudaGaugeField(gParamSL);  

  qudaGaugeParam->site_ga_pad = gParamSL.pad;//need to record this value

  GaugeFieldParam &gParamMom = gParam;
  gParamMom.pad = 0;
  gParamMom.order = qudaGaugeParam->gauge_order;
  // FIXME - test program uses MILC for mom but can use QDP for gauge
  if (gParamMom.order == QUDA_QDP_GAUGE_ORDER) gParamMom.order = QUDA_MILC_GAUGE_ORDER;
  gParamMom.precision = qudaGaugeParam->cpu_prec;

  gParamMom.link_type = QUDA_ASQTAD_MOM_LINKS;
  gParamMom.create = QUDA_REFERENCE_FIELD_CREATE;
  if (gParamMom.order == QUDA_TIFR_GAUGE_ORDER) {
    gParamMom.reconstruct = QUDA_RECONSTRUCT_NO;
  } else {
    gParamMom.reconstruct = QUDA_RECONSTRUCT_10;
  }

  gParamMom.gauge=mom;

  cpuGaugeField* cpuMom = new cpuGaugeField(gParamMom);              

  gParamMom.pad = 0;
  gParamMom.create = QUDA_NULL_FIELD_CREATE;  
  gParamMom.order = QUDA_FLOAT2_GAUGE_ORDER;

  gParamMom.reconstruct = QUDA_RECONSTRUCT_10;
  gParamMom.link_type = QUDA_ASQTAD_MOM_LINKS;

  gParamMom.precision = qudaGaugeParam->cuda_prec;

  cudaGaugeField* cudaMom = new cudaGaugeField(gParamMom);
  qudaGaugeParam->mom_ga_pad = gParamMom.pad; //need to record this value
  profileGaugeForce.Stop(QUDA_PROFILE_INIT);

  initLatticeConstants(*cudaMom, profileGaugeForce);

  gauge_force_init_cuda(qudaGaugeParam, max_length); 

  profileGaugeForce.Start(QUDA_PROFILE_H2D);
#ifdef MULTI_GPU
  loadLinkToGPU_ex(cudaSiteLink, cpuSiteLink);
#else  
  loadLinkToGPU(cudaSiteLink, cpuSiteLink, qudaGaugeParam);    
#endif
  cudaMom->loadCPUField(*cpuMom, QUDA_CPU_FIELD_LOCATION);
  profileGaugeForce.Stop(QUDA_PROFILE_H2D);

  // actually do the computation
  profileGaugeForce.Start(QUDA_PROFILE_COMPUTE);
  gauge_force_cuda(*cudaMom, eb3, *cudaSiteLink, qudaGaugeParam, input_path_buf, 
      path_length, loop_coeff, num_paths, max_length);
  profileGaugeForce.Stop(QUDA_PROFILE_COMPUTE);

  profileGaugeForce.Start(QUDA_PROFILE_D2H);

  cudaMom->saveCPUField(*cpuMom, QUDA_CPU_FIELD_LOCATION);
  profileGaugeForce.Stop(QUDA_PROFILE_D2H);

  profileGaugeForce.Start(QUDA_PROFILE_FREE);
  delete cpuSiteLink;
  delete cpuMom;
  delete cudaSiteLink;
  delete cudaMom;
  profileGaugeForce.Stop(QUDA_PROFILE_FREE);

  profileGaugeForce.Stop(QUDA_PROFILE_TOTAL);

  if(timeinfo){
    timeinfo[0] = profileGaugeForce.Last(QUDA_PROFILE_H2D);
    timeinfo[1] = profileGaugeForce.Last(QUDA_PROFILE_COMPUTE);
    timeinfo[2] = profileGaugeForce.Last(QUDA_PROFILE_D2H);
  }

  checkCudaError();
#else
  errorQuda("Gauge force has not been built");
#endif // GPU_GAUGE_FORCE
  return 0;  
}

#else

  int
computeGaugeForceQuda(void* mom, void* siteLink,  int*** input_path_buf, int* path_length,
    void* loop_coeff, int num_paths, int max_length, double eb3,
    QudaGaugeParam* qudaGaugeParam, double* timeinfo)
{

#ifdef GPU_GAUGE_FORCE
  profileGaugeForce.Start(QUDA_PROFILE_TOTAL);
  profileGaugeForce.Start(QUDA_PROFILE_INIT); 

  checkGaugeParam(qudaGaugeParam);

  GaugeFieldParam gParam(0, *qudaGaugeParam);
  gParam.ghostExchange = QUDA_GHOST_EXCHANGE_NO;
  gParam.pad = 0;

#ifdef MULTI_GPU
  GaugeFieldParam gParamEx(gParam);
  for (int d=0; d<4; d++) gParamEx.x[d] = gParam.x[d] + 4;
#endif

  gParam.create = QUDA_REFERENCE_FIELD_CREATE;
  gParam.gauge = siteLink;
  cpuGaugeField *cpuSiteLink = new cpuGaugeField(gParam);

  gParam.create = QUDA_NULL_FIELD_CREATE;
  gParam.reconstruct = qudaGaugeParam->reconstruct;
  gParam.order = (qudaGaugeParam->reconstruct == QUDA_RECONSTRUCT_NO || 
      qudaGaugeParam->cuda_prec == QUDA_DOUBLE_PRECISION) ? 
    QUDA_FLOAT2_GAUGE_ORDER : QUDA_FLOAT4_GAUGE_ORDER;

  cudaGaugeField* cudaSiteLink = new cudaGaugeField(gParam);  

  profileGaugeForce.Stop(QUDA_PROFILE_INIT); 

  profileGaugeForce.Start(QUDA_PROFILE_H2D);
  cudaSiteLink->loadCPUField(*cpuSiteLink, QUDA_CPU_FIELD_LOCATION);    
  profileGaugeForce.Stop(QUDA_PROFILE_H2D);

  profileGaugeForce.Start(QUDA_PROFILE_INIT); 

#ifndef MULTI_GPU
  cudaGaugeField *cudaGauge = cudaSiteLink;
#else

  gParamEx.create = QUDA_ZERO_FIELD_CREATE;
  gParamEx.reconstruct = qudaGaugeParam->reconstruct;
  gParamEx.order = (qudaGaugeParam->reconstruct == QUDA_RECONSTRUCT_NO || 
      qudaGaugeParam->cuda_prec == QUDA_DOUBLE_PRECISION) ? 
    QUDA_FLOAT2_GAUGE_ORDER : QUDA_FLOAT4_GAUGE_ORDER;
  qudaGaugeParam->site_ga_pad = gParamEx.pad;//need to record this value

  cudaGaugeField *cudaGauge = new cudaGaugeField(gParamEx);

  copyExtendedGauge(*cudaGauge, *cudaSiteLink, QUDA_CUDA_FIELD_LOCATION);
  int R[4] = {2, 2, 2, 2}; // radius of the extended region in each dimension / direction

  profileGaugeForce.Stop(QUDA_PROFILE_INIT); 

  profileGaugeForce.Start(QUDA_PROFILE_COMMS);
  cudaGauge->exchangeExtendedGhost(R);
  profileGaugeForce.Stop(QUDA_PROFILE_COMMS);
  profileGaugeForce.Start(QUDA_PROFILE_INIT); 
#endif

  GaugeFieldParam &gParamMom = gParam;
  gParamMom.order = qudaGaugeParam->gauge_order;
  // FIXME - test program always uses MILC for mom but can use QDP for gauge
  if (gParamMom.order == QUDA_QDP_GAUGE_ORDER) gParamMom.order = QUDA_MILC_GAUGE_ORDER;
  gParamMom.precision = qudaGaugeParam->cpu_prec;
  gParamMom.link_type = QUDA_ASQTAD_MOM_LINKS;
  gParamMom.create = QUDA_REFERENCE_FIELD_CREATE;
  gParamMom.gauge=mom;
  if (gParamMom.order == QUDA_TIFR_GAUGE_ORDER) gParamMom.reconstruct = QUDA_RECONSTRUCT_NO;
  else gParamMom.reconstruct = QUDA_RECONSTRUCT_10;

  cpuGaugeField* cpuMom = new cpuGaugeField(gParamMom);              

  gParamMom.create = QUDA_NULL_FIELD_CREATE;  
  gParamMom.order = QUDA_FLOAT2_GAUGE_ORDER;
  gParamMom.reconstruct = QUDA_RECONSTRUCT_10;
  gParamMom.link_type = QUDA_ASQTAD_MOM_LINKS;
  gParamMom.precision = qudaGaugeParam->cuda_prec;

  cudaGaugeField* cudaMom = new cudaGaugeField(gParamMom);

  profileGaugeForce.Stop(QUDA_PROFILE_INIT);

  profileGaugeForce.Start(QUDA_PROFILE_H2D);
  cudaMom->loadCPUField(*cpuMom, QUDA_CPU_FIELD_LOCATION);
  profileGaugeForce.Stop(QUDA_PROFILE_H2D);

  initLatticeConstants(*cudaMom, profileGaugeForce);

  profileGaugeForce.Start(QUDA_PROFILE_CONSTANT);
  qudaGaugeParam->mom_ga_pad = gParamMom.pad; //need to set this (until we use order classes)
  gauge_force_init_cuda(qudaGaugeParam, max_length); 
  profileGaugeForce.Stop(QUDA_PROFILE_CONSTANT);

  // actually do the computation
  profileGaugeForce.Start(QUDA_PROFILE_COMPUTE);
  gauge_force_cuda(*cudaMom, eb3, *cudaGauge, qudaGaugeParam, input_path_buf, 
      path_length, loop_coeff, num_paths, max_length);
  profileGaugeForce.Stop(QUDA_PROFILE_COMPUTE);

  profileGaugeForce.Start(QUDA_PROFILE_D2H);
  cudaMom->saveCPUField(*cpuMom, QUDA_CPU_FIELD_LOCATION);
  profileGaugeForce.Stop(QUDA_PROFILE_D2H);

  profileGaugeForce.Start(QUDA_PROFILE_FREE);
  delete cpuSiteLink;
  delete cpuMom;

  if (qudaGaugeParam->preserve_gauge) {
    gaugePrecise = cudaSiteLink;
    gauge_preserved = true;
    cudaSiteLink = NULL;  
  } else {
    delete cudaSiteLink;
  }

#ifdef MULTI_GPU
  delete cudaGauge;
#endif
  delete cudaMom;
  profileGaugeForce.Stop(QUDA_PROFILE_FREE);

  profileGaugeForce.Stop(QUDA_PROFILE_TOTAL);

  if(timeinfo){
    timeinfo[0] = profileGaugeForce.Last(QUDA_PROFILE_H2D);
    timeinfo[1] = profileGaugeForce.Last(QUDA_PROFILE_COMPUTE);
    timeinfo[2] = profileGaugeForce.Last(QUDA_PROFILE_D2H);
  }

  checkCudaError();
#else
  errorQuda("Gauge force has not been built");
#endif // GPU_GAUGE_FORCE
  return 0;  
}

#endif



void createCloverQuda(QudaInvertParam* invertParam)
{
  profileCloverCreate.Start(QUDA_PROFILE_TOTAL);
  profileCloverCreate.Start(QUDA_PROFILE_INIT);
  if(!cloverPrecise){
    printfQuda("About to create cloverPrecise\n");
    CloverFieldParam cloverParam;
    cloverParam.nDim = 4;
    for(int dir=0; dir<4; ++dir) cloverParam.x[dir] = gaugePrecise->X()[dir];
    cloverParam.setPrecision(invertParam->clover_cuda_prec);
    cloverParam.pad = invertParam->cl_pad;
    cloverParam.direct = true;
    cloverParam.inverse = true;
    cloverParam.norm    = 0;
    cloverParam.invNorm = 0;
    cloverParam.create = QUDA_NULL_FIELD_CREATE;
    cloverParam.siteSubset = QUDA_FULL_SITE_SUBSET;
    cloverParam.setPrecision(invertParam->cuda_prec);
    cloverPrecise = new cudaCloverField(cloverParam);
  }

  int y[4];
  for(int dir=0; dir<4; ++dir){ 
    y[dir] = gaugePrecise->X()[dir] + 4;
  }
  int pad = 0;
  GaugeFieldParam gParamEx(y, gaugePrecise->Precision(), QUDA_RECONSTRUCT_NO,
      pad, QUDA_VECTOR_GEOMETRY, QUDA_GHOST_EXCHANGE_NO);
  gParamEx.create = QUDA_ZERO_FIELD_CREATE;
  gParamEx.order = gaugePrecise->Order();
  gParamEx.siteSubset = QUDA_FULL_SITE_SUBSET;

  cudaGaugeField cudaGaugeExtended(gParamEx);
  cudaGaugeField* cudaGauge = &cudaGaugeExtended;

  GaugeFieldParam gParam(gaugePrecise->X(), gaugePrecise->Precision(), QUDA_RECONSTRUCT_NO,
                          pad, QUDA_VECTOR_GEOMETRY, QUDA_GHOST_EXCHANGE_NO);
  gParam.create = QUDA_ZERO_FIELD_CREATE;
  gParam.order = QUDA_MILC_GAUGE_ORDER;
  gParam.siteSubset = QUDA_FULL_SITE_SUBSET;

  // copy gaugePrecise into the extended device gauge field
  copyExtendedGauge(cudaGaugeExtended, *gaugePrecise, QUDA_CUDA_FIELD_LOCATION);
  int R[4] = {2,2,2,2}; // radius of the extended region in each dimension / direction
#if 0
  profileCloverCreate.Stop(QUDA_PROFILE_INIT);
  profileCloverCreate.Start(QUDA_PROFILE_COMMS);
  cudaGaugeExtended.exchangeExtendedGhost(R,true);
  profileCloverCreate.Stop(QUDA_PROFILE_COMMS);
#else

  // create an extended gauge field on the hose
  for(int dir=0; dir<4; ++dir) gParam.x[dir] += 4;
  cpuGaugeField cpuGaugeExtended(gParam);
  cudaGaugeExtended.saveCPUField(cpuGaugeExtended, QUDA_CPU_FIELD_LOCATION);
  profileCloverCreate.Stop(QUDA_PROFILE_INIT);
  // communicate data
  profileCloverCreate.Start(QUDA_PROFILE_COMMS);
  //cpuGaugeExtended.exchangeExtendedGhost(R,true);
  exchange_cpu_sitelink_ex(const_cast<int*>(gaugePrecise->X()), R, (void**)cpuGaugeExtended.Gauge_p(),
        cpuGaugeExtended.Order(),cpuGaugeExtended.Precision(), 0, 4);
  cudaGaugeExtended.loadCPUField(cpuGaugeExtended, QUDA_CPU_FIELD_LOCATION);
  profileCloverCreate.Stop(QUDA_PROFILE_COMMS);
#endif

  profileCloverCreate.Start(QUDA_PROFILE_COMPUTE);
  computeClover(*cloverPrecise, cudaGaugeExtended, invertParam->clover_coeff, QUDA_CUDA_FIELD_LOCATION);
  profileCloverCreate.Stop(QUDA_PROFILE_COMPUTE);

  profileCloverCreate.Stop(QUDA_PROFILE_TOTAL);

  return;
}

void* createGaugeField(void* gauge, int geometry, QudaGaugeParam* param)
{

  GaugeFieldParam gParam(0,*param);
  if(geometry == 1){
    gParam.geometry = QUDA_SCALAR_GEOMETRY;
  }else if(geometry == 4){ 
    gParam.geometry = QUDA_VECTOR_GEOMETRY;
  }else{
    errorQuda("Only scalar and vector geometries are supported\n");
  }
  gParam.pad = 0;
  gParam.ghostExchange = QUDA_GHOST_EXCHANGE_NO;
  gParam.gauge = gauge;
  gParam.link_type = QUDA_GENERAL_LINKS;


  gParam.order = QUDA_FLOAT2_GAUGE_ORDER;
  gParam.create = QUDA_ZERO_FIELD_CREATE;
  cudaGaugeField* cudaGauge = new cudaGaugeField(gParam);
  if(gauge){
    gParam.order = QUDA_MILC_GAUGE_ORDER;
    gParam.create = QUDA_REFERENCE_FIELD_CREATE;
    cpuGaugeField cpuGauge(gParam);
    cudaGauge->loadCPUField(cpuGauge,QUDA_CPU_FIELD_LOCATION);
  }
  return cudaGauge;
}


void saveGaugeField(void* gauge, void* inGauge, QudaGaugeParam* param){

  cudaGaugeField* cudaGauge = reinterpret_cast<cudaGaugeField*>(inGauge);

  GaugeFieldParam gParam(0,*param);
  gParam.geometry = cudaGauge->Geometry();
  gParam.pad = 0;
  gParam.ghostExchange = QUDA_GHOST_EXCHANGE_NO;
  gParam.gauge = gauge;
  gParam.link_type = QUDA_GENERAL_LINKS;
  gParam.order = QUDA_MILC_GAUGE_ORDER;
  gParam.create = QUDA_REFERENCE_FIELD_CREATE; 

  cpuGaugeField cpuGauge(gParam);
  cudaGauge->saveCPUField(cpuGauge,QUDA_CPU_FIELD_LOCATION);
}


void* createExtendedGaugeField(void* gauge, int geometry, QudaGaugeParam* param)
{
  profileExtendedGauge.Start(QUDA_PROFILE_TOTAL);
  profileExtendedGauge.Start(QUDA_PROFILE_INIT);

  QudaFieldGeometry geom;
  if(geometry == 1){
    geom = QUDA_SCALAR_GEOMETRY;
  }else if(geometry == 4){
    geom = QUDA_VECTOR_GEOMETRY;
  }else{
    errorQuda("Only scalar and vector geometries are supported");
  }

  cpuGaugeField* cpuGauge;
  cudaGaugeField* cudaGauge;


  // Create the unextended cpu field 
  GaugeFieldParam gParam(0, *param);
  gParam.order          =  QUDA_MILC_GAUGE_ORDER;
  gParam.pad            = 0;
  gParam.link_type      = param->type;
  gParam.ghostExchange  = QUDA_GHOST_EXCHANGE_NO;
  gParam.create         = QUDA_REFERENCE_FIELD_CREATE;
  gParam.gauge          = gauge;
  gParam.geometry       = geom;

  if(gauge){
    cpuGauge  = new cpuGaugeField(gParam);
    // Create the unextended GPU field 
    gParam.order  = QUDA_FLOAT2_GAUGE_ORDER;
    gParam.create = QUDA_NULL_FIELD_CREATE;
    cudaGauge     = new cudaGaugeField(gParam);
    profileExtendedGauge.Stop(QUDA_PROFILE_INIT);

    // load the data into the unextended device field 
    profileExtendedGauge.Start(QUDA_PROFILE_H2D);
    cudaGauge->loadCPUField(*cpuGauge, QUDA_CPU_FIELD_LOCATION);
    profileExtendedGauge.Stop(QUDA_PROFILE_H2D);

    profileExtendedGauge.Start(QUDA_PROFILE_INIT);
  }

  QudaGaugeParam param_ex;
  memcpy(&param_ex, param, sizeof(QudaGaugeParam));
  for(int dir=0; dir<4; ++dir) param_ex.X[dir] = param->X[dir]+4;
  GaugeFieldParam gParam_ex(0, param_ex);
  gParam_ex.link_type     = param->type; 
  gParam_ex.geometry      = geom;
  gParam_ex.order         = QUDA_FLOAT2_GAUGE_ORDER;
  gParam_ex.create        = QUDA_ZERO_FIELD_CREATE;
  gParam_ex.pad           = 0;
  gParam_ex.ghostExchange = QUDA_GHOST_EXCHANGE_NO;
  // create the extended gauge field
  cudaGaugeField* cudaGaugeEx = new cudaGaugeField(gParam_ex);

  // copy data from the interior into the border region
  if(gauge) copyExtendedGauge(*cudaGaugeEx, *cudaGauge, QUDA_CUDA_FIELD_LOCATION);

  profileExtendedGauge.Stop(QUDA_PROFILE_INIT);
  if(gauge){
    int R[4] = {2,2,2,2};
    // communicate 
    profileExtendedGauge.Start(QUDA_PROFILE_COMMS);
    cudaGaugeEx->exchangeExtendedGhost(R, true);
    profileExtendedGauge.Stop(QUDA_PROFILE_COMMS);
    delete cpuGauge;
    delete cudaGauge;
  }
  profileExtendedGauge.Stop(QUDA_PROFILE_TOTAL);

  return cudaGaugeEx;
}

// extend field on the GPU
void extendGaugeField(void* out, void* in){
  cudaGaugeField* inGauge   = reinterpret_cast<cudaGaugeField*>(in);
  cudaGaugeField* outGauge  = reinterpret_cast<cudaGaugeField*>(out);

  copyExtendedGauge(*outGauge, *inGauge, QUDA_CUDA_FIELD_LOCATION);

  int R[4] = {2,2,2,2};
  outGauge->exchangeExtendedGhost(R,true);

  return;
}



void destroyQudaGaugeField(void* gauge){
  cudaGaugeField* g = reinterpret_cast<cudaGaugeField*>(gauge);
  delete g;
}


void computeCloverTraceQuda(void *out,
    void *clov,
    int mu,
    int nu,
    int dim[4])
{

  profileCloverTrace.Start(QUDA_PROFILE_TOTAL);


  cudaGaugeField* cudaGauge = reinterpret_cast<cudaGaugeField*>(out);

  if(cloverPrecise){
    computeCloverSigmaTrace(*cudaGauge, *cloverPrecise, mu, nu,  QUDA_CUDA_FIELD_LOCATION);
    //computeCloverSigmaTrace(*cudaGauge, cudaClover, mu, nu,  QUDA_CUDA_FIELD_LOCATION);
  }else{
    errorQuda("cloverPrecise not set\n");
  }
  profileCloverTrace.Stop(QUDA_PROFILE_TOTAL);
  return;
}



void computeCloverDerivativeQuda(void* out,
    void* gauge,
    void* oprod,
    int mu, int nu,
    double coeff,
    QudaParity parity,
    QudaGaugeParam* param,
    int conjugate)
{
  profileCloverDerivative.Start(QUDA_PROFILE_TOTAL);

  checkGaugeParam(param);

  profileCloverDerivative.Start(QUDA_PROFILE_INIT);
#ifndef USE_EXTENDED_VOLUME
#define USE_EXTENDED_VOLUME
#endif

  // create host fields
  GaugeFieldParam gParam(0, *param);
  gParam.order = QUDA_MILC_GAUGE_ORDER;
  gParam.pad = 0;
  gParam.geometry = QUDA_SCALAR_GEOMETRY;
  gParam.link_type = QUDA_GENERAL_LINKS;
  gParam.create = QUDA_REFERENCE_FIELD_CREATE;
  //  gParam.gauge = out;
  //  cpuGaugeField cpuOut(gParam);
#ifndef USE_EXTENDED_VOLUME
  gParam.geometry = QUDA_SCALAR_GEOMETRY;
  gParam.link_type = QUDA_GENERAL_LINKS;
  gParam.gauge = oprod;
  cpuGaugeField cpuOprod(gParam);

  gParam.geometry = QUDA_VECTOR_GEOMETRY;
  gParam.link_type = QUDA_SU3_LINKS;
  gParam.gauge = gauge;
  cpuGaugeField cpuGauge(gParam);
#endif

  /*
  // create device fields
  gParam.geometry = QUDA_SCALAR_GEOMETRY;
  gParam.link_type = QUDA_GENERAL_LINKS;
  gParam.create = QUDA_NULL_FIELD_CREATE;
  //  gParam.pad = getGaugePadding(gParam);
  gParam.pad = 0;
  gParam.ghostExchange  = QUDA_GHOST_EXCHANGE_NO;
  gParam.order = QUDA_FLOAT2_GAUGE_ORDER;
  gParam.create = QUDA_ZERO_FIELD_CREATE;
  //  cudaGaugeField cudaOut(gParam);
  */

#ifndef USE_EXTENDED_VOLUME
  cudaGaugeField cudaOprod(gParam);

  gParam.geometry = QUDA_VECTOR_GEOMETRY;
  gParam.link_type = QUDA_SU3_LINKS;
  cudaGaugeField cudaGauge(gParam);
#endif
  profileCloverDerivative.Stop(QUDA_PROFILE_INIT);

  cudaGaugeField* cudaOut = reinterpret_cast<cudaGaugeField*>(out);
  cudaGaugeField* gPointer = reinterpret_cast<cudaGaugeField*>(gauge);
  cudaGaugeField* oPointer = reinterpret_cast<cudaGaugeField*>(oprod);


  profileCloverDerivative.Start(QUDA_PROFILE_COMPUTE);
  cloverDerivative(*cudaOut, *gPointer, *oPointer, mu, nu, coeff, parity, conjugate);
  profileCloverDerivative.Stop(QUDA_PROFILE_COMPUTE);


  profileCloverDerivative.Start(QUDA_PROFILE_D2H);

  //  saveGaugeField(out, cudaOut, param);
  //  cudaOut->saveCPUField(cpuOut, QUDA_CPU_FIELD_LOCATION);
  profileCloverDerivative.Stop(QUDA_PROFILE_D2H);
  checkCudaError();

  //  delete cudaOut;

  profileCloverDerivative.Stop(QUDA_PROFILE_TOTAL);


  return;
}




void computeStaggeredOprodQuda(void** oprod,   
    void** fermion,
    int num_terms,
    double** coeff,
    QudaGaugeParam* param)
{
  using namespace quda;
  profileStaggeredOprod.Start(QUDA_PROFILE_TOTAL);

  checkGaugeParam(param);

  profileStaggeredOprod.Start(QUDA_PROFILE_INIT);
  GaugeFieldParam oParam(0, *param);

  oParam.nDim = 4;
  oParam.nFace = 0; 
  // create the host outer-product field
  oParam.pad = 0;
  oParam.create = QUDA_REFERENCE_FIELD_CREATE;
  oParam.link_type = QUDA_GENERAL_LINKS;
  oParam.reconstruct = QUDA_RECONSTRUCT_NO;
  oParam.order = QUDA_QDP_GAUGE_ORDER;
  oParam.gauge = oprod[0];
  cpuGaugeField cpuOprod0(oParam);

  oParam.gauge = oprod[1];
  cpuGaugeField cpuOprod1(oParam);

  // create the device outer-product field
  oParam.create = QUDA_ZERO_FIELD_CREATE;
  oParam.order = QUDA_FLOAT2_GAUGE_ORDER;
  cudaGaugeField cudaOprod0(oParam);
  cudaGaugeField cudaOprod1(oParam);
  initLatticeConstants(cudaOprod0, profileStaggeredOprod);

  profileStaggeredOprod.Stop(QUDA_PROFILE_INIT); 


  profileStaggeredOprod.Start(QUDA_PROFILE_H2D);
  cudaOprod0.loadCPUField(cpuOprod0,QUDA_CPU_FIELD_LOCATION);
  cudaOprod1.loadCPUField(cpuOprod1,QUDA_CPU_FIELD_LOCATION);
  profileStaggeredOprod.Stop(QUDA_PROFILE_H2D);


  profileStaggeredOprod.Start(QUDA_PROFILE_INIT);



  ColorSpinorParam qParam;
  qParam.nColor = 3;
  qParam.nSpin = 1;
  qParam.siteSubset = QUDA_FULL_SITE_SUBSET;
  qParam.fieldOrder = QUDA_SPACE_COLOR_SPIN_FIELD_ORDER;
  qParam.siteOrder = QUDA_EVEN_ODD_SITE_ORDER;
  qParam.nDim = 4;
  qParam.precision = oParam.precision;
  qParam.pad = 0;
  for(int dir=0; dir<4; ++dir) qParam.x[dir] = oParam.x[dir];

  // create the device quark field
  qParam.create = QUDA_NULL_FIELD_CREATE;
  qParam.fieldOrder = QUDA_FLOAT2_FIELD_ORDER;
  cudaColorSpinorField cudaQuark(qParam); 

  // create the host quark field
  qParam.create = QUDA_REFERENCE_FIELD_CREATE;
  qParam.fieldOrder = QUDA_SPACE_COLOR_SPIN_FIELD_ORDER;

  const int Ls = 1;
  const int Ninternal = 6;
  FaceBuffer faceBuffer1(cudaOprod0.X(), 4, Ninternal, 3, cudaOprod0.Precision(), Ls);
  FaceBuffer faceBuffer2(cudaOprod0.X(), 4, Ninternal, 3, cudaOprod0.Precision(), Ls);
  profileStaggeredOprod.Stop(QUDA_PROFILE_INIT);

  // loop over different quark fields
  for(int i=0; i<num_terms; ++i){

    profileStaggeredOprod.Start(QUDA_PROFILE_INIT);
    qParam.v = fermion[i];
    cpuColorSpinorField cpuQuark(qParam); // create host quark field
    profileStaggeredOprod.Stop(QUDA_PROFILE_INIT);

    profileStaggeredOprod.Start(QUDA_PROFILE_H2D);
    cudaQuark = cpuQuark;
    profileStaggeredOprod.Stop(QUDA_PROFILE_H2D);

    profileStaggeredOprod.Start(QUDA_PROFILE_COMPUTE);
    // Operate on even-parity sites
    computeStaggeredOprod(cudaOprod0, cudaOprod1, cudaQuark, faceBuffer1, 0, coeff[i]);

    // Operate on odd-parity sites
    computeStaggeredOprod(cudaOprod0, cudaOprod1, cudaQuark, faceBuffer2, 1, coeff[i]);
    profileStaggeredOprod.Stop(QUDA_PROFILE_COMPUTE);
  }


  // copy the outer product field back to the host
  profileStaggeredOprod.Start(QUDA_PROFILE_D2H);
  cudaOprod0.saveCPUField(cpuOprod0,QUDA_CPU_FIELD_LOCATION);
  cudaOprod1.saveCPUField(cpuOprod1,QUDA_CPU_FIELD_LOCATION);
  profileStaggeredOprod.Stop(QUDA_PROFILE_D2H); 


  profileStaggeredOprod.Stop(QUDA_PROFILE_TOTAL);

  checkCudaError();
  return;
}



void updateGaugeFieldQuda(void* gauge, 
    void* momentum, 
    double dt, 
    int conj_mom,
    int exact,
    QudaGaugeParam* param)
{
  profileGaugeUpdate.Start(QUDA_PROFILE_TOTAL);

  checkGaugeParam(param);

  profileGaugeUpdate.Start(QUDA_PROFILE_INIT);  
  GaugeFieldParam gParam(0, *param);

  // create the host fields
  gParam.pad = 0;
  gParam.create = QUDA_REFERENCE_FIELD_CREATE;
  gParam.link_type = QUDA_SU3_LINKS;
  gParam.reconstruct = QUDA_RECONSTRUCT_NO;
  gParam.gauge = gauge;
  gParam.ghostExchange = QUDA_GHOST_EXCHANGE_NO;
  cpuGaugeField *cpuGauge = new cpuGaugeField(gParam);

  if (gParam.order == QUDA_TIFR_GAUGE_ORDER) {
    gParam.reconstruct = QUDA_RECONSTRUCT_NO;
  } else {
    gParam.reconstruct = QUDA_RECONSTRUCT_10;
  }
  gParam.link_type = QUDA_ASQTAD_MOM_LINKS;

  gParam.gauge = momentum;

  cpuGaugeField *cpuMom = new cpuGaugeField(gParam);

  // create the device fields 
  gParam.create = QUDA_NULL_FIELD_CREATE;
  gParam.order = QUDA_FLOAT2_GAUGE_ORDER;
  gParam.link_type = QUDA_ASQTAD_MOM_LINKS;
  gParam.reconstruct = QUDA_RECONSTRUCT_10;

  cudaGaugeField cudaMom(gParam);

  gParam.pad = param->ga_pad;
  gParam.link_type = QUDA_SU3_LINKS;
  gParam.reconstruct = param->reconstruct;

  cudaGaugeField *cudaInGauge = !gauge_preserved ? new cudaGaugeField(gParam) : NULL;
  cudaGaugeField *cudaOutGauge = new cudaGaugeField(gParam);

  profileGaugeUpdate.Stop(QUDA_PROFILE_INIT);  

  // load fields onto the device
  profileGaugeUpdate.Start(QUDA_PROFILE_H2D);
  cudaMom.loadCPUField(*cpuMom, QUDA_CPU_FIELD_LOCATION);
  if (!gauge_preserved) {
    cudaInGauge->loadCPUField(*cpuGauge, QUDA_CPU_FIELD_LOCATION);
  } else {
    cudaInGauge = gaugePrecise;
    gaugePrecise = NULL;
    gauge_preserved = false;
  } 
  profileGaugeUpdate.Stop(QUDA_PROFILE_H2D);

  // perform the update
  profileGaugeUpdate.Start(QUDA_PROFILE_COMPUTE);
  updateGaugeField(*cudaOutGauge, dt, *cudaInGauge, cudaMom, 
      (bool)conj_mom, (bool)exact);
  profileGaugeUpdate.Stop(QUDA_PROFILE_COMPUTE);

  // copy the gauge field back to the host
  profileGaugeUpdate.Start(QUDA_PROFILE_D2H);
  cudaOutGauge->saveCPUField(*cpuGauge, QUDA_CPU_FIELD_LOCATION);
  profileGaugeUpdate.Stop(QUDA_PROFILE_D2H);

  profileGaugeUpdate.Stop(QUDA_PROFILE_TOTAL);

  if (param->preserve_gauge) {
    if (gaugePrecise != NULL) 
      delete gaugePrecise;

    gParam.ghostExchange = QUDA_GHOST_EXCHANGE_PAD;

    int *X = gParam.x;
    gParam.pad = MAX(X[0]*X[1]*X[2]/2, X[0]*X[2]*X[3]/2);
    gParam.pad = MAX(gParam.pad, X[0]*X[1]*X[3]/2);
    gParam.pad = MAX(gParam.pad, X[1]*X[2]*X[3]/2);

    gaugePrecise = new cudaGaugeField(gParam);

    gaugePrecise->copy(*cudaOutGauge);
  }

  delete cudaInGauge;
  delete cudaOutGauge;

  delete cpuMom;
  delete cpuGauge;

  checkCudaError();
  return;
}



/*
   The following functions are for the Fortran interface.
   */

void init_quda_(int *dev) { initQuda(*dev); }
void init_quda_device_(int *dev) { initQudaDevice(*dev); }
void init_quda_memory_() { initQudaMemory(); }
void end_quda_() { endQuda(); }
void load_gauge_quda_(void *h_gauge, QudaGaugeParam *param) { loadGaugeQuda(h_gauge, param); }
void free_gauge_quda_() { freeGaugeQuda(); }
void load_clover_quda_(void *h_clover, void *h_clovinv, QudaInvertParam *inv_param) 
{ loadCloverQuda(h_clover, h_clovinv, inv_param); }
void free_clover_quda_(void) { freeCloverQuda(); }
void dslash_quda_(void *h_out, void *h_in, QudaInvertParam *inv_param,
    QudaParity *parity) { dslashQuda(h_out, h_in, inv_param, *parity); }
void clover_quda_(void *h_out, void *h_in, QudaInvertParam *inv_param,
    QudaParity *parity, int *inverse) { cloverQuda(h_out, h_in, inv_param, *parity, *inverse); }
void mat_quda_(void *h_out, void *h_in, QudaInvertParam *inv_param)
{ MatQuda(h_out, h_in, inv_param); }
void mat_dag_mat_quda_(void *h_out, void *h_in, QudaInvertParam *inv_param)
{ MatDagMatQuda(h_out, h_in, inv_param); }
void invert_quda_(void *hp_x, void *hp_b, QudaInvertParam *param) 
{ invertQuda(hp_x, hp_b, param); }    
void new_quda_gauge_param_(QudaGaugeParam *param) {
  *param = newQudaGaugeParam();
}
void new_quda_invert_param_(QudaInvertParam *param) {
  *param = newQudaInvertParam();
}
void update_gauge_field_quda_(void *gauge, void *momentum, double *dt, 
    bool *conj_mom, bool *exact, 
    QudaGaugeParam *param) {
  updateGaugeFieldQuda(gauge, momentum, *dt, (int)*conj_mom, (int)*exact, param);
}

int compute_gauge_force_quda_(void *mom, void *gauge,  int *input_path_buf, int *path_length,
    double *loop_coeff, int *num_paths, int *max_length, double *dt,
    QudaGaugeParam *param) {

  // fortran uses multi-dimenional arrays which we have convert into an array of pointers to pointers 
  const int dim = 4;
  int ***input_path = (int***)safe_malloc(dim*sizeof(int**));
  for (int i=0; i<dim; i++) {
    input_path[i] = (int**)safe_malloc(*num_paths*sizeof(int*));
    for (int j=0; j<*num_paths; j++) {
      input_path[i][j] = (int*)safe_malloc(path_length[j]*sizeof(int));
      for (int k=0; k<path_length[j]; k++) {
        input_path[i][j][k] = input_path_buf[(i* (*num_paths) + j)* (*max_length) + k];
      }
    }
  }

  computeGaugeForceQuda(mom, gauge, input_path, path_length, loop_coeff, *num_paths, *max_length, *dt, param, 0);

  for (int i=0; i<dim; i++) {
    for (int j=0; j<*num_paths; j++) { host_free(input_path[i][j]); }
    host_free(input_path[i]);
  }
  host_free(input_path);

  return 0;
}

/**
 * BQCD wants a node mapping with x varying fastest.
 */
static int bqcd_rank_from_coords(const int *coords, void *fdata)
{
  int *dims = static_cast<int *>(fdata);

  int rank = coords[3];
  for (int i = 2; i >= 0; i--) {
    rank = dims[i] * rank + coords[i];
  }
  return rank;
}

void comm_set_gridsize_(int *grid)
{
#ifdef MULTI_GPU
  initCommsGridQuda(4, grid, bqcd_rank_from_coords, static_cast<void *>(grid));
#endif
}

/**
 * Exposed due to poor derived MPI datatype performance with GPUDirect RDMA
 */
void set_kernel_pack_t_(int* pack) 
{
  bool pack_ = *pack ? true : false;
  setKernelPackT(pack_);
}<|MERGE_RESOLUTION|>--- conflicted
+++ resolved
@@ -664,7 +664,6 @@
     cloverPrecondition = cloverSloppy;
   }
 
-<<<<<<< HEAD
   // need to copy back the odd inverse field into the application clover field
   if (!h_clovinv && pc_solve && !device_calc) {
     // copy the inverted clover term into host application order on the device
@@ -690,9 +689,6 @@
 
 
   if(!device_calc) delete in; // delete object referencing input field
-=======
-  delete in; // delete object referencing input field
->>>>>>> c9a4eeda
 
   popVerbosity();
 
