#include <cmath>
#include <cstdio>
#include <cstdlib>
#include <cstring>
#include <iostream>
#include <sys/time.h>
#include <complex.h>

#include <quda.h>
#include <quda_fortran.h>
#include <quda_internal.h>
#include <device.h>
#include <comm_quda.h>
#include <tune_quda.h>
#include <blas_quda.h>
#include <gauge_field.h>
#include <dirac_quda.h>
#include <dslash_quda.h>
#include <invert_quda.h>
#include <eigensolve_quda.h>
#include <color_spinor_field.h>
#include <clover_field.h>
#include <llfat_quda.h>
#include <unitarization_links.h>
#include <algorithm>
#include <staggered_oprod.h>
#include <ks_improved_force.h>
#include <ks_force_quda.h>
#include <random_quda.h>
#include <mpi_comm_handle.h>

#include <multigrid.h>
#include <deflation.h>
#include <ks_force_quda.h>

#ifdef GPU_GAUGE_FORCE
#include <gauge_force_quda.h>
#endif
#include <gauge_update_quda.h>

#define MAX(a,b) ((a)>(b)? (a):(b))
#define TDIFF(a,b) (b.tv_sec - a.tv_sec + 0.000001*(b.tv_usec - a.tv_usec))

// define newQudaGaugeParam() and newQudaInvertParam()
#define INIT_PARAM
#include "check_params.h"
#undef INIT_PARAM

// define (static) checkGaugeParam() and checkInvertParam()
#define CHECK_PARAM
#include "check_params.h"
#undef CHECK_PARAM

// define printQudaGaugeParam() and printQudaInvertParam()
#define PRINT_PARAM
#include "check_params.h"
#undef PRINT_PARAM

#include <gauge_tools.h>
#include <contract_quda.h>

#include <momentum.h>

using namespace quda;

static int R[4] = {0, 0, 0, 0};
// setting this to false prevents redundant halo exchange but isn't yet compatible with HISQ / ASQTAD kernels
static bool redundant_comms = false;

#include <blas_lapack.h>

//for MAGMA lib:
#include <blas_magma.h>

static bool InitMagma = false;

void openMagma() {

  if (!InitMagma) {
    OpenMagma();
    InitMagma = true;
  } else {
    printfQuda("\nMAGMA library was already initialized..\n");
  }

}

void closeMagma(){

  if (InitMagma) {
    CloseMagma();
    InitMagma = false;
  } else {
    printfQuda("\nMAGMA library was not initialized..\n");
  }

}

cudaGaugeField *gaugePrecise = nullptr;
cudaGaugeField *gaugeSloppy = nullptr;
cudaGaugeField *gaugePrecondition = nullptr;
cudaGaugeField *gaugeRefinement = nullptr;
cudaGaugeField *gaugeEigensolver = nullptr;
cudaGaugeField *gaugeExtended = nullptr;

cudaGaugeField *gaugeFatPrecise = nullptr;
cudaGaugeField *gaugeFatSloppy = nullptr;
cudaGaugeField *gaugeFatPrecondition = nullptr;
cudaGaugeField *gaugeFatRefinement = nullptr;
cudaGaugeField *gaugeFatEigensolver = nullptr;
cudaGaugeField *gaugeFatExtended = nullptr;

cudaGaugeField *gaugeLongPrecise = nullptr;
cudaGaugeField *gaugeLongSloppy = nullptr;
cudaGaugeField *gaugeLongPrecondition = nullptr;
cudaGaugeField *gaugeLongRefinement = nullptr;
cudaGaugeField *gaugeLongEigensolver = nullptr;
cudaGaugeField *gaugeLongExtended = nullptr;

cudaGaugeField *gaugeSmeared = nullptr;

cudaCloverField *cloverPrecise = nullptr;
cudaCloverField *cloverSloppy = nullptr;
cudaCloverField *cloverPrecondition = nullptr;
cudaCloverField *cloverRefinement = nullptr;
cudaCloverField *cloverEigensolver = nullptr;

cudaGaugeField *momResident = nullptr;
cudaGaugeField *extendedGaugeResident = nullptr;

std::vector<cudaColorSpinorField*> solutionResident;

// vector of spinors used for forecasting solutions in HMC
#define QUDA_MAX_CHRONO 12
// each entry is one p
std::vector< std::vector<ColorSpinorField*> > chronoResident(QUDA_MAX_CHRONO);

// Mapped memory buffer used to hold unitarization failures
static int *num_failures_h = nullptr;
static int *num_failures_d = nullptr;

static bool initialized = false;

//!< Profiler for initQuda
static TimeProfile profileInit("initQuda");

//!< Profile for loadGaugeQuda / saveGaugeQuda
static TimeProfile profileGauge("loadGaugeQuda");

//!< Profile for loadCloverQuda
static TimeProfile profileClover("loadCloverQuda");

//!< Profiler for dslashQuda
static TimeProfile profileDslash("dslashQuda");

//!< Profiler for invertQuda
static TimeProfile profileInvert("invertQuda");

//!< Profiler for invertMultiShiftQuda
static TimeProfile profileMulti("invertMultiShiftQuda");

//!< Profiler for eigensolveQuda
static TimeProfile profileEigensolve("eigensolveQuda");

//!< Profiler for computeFatLinkQuda
static TimeProfile profileFatLink("computeKSLinkQuda");

//!< Profiler for computeGaugeForceQuda
static TimeProfile profileGaugeForce("computeGaugeForceQuda");

//!<Profiler for updateGaugeFieldQuda
static TimeProfile profileGaugeUpdate("updateGaugeFieldQuda");

//!<Profiler for createExtendedGaugeField
static TimeProfile profileExtendedGauge("createExtendedGaugeField");

//!<Profiler for computeCloverForceQuda
static TimeProfile profileCloverForce("computeCloverForceQuda");

//!<Profiler for computeStaggeredForceQuda
static TimeProfile profileStaggeredForce("computeStaggeredForceQuda");

//!<Profiler for computeHISQForceQuda
static TimeProfile profileHISQForce("computeHISQForceQuda");

//!<Profiler for plaqQuda
static TimeProfile profilePlaq("plaqQuda");

//!< Profiler for wuppertalQuda
static TimeProfile profileWuppertal("wuppertalQuda");

//!<Profiler for gaussQuda
static TimeProfile profileGauss("gaussQuda");

//!< Profiler for gaugeObservableQuda
static TimeProfile profileGaugeObs("gaugeObservablesQuda");

//!< Profiler for APEQuda
static TimeProfile profileAPE("APEQuda");

//!< Profiler for STOUTQuda
static TimeProfile profileSTOUT("STOUTQuda");

//!< Profiler for OvrImpSTOUTQuda
static TimeProfile profileOvrImpSTOUT("OvrImpSTOUTQuda");

//!< Profiler for wFlowQuda
static TimeProfile profileWFlow("wFlowQuda");

//!< Profiler for projectSU3Quda
static TimeProfile profileProject("projectSU3Quda");

//!< Profiler for staggeredPhaseQuda
static TimeProfile profilePhase("staggeredPhaseQuda");

//!< Profiler for contractions
static TimeProfile profileContract("contractQuda");

//!< Profiler for covariant derivative
static TimeProfile profileCovDev("covDevQuda");

//!< Profiler for momentum action
static TimeProfile profileMomAction("momActionQuda");

//!< Profiler for endQuda
static TimeProfile profileEnd("endQuda");

//!< Profiler for GaugeFixing
static TimeProfile GaugeFixFFTQuda("GaugeFixFFTQuda");
static TimeProfile GaugeFixOVRQuda("GaugeFixOVRQuda");

//!< Profiler for toal time spend between init and end
static TimeProfile profileInit2End("initQuda-endQuda",false);

static bool enable_profiler = false;
static bool do_not_profile_quda = false;

static void profilerStart(const char *f)
{
  static std::vector<int> target_list;
  static bool enable = false;
  static bool init = false;
  if (!init) {
    char *profile_target_env = getenv("QUDA_ENABLE_TARGET_PROFILE"); // selectively enable profiling for a given solve

    if ( profile_target_env ) {
      std::stringstream target_stream(profile_target_env);

      int target;
      while(target_stream >> target) {
       target_list.push_back(target);
       if (target_stream.peek() == ',') target_stream.ignore();
     }

     if (target_list.size() > 0) {
       std::sort(target_list.begin(), target_list.end());
       target_list.erase( unique( target_list.begin(), target_list.end() ), target_list.end() );
       warningQuda("Targeted profiling enabled for %lu functions\n", target_list.size());
       enable = true;
     }
   }

    char* donotprofile_env = getenv("QUDA_DO_NOT_PROFILE"); // disable profiling of QUDA parts
    if (donotprofile_env && (!(strcmp(donotprofile_env, "0") == 0)))  {
      do_not_profile_quda=true;
      printfQuda("Disabling profiling in QUDA\n");
    }
    init = true;
  }

  static int target_count = 0;
  static unsigned int i = 0;
  if (do_not_profile_quda){
    device::profile::stop();
    printfQuda("Stopping profiling in QUDA\n");
  } else {
    if (enable) {
      if (i < target_list.size() && target_count++ == target_list[i]) {
        enable_profiler = true;
        printfQuda("Starting profiling for %s\n", f);
        device::profile::start();
      i++; // advance to next target
    }
  }
}
}

static void profilerStop(const char *f) {
  if (do_not_profile_quda){
    device::profile::start();
  } else {

    if (enable_profiler) {
      printfQuda("Stopping profiling for %s\n", f);
      device::profile::stop();
      enable_profiler = false;
    }
  }
}


namespace quda {
  void printLaunchTimer();
}

void setVerbosityQuda(QudaVerbosity verbosity, const char prefix[], FILE *outfile)
{
  setVerbosity(verbosity);
  setOutputPrefix(prefix);
  setOutputFile(outfile);
}


typedef struct {
  int ndim;
  int dims[QUDA_MAX_DIM];
} LexMapData;

/**
 * For MPI, the default node mapping is lexicographical with t varying fastest.
 */
static int lex_rank_from_coords(const int *coords, void *fdata)
{
  auto *md = static_cast<LexMapData *>(fdata);

  int rank = coords[0];
  for (int i = 1; i < md->ndim; i++) {
    rank = md->dims[i] * rank + coords[i];
  }
  return rank;
}

#ifdef QMP_COMMS
/**
 * For QMP, we use the existing logical topology if already declared.
 */
static int qmp_rank_from_coords(const int *coords, void *fdata)
{
  return QMP_get_node_number_from(coords);
}
#endif

// Provision for user control over MPI comm handle
// Assumes an MPI implementation of QMP

#if defined(QMP_COMMS) || defined(MPI_COMMS)
MPI_Comm MPI_COMM_HANDLE;
static int user_set_comm_handle = 0;
#endif

void setMPICommHandleQuda(void *mycomm)
{
#if defined(QMP_COMMS) || defined(MPI_COMMS)
  MPI_COMM_HANDLE = *((MPI_Comm *)mycomm);
  user_set_comm_handle = 1;
#endif
}

#ifdef QMP_COMMS
static void initQMPComms(void)
{
  // Default comm handle is taken from QMP
  // WARNING: Assumes an MPI implementation of QMP
  if (!user_set_comm_handle) {
    void *mycomm;
    QMP_get_mpi_comm(QMP_comm_get_default(), &mycomm);
    setMPICommHandleQuda(mycomm);
  }
}
#elif defined(MPI_COMMS)
static void initMPIComms(void)
{
  // Default comm handle is MPI_COMM_WORLD
  if (!user_set_comm_handle) {
    static MPI_Comm mycomm;
    MPI_Comm_dup(MPI_COMM_WORLD, &mycomm);
    setMPICommHandleQuda((void *)&mycomm);
  }
}
#endif

static bool comms_initialized = false;

void initCommsGridQuda(int nDim, const int *dims, QudaCommsMap func, void *fdata)
{
  if (comms_initialized) return;

#if QMP_COMMS
  initQMPComms();
#elif defined(MPI_COMMS)
  initMPIComms();
#endif

  if (nDim != 4) {
    errorQuda("Number of communication grid dimensions must be 4");
  }

  LexMapData map_data;
  if (!func) {

#if QMP_COMMS
    if (QMP_logical_topology_is_declared()) {
      if (QMP_get_logical_number_of_dimensions() != 4) {
        errorQuda("QMP logical topology must have 4 dimensions");
      }
      for (int i=0; i<nDim; i++) {
        int qdim = QMP_get_logical_dimensions()[i];
        if(qdim != dims[i]) {
          errorQuda("QMP logical dims[%d]=%d does not match dims[%d]=%d argument", i, qdim, i, dims[i]);
        }
      }
      fdata = nullptr;
      func = qmp_rank_from_coords;
    } else {
      warningQuda("QMP logical topology is undeclared; using default lexicographical ordering");
#endif

      map_data.ndim = nDim;
      for (int i=0; i<nDim; i++) {
        map_data.dims[i] = dims[i];
      }
      fdata = (void *) &map_data;
      func = lex_rank_from_coords;

#if QMP_COMMS
    }
#endif

  }
  comm_init(nDim, dims, func, fdata);
  comms_initialized = true;
}


static void init_default_comms()
{
#if defined(QMP_COMMS)
  if (QMP_logical_topology_is_declared()) {
    int ndim = QMP_get_logical_number_of_dimensions();
    const int *dims = QMP_get_logical_dimensions();
    initCommsGridQuda(ndim, dims, nullptr, nullptr);
  } else {
    errorQuda("initQuda() called without prior call to initCommsGridQuda(),"
        " and QMP logical topology has not been declared");
  }
#elif defined(MPI_COMMS)
  errorQuda("When using MPI for communications, initCommsGridQuda() must be called before initQuda()");
#else // single-GPU
  const int dims[4] = {1, 1, 1, 1};
  initCommsGridQuda(4, dims, nullptr, nullptr);
#endif
}


#define STR_(x) #x
#define STR(x) STR_(x)
  static const std::string quda_version = STR(QUDA_VERSION_MAJOR) "." STR(QUDA_VERSION_MINOR) "." STR(QUDA_VERSION_SUBMINOR);
#undef STR
#undef STR_

extern char* gitversion;

/*
 * Set the device that QUDA uses.
 */
void initQudaDevice(int dev)
{
  //static bool initialized = false;
  if (initialized) return;
  initialized = true;

  profileInit2End.TPSTART(QUDA_PROFILE_TOTAL);
  profileInit.TPSTART(QUDA_PROFILE_TOTAL);
  profileInit.TPSTART(QUDA_PROFILE_INIT);

  if (getVerbosity() >= QUDA_SUMMARIZE) {
#ifdef GITVERSION
    printfQuda("QUDA %s (git %s)\n",quda_version.c_str(),gitversion);
#else
    printfQuda("QUDA %s\n",quda_version.c_str());
#endif
  }

#ifdef MULTI_GPU
  if (dev < 0) {
    if (!comms_initialized) {
      errorQuda("initDeviceQuda() called with a negative device ordinal, but comms have not been initialized");
        }
    dev = comm_gpuid();
  }
#else
  if (dev < 0 || dev >= 16) errorQuda("Invalid device number %d", dev);
#endif

  device::init(dev);

  { // determine if we will do CPU or GPU data reordering (default is GPU)
    char *reorder_str = getenv("QUDA_REORDER_LOCATION");

    if (!reorder_str || (strcmp(reorder_str,"CPU") && strcmp(reorder_str,"cpu")) ) {
      warningQuda("Data reordering done on GPU (set with QUDA_REORDER_LOCATION=GPU/CPU)");
      reorder_location_set(QUDA_CUDA_FIELD_LOCATION);
    } else {
      warningQuda("Data reordering done on CPU (set with QUDA_REORDER_LOCATION=GPU/CPU)");
      reorder_location_set(QUDA_CPU_FIELD_LOCATION);
    }
  }

  profileInit.TPSTOP(QUDA_PROFILE_INIT);
  profileInit.TPSTOP(QUDA_PROFILE_TOTAL);
}

/*
 * Any persistent memory allocations that QUDA uses are done here.
 */
void initQudaMemory()
{
  profileInit.TPSTART(QUDA_PROFILE_TOTAL);
  profileInit.TPSTART(QUDA_PROFILE_INIT);

  if (!comms_initialized) init_default_comms();

  device::create_context();
  createDslashEvents();

  blas::init();

  // initalize the memory pool allocators
  pool::init();

  num_failures_h = static_cast<int*>(mapped_malloc(sizeof(int)));
  num_failures_d = static_cast<int*>(get_mapped_device_pointer(num_failures_h));

  loadTuneCache();

  for (int d=0; d<4; d++) R[d] = 2 * (redundant_comms || commDimPartitioned(d));

  profileInit.TPSTOP(QUDA_PROFILE_INIT);
  profileInit.TPSTOP(QUDA_PROFILE_TOTAL);
}

void updateR()
{
  for (int d=0; d<4; d++) R[d] = 2 * (redundant_comms || commDimPartitioned(d));
}

void initQuda(int dev)
{
  // initialize communications topology, if not already done explicitly via initCommsGridQuda()
  if (!comms_initialized) init_default_comms();

  // set the device that QUDA uses
  initQudaDevice(dev);

  // set the persistant memory allocations that QUDA uses (Blas, streams, etc.)
  initQudaMemory();
}

// This is a flag used to signal when we have downloaded new gauge
// field.  Set by loadGaugeQuda and consumed by loadCloverQuda as one
// possible flag to indicate we need to recompute the clover field
static bool invalidate_clover = true;

void loadGaugeQuda(void *h_gauge, QudaGaugeParam *param)
{
  profileGauge.TPSTART(QUDA_PROFILE_TOTAL);

  if (!initialized) errorQuda("QUDA not initialized");
  if (getVerbosity() == QUDA_DEBUG_VERBOSE) printQudaGaugeParam(param);

  checkGaugeParam(param);

  profileGauge.TPSTART(QUDA_PROFILE_INIT);
  // Set the specific input parameters and create the cpu gauge field
  GaugeFieldParam gauge_param(h_gauge, *param);

  if (gauge_param.order <= 4) gauge_param.ghostExchange = QUDA_GHOST_EXCHANGE_NO;
  GaugeField *in = (param->location == QUDA_CPU_FIELD_LOCATION) ?
    static_cast<GaugeField*>(new cpuGaugeField(gauge_param)) :
    static_cast<GaugeField*>(new cudaGaugeField(gauge_param));

  if (in->Order() == QUDA_BQCD_GAUGE_ORDER) {
    static size_t checksum = SIZE_MAX;
    size_t in_checksum = in->checksum(true);
    if (in_checksum == checksum) {
      if (getVerbosity() >= QUDA_VERBOSE) printfQuda("Gauge field unchanged - using cached gauge field %lu\n", checksum);
      profileGauge.TPSTOP(QUDA_PROFILE_INIT);
      profileGauge.TPSTOP(QUDA_PROFILE_TOTAL);
      delete in;
      invalidate_clover = false;
      return;
    }
    checksum = in_checksum;
    invalidate_clover = true;
  }

  // free any current gauge field before new allocations to reduce memory overhead
  switch (param->type) {
    case QUDA_WILSON_LINKS:
      if (gaugeRefinement != gaugeSloppy && gaugeRefinement != gaugeEigensolver && gaugeRefinement)
        delete gaugeRefinement;

      if (gaugePrecondition != gaugeSloppy && gaugePrecondition != gaugeEigensolver && gaugePrecondition != gaugePrecise
          && gaugePrecondition)
        delete gaugePrecondition;

      if (gaugeEigensolver != gaugeSloppy && gaugeEigensolver != gaugePrecise && gaugeEigensolver != gaugePrecondition
          && gaugeEigensolver)
        delete gaugeEigensolver;

      if (gaugePrecise != gaugeSloppy && gaugeSloppy) delete gaugeSloppy;

      if (gaugePrecise && !param->use_resident_gauge) delete gaugePrecise;

      break;
    case QUDA_ASQTAD_FAT_LINKS:
      if (gaugeFatRefinement != gaugeFatSloppy && gaugeFatRefinement != gaugeFatEigensolver && gaugeFatRefinement)
        delete gaugeFatRefinement;

      if (gaugeFatPrecondition != gaugeFatSloppy && gaugeFatPrecondition != gaugeFatEigensolver
          && gaugeFatPrecondition != gaugeFatPrecise && gaugeFatPrecondition)
        delete gaugeFatPrecondition;

      if (gaugeFatEigensolver != gaugeFatSloppy && gaugeFatEigensolver != gaugeFatPrecise
          && gaugeFatEigensolver != gaugeFatPrecondition && gaugeFatEigensolver)
        delete gaugeFatEigensolver;

      if (gaugeFatPrecise != gaugeFatSloppy && gaugeFatSloppy) delete gaugeFatSloppy;

      if (gaugeFatPrecise && !param->use_resident_gauge) delete gaugeFatPrecise;

      break;
    case QUDA_ASQTAD_LONG_LINKS:

      if (gaugeLongRefinement != gaugeLongSloppy && gaugeLongRefinement != gaugeLongEigensolver && gaugeLongRefinement)
        delete gaugeLongRefinement;

      if (gaugeLongPrecondition != gaugeLongSloppy && gaugeLongPrecondition != gaugeLongEigensolver
          && gaugeLongPrecondition != gaugeLongPrecise && gaugeLongPrecondition)
        delete gaugeLongPrecondition;

      if (gaugeLongEigensolver != gaugeLongSloppy && gaugeLongEigensolver != gaugeLongPrecise
          && gaugeLongEigensolver != gaugeLongPrecondition && gaugeLongEigensolver)
        delete gaugeLongEigensolver;

      if (gaugeLongPrecise != gaugeLongSloppy && gaugeLongSloppy) delete gaugeLongSloppy;

      if (gaugeLongPrecise) delete gaugeLongPrecise;

      break;
    case QUDA_SMEARED_LINKS:
      if (gaugeSmeared) delete gaugeSmeared;
      break;
    default:
      errorQuda("Invalid gauge type %d", param->type);
  }

  // if not preserving then copy the gauge field passed in
  cudaGaugeField *precise = nullptr;

  // switch the parameters for creating the mirror precise cuda gauge field
  gauge_param.create = QUDA_NULL_FIELD_CREATE;
  gauge_param.reconstruct = param->reconstruct;
  gauge_param.setPrecision(param->cuda_prec, true);
  gauge_param.ghostExchange = QUDA_GHOST_EXCHANGE_PAD;
  gauge_param.pad = param->ga_pad;

  precise = new cudaGaugeField(gauge_param);

  if (param->use_resident_gauge) {
    if(gaugePrecise == nullptr) errorQuda("No resident gauge field");
    // copy rather than point at to ensure that the padded region is filled in
    precise->copy(*gaugePrecise);
    precise->exchangeGhost();
    delete gaugePrecise;
    gaugePrecise = nullptr;
    profileGauge.TPSTOP(QUDA_PROFILE_INIT);
  } else {
    profileGauge.TPSTOP(QUDA_PROFILE_INIT);
    profileGauge.TPSTART(QUDA_PROFILE_H2D);
    precise->copy(*in);
    profileGauge.TPSTOP(QUDA_PROFILE_H2D);
  }

  // for gaugeSmeared we are interested only in the precise version
  if (param->type == QUDA_SMEARED_LINKS) {
    gaugeSmeared = createExtendedGauge(*precise, R, profileGauge);

    profileGauge.TPSTART(QUDA_PROFILE_FREE);
    delete precise;
    delete in;
    profileGauge.TPSTOP(QUDA_PROFILE_FREE);

    profileGauge.TPSTOP(QUDA_PROFILE_TOTAL);
    return;
  }

  // creating sloppy fields isn't really compute, but it is work done on the gpu
  profileGauge.TPSTART(QUDA_PROFILE_COMPUTE);

  // switch the parameters for creating the mirror sloppy cuda gauge field
  gauge_param.reconstruct = param->reconstruct_sloppy;
  gauge_param.setPrecision(param->cuda_prec_sloppy, true);
  cudaGaugeField *sloppy = nullptr;
  if (param->cuda_prec == param->cuda_prec_sloppy && param->reconstruct == param->reconstruct_sloppy) {
    sloppy = precise;
  } else {
    sloppy = new cudaGaugeField(gauge_param);
    sloppy->copy(*precise);
  }

  // switch the parameters for creating the mirror preconditioner cuda gauge field
  gauge_param.reconstruct = param->reconstruct_precondition;
  gauge_param.setPrecision(param->cuda_prec_precondition, true);
  cudaGaugeField *precondition = nullptr;
  if (param->cuda_prec == param->cuda_prec_precondition && param->reconstruct == param->reconstruct_precondition) {
    precondition = precise;
  } else if (param->cuda_prec_sloppy == param->cuda_prec_precondition
             && param->reconstruct_sloppy == param->reconstruct_precondition) {
    precondition = sloppy;
  } else {
    precondition = new cudaGaugeField(gauge_param);
    precondition->copy(*precise);
  }

  // switch the parameters for creating the refinement cuda gauge field
  gauge_param.reconstruct = param->reconstruct_refinement_sloppy;
  gauge_param.setPrecision(param->cuda_prec_refinement_sloppy, true);
  cudaGaugeField *refinement = nullptr;
  if (param->cuda_prec_sloppy == param->cuda_prec_refinement_sloppy
      && param->reconstruct_sloppy == param->reconstruct_refinement_sloppy) {
    refinement = sloppy;
  } else {
    refinement = new cudaGaugeField(gauge_param);
    refinement->copy(*sloppy);
  }

  // switch the parameters for creating the eigensolver cuda gauge field
  gauge_param.reconstruct = param->reconstruct_eigensolver;
  gauge_param.setPrecision(param->cuda_prec_eigensolver, true);
  cudaGaugeField *eigensolver = nullptr;
  if (param->cuda_prec == param->cuda_prec_eigensolver && param->reconstruct == param->reconstruct_eigensolver) {
    eigensolver = precise;
  } else if (param->cuda_prec_precondition == param->cuda_prec_eigensolver
             && param->reconstruct_precondition == param->reconstruct_eigensolver) {
    eigensolver = precondition;
  } else if (param->cuda_prec_sloppy == param->cuda_prec_eigensolver
             && param->reconstruct_sloppy == param->reconstruct_eigensolver) {
    eigensolver = sloppy;
  } else {
    eigensolver = new cudaGaugeField(gauge_param);
    eigensolver->copy(*precise);
  }

  profileGauge.TPSTOP(QUDA_PROFILE_COMPUTE);

  // create an extended preconditioning field
  cudaGaugeField* extended = nullptr;
  if (param->overlap){
    int R[4]; // domain-overlap widths in different directions
    for (int i=0; i<4; ++i) R[i] = param->overlap*commDimPartitioned(i);
    extended = createExtendedGauge(*precondition, R, profileGauge);
  }

  switch (param->type) {
    case QUDA_WILSON_LINKS:
      gaugePrecise = precise;
      gaugeSloppy = sloppy;
      gaugePrecondition = precondition;
      gaugeRefinement = refinement;
      gaugeEigensolver = eigensolver;

      if(param->overlap) gaugeExtended = extended;
      break;
    case QUDA_ASQTAD_FAT_LINKS:
      gaugeFatPrecise = precise;
      gaugeFatSloppy = sloppy;
      gaugeFatPrecondition = precondition;
      gaugeFatRefinement = refinement;
      gaugeFatEigensolver = eigensolver;

      if(param->overlap){
        if(gaugeFatExtended) errorQuda("Extended gauge fat field already allocated");
	gaugeFatExtended = extended;
      }
      break;
    case QUDA_ASQTAD_LONG_LINKS:
      gaugeLongPrecise = precise;
      gaugeLongSloppy = sloppy;
      gaugeLongPrecondition = precondition;
      gaugeLongRefinement = refinement;
      gaugeLongEigensolver = eigensolver;

      if(param->overlap){
        if(gaugeLongExtended) errorQuda("Extended gauge long field already allocated");
   	gaugeLongExtended = extended;
      }
      break;
    default:
      errorQuda("Invalid gauge type %d", param->type);
  }

  profileGauge.TPSTART(QUDA_PROFILE_FREE);
  delete in;
  profileGauge.TPSTOP(QUDA_PROFILE_FREE);

  if (extendedGaugeResident) {
    // updated the resident gauge field if needed
    const int *R_ = extendedGaugeResident->R();
    const int R[] = { R_[0], R_[1], R_[2], R_[3] };
    QudaReconstructType recon = extendedGaugeResident->Reconstruct();
    delete extendedGaugeResident;

    extendedGaugeResident = createExtendedGauge(*gaugePrecise, R, profileGauge, false, recon);
  }

  profileGauge.TPSTOP(QUDA_PROFILE_TOTAL);
}

void saveGaugeQuda(void *h_gauge, QudaGaugeParam *param)
{
  profileGauge.TPSTART(QUDA_PROFILE_TOTAL);

  if (param->location != QUDA_CPU_FIELD_LOCATION)
    errorQuda("Non-cpu output location not yet supported");

  if (!initialized) errorQuda("QUDA not initialized");
  checkGaugeParam(param);

  // Set the specific cpu parameters and create the cpu gauge field
  GaugeFieldParam gauge_param(h_gauge, *param);
  cpuGaugeField cpuGauge(gauge_param);
  cudaGaugeField *cudaGauge = nullptr;
  switch (param->type) {
    case QUDA_WILSON_LINKS:
      cudaGauge = gaugePrecise;
      break;
    case QUDA_ASQTAD_FAT_LINKS:
      cudaGauge = gaugeFatPrecise;
      break;
    case QUDA_ASQTAD_LONG_LINKS:
      cudaGauge = gaugeLongPrecise;
      break;
    case QUDA_SMEARED_LINKS:
      gauge_param.create = QUDA_NULL_FIELD_CREATE;
      gauge_param.reconstruct = param->reconstruct;
      gauge_param.setPrecision(param->cuda_prec, true);
      gauge_param.ghostExchange = QUDA_GHOST_EXCHANGE_PAD;
      gauge_param.pad = param->ga_pad;
      cudaGauge = new cudaGaugeField(gauge_param);
      copyExtendedGauge(*cudaGauge, *gaugeSmeared, QUDA_CUDA_FIELD_LOCATION);
      break;
    default:
      errorQuda("Invalid gauge type");
  }

  profileGauge.TPSTART(QUDA_PROFILE_D2H);
  cudaGauge->saveCPUField(cpuGauge);
  profileGauge.TPSTOP(QUDA_PROFILE_D2H);

  if (param->type == QUDA_SMEARED_LINKS) { delete cudaGauge; }

  profileGauge.TPSTOP(QUDA_PROFILE_TOTAL);
}

void loadSloppyCloverQuda(const QudaPrecision prec[]);
void freeSloppyCloverQuda();

void loadCloverQuda(void *h_clover, void *h_clovinv, QudaInvertParam *inv_param)
{
  profileClover.TPSTART(QUDA_PROFILE_TOTAL);
  profileClover.TPSTART(QUDA_PROFILE_INIT);

  checkCloverParam(inv_param);
  bool device_calc = false; // calculate clover and inverse on the device?

  pushVerbosity(inv_param->verbosity);
  if (getVerbosity() >= QUDA_DEBUG_VERBOSE) printQudaInvertParam(inv_param);

  if (!initialized) errorQuda("QUDA not initialized");

  if ( (!h_clover && !h_clovinv) || inv_param->compute_clover ) {
    device_calc = true;
    if (inv_param->clover_coeff == 0.0) errorQuda("called with neither clover term nor inverse and clover coefficient not set");
    if (gaugePrecise->Anisotropy() != 1.0) errorQuda("cannot compute anisotropic clover field");
  }

  if (inv_param->clover_cpu_prec == QUDA_HALF_PRECISION)  errorQuda("Half precision not supported on CPU");
  if (gaugePrecise == nullptr) errorQuda("Gauge field must be loaded before clover");
  if ((inv_param->dslash_type != QUDA_CLOVER_WILSON_DSLASH) && (inv_param->dslash_type != QUDA_TWISTED_CLOVER_DSLASH)
      && (inv_param->dslash_type != QUDA_CLOVER_HASENBUSCH_TWIST_DSLASH)) {
    errorQuda("Wrong dslash_type %d in loadCloverQuda()", inv_param->dslash_type);
  }

  // determines whether operator is preconditioned when calling invertQuda()
  bool pc_solve = (inv_param->solve_type == QUDA_DIRECT_PC_SOLVE ||
      inv_param->solve_type == QUDA_NORMOP_PC_SOLVE ||
      inv_param->solve_type == QUDA_NORMERR_PC_SOLVE );

  // determines whether operator is preconditioned when calling MatQuda() or MatDagMatQuda()
  bool pc_solution = (inv_param->solution_type == QUDA_MATPC_SOLUTION ||
      inv_param->solution_type == QUDA_MATPCDAG_MATPC_SOLUTION);

  bool asymmetric = (inv_param->matpc_type == QUDA_MATPC_EVEN_EVEN_ASYMMETRIC ||
      inv_param->matpc_type == QUDA_MATPC_ODD_ODD_ASYMMETRIC);

  // uninverted clover term is required when applying unpreconditioned operator,
  // but note that dslashQuda() is always preconditioned
  if (!h_clover && !pc_solve && !pc_solution) {
    //warningQuda("Uninverted clover term not loaded");
  }

  // uninverted clover term is also required for "asymmetric" preconditioning
  if (!h_clover && pc_solve && pc_solution && asymmetric && !device_calc) {
    warningQuda("Uninverted clover term not loaded");
  }

  bool twisted = inv_param->dslash_type == QUDA_TWISTED_CLOVER_DSLASH ? true : false;

  CloverFieldParam clover_param;
  clover_param.nDim = 4;
  clover_param.csw = inv_param->clover_coeff;
  clover_param.twisted = twisted;
  clover_param.mu2 = twisted ? 4.*inv_param->kappa*inv_param->kappa*inv_param->mu*inv_param->mu : 0.0;
  clover_param.siteSubset = QUDA_FULL_SITE_SUBSET;
  for (int i=0; i<4; i++) clover_param.x[i] = gaugePrecise->X()[i];
  clover_param.pad = inv_param->cl_pad;
  clover_param.create = QUDA_NULL_FIELD_CREATE;
  clover_param.norm = nullptr;
  clover_param.invNorm = nullptr;
  clover_param.setPrecision(inv_param->clover_cuda_prec, true);
  clover_param.direct = h_clover || device_calc ? true : false;
  clover_param.inverse = (h_clovinv || pc_solve) && !dynamic_clover_inverse() ? true : false;
  CloverField *in = nullptr;
  profileClover.TPSTOP(QUDA_PROFILE_INIT);

  // FIXME do we need to make this more robust to changing other meta data (compare cloverPrecise against clover_param)
  bool clover_update = false;
  double csw_old = cloverPrecise ? cloverPrecise->Csw() : 0.0;
  if (!cloverPrecise || invalidate_clover || inv_param->clover_coeff != csw_old) clover_update = true;

  // compute or download clover field only if gauge field has been updated or clover field doesn't exist
  if (clover_update) {
    if (getVerbosity() >= QUDA_VERBOSE) printfQuda("Creating new clover field\n");
    freeSloppyCloverQuda();
    if (cloverPrecise) delete cloverPrecise;

    profileClover.TPSTART(QUDA_PROFILE_INIT);
    cloverPrecise = new cudaCloverField(clover_param);

    if (!device_calc || inv_param->return_clover || inv_param->return_clover_inverse) {
      // create a param for the cpu clover field
      CloverFieldParam inParam(clover_param);
      inParam.order = inv_param->clover_order;
      inParam.setPrecision(inv_param->clover_cpu_prec);
      inParam.direct = h_clover ? true : false;
      inParam.inverse = h_clovinv ? true : false;
      inParam.clover = h_clover;
      inParam.cloverInv = h_clovinv;
      inParam.create = QUDA_REFERENCE_FIELD_CREATE;
      in = (inv_param->clover_location == QUDA_CPU_FIELD_LOCATION) ?
	static_cast<CloverField*>(new cpuCloverField(inParam)) :
	static_cast<CloverField*>(new cudaCloverField(inParam));
    }
    profileClover.TPSTOP(QUDA_PROFILE_INIT);

    if (!device_calc) {
      profileClover.TPSTART(QUDA_PROFILE_H2D);
      bool inverse = (h_clovinv && !inv_param->compute_clover_inverse && !dynamic_clover_inverse());
      cloverPrecise->copy(*in, inverse);
      profileClover.TPSTOP(QUDA_PROFILE_H2D);
    } else {
      profileClover.TPSTOP(QUDA_PROFILE_TOTAL);
      createCloverQuda(inv_param);
      profileClover.TPSTART(QUDA_PROFILE_TOTAL);
    }

    // inverted clover term is required when applying preconditioned operator
    if ((!h_clovinv || inv_param->compute_clover_inverse) && pc_solve) {
      profileClover.TPSTART(QUDA_PROFILE_COMPUTE);
      if (!dynamic_clover_inverse()) {
	cloverInvert(*cloverPrecise, inv_param->compute_clover_trlog);
	if (inv_param->compute_clover_trlog) {
	  inv_param->trlogA[0] = cloverPrecise->TrLog()[0];
	  inv_param->trlogA[1] = cloverPrecise->TrLog()[1];
	}
      }
      profileClover.TPSTOP(QUDA_PROFILE_COMPUTE);
    }
  } else {
    if (getVerbosity() >= QUDA_VERBOSE) printfQuda("Gauge field unchanged - using cached clover field\n");
  }

  clover_param.direct = true;
  clover_param.inverse = dynamic_clover_inverse() ? false : true;

  cloverPrecise->setRho(inv_param->clover_rho);

  QudaPrecision prec[] = {inv_param->clover_cuda_prec_sloppy, inv_param->clover_cuda_prec_precondition,
                          inv_param->clover_cuda_prec_refinement_sloppy, inv_param->clover_cuda_prec_eigensolver};
  loadSloppyCloverQuda(prec);

  // if requested, copy back the clover / inverse field
  if (inv_param->return_clover || inv_param->return_clover_inverse) {
    if (!h_clover && !h_clovinv) errorQuda("Requested clover field return but no clover host pointers set");

    // copy the inverted clover term into host application order on the device
    clover_param.direct = (h_clover && inv_param->return_clover);
    clover_param.inverse = (h_clovinv && inv_param->return_clover_inverse);

    // this isn't really "epilogue" but this label suffices
    profileClover.TPSTART(QUDA_PROFILE_EPILOGUE);
    cudaCloverField *hack = nullptr;
    if (!dynamic_clover_inverse()) {
      clover_param.order = inv_param->clover_order;
      clover_param.setPrecision(inv_param->clover_cpu_prec);
      hack = new cudaCloverField(clover_param);
      hack->copy(*cloverPrecise); // FIXME this can lead to an redundant copies if we're not copying back direct + inverse
    } else {
      clover_param.setPrecision(inv_param->clover_cuda_prec, true);
      auto *hackOfTheHack = new cudaCloverField(clover_param);	// Hack of the hack
      hackOfTheHack->copy(*cloverPrecise, false);
      cloverInvert(*hackOfTheHack, inv_param->compute_clover_trlog);
      if (inv_param->compute_clover_trlog) {
	inv_param->trlogA[0] = cloverPrecise->TrLog()[0];
	inv_param->trlogA[1] = cloverPrecise->TrLog()[1];
      }
      clover_param.order = inv_param->clover_order;
      clover_param.setPrecision(inv_param->clover_cpu_prec);
      hack = new cudaCloverField(clover_param);
      hack->copy(*hackOfTheHack); // FIXME this can lead to an redundant copies if we're not copying back direct + inverse
      delete hackOfTheHack;
    }
    profileClover.TPSTOP(QUDA_PROFILE_EPILOGUE);

    // copy the field into the host application's clover field
    profileClover.TPSTART(QUDA_PROFILE_D2H);
    if (inv_param->return_clover) {
      qudaMemcpy((char*)(in->V(false)), (char*)(hack->V(false)), in->Bytes(), cudaMemcpyDeviceToHost);
    }
    if (inv_param->return_clover_inverse) {
      qudaMemcpy((char*)(in->V(true)), (char*)(hack->V(true)), in->Bytes(), cudaMemcpyDeviceToHost);
    }

    profileClover.TPSTOP(QUDA_PROFILE_D2H);

    delete hack;
    checkCudaError();
  }

  profileClover.TPSTART(QUDA_PROFILE_FREE);
  if (in) delete in; // delete object referencing input field
  profileClover.TPSTOP(QUDA_PROFILE_FREE);

  popVerbosity();

  profileClover.TPSTOP(QUDA_PROFILE_TOTAL);
}

void freeSloppyCloverQuda();

void loadSloppyCloverQuda(const QudaPrecision *prec)
{
  freeSloppyCloverQuda();

  if (cloverPrecise) {
    // create the mirror sloppy clover field
    CloverFieldParam clover_param(*cloverPrecise);
    clover_param.setPrecision(prec[0], true);

    if (cloverPrecise->V(false) != cloverPrecise->V(true)) {
      clover_param.direct = true;
      clover_param.inverse = true;
    } else {
      clover_param.direct = false;
      clover_param.inverse = true;
    }

    if (clover_param.Precision() != cloverPrecise->Precision()) {
      cloverSloppy = new cudaCloverField(clover_param);
      cloverSloppy->copy(*cloverPrecise, clover_param.inverse);
    } else {
      cloverSloppy = cloverPrecise;
    }

    // switch the parameters for creating the mirror preconditioner clover field
    clover_param.setPrecision(prec[1], true);

    // create the mirror preconditioner clover field
    if (clover_param.Precision() == cloverPrecise->Precision()) {
      cloverPrecondition = cloverPrecise;
    } else if (clover_param.Precision() == cloverSloppy->Precision()) {
      cloverPrecondition = cloverSloppy;
    } else {
      cloverPrecondition = new cudaCloverField(clover_param);
      cloverPrecondition->copy(*cloverPrecise, clover_param.inverse);
    }

<<<<<<< HEAD
    // switch the parameters for creating the mirror refinement clover field
    clover_param.setPrecision(prec[2]);
=======
    // switch the parameters for creating the mirror preconditioner clover field
    clover_param.setPrecision(prec[2], true);
>>>>>>> a38e0a97

    // create the mirror refinement clover field
    if (clover_param.Precision() != cloverSloppy->Precision()) {
      cloverRefinement = new cudaCloverField(clover_param);
      cloverRefinement->copy(*cloverSloppy, clover_param.inverse);
    } else {
      cloverRefinement = cloverSloppy;
    }
    // switch the parameters for creating the mirror eigensolver clover field
    clover_param.setPrecision(prec[3]);

    // create the mirror eigensolver clover field
    if (clover_param.Precision() == cloverPrecise->Precision()) {
      cloverEigensolver = cloverPrecise;
    } else if (clover_param.Precision() == cloverSloppy->Precision()) {
      cloverEigensolver = cloverSloppy;
    } else if (clover_param.Precision() == cloverPrecondition->Precision()) {
      cloverEigensolver = cloverPrecondition;
    } else {
      cloverEigensolver = new cudaCloverField(clover_param);
      cloverEigensolver->copy(*cloverPrecise, clover_param.inverse);
    }
  }

}

// just free the sloppy fields used in mixed-precision solvers
void freeSloppyGaugeQuda()
{
  if (!initialized) errorQuda("QUDA not initialized");

  if (gaugeSloppy != gaugeRefinement && gaugeRefinement) delete gaugeRefinement;

  if (gaugePrecondition != gaugeSloppy && gaugePrecondition != gaugePrecise && gaugePrecondition != gaugeEigensolver
      && gaugePrecondition)
    delete gaugePrecondition;

  if (gaugeEigensolver != gaugeSloppy && gaugeEigensolver != gaugePrecise && gaugeEigensolver) delete gaugeEigensolver;

  if (gaugeSloppy != gaugePrecise && gaugeSloppy != gaugeEigensolver) delete gaugeSloppy;

  gaugeEigensolver = nullptr;
  gaugeRefinement = nullptr;
  gaugePrecondition = nullptr;
  gaugeSloppy = nullptr;

  if (gaugeLongSloppy != gaugeLongRefinement && gaugeLongRefinement) delete gaugeLongRefinement;

  if (gaugeLongPrecondition != gaugeLongSloppy && gaugeLongPrecondition != gaugeLongPrecise
      && gaugeLongPrecondition != gaugeLongEigensolver && gaugeLongPrecondition)
    delete gaugeLongPrecondition;

  if (gaugeLongEigensolver != gaugeLongSloppy && gaugeLongEigensolver != gaugeLongPrecise && gaugeLongEigensolver)
    delete gaugeLongEigensolver;

  if (gaugeLongSloppy != gaugeLongPrecise && gaugeLongSloppy != gaugeLongEigensolver) delete gaugeLongSloppy;

  gaugeLongEigensolver = nullptr;
  gaugeLongRefinement = nullptr;
  gaugeLongPrecondition = nullptr;
  gaugeLongSloppy = nullptr;

  if (gaugeFatSloppy != gaugeFatRefinement && gaugeFatRefinement) delete gaugeFatRefinement;

  if (gaugeFatPrecondition != gaugeFatSloppy && gaugeFatPrecondition != gaugeFatPrecise
      && gaugeFatPrecondition != gaugeFatEigensolver && gaugeFatPrecondition)
    delete gaugeFatPrecondition;

  if (gaugeFatEigensolver != gaugeFatSloppy && gaugeFatEigensolver != gaugeFatPrecise && gaugeFatEigensolver)
    delete gaugeFatEigensolver;

  if (gaugeFatSloppy != gaugeFatPrecise && gaugeFatSloppy != gaugeFatEigensolver) delete gaugeFatSloppy;

  gaugeFatEigensolver = nullptr;
  gaugeFatRefinement = nullptr;
  gaugeFatPrecondition = nullptr;
  gaugeFatSloppy = nullptr;
}

void freeGaugeQuda(void)
{
  if (!initialized) errorQuda("QUDA not initialized");

  freeSloppyGaugeQuda();

  if (gaugePrecise) delete gaugePrecise;
  if (gaugeExtended) delete gaugeExtended;

  gaugePrecise = nullptr;
  gaugeExtended = nullptr;

  if (gaugeLongPrecise) delete gaugeLongPrecise;
  if (gaugeLongExtended) delete gaugeLongExtended;

  gaugeLongPrecise = nullptr;
  gaugeLongExtended = nullptr;

  if (gaugeFatPrecise) delete gaugeFatPrecise;

  gaugeFatPrecise = nullptr;
  gaugeFatExtended = nullptr;

  if (gaugeSmeared) delete gaugeSmeared;

  gaugeSmeared = nullptr;
  // Need to merge extendedGaugeResident and gaugeFatPrecise/gaugePrecise
  if (extendedGaugeResident) {
    delete extendedGaugeResident;
    extendedGaugeResident = nullptr;
  }
}

void loadSloppyGaugeQuda(const QudaPrecision *prec, const QudaReconstructType *recon)
{
  // first do SU3 links (if they exist)
  if (gaugePrecise) {
    GaugeFieldParam gauge_param(*gaugePrecise);
    // switch the parameters for creating the mirror sloppy cuda gauge field

    gauge_param.reconstruct = recon[0];
    gauge_param.setPrecision(prec[0], true);

    if (gaugeSloppy) errorQuda("gaugeSloppy already exists");

    if (gauge_param.Precision() == gaugePrecise->Precision() && gauge_param.reconstruct == gaugePrecise->Reconstruct()) {
      gaugeSloppy = gaugePrecise;
    } else {
      gaugeSloppy = new cudaGaugeField(gauge_param);
      gaugeSloppy->copy(*gaugePrecise);
    }

    // switch the parameters for creating the mirror preconditioner cuda gauge field
    gauge_param.reconstruct = recon[1];
    gauge_param.setPrecision(prec[1], true);

    if (gaugePrecondition) errorQuda("gaugePrecondition already exists");

    if (gauge_param.Precision() == gaugePrecise->Precision() && gauge_param.reconstruct == gaugePrecise->Reconstruct()) {
      gaugePrecondition = gaugePrecise;
    } else if (gauge_param.Precision() == gaugeSloppy->Precision()
               && gauge_param.reconstruct == gaugeSloppy->Reconstruct()) {
      gaugePrecondition = gaugeSloppy;
    } else {
      gaugePrecondition = new cudaGaugeField(gauge_param);
      gaugePrecondition->copy(*gaugePrecise);
    }

    // switch the parameters for creating the mirror refinement cuda gauge field
    gauge_param.reconstruct = recon[2];
    gauge_param.setPrecision(prec[2], true);

    if (gaugeRefinement) errorQuda("gaugeRefinement already exists");

    if (gauge_param.Precision() == gaugeSloppy->Precision() && gauge_param.reconstruct == gaugeSloppy->Reconstruct()) {
      gaugeRefinement = gaugeSloppy;
    } else {
      gaugeRefinement = new cudaGaugeField(gauge_param);
      gaugeRefinement->copy(*gaugeSloppy);
    }

    // switch the parameters for creating the mirror eigensolver cuda gauge field
    gauge_param.reconstruct = recon[3];
    gauge_param.setPrecision(prec[3], true);

    if (gaugeEigensolver) errorQuda("gaugePrecondition already exists");

    if (gauge_param.Precision() == gaugePrecise->Precision() && gauge_param.reconstruct == gaugePrecise->Reconstruct()) {
      gaugeEigensolver = gaugePrecise;
    } else if (gauge_param.Precision() == gaugeSloppy->Precision()
               && gauge_param.reconstruct == gaugeSloppy->Reconstruct()) {
      gaugeEigensolver = gaugeSloppy;
    } else if (gauge_param.Precision() == gaugePrecondition->Precision()
               && gauge_param.reconstruct == gaugePrecondition->Reconstruct()) {
      gaugeEigensolver = gaugePrecondition;
    } else {
      gaugeEigensolver = new cudaGaugeField(gauge_param);
      gaugeEigensolver->copy(*gaugePrecise);
    }
  }

  // fat links (if they exist)
  if (gaugeFatPrecise) {
    GaugeFieldParam gauge_param(*gaugeFatPrecise);

    gauge_param.setPrecision(prec[0], true);

    if (gaugeFatSloppy) errorQuda("gaugeFatSloppy already exists");

    if (gauge_param.Precision() == gaugeFatPrecise->Precision()
        && gauge_param.reconstruct == gaugeFatPrecise->Reconstruct()) {
      gaugeFatSloppy = gaugeFatPrecise;
    } else {
      gaugeFatSloppy = new cudaGaugeField(gauge_param);
      gaugeFatSloppy->copy(*gaugeFatPrecise);
    }

    // switch the parameters for creating the mirror preconditioner cuda gauge field
    gauge_param.setPrecision(prec[1], true);

    if (gaugeFatPrecondition) errorQuda("gaugeFatPrecondition already exists\n");

    if (gauge_param.Precision() == gaugeFatPrecise->Precision()
        && gauge_param.reconstruct == gaugeFatPrecise->Reconstruct()) {
      gaugeFatPrecondition = gaugeFatPrecise;
    } else if (gauge_param.Precision() == gaugeFatSloppy->Precision()
               && gauge_param.reconstruct == gaugeFatSloppy->Reconstruct()) {
      gaugeFatPrecondition = gaugeFatSloppy;
    } else {
      gaugeFatPrecondition = new cudaGaugeField(gauge_param);
      gaugeFatPrecondition->copy(*gaugeFatPrecise);
    }

    // switch the parameters for creating the mirror refinement cuda gauge field
    gauge_param.setPrecision(prec[2], true);

    if (gaugeFatRefinement) errorQuda("gaugeFatRefinement already exists\n");

    if (gauge_param.Precision() == gaugeFatSloppy->Precision()
        && gauge_param.reconstruct == gaugeFatSloppy->Reconstruct()) {
      gaugeFatRefinement = gaugeFatSloppy;
    } else {
      gaugeFatRefinement = new cudaGaugeField(gauge_param);
      gaugeFatRefinement->copy(*gaugeFatSloppy);
    }

    // switch the parameters for creating the mirror eigensolver cuda gauge field
    gauge_param.reconstruct = recon[3];
    gauge_param.setPrecision(prec[3], true);

    if (gaugeFatEigensolver) errorQuda("gaugePrecondition already exists");

    if (gauge_param.Precision() == gaugeFatPrecise->Precision()
        && gauge_param.reconstruct == gaugeFatPrecise->Reconstruct()) {
      gaugeFatEigensolver = gaugeFatPrecise;
    } else if (gauge_param.Precision() == gaugeFatSloppy->Precision()
               && gauge_param.reconstruct == gaugeFatSloppy->Reconstruct()) {
      gaugeFatEigensolver = gaugeFatSloppy;
    } else if (gauge_param.Precision() == gaugeFatPrecondition->Precision()
               && gauge_param.reconstruct == gaugeFatPrecondition->Reconstruct()) {
      gaugeFatEigensolver = gaugeFatPrecondition;
    } else {
      gaugeFatEigensolver = new cudaGaugeField(gauge_param);
      gaugeFatEigensolver->copy(*gaugeFatPrecise);
    }
  }

  // long links (if they exist)
  if (gaugeLongPrecise) {
    GaugeFieldParam gauge_param(*gaugeLongPrecise);

    gauge_param.reconstruct = recon[0];
    gauge_param.setPrecision(prec[0], true);

    if (gaugeLongSloppy) errorQuda("gaugeLongSloppy already exists");

    if (gauge_param.Precision() == gaugeLongPrecise->Precision()
        && gauge_param.reconstruct == gaugeLongPrecise->Reconstruct()) {
      gaugeLongSloppy = gaugeLongPrecise;
    } else {
      gaugeLongSloppy = new cudaGaugeField(gauge_param);
      gaugeLongSloppy->copy(*gaugeLongPrecise);
    }

    // switch the parameters for creating the mirror preconditioner cuda gauge field
    gauge_param.reconstruct = recon[1];
    gauge_param.setPrecision(prec[1], true);

    if (gaugeLongPrecondition) errorQuda("gaugeLongPrecondition already exists\n");

    if (gauge_param.Precision() == gaugeLongPrecise->Precision()
        && gauge_param.reconstruct == gaugeLongPrecise->Reconstruct()) {
      gaugeLongPrecondition = gaugeLongPrecise;
    } else if (gauge_param.Precision() == gaugeLongSloppy->Precision()
               && gauge_param.reconstruct == gaugeLongSloppy->Reconstruct()) {
      gaugeLongPrecondition = gaugeLongSloppy;
    } else {
      gaugeLongPrecondition = new cudaGaugeField(gauge_param);
      gaugeLongPrecondition->copy(*gaugeLongPrecise);
    }

    // switch the parameters for creating the mirror refinement cuda gauge field
    gauge_param.reconstruct = recon[2];
    gauge_param.setPrecision(prec[2], true);

    if (gaugeLongRefinement) errorQuda("gaugeLongRefinement already exists\n");

    if (gauge_param.Precision() == gaugeLongSloppy->Precision()
        && gauge_param.reconstruct == gaugeLongSloppy->Reconstruct()) {
      gaugeLongRefinement = gaugeLongSloppy;
    } else {
      gaugeLongRefinement = new cudaGaugeField(gauge_param);
      gaugeLongRefinement->copy(*gaugeLongSloppy);
    }

    // switch the parameters for creating the mirror eigensolver cuda gauge field
    gauge_param.reconstruct = recon[3];
    gauge_param.setPrecision(prec[3], true);

    if (gaugeLongEigensolver) errorQuda("gaugePrecondition already exists");

    if (gauge_param.Precision() == gaugeLongPrecise->Precision()
        && gauge_param.reconstruct == gaugeLongPrecise->Reconstruct()) {
      gaugeLongEigensolver = gaugeLongPrecise;
    } else if (gauge_param.Precision() == gaugeLongSloppy->Precision()
               && gauge_param.reconstruct == gaugeLongSloppy->Reconstruct()) {
      gaugeLongEigensolver = gaugeLongSloppy;
    } else if (gauge_param.Precision() == gaugeLongPrecondition->Precision()
               && gauge_param.reconstruct == gaugeLongPrecondition->Reconstruct()) {
      gaugeLongEigensolver = gaugeLongPrecondition;
    } else {
      gaugeLongEigensolver = new cudaGaugeField(gauge_param);
      gaugeLongEigensolver->copy(*gaugeLongPrecise);
    }
  }
}

void freeSloppyCloverQuda()
{
  if (!initialized) errorQuda("QUDA not initialized");
  if (cloverRefinement != cloverSloppy && cloverRefinement) delete cloverRefinement;
  if (cloverPrecondition != cloverSloppy && cloverPrecondition != cloverPrecise && cloverPrecondition)
    delete cloverPrecondition;
  if (cloverSloppy != cloverPrecise && cloverSloppy) delete cloverSloppy;

  cloverRefinement = nullptr;
  cloverPrecondition = nullptr;
  cloverSloppy = nullptr;
}

void freeCloverQuda(void)
{
  if (!initialized) errorQuda("QUDA not initialized");
  freeSloppyCloverQuda();
  if (cloverPrecise) delete cloverPrecise;
  cloverPrecise = nullptr;
}

void flushChronoQuda(int i)
{
  if (i >= QUDA_MAX_CHRONO)
    errorQuda("Requested chrono index %d is outside of max %d\n", i, QUDA_MAX_CHRONO);

  auto &basis = chronoResident[i];

  for (auto v : basis) {
    if (v)  delete v;
  }
  basis.clear();
}

void endQuda(void)
{
  profileEnd.TPSTART(QUDA_PROFILE_TOTAL);

  if (!initialized) return;

  freeGaugeQuda();
  freeCloverQuda();

  for (int i=0; i<QUDA_MAX_CHRONO; i++) flushChronoQuda(i);

  for (auto v : solutionResident) if (v) delete v;
  solutionResident.clear();

  if(momResident) delete momResident;

  LatticeField::freeGhostBuffer();
  cpuColorSpinorField::freeGhostBuffer();

  blas_lapack::generic::destroy();
  blas_lapack::native::destroy();
  blas::destroy();

  pool::flush_pinned();
  pool::flush_device();

  host_free(num_failures_h);
  num_failures_h = nullptr;
  num_failures_d = nullptr;

  destroyDslashEvents();

  saveTuneCache();
  saveProfile();

  // flush any outstanding force monitoring (if enabled)
  flushForceMonitor();

  initialized = false;

  comm_finalize();
  comms_initialized = false;

  profileEnd.TPSTOP(QUDA_PROFILE_TOTAL);
  profileInit2End.TPSTOP(QUDA_PROFILE_TOTAL);

  // print out the profile information of the lifetime of the library
  if (getVerbosity() >= QUDA_SUMMARIZE) {
    profileInit.Print();
    profileGauge.Print();
    profileClover.Print();
    profileDslash.Print();
    profileInvert.Print();
    profileMulti.Print();
    profileEigensolve.Print();
    profileFatLink.Print();
    profileGaugeForce.Print();
    profileGaugeUpdate.Print();
    profileExtendedGauge.Print();
    profileCloverForce.Print();
    profileStaggeredForce.Print();
    profileHISQForce.Print();
    profileContract.Print();
    profileCovDev.Print();
    profilePlaq.Print();
    profileGaugeObs.Print();
    profileAPE.Print();
    profileSTOUT.Print();
    profileOvrImpSTOUT.Print();
    profileWFlow.Print();
    profileProject.Print();
    profilePhase.Print();
    profileMomAction.Print();
    profileEnd.Print();

    profileInit2End.Print();
    TimeProfile::PrintGlobal();

    printLaunchTimer();
    printAPIProfile();

    printfQuda("\n");
    printPeakMemUsage();
    printfQuda("\n");
  }

  assertAllMemFree();

  device::destroy();
}


namespace quda {

  void setDiracParam(DiracParam &diracParam, QudaInvertParam *inv_param, const bool pc)
  {
    double kappa = inv_param->kappa;
    if (inv_param->dirac_order == QUDA_CPS_WILSON_DIRAC_ORDER) {
      kappa *= gaugePrecise->Anisotropy();
    }

    switch (inv_param->dslash_type) {
    case QUDA_WILSON_DSLASH:
      diracParam.type = pc ? QUDA_WILSONPC_DIRAC : QUDA_WILSON_DIRAC;
      break;
    case QUDA_CLOVER_WILSON_DSLASH:
      diracParam.type = pc ? QUDA_CLOVERPC_DIRAC : QUDA_CLOVER_DIRAC;
      break;
    case QUDA_CLOVER_HASENBUSCH_TWIST_DSLASH:
      diracParam.type = pc ? QUDA_CLOVER_HASENBUSCH_TWISTPC_DIRAC : QUDA_CLOVER_HASENBUSCH_TWIST_DIRAC;
      break;
    case QUDA_DOMAIN_WALL_DSLASH:
      diracParam.type = pc ? QUDA_DOMAIN_WALLPC_DIRAC : QUDA_DOMAIN_WALL_DIRAC;
      diracParam.Ls = inv_param->Ls;
      break;
    case QUDA_DOMAIN_WALL_4D_DSLASH:
      diracParam.type = pc ? QUDA_DOMAIN_WALL_4DPC_DIRAC : QUDA_DOMAIN_WALL_4D_DIRAC;
      diracParam.Ls = inv_param->Ls;
      break;
    case QUDA_MOBIUS_DWF_EOFA_DSLASH:
      if (inv_param->Ls > QUDA_MAX_DWF_LS) {
        errorQuda("Length of Ls dimension %d greater than QUDA_MAX_DWF_LS %d", inv_param->Ls, QUDA_MAX_DWF_LS);
      }
      diracParam.type = pc ? QUDA_MOBIUS_DOMAIN_WALLPC_EOFA_DIRAC : QUDA_MOBIUS_DOMAIN_WALL_EOFA_DIRAC;
      diracParam.Ls = inv_param->Ls;
      if (sizeof(Complex) != sizeof(double _Complex)) {
        errorQuda("Irreconcilable difference between interface and internal complex number conventions");
      }
      memcpy(diracParam.b_5, inv_param->b_5, sizeof(Complex) * inv_param->Ls);
      memcpy(diracParam.c_5, inv_param->c_5, sizeof(Complex) * inv_param->Ls);
      diracParam.eofa_shift = inv_param->eofa_shift;
      diracParam.eofa_pm = inv_param->eofa_pm;
      diracParam.mq1 = inv_param->mq1;
      diracParam.mq2 = inv_param->mq2;
      diracParam.mq3 = inv_param->mq3;
      break;
    case QUDA_MOBIUS_DWF_DSLASH:
      if (inv_param->Ls > QUDA_MAX_DWF_LS)
	errorQuda("Length of Ls dimension %d greater than QUDA_MAX_DWF_LS %d", inv_param->Ls, QUDA_MAX_DWF_LS);
      diracParam.type = pc ? QUDA_MOBIUS_DOMAIN_WALLPC_DIRAC : QUDA_MOBIUS_DOMAIN_WALL_DIRAC;
      diracParam.Ls = inv_param->Ls;
      if (sizeof(Complex) != sizeof(double _Complex)) {
        errorQuda("Irreconcilable difference between interface and internal complex number conventions");
      }
      memcpy(diracParam.b_5, inv_param->b_5, sizeof(Complex) * inv_param->Ls);
      memcpy(diracParam.c_5, inv_param->c_5, sizeof(Complex) * inv_param->Ls);
      if (getVerbosity() >= QUDA_DEBUG_VERBOSE) {
        printfQuda("Printing b_5 and c_5 values\n");
        for (int i = 0; i < diracParam.Ls; i++) {
          printfQuda("fromQUDA diracParam: b5[%d] = %f + i%f, c5[%d] = %f + i%f\n", i, diracParam.b_5[i].real(),
              diracParam.b_5[i].imag(), i, diracParam.c_5[i].real(), diracParam.c_5[i].imag());
          // printfQuda("fromQUDA inv_param: b5[%d] = %f %f c5[%d] = %f %f\n", i, inv_param->b_5[i], i,
          // inv_param->c_5[i] ); printfQuda("fromQUDA creal: b5[%d] = %f %f c5[%d] = %f %f \n", i,
          // creal(inv_param->b_5[i]), cimag(inv_param->b_5[i]), i, creal(inv_param->c_5[i]), cimag(inv_param->c_5[i]) );
        }
      }
      break;
    case QUDA_STAGGERED_DSLASH:
      diracParam.type = pc ? QUDA_STAGGEREDPC_DIRAC : QUDA_STAGGERED_DIRAC;
      break;
    case QUDA_ASQTAD_DSLASH:
      diracParam.type = pc ? QUDA_ASQTADPC_DIRAC : QUDA_ASQTAD_DIRAC;
      break;
    case QUDA_TWISTED_MASS_DSLASH:
      diracParam.type = pc ? QUDA_TWISTED_MASSPC_DIRAC : QUDA_TWISTED_MASS_DIRAC;
      if (inv_param->twist_flavor == QUDA_TWIST_SINGLET) {
	diracParam.Ls = 1;
	diracParam.epsilon = 0.0;
      } else {
	diracParam.Ls = 2;
	diracParam.epsilon = inv_param->twist_flavor == QUDA_TWIST_NONDEG_DOUBLET ? inv_param->epsilon : 0.0;
      }
      break;
    case QUDA_TWISTED_CLOVER_DSLASH:
      diracParam.type = pc ? QUDA_TWISTED_CLOVERPC_DIRAC : QUDA_TWISTED_CLOVER_DIRAC;
      if (inv_param->twist_flavor == QUDA_TWIST_SINGLET)  {
	diracParam.Ls = 1;
	diracParam.epsilon = 0.0;
      } else {
	diracParam.Ls = 2;
	diracParam.epsilon = inv_param->twist_flavor == QUDA_TWIST_NONDEG_DOUBLET ? inv_param->epsilon : 0.0;
      }
      break;
    case QUDA_LAPLACE_DSLASH:
      diracParam.type = pc ? QUDA_GAUGE_LAPLACEPC_DIRAC : QUDA_GAUGE_LAPLACE_DIRAC;
      diracParam.laplace3D = inv_param->laplace3D;
      break;
    case QUDA_COVDEV_DSLASH:
      diracParam.type = QUDA_GAUGE_COVDEV_DIRAC;
      break;
    default:
      errorQuda("Unsupported dslash_type %d", inv_param->dslash_type);
    }

    diracParam.matpcType = inv_param->matpc_type;
    diracParam.dagger = inv_param->dagger;
    diracParam.gauge = inv_param->dslash_type == QUDA_ASQTAD_DSLASH ? gaugeFatPrecise : gaugePrecise;
    diracParam.fatGauge = gaugeFatPrecise;
    diracParam.longGauge = gaugeLongPrecise;
    diracParam.clover = cloverPrecise;
    diracParam.kappa = kappa;
    diracParam.mass = inv_param->mass;
    diracParam.m5 = inv_param->m5;
    diracParam.mu = inv_param->mu;

    for (int i=0; i<4; i++) diracParam.commDim[i] = 1;   // comms are always on

    if (diracParam.gauge->Precision() != inv_param->cuda_prec)
      errorQuda("Gauge precision %d does not match requested precision %d\n", diracParam.gauge->Precision(),
                inv_param->cuda_prec);
  }


  void setDiracSloppyParam(DiracParam &diracParam, QudaInvertParam *inv_param, const bool pc)
  {
    setDiracParam(diracParam, inv_param, pc);

    diracParam.gauge = inv_param->dslash_type == QUDA_ASQTAD_DSLASH ? gaugeFatSloppy : gaugeSloppy;
    diracParam.fatGauge = gaugeFatSloppy;
    diracParam.longGauge = gaugeLongSloppy;
    diracParam.clover = cloverSloppy;

    for (int i=0; i<4; i++) {
      diracParam.commDim[i] = 1;   // comms are always on
    }

    if (diracParam.gauge->Precision() != inv_param->cuda_prec_sloppy)
      errorQuda("Gauge precision %d does not match requested precision %d\n", diracParam.gauge->Precision(),
                inv_param->cuda_prec_sloppy);
  }

  void setDiracRefineParam(DiracParam &diracParam, QudaInvertParam *inv_param, const bool pc)
  {
    setDiracParam(diracParam, inv_param, pc);

    diracParam.gauge = inv_param->dslash_type == QUDA_ASQTAD_DSLASH ? gaugeFatRefinement : gaugeRefinement;
    diracParam.fatGauge = gaugeFatRefinement;
    diracParam.longGauge = gaugeLongRefinement;
    diracParam.clover = cloverRefinement;

    for (int i=0; i<4; i++) {
      diracParam.commDim[i] = 1;   // comms are always on
    }

    if (diracParam.gauge->Precision() != inv_param->cuda_prec_refinement_sloppy)
      errorQuda("Gauge precision %d does not match requested precision %d\n", diracParam.gauge->Precision(),
                inv_param->cuda_prec_refinement_sloppy);
  }

  // The preconditioner currently mimicks the sloppy operator with no comms
  void setDiracPreParam(DiracParam &diracParam, QudaInvertParam *inv_param, const bool pc, bool comms)
  {
    setDiracParam(diracParam, inv_param, pc);

    if (inv_param->overlap) {
      diracParam.gauge = inv_param->dslash_type == QUDA_ASQTAD_DSLASH ? gaugeFatExtended : gaugeExtended;
      diracParam.fatGauge = gaugeFatExtended;
      diracParam.longGauge = gaugeLongExtended;
    } else {
      diracParam.gauge = inv_param->dslash_type == QUDA_ASQTAD_DSLASH ? gaugeFatPrecondition : gaugePrecondition;
      diracParam.fatGauge = gaugeFatPrecondition;
      diracParam.longGauge = gaugeLongPrecondition;
    }
    diracParam.clover = cloverPrecondition;

    for (int i=0; i<4; i++) {
      diracParam.commDim[i] = comms ? 1 : 0;
    }

    // In the preconditioned staggered CG allow a different dslash type in the preconditioning
    if(inv_param->inv_type == QUDA_PCG_INVERTER && inv_param->dslash_type == QUDA_ASQTAD_DSLASH
       && inv_param->dslash_type_precondition == QUDA_STAGGERED_DSLASH) {
       diracParam.type = pc ? QUDA_STAGGEREDPC_DIRAC : QUDA_STAGGERED_DIRAC;
       diracParam.gauge = gaugeFatPrecondition;
    }

    if (diracParam.gauge->Precision() != inv_param->cuda_prec_precondition)
      errorQuda("Gauge precision %d does not match requested precision %d\n", diracParam.gauge->Precision(),
                inv_param->cuda_prec_precondition);
  }

  // The deflation preconditioner currently mimicks the sloppy operator with no comms
  void setDiracEigParam(DiracParam &diracParam, QudaInvertParam *inv_param, const bool pc, bool comms)
  {
    setDiracParam(diracParam, inv_param, pc);

    if (inv_param->overlap) {
      diracParam.gauge = inv_param->dslash_type == QUDA_ASQTAD_DSLASH ? gaugeFatExtended : gaugeExtended;
      diracParam.fatGauge = gaugeFatExtended;
      diracParam.longGauge = gaugeLongExtended;
    } else {
      diracParam.gauge = inv_param->dslash_type == QUDA_ASQTAD_DSLASH ? gaugeFatEigensolver : gaugeEigensolver;
      diracParam.fatGauge = gaugeFatEigensolver;
      diracParam.longGauge = gaugeLongEigensolver;
    }
    diracParam.clover = cloverEigensolver;

    for (int i = 0; i < 4; i++) { diracParam.commDim[i] = comms ? 1 : 0; }

    // In the deflated staggered CG allow a different dslash type
    if (inv_param->inv_type == QUDA_PCG_INVERTER && inv_param->dslash_type == QUDA_ASQTAD_DSLASH
        && inv_param->dslash_type_precondition == QUDA_STAGGERED_DSLASH) {
      diracParam.type = pc ? QUDA_STAGGEREDPC_DIRAC : QUDA_STAGGERED_DIRAC;
      diracParam.gauge = gaugeFatEigensolver;
    }

    if (diracParam.gauge->Precision() != inv_param->cuda_prec_eigensolver)
      errorQuda("Gauge precision %d does not match requested precision %d\n", diracParam.gauge->Precision(),
                inv_param->cuda_prec_eigensolver);
  }

  void createDirac(Dirac *&d, Dirac *&dSloppy, Dirac *&dPre, QudaInvertParam &param, const bool pc_solve)
  {
    DiracParam diracParam;
    DiracParam diracSloppyParam;
    DiracParam diracPreParam;

    setDiracParam(diracParam, &param, pc_solve);
    setDiracSloppyParam(diracSloppyParam, &param, pc_solve);
    // eigCG and deflation need 2 sloppy precisions and do not use Schwarz
    bool comms_flag = (param.schwarz_type != QUDA_INVALID_SCHWARZ) ? false : true;
    setDiracPreParam(diracPreParam, &param, pc_solve, comms_flag);

    d = Dirac::create(diracParam); // create the Dirac operator
    dSloppy = Dirac::create(diracSloppyParam);
    dPre = Dirac::create(diracPreParam);
  }

  void createDiracWithRefine(Dirac *&d, Dirac *&dSloppy, Dirac *&dPre, Dirac *&dRef, QudaInvertParam &param,
                             const bool pc_solve)
  {
    DiracParam diracParam;
    DiracParam diracSloppyParam;
    DiracParam diracPreParam;
    DiracParam diracRefParam;

    setDiracParam(diracParam, &param, pc_solve);
    setDiracSloppyParam(diracSloppyParam, &param, pc_solve);
    setDiracRefineParam(diracRefParam, &param, pc_solve);
    // eigCG and deflation need 2 sloppy precisions and do not use Schwarz
    bool comms_flag = (param.inv_type == QUDA_INC_EIGCG_INVERTER || param.eig_param) ? true : false;
    setDiracPreParam(diracPreParam, &param, pc_solve, comms_flag);

    d = Dirac::create(diracParam); // create the Dirac operator
    dSloppy = Dirac::create(diracSloppyParam);
    dPre = Dirac::create(diracPreParam);
    dRef = Dirac::create(diracRefParam);
  }

  void createDiracWithEig(Dirac *&d, Dirac *&dSloppy, Dirac *&dPre, Dirac *&dEig, QudaInvertParam &param,
                          const bool pc_solve)
  {
    DiracParam diracParam;
    DiracParam diracSloppyParam;
    DiracParam diracPreParam;
    DiracParam diracEigParam;

    setDiracParam(diracParam, &param, pc_solve);
    setDiracSloppyParam(diracSloppyParam, &param, pc_solve);
    // eigCG and deflation need 2 sloppy precisions and do not use Schwarz
    bool comms_flag = (param.inv_type == QUDA_INC_EIGCG_INVERTER || param.eig_param) ? true : false;
    setDiracPreParam(diracPreParam, &param, pc_solve, comms_flag);
    setDiracEigParam(diracEigParam, &param, pc_solve, comms_flag);

    d = Dirac::create(diracParam); // create the Dirac operator
    dSloppy = Dirac::create(diracSloppyParam);
    dPre = Dirac::create(diracPreParam);
    dEig = Dirac::create(diracEigParam);
  }

  static double unscaled_shifts[QUDA_MAX_MULTI_SHIFT];

  void massRescale(cudaColorSpinorField &b, QudaInvertParam &param) {

    double kappa5 = (0.5/(5.0 + param.m5));
    double kappa = (param.dslash_type == QUDA_DOMAIN_WALL_DSLASH || param.dslash_type == QUDA_DOMAIN_WALL_4D_DSLASH
                    || param.dslash_type == QUDA_MOBIUS_DWF_DSLASH || param.dslash_type == QUDA_MOBIUS_DWF_EOFA_DSLASH) ?
      kappa5 :
      param.kappa;

    if (getVerbosity() >= QUDA_DEBUG_VERBOSE) {
      printfQuda("Mass rescale: Kappa is: %g\n", kappa);
      printfQuda("Mass rescale: mass normalization: %d\n", param.mass_normalization);
      double nin = blas::norm2(b);
      printfQuda("Mass rescale: norm of source in = %g\n", nin);
    }

    // staggered dslash uses mass normalization internally
    if (param.dslash_type == QUDA_ASQTAD_DSLASH || param.dslash_type == QUDA_STAGGERED_DSLASH) {
      switch (param.solution_type) {
        case QUDA_MAT_SOLUTION:
        case QUDA_MATPC_SOLUTION:
          if (param.mass_normalization == QUDA_KAPPA_NORMALIZATION) blas::ax(2.0*param.mass, b);
          break;
        case QUDA_MATDAG_MAT_SOLUTION:
        case QUDA_MATPCDAG_MATPC_SOLUTION:
          if (param.mass_normalization == QUDA_KAPPA_NORMALIZATION) blas::ax(4.0*param.mass*param.mass, b);
          break;
        default:
          errorQuda("Not implemented");
      }
      return;
    }

    for(int i=0; i<param.num_offset; i++) {
      unscaled_shifts[i] = param.offset[i];
    }

    // multiply the source to compensate for normalization of the Dirac operator, if necessary
    switch (param.solution_type) {
      case QUDA_MAT_SOLUTION:
        if (param.mass_normalization == QUDA_MASS_NORMALIZATION ||
            param.mass_normalization == QUDA_ASYMMETRIC_MASS_NORMALIZATION) {
	  blas::ax(2.0*kappa, b);
	  for(int i=0; i<param.num_offset; i++)  param.offset[i] *= 2.0*kappa;
        }
        break;
      case QUDA_MATDAG_MAT_SOLUTION:
        if (param.mass_normalization == QUDA_MASS_NORMALIZATION ||
            param.mass_normalization == QUDA_ASYMMETRIC_MASS_NORMALIZATION) {
	  blas::ax(4.0*kappa*kappa, b);
	  for(int i=0; i<param.num_offset; i++)  param.offset[i] *= 4.0*kappa*kappa;
        }
        break;
      case QUDA_MATPC_SOLUTION:
        if (param.mass_normalization == QUDA_MASS_NORMALIZATION) {
	  blas::ax(4.0*kappa*kappa, b);
	  for(int i=0; i<param.num_offset; i++)  param.offset[i] *= 4.0*kappa*kappa;
        } else if (param.mass_normalization == QUDA_ASYMMETRIC_MASS_NORMALIZATION) {
	  blas::ax(2.0*kappa, b);
	  for(int i=0; i<param.num_offset; i++)  param.offset[i] *= 2.0*kappa;
        }
        break;
      case QUDA_MATPCDAG_MATPC_SOLUTION:
        if (param.mass_normalization == QUDA_MASS_NORMALIZATION) {
	  blas::ax(16.0*std::pow(kappa,4), b);
	  for(int i=0; i<param.num_offset; i++)  param.offset[i] *= 16.0*std::pow(kappa,4);
        } else if (param.mass_normalization == QUDA_ASYMMETRIC_MASS_NORMALIZATION) {
	  blas::ax(4.0*kappa*kappa, b);
	  for(int i=0; i<param.num_offset; i++)  param.offset[i] *= 4.0*kappa*kappa;
        }
        break;
      default:
        errorQuda("Solution type %d not supported", param.solution_type);
    }

    if (getVerbosity() >= QUDA_DEBUG_VERBOSE) printfQuda("Mass rescale done\n");
    if (getVerbosity() >= QUDA_DEBUG_VERBOSE) {
      printfQuda("Mass rescale: Kappa is: %g\n", kappa);
      printfQuda("Mass rescale: mass normalization: %d\n", param.mass_normalization);
      double nin = blas::norm2(b);
      printfQuda("Mass rescale: norm of source out = %g\n", nin);
    }

  }
}

void dslashQuda(void *h_out, void *h_in, QudaInvertParam *inv_param, QudaParity parity)
{
  profileDslash.TPSTART(QUDA_PROFILE_TOTAL);
  profileDslash.TPSTART(QUDA_PROFILE_INIT);

  const auto &gauge = (inv_param->dslash_type != QUDA_ASQTAD_DSLASH) ? *gaugePrecise : *gaugeFatPrecise;

  if ((!gaugePrecise && inv_param->dslash_type != QUDA_ASQTAD_DSLASH)
      || ((!gaugeFatPrecise || !gaugeLongPrecise) && inv_param->dslash_type == QUDA_ASQTAD_DSLASH))
    errorQuda("Gauge field not allocated");
  if (cloverPrecise == nullptr && ((inv_param->dslash_type == QUDA_CLOVER_WILSON_DSLASH) || (inv_param->dslash_type == QUDA_TWISTED_CLOVER_DSLASH)))
    errorQuda("Clover field not allocated");

  pushVerbosity(inv_param->verbosity);
  if (getVerbosity() >= QUDA_DEBUG_VERBOSE) printQudaInvertParam(inv_param);

  ColorSpinorParam cpuParam(h_in, *inv_param, gauge.X(), true, inv_param->input_location);
  ColorSpinorField *in_h = ColorSpinorField::Create(cpuParam);
  ColorSpinorParam cudaParam(cpuParam, *inv_param);

  cpuParam.v = h_out;
  cpuParam.location = inv_param->output_location;
  ColorSpinorField *out_h = ColorSpinorField::Create(cpuParam);

  cudaParam.create = QUDA_NULL_FIELD_CREATE;
  cudaColorSpinorField in(*in_h, cudaParam);
  cudaColorSpinorField out(in, cudaParam);

  bool pc = true;
  DiracParam diracParam;
  setDiracParam(diracParam, inv_param, pc);

  profileDslash.TPSTOP(QUDA_PROFILE_INIT);

  profileDslash.TPSTART(QUDA_PROFILE_H2D);
  in = *in_h;
  profileDslash.TPSTOP(QUDA_PROFILE_H2D);

  profileDslash.TPSTART(QUDA_PROFILE_COMPUTE);

  if (getVerbosity() >= QUDA_DEBUG_VERBOSE) {
    double cpu = blas::norm2(*in_h);
    double gpu = blas::norm2(in);
    printfQuda("In CPU %e CUDA %e\n", cpu, gpu);
  }

  if (inv_param->mass_normalization == QUDA_KAPPA_NORMALIZATION &&
      (inv_param->dslash_type == QUDA_STAGGERED_DSLASH ||
       inv_param->dslash_type == QUDA_ASQTAD_DSLASH) )
    blas::ax(1.0/(2.0*inv_param->mass), in);

  if (inv_param->dirac_order == QUDA_CPS_WILSON_DIRAC_ORDER) {
    if (parity == QUDA_EVEN_PARITY) {
      parity = QUDA_ODD_PARITY;
    } else {
      parity = QUDA_EVEN_PARITY;
    }
    blas::ax(gauge.Anisotropy(), in);
  }

  Dirac *dirac = Dirac::create(diracParam); // create the Dirac operator
  if (inv_param->dslash_type == QUDA_TWISTED_CLOVER_DSLASH && inv_param->dagger) {
    cudaParam.create = QUDA_NULL_FIELD_CREATE;
    cudaColorSpinorField tmp1(in, cudaParam);
    ((DiracTwistedCloverPC*) dirac)->TwistCloverInv(tmp1, in, (parity+1)%2); // apply the clover-twist
    dirac->Dslash(out, tmp1, parity); // apply the operator
  } else {
    dirac->Dslash(out, in, parity); // apply the operator
  }
  profileDslash.TPSTOP(QUDA_PROFILE_COMPUTE);

  profileDslash.TPSTART(QUDA_PROFILE_D2H);
  *out_h = out;
  profileDslash.TPSTOP(QUDA_PROFILE_D2H);

  if (getVerbosity() >= QUDA_DEBUG_VERBOSE) {
    double cpu = blas::norm2(*out_h);
    double gpu = blas::norm2(out);
    printfQuda("Out CPU %e CUDA %e\n", cpu, gpu);
  }

  profileDslash.TPSTART(QUDA_PROFILE_FREE);
  delete dirac; // clean up

  delete out_h;
  delete in_h;
  profileDslash.TPSTOP(QUDA_PROFILE_FREE);

  popVerbosity();
  profileDslash.TPSTOP(QUDA_PROFILE_TOTAL);
}

void MatQuda(void *h_out, void *h_in, QudaInvertParam *inv_param)
{
  pushVerbosity(inv_param->verbosity);

  const auto &gauge = (inv_param->dslash_type != QUDA_ASQTAD_DSLASH) ? *gaugePrecise : *gaugeFatPrecise;

  if ((!gaugePrecise && inv_param->dslash_type != QUDA_ASQTAD_DSLASH)
      || ((!gaugeFatPrecise || !gaugeLongPrecise) && inv_param->dslash_type == QUDA_ASQTAD_DSLASH))
    errorQuda("Gauge field not allocated");
  if (cloverPrecise == nullptr && ((inv_param->dslash_type == QUDA_CLOVER_WILSON_DSLASH) || (inv_param->dslash_type == QUDA_TWISTED_CLOVER_DSLASH)))
    errorQuda("Clover field not allocated");
  if (getVerbosity() >= QUDA_DEBUG_VERBOSE) printQudaInvertParam(inv_param);

  bool pc = (inv_param->solution_type == QUDA_MATPC_SOLUTION ||
      inv_param->solution_type == QUDA_MATPCDAG_MATPC_SOLUTION);

  ColorSpinorParam cpuParam(h_in, *inv_param, gauge.X(), pc, inv_param->input_location);
  ColorSpinorField *in_h = ColorSpinorField::Create(cpuParam);

  ColorSpinorParam cudaParam(cpuParam, *inv_param);
  cudaColorSpinorField in(*in_h, cudaParam);

  if (getVerbosity() >= QUDA_DEBUG_VERBOSE) {
    double cpu = blas::norm2(*in_h);
    double gpu = blas::norm2(in);
    printfQuda("In CPU %e CUDA %e\n", cpu, gpu);
  }

  cudaParam.create = QUDA_NULL_FIELD_CREATE;
  cudaColorSpinorField out(in, cudaParam);

  DiracParam diracParam;
  setDiracParam(diracParam, inv_param, pc);

  Dirac *dirac = Dirac::create(diracParam); // create the Dirac operator
  dirac->M(out, in); // apply the operator
  delete dirac; // clean up

  double kappa = inv_param->kappa;
  if (pc) {
    if (inv_param->mass_normalization == QUDA_MASS_NORMALIZATION) {
      blas::ax(0.25/(kappa*kappa), out);
    } else if (inv_param->mass_normalization == QUDA_ASYMMETRIC_MASS_NORMALIZATION) {
      blas::ax(0.5/kappa, out);
    }
  } else {
    if (inv_param->mass_normalization == QUDA_MASS_NORMALIZATION ||
        inv_param->mass_normalization == QUDA_ASYMMETRIC_MASS_NORMALIZATION) {
      blas::ax(0.5/kappa, out);
    }
  }

  cpuParam.v = h_out;
  cpuParam.location = inv_param->output_location;
  ColorSpinorField *out_h = ColorSpinorField::Create(cpuParam);
  *out_h = out;

  if (getVerbosity() >= QUDA_DEBUG_VERBOSE) {
    double cpu = blas::norm2(*out_h);
    double gpu = blas::norm2(out);
    printfQuda("Out CPU %e CUDA %e\n", cpu, gpu);
  }

  delete out_h;
  delete in_h;

  popVerbosity();
}


void MatDagMatQuda(void *h_out, void *h_in, QudaInvertParam *inv_param)
{
  pushVerbosity(inv_param->verbosity);

  const auto &gauge = (inv_param->dslash_type != QUDA_ASQTAD_DSLASH) ? *gaugePrecise : *gaugeFatPrecise;

  if ((!gaugePrecise && inv_param->dslash_type != QUDA_ASQTAD_DSLASH)
      || ((!gaugeFatPrecise || !gaugeLongPrecise) && inv_param->dslash_type == QUDA_ASQTAD_DSLASH))
    errorQuda("Gauge field not allocated");
  if (cloverPrecise == nullptr && ((inv_param->dslash_type == QUDA_CLOVER_WILSON_DSLASH) || (inv_param->dslash_type == QUDA_TWISTED_CLOVER_DSLASH)))
    errorQuda("Clover field not allocated");
  if (getVerbosity() >= QUDA_DEBUG_VERBOSE) printQudaInvertParam(inv_param);

  bool pc = (inv_param->solution_type == QUDA_MATPC_SOLUTION ||
      inv_param->solution_type == QUDA_MATPCDAG_MATPC_SOLUTION);

  ColorSpinorParam cpuParam(h_in, *inv_param, gauge.X(), pc, inv_param->input_location);
  ColorSpinorField *in_h = ColorSpinorField::Create(cpuParam);

  ColorSpinorParam cudaParam(cpuParam, *inv_param);
  cudaColorSpinorField in(*in_h, cudaParam);

  if (getVerbosity() >= QUDA_DEBUG_VERBOSE){
    double cpu = blas::norm2(*in_h);
    double gpu = blas::norm2(in);
    printfQuda("In CPU %e CUDA %e\n", cpu, gpu);
  }

  cudaParam.create = QUDA_NULL_FIELD_CREATE;
  cudaColorSpinorField out(in, cudaParam);

  //  double kappa = inv_param->kappa;
  //  if (inv_param->dirac_order == QUDA_CPS_WILSON_DIRAC_ORDER) kappa *= gaugePrecise->anisotropy;

  DiracParam diracParam;
  setDiracParam(diracParam, inv_param, pc);

  Dirac *dirac = Dirac::create(diracParam); // create the Dirac operator
  dirac->MdagM(out, in); // apply the operator
  delete dirac; // clean up

  double kappa = inv_param->kappa;
  if (pc) {
    if (inv_param->mass_normalization == QUDA_MASS_NORMALIZATION) {
      blas::ax(1.0/std::pow(2.0*kappa,4), out);
    } else if (inv_param->mass_normalization == QUDA_ASYMMETRIC_MASS_NORMALIZATION) {
      blas::ax(0.25/(kappa*kappa), out);
    }
  } else {
    if (inv_param->mass_normalization == QUDA_MASS_NORMALIZATION ||
        inv_param->mass_normalization == QUDA_ASYMMETRIC_MASS_NORMALIZATION) {
      blas::ax(0.25/(kappa*kappa), out);
    }
  }

  cpuParam.v = h_out;
  cpuParam.location = inv_param->output_location;
  ColorSpinorField *out_h = ColorSpinorField::Create(cpuParam);
  *out_h = out;

  if (getVerbosity() >= QUDA_DEBUG_VERBOSE){
    double cpu = blas::norm2(*out_h);
    double gpu = blas::norm2(out);
    printfQuda("Out CPU %e CUDA %e\n", cpu, gpu);
  }

  delete out_h;
  delete in_h;

  popVerbosity();
}

namespace quda
{
  bool canReuseResidentGauge(QudaInvertParam *param)
  {
    if (param->dslash_type != QUDA_ASQTAD_DSLASH) {
      return (gaugePrecise != nullptr) and param->cuda_prec == gaugePrecise->Precision();
    } else {
      return (gaugeFatPrecise != nullptr) and param->cuda_prec == gaugeFatPrecise->Precision();
    }
  }
} // namespace quda

void checkClover(QudaInvertParam *param) {

  if (param->dslash_type != QUDA_CLOVER_WILSON_DSLASH && param->dslash_type != QUDA_TWISTED_CLOVER_DSLASH) {
    return;
  }

  if (param->cuda_prec != cloverPrecise->Precision()) {
    errorQuda("Solve precision %d doesn't match clover precision %d", param->cuda_prec, cloverPrecise->Precision());
  }

  if ( (!cloverSloppy || param->cuda_prec_sloppy != cloverSloppy->Precision()) ||
       (!cloverPrecondition || param->cuda_prec_precondition != cloverPrecondition->Precision()) ||
       (!cloverRefinement || param->cuda_prec_refinement_sloppy != cloverRefinement->Precision()) ) {
    freeSloppyCloverQuda();
    QudaPrecision prec[] = {param->cuda_prec_sloppy, param->cuda_prec_precondition, param->cuda_prec_refinement_sloppy};
    loadSloppyCloverQuda(prec);
  }

  if (cloverPrecise == nullptr) errorQuda("Precise clover field doesn't exist");
  if (cloverSloppy == nullptr) errorQuda("Sloppy clover field doesn't exist");
  if (cloverPrecondition == nullptr) errorQuda("Precondition clover field doesn't exist");
  if (cloverRefinement == nullptr) errorQuda("Refinement clover field doesn't exist");
}

quda::cudaGaugeField *checkGauge(QudaInvertParam *param)
{
  quda::cudaGaugeField *cudaGauge = nullptr;
  if (param->dslash_type != QUDA_ASQTAD_DSLASH) {
    if (gaugePrecise == nullptr) errorQuda("Precise gauge field doesn't exist");

    if (param->cuda_prec != gaugePrecise->Precision()) {
      errorQuda("Solve precision %d doesn't match gauge precision %d", param->cuda_prec, gaugePrecise->Precision());
    }

    if (param->cuda_prec_sloppy != gaugeSloppy->Precision()
        || param->cuda_prec_precondition != gaugePrecondition->Precision()
        || param->cuda_prec_refinement_sloppy != gaugeRefinement->Precision()
        || param->cuda_prec_eigensolver != gaugeEigensolver->Precision()) {
      QudaPrecision precision[4] = {param->cuda_prec_sloppy, param->cuda_prec_precondition,
                                    param->cuda_prec_refinement_sloppy, param->cuda_prec_eigensolver};
      QudaReconstructType recon[4] = {gaugeSloppy->Reconstruct(), gaugePrecondition->Reconstruct(),
                                      gaugeRefinement->Reconstruct(), gaugeEigensolver->Reconstruct()};
      freeSloppyGaugeQuda();
      loadSloppyGaugeQuda(precision, recon);
    }

    if (gaugeSloppy == nullptr) errorQuda("Sloppy gauge field doesn't exist");
    if (gaugePrecondition == nullptr) errorQuda("Precondition gauge field doesn't exist");
    if (gaugeRefinement == nullptr) errorQuda("Refinement gauge field doesn't exist");
    if (gaugeEigensolver == nullptr) errorQuda("Refinement gauge field doesn't exist");
    if (param->overlap) {
      if (gaugeExtended == nullptr) errorQuda("Extended gauge field doesn't exist");
    }
    cudaGauge = gaugePrecise;
  } else {
    if (gaugeFatPrecise == nullptr) errorQuda("Precise gauge fat field doesn't exist");
    if (gaugeLongPrecise == nullptr) errorQuda("Precise gauge long field doesn't exist");

    if (param->cuda_prec != gaugeFatPrecise->Precision()) {
      errorQuda("Solve precision %d doesn't match gauge precision %d", param->cuda_prec, gaugeFatPrecise->Precision());
    }

    if (param->cuda_prec_sloppy != gaugeFatSloppy->Precision()
        || param->cuda_prec_precondition != gaugeFatPrecondition->Precision()
        || param->cuda_prec_refinement_sloppy != gaugeFatRefinement->Precision()
        || param->cuda_prec_eigensolver != gaugeFatEigensolver->Precision()
        || param->cuda_prec_sloppy != gaugeLongSloppy->Precision()
        || param->cuda_prec_precondition != gaugeLongPrecondition->Precision()
        || param->cuda_prec_refinement_sloppy != gaugeLongRefinement->Precision()
        || param->cuda_prec_eigensolver != gaugeLongEigensolver->Precision()) {

      QudaPrecision precision[4] = {param->cuda_prec_sloppy, param->cuda_prec_precondition,
                                    param->cuda_prec_refinement_sloppy, param->cuda_prec_eigensolver};
      // recon is always no for fat links, so just use long reconstructs here
      QudaReconstructType recon[4] = {gaugeLongSloppy->Reconstruct(), gaugeLongPrecondition->Reconstruct(),
                                      gaugeLongRefinement->Reconstruct(), gaugeLongEigensolver->Reconstruct()};
      freeSloppyGaugeQuda();
      loadSloppyGaugeQuda(precision, recon);
    }

    if (gaugeFatSloppy == nullptr) errorQuda("Sloppy gauge fat field doesn't exist");
    if (gaugeFatPrecondition == nullptr) errorQuda("Precondition gauge fat field doesn't exist");
    if (gaugeFatRefinement == nullptr) errorQuda("Refinement gauge fat field doesn't exist");
    if (gaugeFatEigensolver == nullptr) errorQuda("Eigensolver gauge fat field doesn't exist");
    if (param->overlap) {
      if (gaugeFatExtended == nullptr) errorQuda("Extended gauge fat field doesn't exist");
    }

    if (gaugeLongSloppy == nullptr) errorQuda("Sloppy gauge long field doesn't exist");
    if (gaugeLongPrecondition == nullptr) errorQuda("Precondition gauge long field doesn't exist");
    if (gaugeLongRefinement == nullptr) errorQuda("Refinement gauge long field doesn't exist");
    if (gaugeLongEigensolver == nullptr) errorQuda("Eigensolver gauge long field doesn't exist");
    if (param->overlap) {
      if (gaugeLongExtended == nullptr) errorQuda("Extended gauge long field doesn't exist");
    }
    cudaGauge = gaugeFatPrecise;
  }

  checkClover(param);

  return cudaGauge;
}

void cloverQuda(void *h_out, void *h_in, QudaInvertParam *inv_param, QudaParity parity, int inverse)
{
  pushVerbosity(inv_param->verbosity);

  if (!initialized) errorQuda("QUDA not initialized");
  if (gaugePrecise == nullptr) errorQuda("Gauge field not allocated");
  if (cloverPrecise == nullptr) errorQuda("Clover field not allocated");

  if (getVerbosity() >= QUDA_DEBUG_VERBOSE) printQudaInvertParam(inv_param);

  if ((inv_param->dslash_type != QUDA_CLOVER_WILSON_DSLASH) && (inv_param->dslash_type != QUDA_TWISTED_CLOVER_DSLASH))
    errorQuda("Cannot apply the clover term for a non Wilson-clover or Twisted-mass-clover dslash");

  ColorSpinorParam cpuParam(h_in, *inv_param, gaugePrecise->X(), true);

  ColorSpinorField *in_h = (inv_param->input_location == QUDA_CPU_FIELD_LOCATION) ?
    static_cast<ColorSpinorField*>(new cpuColorSpinorField(cpuParam)) :
    static_cast<ColorSpinorField*>(new cudaColorSpinorField(cpuParam));

  ColorSpinorParam cudaParam(cpuParam, *inv_param);
  cudaColorSpinorField in(*in_h, cudaParam);

  if (getVerbosity() >= QUDA_DEBUG_VERBOSE) {
    double cpu = blas::norm2(*in_h);
    double gpu = blas::norm2(in);
    printfQuda("In CPU %e CUDA %e\n", cpu, gpu);
  }

  cudaParam.create = QUDA_NULL_FIELD_CREATE;
  cudaColorSpinorField out(in, cudaParam);

  if (inv_param->dirac_order == QUDA_CPS_WILSON_DIRAC_ORDER) {
    if (parity == QUDA_EVEN_PARITY) {
      parity = QUDA_ODD_PARITY;
    } else {
      parity = QUDA_EVEN_PARITY;
    }
    blas::ax(gaugePrecise->Anisotropy(), in);
  }
  bool pc = true;

  DiracParam diracParam;
  setDiracParam(diracParam, inv_param, pc);
	//FIXME: Do we need this for twisted clover???
  DiracCloverPC dirac(diracParam); // create the Dirac operator
  if (!inverse) dirac.Clover(out, in, parity); // apply the clover operator
  else dirac.CloverInv(out, in, parity);

  cpuParam.v = h_out;
  cpuParam.location = inv_param->output_location;
  ColorSpinorField *out_h = ColorSpinorField::Create(cpuParam);
  *out_h = out;

  if (getVerbosity() >= QUDA_DEBUG_VERBOSE) {
    double cpu = blas::norm2(*out_h);
    double gpu = blas::norm2(out);
    printfQuda("Out CPU %e CUDA %e\n", cpu, gpu);
  }

  /*for (int i=0; i<in_h->Volume(); i++) {
    ((cpuColorSpinorField*)out_h)->PrintVector(i);
    }*/

  delete out_h;
  delete in_h;

  popVerbosity();
}

void eigensolveQuda(void **host_evecs, double _Complex *host_evals, QudaEigParam *eig_param)
{
  profileEigensolve.TPSTART(QUDA_PROFILE_TOTAL);
  profileEigensolve.TPSTART(QUDA_PROFILE_INIT);

  // Transfer the inv param structure contained in eig_param
  QudaInvertParam *inv_param = eig_param->invert_param;

  if (inv_param->dslash_type == QUDA_DOMAIN_WALL_DSLASH || inv_param->dslash_type == QUDA_DOMAIN_WALL_4D_DSLASH
      || inv_param->dslash_type == QUDA_MOBIUS_DWF_DSLASH)
    setKernelPackT(true);

  if (!initialized) errorQuda("QUDA not initialized");

  pushVerbosity(inv_param->verbosity);
  if (getVerbosity() >= QUDA_DEBUG_VERBOSE) {
    printQudaInvertParam(inv_param);
    printQudaEigParam(eig_param);
  }

  checkInvertParam(inv_param);
  checkEigParam(eig_param);
  cudaGaugeField *cudaGauge = checkGauge(inv_param);

  bool pc_solve = (inv_param->solve_type == QUDA_DIRECT_PC_SOLVE) || (inv_param->solve_type == QUDA_NORMOP_PC_SOLVE)
    || (inv_param->solve_type == QUDA_NORMERR_PC_SOLVE);

  inv_param->secs = 0;
  inv_param->gflops = 0;
  inv_param->iter = 0;

  // Define problem matrix
  //------------------------------------------------------
  Dirac *d = nullptr;
  Dirac *dSloppy = nullptr;
  Dirac *dPre = nullptr;

  // Create the dirac operator with a sloppy and a precon.
  createDirac(d, dSloppy, dPre, *inv_param, pc_solve);
  Dirac &dirac = *d;

  // Create device side ColorSpinorField vector space and to pass to the
  // compute function.
  const int *X = cudaGauge->X();
  ColorSpinorParam cpuParam(host_evecs[0], *inv_param, X, inv_param->solution_type, inv_param->input_location);

  // create wrappers around application vector set
  std::vector<ColorSpinorField *> host_evecs_;
  for (int i = 0; i < eig_param->n_conv; i++) {
    cpuParam.v = host_evecs[i];
    host_evecs_.push_back(ColorSpinorField::Create(cpuParam));
  }

  ColorSpinorParam cudaParam(cpuParam);
  cudaParam.location = QUDA_CUDA_FIELD_LOCATION;
  cudaParam.create = QUDA_ZERO_FIELD_CREATE;
  cudaParam.setPrecision(eig_param->cuda_prec_ritz, eig_param->cuda_prec_ritz, true);

  std::vector<Complex> evals(eig_param->n_conv, 0.0);
  std::vector<ColorSpinorField *> kSpace;
  for (int i = 0; i < eig_param->n_conv; i++) { kSpace.push_back(ColorSpinorField::Create(cudaParam)); }

  // If you use polynomial acceleration on a non-symmetric matrix,
  // the solver will fail.
  if (eig_param->use_poly_acc && !eig_param->use_norm_op && !(inv_param->dslash_type == QUDA_LAPLACE_DSLASH)) {
    // Breaking up the boolean check a little bit. If it's a staggered dslash type and a PC type, we can use poly accel.
    if (!((inv_param->dslash_type == QUDA_STAGGERED_DSLASH || inv_param->dslash_type == QUDA_ASQTAD_DSLASH) && inv_param->solve_type == QUDA_DIRECT_PC_SOLVE)) {
      errorQuda("Polynomial acceleration with non-symmetric matrices not supported");
    }
  }

  profileEigensolve.TPSTOP(QUDA_PROFILE_INIT);

  if (!eig_param->use_norm_op && !eig_param->use_dagger) {
    DiracM m(dirac);
    if (eig_param->arpack_check) {
      arpack_solve(host_evecs_, evals, m, eig_param, profileEigensolve);
    } else {
      EigenSolver *eig_solve = EigenSolver::create(eig_param, m, profileEigensolve);
      (*eig_solve)(kSpace, evals);
      delete eig_solve;
    }
  } else if (!eig_param->use_norm_op && eig_param->use_dagger) {
    DiracMdag m(dirac);
    if (eig_param->arpack_check) {
      arpack_solve(host_evecs_, evals, m, eig_param, profileEigensolve);
    } else {
      EigenSolver *eig_solve = EigenSolver::create(eig_param, m, profileEigensolve);
      (*eig_solve)(kSpace, evals);
      delete eig_solve;
    }
  } else if (eig_param->use_norm_op && !eig_param->use_dagger) {
    DiracMdagM m(dirac);
    if (eig_param->arpack_check) {
      arpack_solve(host_evecs_, evals, m, eig_param, profileEigensolve);
    } else {
      EigenSolver *eig_solve = EigenSolver::create(eig_param, m, profileEigensolve);
      (*eig_solve)(kSpace, evals);
      delete eig_solve;
    }
  } else if (eig_param->use_norm_op && eig_param->use_dagger) {
    DiracMMdag m(dirac);
    if (eig_param->arpack_check) {
      arpack_solve(host_evecs_, evals, m, eig_param, profileEigensolve);
    } else {
      EigenSolver *eig_solve = EigenSolver::create(eig_param, m, profileEigensolve);
      (*eig_solve)(kSpace, evals);
      delete eig_solve;
    }
  } else {
    errorQuda("Invalid use_norm_op and dagger combination");
  }

  // Copy eigen values back
  for (int i = 0; i < eig_param->n_conv; i++) { memcpy(host_evals + i, &evals[i], sizeof(Complex)); }

  // Transfer Eigenpairs back to host if using GPU eigensolver
  if (!(eig_param->arpack_check)) {
    profileEigensolve.TPSTART(QUDA_PROFILE_D2H);
    for (int i = 0; i < eig_param->n_conv; i++) *host_evecs_[i] = *kSpace[i];
    profileEigensolve.TPSTOP(QUDA_PROFILE_D2H);
  }

  profileEigensolve.TPSTART(QUDA_PROFILE_FREE);
  for (int i = 0; i < eig_param->n_conv; i++) delete host_evecs_[i];
  delete d;
  delete dSloppy;
  delete dPre;
  for (int i = 0; i < eig_param->n_conv; i++) delete kSpace[i];
  profileEigensolve.TPSTOP(QUDA_PROFILE_FREE);

  popVerbosity();

  // cache is written out even if a long benchmarking job gets interrupted
  saveTuneCache();

  profileEigensolve.TPSTOP(QUDA_PROFILE_TOTAL);
}

multigrid_solver::multigrid_solver(QudaMultigridParam &mg_param, TimeProfile &profile)
  : profile(profile) {
  profile.TPSTART(QUDA_PROFILE_INIT);
  QudaInvertParam *param = mg_param.invert_param;
  // set whether we are going use native or generic blas
  blas_lapack::set_native(param->native_blas_lapack);

  checkMultigridParam(&mg_param);
  cudaGaugeField *cudaGauge = checkGauge(param);

  // check MG params (needs to go somewhere else)
  if (mg_param.n_level > QUDA_MAX_MG_LEVEL)
    errorQuda("Requested MG levels %d greater than allowed maximum %d", mg_param.n_level, QUDA_MAX_MG_LEVEL);
  for (int i=0; i<mg_param.n_level; i++) {
    if (mg_param.smoother_solve_type[i] != QUDA_DIRECT_SOLVE && mg_param.smoother_solve_type[i] != QUDA_DIRECT_PC_SOLVE)
      errorQuda("Unsupported smoother solve type %d on level %d", mg_param.smoother_solve_type[i], i);
  }
  if (param->solve_type != QUDA_DIRECT_SOLVE)
    errorQuda("Outer MG solver can only use QUDA_DIRECT_SOLVE at present");

  if (getVerbosity() >= QUDA_DEBUG_VERBOSE) printQudaMultigridParam(&mg_param);
  mg_param.secs = 0;
  mg_param.gflops = 0;

  bool pc_solution = (param->solution_type == QUDA_MATPC_SOLUTION) ||
    (param->solution_type == QUDA_MATPCDAG_MATPC_SOLUTION);

  bool outer_pc_solve = (param->solve_type == QUDA_DIRECT_PC_SOLVE) ||
    (param->solve_type == QUDA_NORMOP_PC_SOLVE);

  // create the dirac operators for the fine grid

  // this is the Dirac operator we use for inter-grid residual computation
  DiracParam diracParam;
  setDiracSloppyParam(diracParam, param, outer_pc_solve);
  d = Dirac::create(diracParam);
  m = new DiracM(*d);

  // this is the Dirac operator we use for smoothing
  DiracParam diracSmoothParam;
  bool fine_grid_pc_solve = (mg_param.smoother_solve_type[0] == QUDA_DIRECT_PC_SOLVE) ||
    (mg_param.smoother_solve_type[0] == QUDA_NORMOP_PC_SOLVE);
  setDiracSloppyParam(diracSmoothParam, param, fine_grid_pc_solve);
  diracSmoothParam.halo_precision = mg_param.smoother_halo_precision[0];
  dSmooth = Dirac::create(diracSmoothParam);
  mSmooth = new DiracM(*dSmooth);

  // this is the Dirac operator we use for sloppy smoothing (we use the preconditioner fields for this)
  DiracParam diracSmoothSloppyParam;
  setDiracPreParam(diracSmoothSloppyParam, param, fine_grid_pc_solve,
		   mg_param.smoother_schwarz_type[0] == QUDA_INVALID_SCHWARZ ? true : false);
  diracSmoothSloppyParam.halo_precision = mg_param.smoother_halo_precision[0];

  dSmoothSloppy = Dirac::create(diracSmoothSloppyParam);
  mSmoothSloppy = new DiracM(*dSmoothSloppy);

  ColorSpinorParam csParam(nullptr, *param, cudaGauge->X(), pc_solution, mg_param.setup_location[0]);
  csParam.create = QUDA_NULL_FIELD_CREATE;
  QudaPrecision Bprec = mg_param.precision_null[0];
  Bprec = (mg_param.setup_location[0] == QUDA_CPU_FIELD_LOCATION && Bprec < QUDA_SINGLE_PRECISION ? QUDA_SINGLE_PRECISION : Bprec);
  csParam.setPrecision(Bprec, Bprec, true);
  if (mg_param.setup_location[0] == QUDA_CPU_FIELD_LOCATION) csParam.fieldOrder = QUDA_SPACE_SPIN_COLOR_FIELD_ORDER;
  csParam.mem_type = mg_param.setup_minimize_memory == QUDA_BOOLEAN_TRUE ? QUDA_MEMORY_MAPPED : QUDA_MEMORY_DEVICE;
  B.resize(mg_param.n_vec[0]);

  if (mg_param.is_staggered == QUDA_BOOLEAN_TRUE) {
    // Create the ColorSpinorField as a "container" for metadata.
    csParam.create = QUDA_REFERENCE_FIELD_CREATE;

    // These never get accessed, `nullptr` on its own leads to an error in texture binding
    csParam.v = (void *)std::numeric_limits<uint64_t>::max();
    csParam.norm = (void *)std::numeric_limits<uint64_t>::max();
  }

  for (int i = 0; i < mg_param.n_vec[0]; i++) { B[i] = ColorSpinorField::Create(csParam); }

  // fill out the MG parameters for the fine level
  mgParam = new MGParam(mg_param, B, m, mSmooth, mSmoothSloppy);

  mg = new MG(*mgParam, profile);
  mgParam->updateInvertParam(*param);

  // cache is written out even if a long benchmarking job gets interrupted
  saveTuneCache();
  profile.TPSTOP(QUDA_PROFILE_INIT);
}

void* newMultigridQuda(QudaMultigridParam *mg_param) {
  profilerStart(__func__);

  pushVerbosity(mg_param->invert_param->verbosity);

  profileInvert.TPSTART(QUDA_PROFILE_TOTAL);
  auto *mg = new multigrid_solver(*mg_param, profileInvert);
  profileInvert.TPSTOP(QUDA_PROFILE_TOTAL);

  saveTuneCache();

  popVerbosity();

  profilerStop(__func__);
  return static_cast<void*>(mg);
}

void destroyMultigridQuda(void *mg) {
  delete static_cast<multigrid_solver*>(mg);
}

void updateMultigridQuda(void *mg_, QudaMultigridParam *mg_param)
{
  profilerStart(__func__);

  pushVerbosity(mg_param->invert_param->verbosity);

  profileInvert.TPSTART(QUDA_PROFILE_TOTAL);
  profileInvert.TPSTART(QUDA_PROFILE_PREAMBLE);

  auto *mg = static_cast<multigrid_solver*>(mg_);
  checkMultigridParam(mg_param);

  QudaInvertParam *param = mg_param->invert_param;
  // check the gauge fields have been created and set the precision as needed
  checkGauge(param);

  // for reporting level 1 is the fine level but internally use level 0 for indexing
  // sprintf(mg->prefix,"MG level 1 (%s): ", param.location == QUDA_CUDA_FIELD_LOCATION ? "GPU" : "CPU" );
  // setOutputPrefix(prefix);
  setOutputPrefix("MG level 1 (GPU): "); //fix me

  // Check if we're doing a thin update only
  if (mg_param->thin_update_only) {
    // FIXME: add support for updating kappa, mu as appropriate

    // FIXME: assumes gauge parameters haven't changed.
    // These routines will set gauge = gaugeFat for DiracImprovedStaggered
    mg->d->updateFields(gaugeSloppy, gaugeFatSloppy, gaugeLongSloppy, cloverSloppy);
    mg->d->setMass(param->mass);

    mg->dSmooth->updateFields(gaugeSloppy, gaugeFatSloppy, gaugeLongSloppy, cloverSloppy);
    mg->dSmooth->setMass(param->mass);

    if (mg->dSmoothSloppy != mg->dSmooth) {
      if (param->overlap) {
        mg->dSmoothSloppy->updateFields(gaugeExtended, gaugeFatExtended, gaugeLongExtended, cloverPrecondition);
      } else {
        mg->dSmoothSloppy->updateFields(gaugePrecondition, gaugeFatPrecondition, gaugeLongPrecondition,
                                        cloverPrecondition);
      }
      mg->dSmoothSloppy->setMass(param->mass);
    }
    // The above changes are propagated internally by use of references, pointers, etc, so
    // no further updates are needed.

  } else {

    bool outer_pc_solve = (param->solve_type == QUDA_DIRECT_PC_SOLVE) || (param->solve_type == QUDA_NORMOP_PC_SOLVE);

    // free the previous dirac operators
    if (mg->m) delete mg->m;
    if (mg->mSmooth) delete mg->mSmooth;
    if (mg->mSmoothSloppy) delete mg->mSmoothSloppy;

    if (mg->d) delete mg->d;
    if (mg->dSmooth) delete mg->dSmooth;
    if (mg->dSmoothSloppy && mg->dSmoothSloppy != mg->dSmooth) delete mg->dSmoothSloppy;

    // create new fine dirac operators

    // this is the Dirac operator we use for inter-grid residual computation
    DiracParam diracParam;
    setDiracSloppyParam(diracParam, param, outer_pc_solve);
    mg->d = Dirac::create(diracParam);
    mg->m = new DiracM(*(mg->d));

    // this is the Dirac operator we use for smoothing
    DiracParam diracSmoothParam;
    bool fine_grid_pc_solve = (mg_param->smoother_solve_type[0] == QUDA_DIRECT_PC_SOLVE)
      || (mg_param->smoother_solve_type[0] == QUDA_NORMOP_PC_SOLVE);
    setDiracSloppyParam(diracSmoothParam, param, fine_grid_pc_solve);
    mg->dSmooth = Dirac::create(diracSmoothParam);
    mg->mSmooth = new DiracM(*(mg->dSmooth));

    // this is the Dirac operator we use for sloppy smoothing (we use the preconditioner fields for this)
    DiracParam diracSmoothSloppyParam;
    setDiracPreParam(diracSmoothSloppyParam, param, fine_grid_pc_solve, true);
    mg->dSmoothSloppy = Dirac::create(diracSmoothSloppyParam);
    ;
    mg->mSmoothSloppy = new DiracM(*(mg->dSmoothSloppy));

    mg->mgParam->matResidual = mg->m;
    mg->mgParam->matSmooth = mg->mSmooth;
    mg->mgParam->matSmoothSloppy = mg->mSmoothSloppy;

    mg->mgParam->updateInvertParam(*param);
    if (mg->mgParam->mg_global.invert_param != param) mg->mgParam->mg_global.invert_param = param;

    bool refresh = true;
    mg->mg->reset(refresh);
  }

  setOutputPrefix("");

  // cache is written out even if a long benchmarking job gets interrupted
  saveTuneCache();

  profileInvert.TPSTOP(QUDA_PROFILE_PREAMBLE);
  profileInvert.TPSTOP(QUDA_PROFILE_TOTAL);

  popVerbosity();

  profilerStop(__func__);
}

void dumpMultigridQuda(void *mg_, QudaMultigridParam *mg_param)
{
  profilerStart(__func__);
  pushVerbosity(mg_param->invert_param->verbosity);
  profileInvert.TPSTART(QUDA_PROFILE_TOTAL);

  auto *mg = static_cast<multigrid_solver*>(mg_);
  checkMultigridParam(mg_param);
  checkGauge(mg_param->invert_param);

  mg->mg->dumpNullVectors();

  profileInvert.TPSTOP(QUDA_PROFILE_TOTAL);
  popVerbosity();
  profilerStop(__func__);
}

deflated_solver::deflated_solver(QudaEigParam &eig_param, TimeProfile &profile)
  : d(nullptr), m(nullptr), RV(nullptr), deflParam(nullptr), defl(nullptr),  profile(profile) {

  QudaInvertParam *param = eig_param.invert_param;

  if (param->inv_type != QUDA_EIGCG_INVERTER && param->inv_type != QUDA_INC_EIGCG_INVERTER) return;

  profile.TPSTART(QUDA_PROFILE_INIT);

  cudaGaugeField *cudaGauge = checkGauge(param);
  eig_param.secs   = 0;
  eig_param.gflops = 0;

  DiracParam diracParam;
  if(eig_param.cuda_prec_ritz == param->cuda_prec)
  {
    setDiracParam(diracParam, param, (param->solve_type == QUDA_DIRECT_PC_SOLVE) || (param->solve_type == QUDA_NORMOP_PC_SOLVE));
  } else {
    setDiracSloppyParam(diracParam, param, (param->solve_type == QUDA_DIRECT_PC_SOLVE) || (param->solve_type == QUDA_NORMOP_PC_SOLVE));
  }

  const bool pc_solve = (param->solve_type == QUDA_NORMOP_PC_SOLVE);

  d = Dirac::create(diracParam);
  m = pc_solve ? static_cast<DiracMatrix*>( new DiracMdagM(*d) ) : static_cast<DiracMatrix*>( new DiracM(*d));

  ColorSpinorParam ritzParam(nullptr, *param, cudaGauge->X(), pc_solve, eig_param.location);

  ritzParam.create        = QUDA_ZERO_FIELD_CREATE;
  ritzParam.is_composite  = true;
  ritzParam.is_component  = false;
  ritzParam.composite_dim = param->n_ev * param->deflation_grid;
  ritzParam.setPrecision(param->cuda_prec_ritz);

  if (ritzParam.location==QUDA_CUDA_FIELD_LOCATION) {
    ritzParam.setPrecision(param->cuda_prec_ritz, param->cuda_prec_ritz, true); // set native field order
    if (ritzParam.nSpin != 1) ritzParam.gammaBasis = QUDA_UKQCD_GAMMA_BASIS;

    //select memory location here, by default ritz vectors will be allocated on the device
    //but if not sufficient device memory, then the user may choose mapped type of memory
    ritzParam.mem_type = eig_param.mem_type_ritz;
  } else { //host location
    ritzParam.mem_type = QUDA_MEMORY_PINNED;
  }

  int ritzVolume = 1;
  for(int d = 0; d < ritzParam.nDim; d++) ritzVolume *= ritzParam.x[d];

  if (getVerbosity() == QUDA_DEBUG_VERBOSE) {

    size_t byte_estimate = (size_t)ritzParam.composite_dim*(size_t)ritzVolume*(ritzParam.nColor*ritzParam.nSpin*ritzParam.Precision());
    printfQuda("allocating bytes: %lu (lattice volume %d, prec %d)", byte_estimate, ritzVolume, ritzParam.Precision());
    if(ritzParam.mem_type == QUDA_MEMORY_DEVICE) printfQuda("Using device memory type.\n");
    else if (ritzParam.mem_type == QUDA_MEMORY_MAPPED)
      printfQuda("Using mapped memory type.\n");
  }

  RV = ColorSpinorField::Create(ritzParam);

  deflParam = new DeflationParam(eig_param, RV, *m);

  defl = new Deflation(*deflParam, profile);

  profile.TPSTOP(QUDA_PROFILE_INIT);
}

void* newDeflationQuda(QudaEigParam *eig_param) {
  profileInvert.TPSTART(QUDA_PROFILE_TOTAL);
#ifdef MAGMA_LIB
  openMagma();
#endif
  auto *defl = new deflated_solver(*eig_param, profileInvert);

  profileInvert.TPSTOP(QUDA_PROFILE_TOTAL);

  saveProfile(__func__);
  flushProfile();
  return static_cast<void*>(defl);
}

void destroyDeflationQuda(void *df) {
#ifdef MAGMA_LIB
  closeMagma();
#endif
  delete static_cast<deflated_solver*>(df);
}

void invertQuda(void *hp_x, void *hp_b, QudaInvertParam *param)
{
  profilerStart(__func__);

  if (param->dslash_type == QUDA_DOMAIN_WALL_DSLASH || param->dslash_type == QUDA_DOMAIN_WALL_4D_DSLASH
      || param->dslash_type == QUDA_MOBIUS_DWF_DSLASH || param->dslash_type == QUDA_MOBIUS_DWF_EOFA_DSLASH)
    setKernelPackT(true);

  profileInvert.TPSTART(QUDA_PROFILE_TOTAL);

  if (!initialized) errorQuda("QUDA not initialized");

  pushVerbosity(param->verbosity);
  if (getVerbosity() >= QUDA_DEBUG_VERBOSE) printQudaInvertParam(param);

  checkInvertParam(param, hp_x, hp_b);

  // check the gauge fields have been created
  cudaGaugeField *cudaGauge = checkGauge(param);

  // It was probably a bad design decision to encode whether the system is even/odd preconditioned (PC) in
  // solve_type and solution_type, rather than in separate members of QudaInvertParam.  We're stuck with it
  // for now, though, so here we factorize everything for convenience.

  bool pc_solution = (param->solution_type == QUDA_MATPC_SOLUTION) ||
    (param->solution_type == QUDA_MATPCDAG_MATPC_SOLUTION);
  bool pc_solve = (param->solve_type == QUDA_DIRECT_PC_SOLVE) ||
    (param->solve_type == QUDA_NORMOP_PC_SOLVE) || (param->solve_type == QUDA_NORMERR_PC_SOLVE);
  bool mat_solution = (param->solution_type == QUDA_MAT_SOLUTION) ||
    (param->solution_type ==  QUDA_MATPC_SOLUTION);
  bool direct_solve = (param->solve_type == QUDA_DIRECT_SOLVE) ||
    (param->solve_type == QUDA_DIRECT_PC_SOLVE);
  bool norm_error_solve = (param->solve_type == QUDA_NORMERR_SOLVE) ||
    (param->solve_type == QUDA_NORMERR_PC_SOLVE);

  param->secs = 0;
  param->gflops = 0;
  param->iter = 0;

  Dirac *d = nullptr;
  Dirac *dSloppy = nullptr;
  Dirac *dPre = nullptr;
  Dirac *dEig = nullptr;

  // Create the dirac operator and operators for sloppy, precondition,
  // and an eigensolver
  createDiracWithEig(d, dSloppy, dPre, dEig, *param, pc_solve);

  Dirac &dirac = *d;
  Dirac &diracSloppy = *dSloppy;
  Dirac &diracPre = *dPre;
  Dirac &diracEig = *dEig;

  profileInvert.TPSTART(QUDA_PROFILE_H2D);

  ColorSpinorField *b = nullptr;
  ColorSpinorField *x = nullptr;
  ColorSpinorField *in = nullptr;
  ColorSpinorField *out = nullptr;

  const int *X = cudaGauge->X();

  // wrap CPU host side pointers
  ColorSpinorParam cpuParam(hp_b, *param, X, pc_solution, param->input_location);
  ColorSpinorField *h_b = ColorSpinorField::Create(cpuParam);

  cpuParam.v = hp_x;
  cpuParam.location = param->output_location;
  ColorSpinorField *h_x = ColorSpinorField::Create(cpuParam);

  // download source
  ColorSpinorParam cudaParam(cpuParam, *param);
  cudaParam.create = QUDA_COPY_FIELD_CREATE;
  b = new cudaColorSpinorField(*h_b, cudaParam);

  // now check if we need to invalidate the solutionResident vectors
  bool invalidate = false;
  if (param->use_resident_solution == 1) {
    for (auto v : solutionResident)
      if (b->Precision() != v->Precision() || b->SiteSubset() != v->SiteSubset()) { invalidate = true; break; }

    if (invalidate) {
      for (auto v : solutionResident) if (v) delete v;
      solutionResident.clear();
    }

    if (!solutionResident.size()) {
      cudaParam.create = QUDA_NULL_FIELD_CREATE;
      solutionResident.push_back(new cudaColorSpinorField(cudaParam)); // solution
    }
    x = solutionResident[0];
  } else {
    cudaParam.create = QUDA_NULL_FIELD_CREATE;
    x = new cudaColorSpinorField(cudaParam);
  }

  if (param->use_init_guess == QUDA_USE_INIT_GUESS_YES) { // download initial guess
    // initial guess only supported for single-pass solvers
    if ((param->solution_type == QUDA_MATDAG_MAT_SOLUTION || param->solution_type == QUDA_MATPCDAG_MATPC_SOLUTION) &&
        (param->solve_type == QUDA_DIRECT_SOLVE || param->solve_type == QUDA_DIRECT_PC_SOLVE)) {
      errorQuda("Initial guess not supported for two-pass solver");
    }

    *x = *h_x; // solution
  } else { // zero initial guess
    blas::zero(*x);
  }

  // if we're doing a managed memory MG solve and prefetching is
  // enabled, prefetch all the Dirac matrices. There's probably
  // a better place to put this...
  if (param->inv_type_precondition == QUDA_MG_INVERTER) {
    dirac.prefetch(QUDA_CUDA_FIELD_LOCATION);
    diracSloppy.prefetch(QUDA_CUDA_FIELD_LOCATION);
    diracPre.prefetch(QUDA_CUDA_FIELD_LOCATION);
  }

  profileInvert.TPSTOP(QUDA_PROFILE_H2D);
  profileInvert.TPSTART(QUDA_PROFILE_PREAMBLE);

  double nb = blas::norm2(*b);
  if (nb==0.0) errorQuda("Source has zero norm");

  if (getVerbosity() >= QUDA_VERBOSE) {
    double nh_b = blas::norm2(*h_b);
    printfQuda("Source: CPU = %g, CUDA copy = %g\n", nh_b, nb);
    if (param->use_init_guess == QUDA_USE_INIT_GUESS_YES) {
      double nh_x = blas::norm2(*h_x);
      double nx = blas::norm2(*x);
      printfQuda("Solution: CPU = %g, CUDA copy = %g\n", nh_x, nx);
    }
  }

  // rescale the source and solution vectors to help prevent the onset of underflow
  if (param->solver_normalization == QUDA_SOURCE_NORMALIZATION) {
    blas::ax(1.0/sqrt(nb), *b);
    blas::ax(1.0/sqrt(nb), *x);
  }

  massRescale(*static_cast<cudaColorSpinorField*>(b), *param);

  dirac.prepare(in, out, *x, *b, param->solution_type);

  if (getVerbosity() >= QUDA_VERBOSE) {
    double nin = blas::norm2(*in);
    double nout = blas::norm2(*out);
    printfQuda("Prepared source = %g\n", nin);
    printfQuda("Prepared solution = %g\n", nout);
  }

  if (getVerbosity() >= QUDA_VERBOSE) {
    double nin = blas::norm2(*in);
    printfQuda("Prepared source post mass rescale = %g\n", nin);
  }

  // solution_type specifies *what* system is to be solved.
  // solve_type specifies *how* the system is to be solved.
  //
  // We have the following four cases (plus preconditioned variants):
  //
  // solution_type    solve_type    Effect
  // -------------    ----------    ------
  // MAT              DIRECT        Solve Ax=b
  // MATDAG_MAT       DIRECT        Solve A^dag y = b, followed by Ax=y
  // MAT              NORMOP        Solve (A^dag A) x = (A^dag b)
  // MATDAG_MAT       NORMOP        Solve (A^dag A) x = b
  // MAT              NORMERR       Solve (A A^dag) y = b, then x = A^dag y
  //
  // We generally require that the solution_type and solve_type
  // preconditioning match.  As an exception, the unpreconditioned MAT
  // solution_type may be used with any solve_type, including
  // DIRECT_PC and NORMOP_PC.  In these cases, preparation of the
  // preconditioned source and reconstruction of the full solution are
  // taken care of by Dirac::prepare() and Dirac::reconstruct(),
  // respectively.

  if (pc_solution && !pc_solve) {
    errorQuda("Preconditioned (PC) solution_type requires a PC solve_type");
  }

  if (!mat_solution && !pc_solution && pc_solve) {
    errorQuda("Unpreconditioned MATDAG_MAT solution_type requires an unpreconditioned solve_type");
  }

  if (!mat_solution && norm_error_solve) {
    errorQuda("Normal-error solve requires Mat solution");
  }

  if (param->inv_type_precondition == QUDA_MG_INVERTER && (!direct_solve || !mat_solution)) {
    errorQuda("Multigrid preconditioning only supported for direct solves");
  }

  if (param->chrono_use_resident && ( norm_error_solve) ){
    errorQuda("Chronological forcasting only presently supported for M^dagger M solver");
  }

  profileInvert.TPSTOP(QUDA_PROFILE_PREAMBLE);

  if (mat_solution && !direct_solve && !norm_error_solve) { // prepare source: b' = A^dag b
    cudaColorSpinorField tmp(*in);
    dirac.Mdag(*in, tmp);
  } else if (!mat_solution && direct_solve) { // perform the first of two solves: A^dag y = b
    DiracMdag m(dirac), mSloppy(diracSloppy), mPre(diracPre), mEig(diracEig);
    SolverParam solverParam(*param);
    Solver *solve = Solver::create(solverParam, m, mSloppy, mPre, mEig, profileInvert);
    (*solve)(*out, *in);
    blas::copy(*in, *out);
    delete solve;
    solverParam.updateInvertParam(*param);
  }

  if (direct_solve) {
    DiracM m(dirac), mSloppy(diracSloppy), mPre(diracPre), mEig(diracEig);
    SolverParam solverParam(*param);
    // chronological forecasting
    if (param->chrono_use_resident && chronoResident[param->chrono_index].size() > 0) {
      profileInvert.TPSTART(QUDA_PROFILE_CHRONO);

      auto &basis = chronoResident[param->chrono_index];

      ColorSpinorParam cs_param(*basis[0]);
      ColorSpinorField *tmp = ColorSpinorField::Create(cs_param);
      ColorSpinorField *tmp2 = (param->chrono_precision == out->Precision()) ? out : ColorSpinorField::Create(cs_param);
      std::vector<ColorSpinorField*> Ap;
      for (unsigned int k=0; k < basis.size(); k++) {
        Ap.emplace_back((ColorSpinorField::Create(cs_param)));
      }

      if (param->chrono_precision == param->cuda_prec) {
        for (unsigned int j=0; j<basis.size(); j++) m(*Ap[j], *basis[j], *tmp, *tmp2);
      } else if (param->chrono_precision == param->cuda_prec_sloppy) {
        for (unsigned int j=0; j<basis.size(); j++) mSloppy(*Ap[j], *basis[j], *tmp, *tmp2);
      } else {
        errorQuda("Unexpected precision %d for chrono vectors (doesn't match outer %d or sloppy precision %d)",
                  param->chrono_precision, param->cuda_prec, param->cuda_prec_sloppy);
      }

      bool orthogonal = true;
      bool apply_mat = false;
      bool hermitian = false;
      MinResExt mre(m, orthogonal, apply_mat, hermitian, profileInvert);

      blas::copy(*tmp, *in);
      mre(*out, *tmp, basis, Ap);

      for (auto ap: Ap) {
        if (ap) delete (ap);
      }
      delete tmp;
      if (tmp2 != out) delete tmp2;

      profileInvert.TPSTOP(QUDA_PROFILE_CHRONO);
    }

    Solver *solve = Solver::create(solverParam, m, mSloppy, mPre, mEig, profileInvert);
    (*solve)(*out, *in);
    delete solve;
    solverParam.updateInvertParam(*param);
  } else if (!norm_error_solve) {
    DiracMdagM m(dirac), mSloppy(diracSloppy), mPre(diracPre), mEig(diracEig);
    SolverParam solverParam(*param);

    // chronological forecasting
    if (param->chrono_use_resident && chronoResident[param->chrono_index].size() > 0) {
      profileInvert.TPSTART(QUDA_PROFILE_CHRONO);

      auto &basis = chronoResident[param->chrono_index];

      ColorSpinorParam cs_param(*basis[0]);
      std::vector<ColorSpinorField*> Ap;
      ColorSpinorField *tmp = ColorSpinorField::Create(cs_param);
      ColorSpinorField *tmp2 = (param->chrono_precision == out->Precision()) ? out : ColorSpinorField::Create(cs_param);
      for (unsigned int k=0; k < basis.size(); k++) {
        Ap.emplace_back((ColorSpinorField::Create(cs_param)));
      }

      if (param->chrono_precision == param->cuda_prec) {
        for (unsigned int j=0; j<basis.size(); j++) m(*Ap[j], *basis[j], *tmp, *tmp2);
      } else if (param->chrono_precision == param->cuda_prec_sloppy) {
        for (unsigned int j=0; j<basis.size(); j++) mSloppy(*Ap[j], *basis[j], *tmp, *tmp2);
      } else {
        errorQuda("Unexpected precision %d for chrono vectors (doesn't match outer %d or sloppy precision %d)",
                  param->chrono_precision, param->cuda_prec, param->cuda_prec_sloppy);
      }

      bool orthogonal = true;
      bool apply_mat = false;
      bool hermitian = true;
      MinResExt mre(m, orthogonal, apply_mat, hermitian, profileInvert);

      blas::copy(*tmp, *in);
      mre(*out, *tmp, basis, Ap);

      for (auto ap: Ap) {
        if (ap) delete(ap);
      }
      delete tmp;
      if (tmp2 != out) delete tmp2;

      profileInvert.TPSTOP(QUDA_PROFILE_CHRONO);
    }

    // if using a Schwarz preconditioner with a normal operator then we must use the DiracMdagMLocal operator
    if (param->inv_type_precondition != QUDA_INVALID_INVERTER && param->schwarz_type != QUDA_INVALID_SCHWARZ) {
      DiracMdagMLocal mPreLocal(diracPre);
      Solver *solve = Solver::create(solverParam, m, mSloppy, mPreLocal, mEig, profileInvert);
      (*solve)(*out, *in);
      delete solve;
      solverParam.updateInvertParam(*param);
    } else {
      Solver *solve = Solver::create(solverParam, m, mSloppy, mPre, mEig, profileInvert);
      (*solve)(*out, *in);
      delete solve;
      solverParam.updateInvertParam(*param);
    }
  } else { // norm_error_solve
    DiracMMdag m(dirac), mSloppy(diracSloppy), mPre(diracPre), mEig(diracEig);
    cudaColorSpinorField tmp(*out);
    SolverParam solverParam(*param);
    Solver *solve = Solver::create(solverParam, m, mSloppy, mPre, mEig, profileInvert);
    (*solve)(tmp, *in); // y = (M M^\dag) b
    dirac.Mdag(*out, tmp);  // x = M^dag y
    delete solve;
    solverParam.updateInvertParam(*param);
  }

  if (getVerbosity() >= QUDA_VERBOSE){
    double nx = blas::norm2(*x);
    printfQuda("Solution = %g\n",nx);
  }

  profileInvert.TPSTART(QUDA_PROFILE_EPILOGUE);
  if (param->chrono_make_resident) {
    if(param->chrono_max_dim < 1){
      errorQuda("Cannot chrono_make_resident with chrono_max_dim %i",param->chrono_max_dim);
    }

    const int i = param->chrono_index;
    if (i >= QUDA_MAX_CHRONO)
      errorQuda("Requested chrono index %d is outside of max %d\n", i, QUDA_MAX_CHRONO);

    auto &basis = chronoResident[i];

    if(param->chrono_max_dim < (int)basis.size()){
      errorQuda("Requested chrono_max_dim %i is smaller than already existing chroology %i",param->chrono_max_dim,(int)basis.size());
    }

    if(not param->chrono_replace_last){
      // if we have not filled the space yet just augment
      if ((int)basis.size() < param->chrono_max_dim) {
        ColorSpinorParam cs_param(*out);
        cs_param.setPrecision(param->chrono_precision);
        basis.emplace_back(ColorSpinorField::Create(cs_param));
      }

      // shuffle every entry down one and bring the last to the front
      ColorSpinorField *tmp = basis[basis.size()-1];
      for (unsigned int j=basis.size()-1; j>0; j--) basis[j] = basis[j-1];
        basis[0] = tmp;
    }
    *(basis[0]) = *out; // set first entry to new solution
  }
  dirac.reconstruct(*x, *b, param->solution_type);

  if (param->solver_normalization == QUDA_SOURCE_NORMALIZATION) {
    // rescale the solution
    blas::ax(sqrt(nb), *x);
  }
  profileInvert.TPSTOP(QUDA_PROFILE_EPILOGUE);

  if (!param->make_resident_solution) {
    profileInvert.TPSTART(QUDA_PROFILE_D2H);
    *h_x = *x;
    profileInvert.TPSTOP(QUDA_PROFILE_D2H);
  }

  profileInvert.TPSTART(QUDA_PROFILE_EPILOGUE);

  if (param->compute_action) {
    Complex action = blas::cDotProduct(*b, *x);
    param->action[0] = action.real();
    param->action[1] = action.imag();
  }

  if (getVerbosity() >= QUDA_VERBOSE){
    double nx = blas::norm2(*x);
    double nh_x = blas::norm2(*h_x);
    printfQuda("Reconstructed: CUDA solution = %g, CPU copy = %g\n", nx, nh_x);
  }
  profileInvert.TPSTOP(QUDA_PROFILE_EPILOGUE);

  profileInvert.TPSTART(QUDA_PROFILE_FREE);

  delete h_b;
  delete h_x;
  delete b;

  if (param->use_resident_solution && !param->make_resident_solution) {
    for (auto v: solutionResident) if (v) delete v;
    solutionResident.clear();
  } else if (!param->make_resident_solution) {
    delete x;
  }

  delete d;
  delete dSloppy;
  delete dPre;
  delete dEig;

  profileInvert.TPSTOP(QUDA_PROFILE_FREE);

  popVerbosity();

  // cache is written out even if a long benchmarking job gets interrupted
  saveTuneCache();

  profileInvert.TPSTOP(QUDA_PROFILE_TOTAL);

  profilerStop(__func__);
}


/*!
 * Generic version of the multi-shift solver. Should work for
 * most fermions. Note that offset[0] is not folded into the mass parameter.
 *
 * At present, the solution_type must be MATDAG_MAT or MATPCDAG_MATPC,
 * and solve_type must be NORMOP or NORMOP_PC.  The solution and solve
 * preconditioning have to match.
 */
void invertMultiSrcQuda(void **_hp_x, void **_hp_b, QudaInvertParam *param)
{
  // currently that code is just a copy of invertQuda and cannot work
  profileInvert.TPSTART(QUDA_PROFILE_TOTAL);

  if (!initialized) errorQuda("QUDA not initialized");

  pushVerbosity(param->verbosity);
  if (getVerbosity() >= QUDA_DEBUG_VERBOSE) printQudaInvertParam(param);

  checkInvertParam(param, _hp_x[0], _hp_b[0]);

  // check the gauge fields have been created
  cudaGaugeField *cudaGauge = checkGauge(param);

  // It was probably a bad design decision to encode whether the system is even/odd preconditioned (PC) in
  // solve_type and solution_type, rather than in separate members of QudaInvertParam.  We're stuck with it
  // for now, though, so here we factorize everything for convenience.

  bool pc_solution = (param->solution_type == QUDA_MATPC_SOLUTION) ||
    (param->solution_type == QUDA_MATPCDAG_MATPC_SOLUTION);
  bool pc_solve = (param->solve_type == QUDA_DIRECT_PC_SOLVE) ||
    (param->solve_type == QUDA_NORMOP_PC_SOLVE) || (param->solve_type == QUDA_NORMERR_PC_SOLVE);
  bool mat_solution = (param->solution_type == QUDA_MAT_SOLUTION) ||
    (param->solution_type ==  QUDA_MATPC_SOLUTION);
  bool direct_solve = (param->solve_type == QUDA_DIRECT_SOLVE) ||
    (param->solve_type == QUDA_DIRECT_PC_SOLVE);
  bool norm_error_solve = (param->solve_type == QUDA_NORMERR_SOLVE) ||
    (param->solve_type == QUDA_NORMERR_PC_SOLVE);

  param->secs = 0;
  param->gflops = 0;
  param->iter = 0;

  Dirac *d = nullptr;
  Dirac *dSloppy = nullptr;
  Dirac *dPre = nullptr;

  // Create the dirac operator with a sloppy and a precon
  createDirac(d, dSloppy, dPre, *param, pc_solve);

  Dirac &dirac = *d;
  Dirac &diracSloppy = *dSloppy;
  Dirac &diracPre = *dPre;

  profileInvert.TPSTART(QUDA_PROFILE_H2D);

  // std::vector<ColorSpinorField*> b;  // Cuda Solutions
  // b.resize(param->num_src);
  // std::vector<ColorSpinorField*> x;  // Cuda Solutions
  // x.resize(param->num_src);
  ColorSpinorField* in;  // = nullptr;
  //in.resize(param->num_src);
  ColorSpinorField* out;  // = nullptr;
  //out.resize(param->num_src);

  // for(int i=0;i < param->num_src;i++){
  //   in[i] = nullptr;
  //   out[i] = nullptr;
  // }

  const int *X = cudaGauge->X();


  // Host pointers for x, take a copy of the input host pointers
  void** hp_x;
  hp_x = new void* [ param->num_src ];

  void** hp_b;
  hp_b = new void* [param->num_src];

  for(int i=0;i < param->num_src;i++){
    hp_x[i] = _hp_x[i];
    hp_b[i] = _hp_b[i];
  }

  // wrap CPU host side pointers
  ColorSpinorParam cpuParam(hp_b[0], *param, X, pc_solution, param->input_location);
  std::vector<ColorSpinorField*> h_b;
  h_b.resize(param->num_src);
  for(int i=0; i < param->num_src; i++) {
    cpuParam.v = hp_b[i]; //MW seems wird in the loop
    h_b[i] = ColorSpinorField::Create(cpuParam);
  }

 // cpuParam.v = hp_x;
  cpuParam.location = param->output_location;
  std::vector<ColorSpinorField*> h_x;
  h_x.resize(param->num_src);
//
  for(int i=0; i < param->num_src; i++) {
    cpuParam.v = hp_x[i]; //MW seems wird in the loop
    h_x[i] = ColorSpinorField::Create(cpuParam);
  }


  // MW currently checked until here

  // download source
  printfQuda("Setup b\n");
  ColorSpinorParam cudaParam(cpuParam, *param);
  cudaParam.create = QUDA_NULL_FIELD_CREATE;
  cudaParam.is_composite = true;
  cudaParam.composite_dim = param->num_src;

  printfQuda("Create b \n");
  ColorSpinorField *b = ColorSpinorField::Create(cudaParam);




  for(int i=0; i < param->num_src; i++) {
    b->Component(i) = *h_b[i];
  }
  printfQuda("Done b \n");

    ColorSpinorField *x;
  if (param->use_init_guess == QUDA_USE_INIT_GUESS_YES) { // download initial guess
    // initial guess only supported for single-pass solvers
    if ((param->solution_type == QUDA_MATDAG_MAT_SOLUTION || param->solution_type == QUDA_MATPCDAG_MATPC_SOLUTION) &&
        (param->solve_type == QUDA_DIRECT_SOLVE || param->solve_type == QUDA_DIRECT_PC_SOLVE)) {
      errorQuda("Initial guess not supported for two-pass solver");
    }
    cudaParam.is_composite = true;
    cudaParam.is_component = false;
    cudaParam.composite_dim = param->num_src;

    x = ColorSpinorField::Create(cudaParam);
    for(int i=0; i < param->num_src; i++) {
      x->Component(i) = *h_x[i];
    }

  } else { // zero initial guess
    // Create the solution fields filled with zero
    cudaParam.create = QUDA_ZERO_FIELD_CREATE;
      printfQuda("Create x \n");
    x = ColorSpinorField::Create(cudaParam);
      printfQuda("Done x \n");
 // solution
  }

  profileInvert.TPSTOP(QUDA_PROFILE_H2D);

  auto * nb = new double[param->num_src];
  for(int i=0; i < param->num_src; i++) {
    nb[i] = blas::norm2(b->Component(i));
    printfQuda("Source %i: CPU = %g, CUDA copy = %g\n", i, nb[i], nb[i]);
    if (nb[i]==0.0) errorQuda("Source has zero norm");

    if (getVerbosity() >= QUDA_VERBOSE) {
      double nh_b = blas::norm2(*h_b[i]);
      double nh_x = blas::norm2(*h_x[i]);
      double nx = blas::norm2(x->Component(i));
      printfQuda("Source %i: CPU = %g, CUDA copy = %g\n", i, nh_b, nb[i]);
      printfQuda("Solution %i: CPU = %g, CUDA copy = %g\n", i, nh_x, nx);
    }
  }

  // MW checked until here do far

  // rescale the source and solution vectors to help prevent the onset of underflow
  if (param->solver_normalization == QUDA_SOURCE_NORMALIZATION) {
    for(int i=0; i < param->num_src; i++) {
      blas::ax(1.0/sqrt(nb[i]), b->Component(i));
      blas::ax(1.0/sqrt(nb[i]), x->Component(i));
    }
  }

  for(int i=0; i < param->num_src; i++) {
    massRescale(dynamic_cast<cudaColorSpinorField&>( b->Component(i) ), *param);
  }

  // MW: need to check what dirac.prepare does
  // for now let's just try looping of num_rhs already here???
  // for(int i=0; i < param->num_src; i++) {
    dirac.prepare(in, out, *x, *b, param->solution_type);
for(int i=0; i < param->num_src; i++) {
    if (getVerbosity() >= QUDA_VERBOSE) {
      double nin = blas::norm2((in->Component(i)));
      double nout = blas::norm2((out->Component(i)));
      printfQuda("Prepared source %i = %g\n", i, nin);
      printfQuda("Prepared solution %i = %g\n", i, nout);
    }

    if (getVerbosity() >= QUDA_VERBOSE) {
      double nin = blas::norm2(in->Component(i));
      printfQuda("Prepared source %i post mass rescale = %g\n", i, nin);
    }
  }

    // solution_type specifies *what* system is to be solved.
    // solve_type specifies *how* the system is to be solved.
    //
    // We have the following four cases (plus preconditioned variants):
    //
    // solution_type    solve_type    Effect
    // -------------    ----------    ------
    // MAT              DIRECT        Solve Ax=b
    // MATDAG_MAT       DIRECT        Solve A^dag y = b, followed by Ax=y
    // MAT              NORMOP        Solve (A^dag A) x = (A^dag b)
    // MATDAG_MAT       NORMOP        Solve (A^dag A) x = b
    // MAT              NORMERR       Solve (A A^dag) y = b, then x = A^dag y
    //
    // We generally require that the solution_type and solve_type
    // preconditioning match.  As an exception, the unpreconditioned MAT
    // solution_type may be used with any solve_type, including
    // DIRECT_PC and NORMOP_PC.  In these cases, preparation of the
    // preconditioned source and reconstruction of the full solution are
    // taken care of by Dirac::prepare() and Dirac::reconstruct(),
    // respectively.

    if (pc_solution && !pc_solve) {
      errorQuda("Preconditioned (PC) solution_type requires a PC solve_type");
    }

    if (!mat_solution && !pc_solution && pc_solve) {
      errorQuda("Unpreconditioned MATDAG_MAT solution_type requires an unpreconditioned solve_type");
    }

    if (!mat_solution && norm_error_solve) {
      errorQuda("Normal-error solve requires Mat solution");
    }

    if (param->inv_type_precondition == QUDA_MG_INVERTER && (pc_solve || pc_solution || !direct_solve || !mat_solution))
      errorQuda("Multigrid preconditioning only supported for direct non-red-black solve");

    if (mat_solution && !direct_solve && !norm_error_solve) { // prepare source: b' = A^dag b
      for(int i=0; i < param->num_src; i++) {
        cudaColorSpinorField tmp((in->Component(i)));
        dirac.Mdag(in->Component(i), tmp);
      }
    } else if (!mat_solution && direct_solve) { // perform the first of two solves: A^dag y = b
      DiracMdag m(dirac), mSloppy(diracSloppy), mPre(diracPre);
      SolverParam solverParam(*param);
      Solver *solve = Solver::create(solverParam, m, mSloppy, mPre, mPre, profileInvert);
      solve->blocksolve(*out,*in);
      for(int i=0; i < param->num_src; i++) {
        blas::copy(in->Component(i), out->Component(i));
      }
      delete solve;
      solverParam.updateInvertParam(*param);
    }

    if (direct_solve) {
      DiracM m(dirac), mSloppy(diracSloppy), mPre(diracPre);
      SolverParam solverParam(*param);
      Solver *solve = Solver::create(solverParam, m, mSloppy, mPre, mPre, profileInvert);
      solve->blocksolve(*out,*in);
      delete solve;
      solverParam.updateInvertParam(*param);
    } else if (!norm_error_solve) {
      DiracMdagM m(dirac), mSloppy(diracSloppy), mPre(diracPre);
      SolverParam solverParam(*param);
      Solver *solve = Solver::create(solverParam, m, mSloppy, mPre, mPre, profileInvert);
      solve->blocksolve(*out,*in);
      delete solve;
      solverParam.updateInvertParam(*param);
    } else { // norm_error_solve
      DiracMMdag m(dirac), mSloppy(diracSloppy), mPre(diracPre);
      errorQuda("norm_error_solve not supported in multi source solve");
      // cudaColorSpinorField tmp(*out);
      // SolverParam solverParam(*param);
      // Solver *solve = Solver::create(solverParam, m, mSloppy, mPre, profileInvert);
      //(*solve)(tmp, *in); // y = (M M^\dag) b
      // dirac.Mdag(*out, tmp);  // x = M^dag y
      // delete solve;
      // solverParam.updateInvertParam(*param,i,i);
    }

    if (getVerbosity() >= QUDA_VERBOSE){
      for(int i=0; i < param->num_src; i++) {
        double nx = blas::norm2(x->Component(i));
        printfQuda("Solution %i = %g\n",i, nx);
      }
    }


  profileInvert.TPSTART(QUDA_PROFILE_EPILOGUE);
  for(int i=0; i< param->num_src; i++){
    dirac.reconstruct(x->Component(i), b->Component(i), param->solution_type);
  }
  profileInvert.TPSTOP(QUDA_PROFILE_EPILOGUE);

  if (param->solver_normalization == QUDA_SOURCE_NORMALIZATION) {
    for(int i=0; i< param->num_src; i++){
      // rescale the solution
      blas::ax(sqrt(nb[i]), x->Component(i));
    }
  }

  // MW -- not sure how to handle that here
  if (!param->make_resident_solution) {
    profileInvert.TPSTART(QUDA_PROFILE_D2H);
    for(int i=0; i< param->num_src; i++){
      *h_x[i] = x->Component(i);
    }
    profileInvert.TPSTOP(QUDA_PROFILE_D2H);
  }

  if (getVerbosity() >= QUDA_VERBOSE){
    for(int i=0; i< param->num_src; i++){
      double nx = blas::norm2(x->Component(i));
      double nh_x = blas::norm2(*h_x[i]);
      printfQuda("Reconstructed: CUDA solution = %g, CPU copy = %g\n", nx, nh_x);
    }
  }

  //FIX need to make sure all deletes are correct again
  for(int i=0; i < param->num_src; i++){
    delete h_x[i];
    // delete x[i];
    delete h_b[i];
    // delete b[i];
  }
   delete [] hp_b;
   delete [] hp_x;
//   delete [] b;
//  if (!param->make_resident_solution) delete x; // FIXME make this cleaner

  delete d;
  delete dSloppy;
  delete dPre;
  delete x;
  delete b;

  popVerbosity();

  // FIXME: added temporarily so that the cache is written out even if a long benchmarking job gets interrupted
  saveTuneCache();

  profileInvert.TPSTOP(QUDA_PROFILE_TOTAL);
}

/*!
 * Generic version of the multi-shift solver. Should work for
 * most fermions. Note that offset[0] is not folded into the mass parameter.
 *
 * For Wilson-type fermions, the solution_type must be MATDAG_MAT or MATPCDAG_MATPC,
 * and solve_type must be NORMOP or NORMOP_PC. The solution and solve
 * preconditioning have to match.
 *
 * For Staggered-type fermions, the solution_type must be MATPC, and the
 * solve type must be DIRECT_PC. This difference in convention is because
 * preconditioned staggered operator is normal, unlike with Wilson-type fermions.
 */
void invertMultiShiftQuda(void **_hp_x, void *_hp_b, QudaInvertParam *param)
{
  profilerStart(__func__);

  profileMulti.TPSTART(QUDA_PROFILE_TOTAL);
  profileMulti.TPSTART(QUDA_PROFILE_INIT);

  if (!initialized) errorQuda("QUDA not initialized");

  checkInvertParam(param, _hp_x[0], _hp_b);

  // check the gauge fields have been created
  checkGauge(param);

  if (param->num_offset > QUDA_MAX_MULTI_SHIFT)
    errorQuda("Number of shifts %d requested greater than QUDA_MAX_MULTI_SHIFT %d", param->num_offset,
              QUDA_MAX_MULTI_SHIFT);

  pushVerbosity(param->verbosity);

  bool pc_solution = (param->solution_type == QUDA_MATPC_SOLUTION) || (param->solution_type == QUDA_MATPCDAG_MATPC_SOLUTION);
  bool pc_solve = (param->solve_type == QUDA_DIRECT_PC_SOLVE) || (param->solve_type == QUDA_NORMOP_PC_SOLVE);
  bool mat_solution = (param->solution_type == QUDA_MAT_SOLUTION) || (param->solution_type ==  QUDA_MATPC_SOLUTION);
  bool direct_solve = (param->solve_type == QUDA_DIRECT_SOLVE) || (param->solve_type == QUDA_DIRECT_PC_SOLVE);

  if (param->dslash_type == QUDA_ASQTAD_DSLASH ||
      param->dslash_type == QUDA_STAGGERED_DSLASH) {

    if (param->solution_type != QUDA_MATPC_SOLUTION) {
      errorQuda("For Staggered-type fermions, multi-shift solver only suports MATPC solution type");
    }

    if (param->solve_type != QUDA_DIRECT_PC_SOLVE) {
      errorQuda("For Staggered-type fermions, multi-shift solver only supports DIRECT_PC solve types");
    }

  } else { // Wilson type

    if (mat_solution) {
      errorQuda("For Wilson-type fermions, multi-shift solver does not support MAT or MATPC solution types");
    }
    if (direct_solve) {
      errorQuda("For Wilson-type fermions, multi-shift solver does not support DIRECT or DIRECT_PC solve types");
    }
    if (pc_solution & !pc_solve) {
      errorQuda("For Wilson-type fermions, preconditioned (PC) solution_type requires a PC solve_type");
    }
    if (!pc_solution & pc_solve) {
      errorQuda("For Wilson-type fermions, in multi-shift solver, a preconditioned (PC) solve_type requires a PC solution_type");
    }
  }

  // Timing and FLOP counters
  param->secs = 0;
  param->gflops = 0;
  param->iter = 0;

  for (int i=0; i<param->num_offset-1; i++) {
    for (int j=i+1; j<param->num_offset; j++) {
      if (param->offset[i] > param->offset[j])
        errorQuda("Offsets must be ordered from smallest to largest");
    }
  }

  // Host pointers for x, take a copy of the input host pointers
  void** hp_x;
  hp_x = new void* [ param->num_offset ];

  void* hp_b = _hp_b;
  for(int i=0;i < param->num_offset;i++){
    hp_x[i] = _hp_x[i];
  }

  // Create the matrix.
  // The way this works is that createDirac will create 'd' and 'dSloppy'
  // which are global. We then grab these with references...
  //
  // Balint: Isn't there a nice construction pattern we could use here? This is
  // expedient but yucky.
  //  DiracParam diracParam;
  if (param->dslash_type == QUDA_ASQTAD_DSLASH ||
      param->dslash_type == QUDA_STAGGERED_DSLASH){
    param->mass = sqrt(param->offset[0]/4);
  }

  Dirac *d = nullptr;
  Dirac *dSloppy = nullptr;
  Dirac *dPre = nullptr;
  Dirac *dRefine = nullptr;

  // Create the dirac operator and a sloppy, precon, and refine.
  createDiracWithRefine(d, dSloppy, dPre, dRefine, *param, pc_solve);
  Dirac &dirac = *d;
  Dirac &diracSloppy = *dSloppy;


  cudaColorSpinorField *b = nullptr;   // Cuda RHS
  std::vector<ColorSpinorField*> x;  // Cuda Solutions
  x.resize(param->num_offset);
  std::vector<ColorSpinorField*> p;
  std::unique_ptr<double[]> r2_old(new double[param->num_offset]);

  // Grab the dimension array of the input gauge field.
  const int *X = ( param->dslash_type == QUDA_ASQTAD_DSLASH ) ?
    gaugeFatPrecise->X() : gaugePrecise->X();

  // This creates a ColorSpinorParam struct, from the host data
  // pointer, the definitions in param, the dimensions X, and whether
  // the solution is on a checkerboard instruction or not. These can
  // then be used as 'instructions' to create the actual
  // ColorSpinorField
  ColorSpinorParam cpuParam(hp_b, *param, X, pc_solution, param->input_location);
  ColorSpinorField *h_b = ColorSpinorField::Create(cpuParam);

  std::vector<ColorSpinorField*> h_x;
  h_x.resize(param->num_offset);

  cpuParam.location = param->output_location;
  for(int i=0; i < param->num_offset; i++) {
    cpuParam.v = hp_x[i];
    h_x[i] = ColorSpinorField::Create(cpuParam);
  }

  profileMulti.TPSTOP(QUDA_PROFILE_INIT);
  profileMulti.TPSTART(QUDA_PROFILE_H2D);
  // Now I need a colorSpinorParam for the device
  ColorSpinorParam cudaParam(cpuParam, *param);
  // This setting will download a host vector
  cudaParam.create = QUDA_COPY_FIELD_CREATE;
  cudaParam.location = QUDA_CUDA_FIELD_LOCATION;
  b = new cudaColorSpinorField(*h_b, cudaParam); // Creates b and downloads h_b to it
  profileMulti.TPSTOP(QUDA_PROFILE_H2D);

  profileMulti.TPSTART(QUDA_PROFILE_INIT);
  // Create the solution fields filled with zero
  cudaParam.create = QUDA_ZERO_FIELD_CREATE;

  // now check if we need to invalidate the solutionResident vectors
  bool invalidate = false;
  for (auto v : solutionResident) {
    if (cudaParam.Precision() != v->Precision()) {
      invalidate = true;
      break;
    }
  }

  if (invalidate) {
    for (auto v : solutionResident) delete v;
    solutionResident.clear();
  }

  // grow resident solutions to be big enough
  for (int i=solutionResident.size(); i < param->num_offset; i++) {
    if (getVerbosity() >= QUDA_DEBUG_VERBOSE) printfQuda("Adding vector %d to solutionsResident\n", i);
    solutionResident.push_back(new cudaColorSpinorField(cudaParam));
  }
  for (int i=0; i < param->num_offset; i++) x[i] = solutionResident[i];
  profileMulti.TPSTOP(QUDA_PROFILE_INIT);

  profileMulti.TPSTART(QUDA_PROFILE_PREAMBLE);

  // Check source norms
  double nb = blas::norm2(*b);
  if (nb==0.0) errorQuda("Source has zero norm");

  if(getVerbosity() >= QUDA_VERBOSE ) {
    double nh_b = blas::norm2(*h_b);
    printfQuda("Source: CPU = %g, CUDA copy = %g\n", nh_b, nb);
  }

  // rescale the source vector to help prevent the onset of underflow
  if (param->solver_normalization == QUDA_SOURCE_NORMALIZATION) {
    blas::ax(1.0/sqrt(nb), *b);
  }

  massRescale(*b, *param);
  profileMulti.TPSTOP(QUDA_PROFILE_PREAMBLE);

  DiracMatrix *m, *mSloppy;

  if (param->dslash_type == QUDA_ASQTAD_DSLASH ||
      param->dslash_type == QUDA_STAGGERED_DSLASH) {
    m = new DiracM(dirac);
    mSloppy = new DiracM(diracSloppy);
  } else {
    m = new DiracMdagM(dirac);
    mSloppy = new DiracMdagM(diracSloppy);
  }

  SolverParam solverParam(*param);
  {
    MultiShiftCG cg_m(*m, *mSloppy, solverParam, profileMulti);
    cg_m(x, *b, p, r2_old.get());
  }
  solverParam.updateInvertParam(*param);

  delete m;
  delete mSloppy;

  if (param->compute_true_res) {
    // check each shift has the desired tolerance and use sequential CG to refine
    profileMulti.TPSTART(QUDA_PROFILE_INIT);
    cudaParam.create = QUDA_ZERO_FIELD_CREATE;
    cudaColorSpinorField r(*b, cudaParam);
    profileMulti.TPSTOP(QUDA_PROFILE_INIT);
    QudaInvertParam refineparam = *param;
    refineparam.cuda_prec_sloppy = param->cuda_prec_refinement_sloppy;
    Dirac &dirac = *d;
    Dirac &diracSloppy = *dRefine;

#define REFINE_INCREASING_MASS
#ifdef REFINE_INCREASING_MASS
    for(int i=0; i < param->num_offset; i++) {
#else
    for(int i=param->num_offset-1; i >= 0; i--) {
#endif
      double rsd_hq = param->residual_type & QUDA_HEAVY_QUARK_RESIDUAL ?
	param->true_res_hq_offset[i] : 0;
      double tol_hq = param->residual_type & QUDA_HEAVY_QUARK_RESIDUAL ?
	param->tol_hq_offset[i] : 0;

      /*
	In the case where the shifted systems have zero tolerance
	specified, we refine these systems until either the limit of
	precision is reached (prec_tol) or until the tolerance reaches
	the iterated residual tolerance of the previous multi-shift
	solver (iter_res_offset[i]), which ever is greater.
      */
      const double prec_tol = std::pow(10.,(-2*(int)param->cuda_prec+4)); // implicit refinment limit of 1e-12
      const double iter_tol = (param->iter_res_offset[i] < prec_tol ? prec_tol : (param->iter_res_offset[i] *1.1));
      const double refine_tol = (param->tol_offset[i] == 0.0 ? iter_tol : param->tol_offset[i]);
      // refine if either L2 or heavy quark residual tolerances have not been met, only if desired residual is > 0
      if (param->true_res_offset[i] > refine_tol || rsd_hq > tol_hq) {
	if (getVerbosity() >= QUDA_SUMMARIZE)
	  printfQuda("Refining shift %d: L2 residual %e / %e, heavy quark %e / %e (actual / requested)\n",
		     i, param->true_res_offset[i], param->tol_offset[i], rsd_hq, tol_hq);

        // for staggered the shift is just a change in mass term (FIXME: for twisted mass also)
        if (param->dslash_type == QUDA_ASQTAD_DSLASH ||
            param->dslash_type == QUDA_STAGGERED_DSLASH) {
          dirac.setMass(sqrt(param->offset[i]/4));
          diracSloppy.setMass(sqrt(param->offset[i]/4));
        }

        DiracMatrix *m, *mSloppy;

        if (param->dslash_type == QUDA_ASQTAD_DSLASH ||
            param->dslash_type == QUDA_STAGGERED_DSLASH) {
          m = new DiracM(dirac);
          mSloppy = new DiracM(diracSloppy);
        } else {
          m = new DiracMdagM(dirac);
          mSloppy = new DiracMdagM(diracSloppy);
        }

        // need to curry in the shift if we are not doing staggered
        if (param->dslash_type != QUDA_ASQTAD_DSLASH && param->dslash_type != QUDA_STAGGERED_DSLASH) {
          m->shift = param->offset[i];
          mSloppy->shift = param->offset[i];
        }

        if (false) { // experimenting with Minimum residual extrapolation
                     // only perform MRE using current and previously refined solutions
#ifdef REFINE_INCREASING_MASS
	  const int nRefine = i+1;
#else
	  const int nRefine = param->num_offset - i + 1;
#endif

          std::vector<ColorSpinorField *> q;
          q.resize(nRefine);
          std::vector<ColorSpinorField *> z;
          z.resize(nRefine);
          cudaParam.create = QUDA_NULL_FIELD_CREATE;
          cudaColorSpinorField tmp(cudaParam);

          for (int j = 0; j < nRefine; j++) {
            q[j] = new cudaColorSpinorField(cudaParam);
            z[j] = new cudaColorSpinorField(cudaParam);
          }

          *z[0] = *x[0]; // zero solution already solved
#ifdef REFINE_INCREASING_MASS
	  for (int j=1; j<nRefine; j++) *z[j] = *x[j];
#else
	  for (int j=1; j<nRefine; j++) *z[j] = *x[param->num_offset-j];
#endif

          bool orthogonal = true;
          bool apply_mat = true;
          bool hermitian = true;
	  MinResExt mre(*m, orthogonal, apply_mat, hermitian, profileMulti);
	  blas::copy(tmp, *b);
	  mre(*x[i], tmp, z, q);

	  for(int j=0; j < nRefine; j++) {
	    delete q[j];
	    delete z[j];
	  }
        }

        SolverParam solverParam(refineparam);
        solverParam.iter = 0;
        solverParam.use_init_guess = QUDA_USE_INIT_GUESS_YES;
        solverParam.tol = (param->tol_offset[i] > 0.0 ? param->tol_offset[i] : iter_tol); // set L2 tolerance
        solverParam.tol_hq = param->tol_hq_offset[i];                                     // set heavy quark tolerance
        solverParam.delta = param->reliable_delta_refinement;

        {
          CG cg(*m, *mSloppy, *mSloppy, *mSloppy, solverParam, profileMulti);
          if (i==0)
            cg(*x[i], *b, p[i], r2_old[i]);
          else
            cg(*x[i], *b);
        }

        solverParam.true_res_offset[i] = solverParam.true_res;
        solverParam.true_res_hq_offset[i] = solverParam.true_res_hq;
        solverParam.updateInvertParam(*param,i);

        if (param->dslash_type == QUDA_ASQTAD_DSLASH ||
            param->dslash_type == QUDA_STAGGERED_DSLASH) {
          dirac.setMass(sqrt(param->offset[0]/4)); // restore just in case
          diracSloppy.setMass(sqrt(param->offset[0]/4)); // restore just in case
        }

        delete m;
        delete mSloppy;
      }
    }
  }

  // restore shifts -- avoid side effects
  for(int i=0; i < param->num_offset; i++) {
    param->offset[i] = unscaled_shifts[i];
  }

  profileMulti.TPSTART(QUDA_PROFILE_D2H);

  if (param->compute_action) {
    Complex action(0);
    for (int i=0; i<param->num_offset; i++) action += param->residue[i] * blas::cDotProduct(*b, *x[i]);
    param->action[0] = action.real();
    param->action[1] = action.imag();
  }

  for(int i=0; i < param->num_offset; i++) {
    if (param->solver_normalization == QUDA_SOURCE_NORMALIZATION) { // rescale the solution
      blas::ax(sqrt(nb), *x[i]);
    }

    if (getVerbosity() >= QUDA_VERBOSE){
      double nx = blas::norm2(*x[i]);
      printfQuda("Solution %d = %g\n", i, nx);
    }

    if (!param->make_resident_solution) *h_x[i] = *x[i];
  }
  profileMulti.TPSTOP(QUDA_PROFILE_D2H);

  profileMulti.TPSTART(QUDA_PROFILE_EPILOGUE);

  if (!param->make_resident_solution) {
    for (auto v: solutionResident) if (v) delete v;
    solutionResident.clear();
  }

  profileMulti.TPSTOP(QUDA_PROFILE_EPILOGUE);

  profileMulti.TPSTART(QUDA_PROFILE_FREE);
  for(int i=0; i < param->num_offset; i++){
    delete h_x[i];
    //if (!param->make_resident_solution) delete x[i];
  }

  delete h_b;
  delete b;

  delete [] hp_x;

  delete d;
  delete dSloppy;
  delete dPre;
  delete dRefine;
  for (auto& pp : p) delete pp;

  profileMulti.TPSTOP(QUDA_PROFILE_FREE);

  popVerbosity();

  // cache is written out even if a long benchmarking job gets interrupted
  saveTuneCache();

  profileMulti.TPSTOP(QUDA_PROFILE_TOTAL);

  profilerStop(__func__);
}

void computeKSLinkQuda(void* fatlink, void* longlink, void* ulink, void* inlink, double *path_coeff, QudaGaugeParam *param) {

#ifdef GPU_FATLINK
  profileFatLink.TPSTART(QUDA_PROFILE_TOTAL);
  profileFatLink.TPSTART(QUDA_PROFILE_INIT);

  checkGaugeParam(param);

  if (ulink) {
    const double unitarize_eps = 1e-14;
    const double max_error = 1e-10;
    const int reunit_allow_svd = 1;
    const int reunit_svd_only  = 0;
    const double svd_rel_error = 1e-6;
    const double svd_abs_error = 1e-6;
    quda::setUnitarizeLinksConstants(unitarize_eps, max_error, reunit_allow_svd, reunit_svd_only,
				     svd_rel_error, svd_abs_error);
  }

  GaugeFieldParam gParam(fatlink, *param, QUDA_GENERAL_LINKS);
  cpuGaugeField cpuFatLink(gParam);   // create the host fatlink
  gParam.gauge = longlink;
  cpuGaugeField cpuLongLink(gParam);  // create the host longlink
  gParam.gauge = ulink;
  cpuGaugeField cpuUnitarizedLink(gParam);
  gParam.link_type = param->type;
  gParam.gauge     = inlink;
  cpuGaugeField cpuInLink(gParam);    // create the host sitelink

  // create the device fields
  gParam.reconstruct = param->reconstruct;
  gParam.setPrecision(param->cuda_prec, true);
  gParam.create      = QUDA_NULL_FIELD_CREATE;
  cudaGaugeField *cudaInLink = new cudaGaugeField(gParam);

  profileFatLink.TPSTOP(QUDA_PROFILE_INIT);

  profileFatLink.TPSTART(QUDA_PROFILE_H2D);
  cudaInLink->loadCPUField(cpuInLink);
  profileFatLink.TPSTOP(QUDA_PROFILE_H2D);

  cudaGaugeField *cudaInLinkEx = createExtendedGauge(*cudaInLink, R, profileFatLink);

  profileFatLink.TPSTART(QUDA_PROFILE_FREE);
  delete cudaInLink;
  profileFatLink.TPSTOP(QUDA_PROFILE_FREE);

  gParam.create = QUDA_ZERO_FIELD_CREATE;
  gParam.link_type = QUDA_GENERAL_LINKS;
  gParam.reconstruct = QUDA_RECONSTRUCT_NO;
  gParam.setPrecision(param->cuda_prec, true);
  gParam.ghostExchange = QUDA_GHOST_EXCHANGE_NO;
  cudaGaugeField *cudaFatLink = new cudaGaugeField(gParam);
  cudaGaugeField *cudaUnitarizedLink = ulink ? new cudaGaugeField(gParam) : nullptr;
  cudaGaugeField *cudaLongLink = longlink ? new cudaGaugeField(gParam) : nullptr;

  profileFatLink.TPSTART(QUDA_PROFILE_COMPUTE);
  fatLongKSLink(cudaFatLink, cudaLongLink, *cudaInLinkEx, path_coeff);
  profileFatLink.TPSTOP(QUDA_PROFILE_COMPUTE);

  if (ulink) {
    profileFatLink.TPSTART(QUDA_PROFILE_COMPUTE);
    *num_failures_h = 0;
    quda::unitarizeLinks(*cudaUnitarizedLink, *cudaFatLink, num_failures_d); // unitarize on the gpu
    if (*num_failures_h>0) errorQuda("Error in unitarization component of the hisq fattening: %d failures\n", *num_failures_h);
    profileFatLink.TPSTOP(QUDA_PROFILE_COMPUTE);
  }

  profileFatLink.TPSTART(QUDA_PROFILE_D2H);
  if (ulink) cudaUnitarizedLink->saveCPUField(cpuUnitarizedLink);
  if (fatlink) cudaFatLink->saveCPUField(cpuFatLink);
  if (longlink) cudaLongLink->saveCPUField(cpuLongLink);
  profileFatLink.TPSTOP(QUDA_PROFILE_D2H);

  profileFatLink.TPSTART(QUDA_PROFILE_FREE);
  delete cudaFatLink;
  if (longlink) delete cudaLongLink;
  if (ulink) delete cudaUnitarizedLink;
  delete cudaInLinkEx;
  profileFatLink.TPSTOP(QUDA_PROFILE_FREE);

  profileFatLink.TPSTOP(QUDA_PROFILE_TOTAL);
#else
  errorQuda("Fat-link has not been built");
#endif // GPU_FATLINK
}

int getGaugePadding(GaugeFieldParam& param){
  int pad = 0;
#ifdef MULTI_GPU
  int volume = param.x[0]*param.x[1]*param.x[2]*param.x[3];
  int face_size[4];
  for(int dir=0; dir<4; ++dir) face_size[dir] = (volume/param.x[dir])/2;
  pad = *std::max_element(face_size, face_size+4);
#endif

  return pad;
}

int computeGaugeForceQuda(void* mom, void* siteLink,  int*** input_path_buf, int* path_length,
			  double* loop_coeff, int num_paths, int max_length, double eb3, QudaGaugeParam* qudaGaugeParam)
{
#ifdef GPU_GAUGE_FORCE
  profileGaugeForce.TPSTART(QUDA_PROFILE_TOTAL);
  profileGaugeForce.TPSTART(QUDA_PROFILE_INIT);

  checkGaugeParam(qudaGaugeParam);

  GaugeFieldParam gParam(siteLink, *qudaGaugeParam);
  gParam.site_offset = qudaGaugeParam->gauge_offset;
  gParam.site_size = qudaGaugeParam->site_size;
  cpuGaugeField *cpuSiteLink = (!qudaGaugeParam->use_resident_gauge) ? new cpuGaugeField(gParam) : nullptr;

  cudaGaugeField* cudaSiteLink = nullptr;

  if (qudaGaugeParam->use_resident_gauge) {
    if (!gaugePrecise) errorQuda("No resident gauge field to use");
    cudaSiteLink = gaugePrecise;
  } else {
    gParam.create = QUDA_NULL_FIELD_CREATE;
    gParam.reconstruct = qudaGaugeParam->reconstruct;
    gParam.setPrecision(qudaGaugeParam->cuda_prec, true);

    cudaSiteLink = new cudaGaugeField(gParam);
    profileGaugeForce.TPSTOP(QUDA_PROFILE_INIT);

    profileGaugeForce.TPSTART(QUDA_PROFILE_H2D);
    cudaSiteLink->loadCPUField(*cpuSiteLink);
    profileGaugeForce.TPSTOP(QUDA_PROFILE_H2D);

    profileGaugeForce.TPSTART(QUDA_PROFILE_INIT);
  }

  GaugeFieldParam gParamMom(mom, *qudaGaugeParam, QUDA_ASQTAD_MOM_LINKS);
  if (gParamMom.order == QUDA_TIFR_GAUGE_ORDER || gParamMom.order == QUDA_TIFR_PADDED_GAUGE_ORDER)
    gParamMom.reconstruct = QUDA_RECONSTRUCT_NO;
  else
    gParamMom.reconstruct = QUDA_RECONSTRUCT_10;

  gParamMom.site_offset = qudaGaugeParam->mom_offset;
  gParamMom.site_size = qudaGaugeParam->site_size;
  cpuGaugeField* cpuMom = (!qudaGaugeParam->use_resident_mom) ? new cpuGaugeField(gParamMom) : nullptr;

  cudaGaugeField* cudaMom = nullptr;
  if (qudaGaugeParam->use_resident_mom) {
    if (!momResident) errorQuda("No resident momentum field to use");
    cudaMom = momResident;
    if (qudaGaugeParam->overwrite_mom) cudaMom->zero();
    profileGaugeForce.TPSTOP(QUDA_PROFILE_INIT);
  } else {
    gParamMom.create = qudaGaugeParam->overwrite_mom ? QUDA_ZERO_FIELD_CREATE : QUDA_NULL_FIELD_CREATE;
    gParamMom.reconstruct = QUDA_RECONSTRUCT_10;
    gParamMom.link_type = QUDA_ASQTAD_MOM_LINKS;
    gParamMom.setPrecision(qudaGaugeParam->cuda_prec, true);
    gParamMom.create = QUDA_ZERO_FIELD_CREATE;
    cudaMom = new cudaGaugeField(gParamMom);
    profileGaugeForce.TPSTOP(QUDA_PROFILE_INIT);
    if (!qudaGaugeParam->overwrite_mom) {
      profileGaugeForce.TPSTART(QUDA_PROFILE_H2D);
      cudaMom->loadCPUField(*cpuMom);
      profileGaugeForce.TPSTOP(QUDA_PROFILE_H2D);
    }
  }

  cudaGaugeField *cudaGauge = createExtendedGauge(*cudaSiteLink, R, profileGaugeForce);
  // apply / remove phase as appropriate
  if (cudaGauge->StaggeredPhaseApplied()) cudaGauge->removeStaggeredPhase();

  // actually do the computation
  profileGaugeForce.TPSTART(QUDA_PROFILE_COMPUTE);
  if (!forceMonitor()) {
    gaugeForce(*cudaMom, *cudaGauge, eb3, input_path_buf,  path_length, loop_coeff, num_paths, max_length);
  } else {
    // if we are monitoring the force, separate the force computation from the momentum update
    GaugeFieldParam gParam(*cudaMom);
    gParam.create = QUDA_ZERO_FIELD_CREATE;
    GaugeField *force = GaugeField::Create(gParam);
    gaugeForce(*force, *cudaGauge, 1.0, input_path_buf,  path_length, loop_coeff, num_paths, max_length);
    updateMomentum(*cudaMom, eb3, *force, "gauge");
    delete force;
  }
  profileGaugeForce.TPSTOP(QUDA_PROFILE_COMPUTE);

  if (qudaGaugeParam->return_result_mom) {
    profileGaugeForce.TPSTART(QUDA_PROFILE_D2H);
    cudaMom->saveCPUField(*cpuMom);
    profileGaugeForce.TPSTOP(QUDA_PROFILE_D2H);
  }

  profileGaugeForce.TPSTART(QUDA_PROFILE_FREE);
  if (qudaGaugeParam->make_resident_gauge) {
    if (gaugePrecise && gaugePrecise != cudaSiteLink) delete gaugePrecise;
    gaugePrecise = cudaSiteLink;
  } else {
    delete cudaSiteLink;
  }

  if (qudaGaugeParam->make_resident_mom) {
    if (momResident && momResident != cudaMom) delete momResident;
    momResident = cudaMom;
  } else {
    delete cudaMom;
  }

  if (cpuSiteLink) delete cpuSiteLink;
  if (cpuMom) delete cpuMom;

  if (qudaGaugeParam->make_resident_gauge) {
    if (extendedGaugeResident) delete extendedGaugeResident;
    extendedGaugeResident = cudaGauge;
  } else {
    delete cudaGauge;
  }
  profileGaugeForce.TPSTOP(QUDA_PROFILE_FREE);

  profileGaugeForce.TPSTOP(QUDA_PROFILE_TOTAL);

  checkCudaError();
#else
  errorQuda("Gauge force has not been built");
#endif // GPU_GAUGE_FORCE
  return 0;
}

void momResidentQuda(void *mom, QudaGaugeParam *param)
{
  profileGaugeForce.TPSTART(QUDA_PROFILE_TOTAL);
  profileGaugeForce.TPSTART(QUDA_PROFILE_INIT);

  checkGaugeParam(param);

  GaugeFieldParam gParamMom(mom, *param, QUDA_ASQTAD_MOM_LINKS);
  if (gParamMom.order == QUDA_TIFR_GAUGE_ORDER || gParamMom.order == QUDA_TIFR_PADDED_GAUGE_ORDER)
    gParamMom.reconstruct = QUDA_RECONSTRUCT_NO;
  else
    gParamMom.reconstruct = QUDA_RECONSTRUCT_10;
  gParamMom.site_offset = param->mom_offset;
  gParamMom.site_size = param->site_size;

  cpuGaugeField cpuMom(gParamMom);

  if (param->make_resident_mom && !param->return_result_mom) {
    if (momResident) delete momResident;

    gParamMom.create = QUDA_NULL_FIELD_CREATE;
    gParamMom.reconstruct = QUDA_RECONSTRUCT_10;
    gParamMom.link_type = QUDA_ASQTAD_MOM_LINKS;
    gParamMom.setPrecision(param->cuda_prec, true);
    gParamMom.create = QUDA_ZERO_FIELD_CREATE;
    momResident = new cudaGaugeField(gParamMom);
  } else if (param->return_result_mom && !param->make_resident_mom) {
    if (!momResident) errorQuda("No resident momentum to return");
  } else {
    errorQuda("Unexpected combination make_resident_mom = %d return_result_mom = %d", param->make_resident_mom,
              param->return_result_mom);
  }

  profileGaugeForce.TPSTOP(QUDA_PROFILE_INIT);

  if (param->make_resident_mom) {
    // we are downloading the momentum from the host
    profileGaugeForce.TPSTART(QUDA_PROFILE_H2D);
    momResident->loadCPUField(cpuMom);
    profileGaugeForce.TPSTOP(QUDA_PROFILE_H2D);
  } else if (param->return_result_mom) {
    // we are uploading the momentum to the host
    profileGaugeForce.TPSTART(QUDA_PROFILE_D2H);
    momResident->saveCPUField(cpuMom);
    profileGaugeForce.TPSTOP(QUDA_PROFILE_D2H);

    profileGaugeForce.TPSTART(QUDA_PROFILE_FREE);
    delete momResident;
    momResident = nullptr;
    profileGaugeForce.TPSTOP(QUDA_PROFILE_FREE);
  }

  profileGaugeForce.TPSTOP(QUDA_PROFILE_TOTAL);

  checkCudaError();
}

void createCloverQuda(QudaInvertParam* invertParam)
{
  profileClover.TPSTART(QUDA_PROFILE_TOTAL);
  if (!cloverPrecise) errorQuda("Clover field not allocated");

  QudaReconstructType recon = (gaugePrecise->Reconstruct() == QUDA_RECONSTRUCT_8) ? QUDA_RECONSTRUCT_12 : gaugePrecise->Reconstruct();
  // for clover we optimize to only send depth 1 halos in y/z/t (FIXME - make work for x, make robust in general)
  int R[4];
  for (int d=0; d<4; d++) R[d] = (d==0 ? 2 : 1) * (redundant_comms || commDimPartitioned(d));
  cudaGaugeField *gauge = extendedGaugeResident ? extendedGaugeResident : createExtendedGauge(*gaugePrecise, R, profileClover, false, recon);

  profileClover.TPSTART(QUDA_PROFILE_INIT);
  // create the Fmunu field
  GaugeFieldParam tensorParam(gaugePrecise->X(), gauge->Precision(), QUDA_RECONSTRUCT_NO, 0, QUDA_TENSOR_GEOMETRY);
  tensorParam.siteSubset = QUDA_FULL_SITE_SUBSET;
  tensorParam.order = QUDA_FLOAT2_GAUGE_ORDER;
  tensorParam.ghostExchange = QUDA_GHOST_EXCHANGE_NO;
  cudaGaugeField Fmunu(tensorParam);
  profileClover.TPSTOP(QUDA_PROFILE_INIT);
  profileClover.TPSTART(QUDA_PROFILE_COMPUTE);
  computeFmunu(Fmunu, *gauge);
  computeClover(*cloverPrecise, Fmunu, invertParam->clover_coeff);
  profileClover.TPSTOP(QUDA_PROFILE_COMPUTE);
  profileClover.TPSTOP(QUDA_PROFILE_TOTAL);

  // FIXME always preserve the extended gauge
  extendedGaugeResident = gauge;
}

void* createGaugeFieldQuda(void* gauge, int geometry, QudaGaugeParam* param)
{
  GaugeFieldParam gParam(gauge, *param, QUDA_GENERAL_LINKS);
  gParam.geometry = static_cast<QudaFieldGeometry>(geometry);
  if (geometry != QUDA_SCALAR_GEOMETRY && geometry != QUDA_VECTOR_GEOMETRY)
    errorQuda("Only scalar and vector geometries are supported\n");

  cpuGaugeField *cpuGauge = nullptr;
  if (gauge) cpuGauge = new cpuGaugeField(gParam);

  gParam.order = QUDA_FLOAT2_GAUGE_ORDER;
  gParam.create = QUDA_ZERO_FIELD_CREATE;
  auto* cudaGauge = new cudaGaugeField(gParam);

  if (gauge) {
    cudaGauge->loadCPUField(*cpuGauge);
    delete cpuGauge;
  }

  return cudaGauge;
}


void saveGaugeFieldQuda(void* gauge, void* inGauge, QudaGaugeParam* param){

  auto* cudaGauge = reinterpret_cast<cudaGaugeField*>(inGauge);

  GaugeFieldParam gParam(gauge, *param, QUDA_GENERAL_LINKS);
  gParam.geometry = cudaGauge->Geometry();

  cpuGaugeField cpuGauge(gParam);
  cudaGauge->saveCPUField(cpuGauge);

}


void destroyGaugeFieldQuda(void* gauge){
  auto* g = reinterpret_cast<cudaGaugeField*>(gauge);
  delete g;
}


void computeStaggeredForceQuda(void* h_mom, double dt, double delta, void *h_force, void **x,
			       QudaGaugeParam *gauge_param, QudaInvertParam *inv_param)
{
  profileStaggeredForce.TPSTART(QUDA_PROFILE_TOTAL);
  profileStaggeredForce.TPSTART(QUDA_PROFILE_INIT);

  GaugeFieldParam gParam(h_mom, *gauge_param, QUDA_ASQTAD_MOM_LINKS);

  // create the host momentum field
  gParam.reconstruct = gauge_param->reconstruct;
  gParam.t_boundary = QUDA_PERIODIC_T;
  cpuGaugeField cpuMom(gParam);

  // create the host momentum field
  gParam.link_type = QUDA_GENERAL_LINKS;
  gParam.gauge = h_force;
  cpuGaugeField cpuForce(gParam);

  // create the device momentum field
  gParam.link_type = QUDA_ASQTAD_MOM_LINKS;
  gParam.create = QUDA_ZERO_FIELD_CREATE; // FIXME
  gParam.order = QUDA_FLOAT2_GAUGE_ORDER;
  gParam.reconstruct = QUDA_RECONSTRUCT_10;
  cudaGaugeField *cudaMom = !gauge_param->use_resident_mom ? new cudaGaugeField(gParam) : nullptr;

  // create temporary field for quark-field outer product
  gParam.reconstruct = QUDA_RECONSTRUCT_NO;
  gParam.link_type = QUDA_GENERAL_LINKS;
  gParam.create = QUDA_ZERO_FIELD_CREATE;
  cudaGaugeField cudaForce(gParam);
  GaugeField *cudaForce_[2] = {&cudaForce};

  ColorSpinorParam qParam;
  qParam.location = QUDA_CUDA_FIELD_LOCATION;
  qParam.nColor = 3;
  qParam.nSpin = 1;
  qParam.siteSubset = QUDA_FULL_SITE_SUBSET;
  qParam.siteOrder = QUDA_EVEN_ODD_SITE_ORDER;
  qParam.nDim = 5; // 5 since staggered mrhs
  qParam.setPrecision(gParam.Precision());
  qParam.pad = 0;
  for(int dir=0; dir<4; ++dir) qParam.x[dir] = gParam.x[dir];
  qParam.x[4] = 1;
  qParam.create = QUDA_NULL_FIELD_CREATE;
  qParam.fieldOrder = QUDA_FLOAT2_FIELD_ORDER;
  qParam.gammaBasis = QUDA_DEGRAND_ROSSI_GAMMA_BASIS;

  profileStaggeredForce.TPSTOP(QUDA_PROFILE_INIT);
  profileStaggeredForce.TPSTART(QUDA_PROFILE_H2D);

  if (gauge_param->use_resident_mom) {
    if (!momResident) errorQuda("Cannot use resident momentum field since none appears resident");
    cudaMom = momResident;
  } else {
    // download the initial momentum (FIXME make an option just to return?)
    cudaMom->loadCPUField(cpuMom);
  }

  // resident gauge field is required
  if (!gauge_param->use_resident_gauge || !gaugePrecise)
    errorQuda("Resident gauge field is required");

  if (!gaugePrecise->StaggeredPhaseApplied()) {
    errorQuda("Gauge field requires the staggered phase factors to be applied");
  }

  // check if staggered phase is the desired one
  if (gauge_param->staggered_phase_type != gaugePrecise->StaggeredPhase()) {
    errorQuda("Requested staggered phase %d, but found %d\n",
              gauge_param->staggered_phase_type, gaugePrecise->StaggeredPhase());
  }

  profileStaggeredForce.TPSTOP(QUDA_PROFILE_H2D);
  profileStaggeredForce.TPSTART(QUDA_PROFILE_INIT);

  const int nvector = inv_param->num_offset;
  std::vector<ColorSpinorField*> X(nvector);
  for ( int i=0; i<nvector; i++) X[i] = ColorSpinorField::Create(qParam);

  if (inv_param->use_resident_solution) {
    if (solutionResident.size() < (unsigned int)nvector)
      errorQuda("solutionResident.size() %lu does not match number of shifts %d",
		solutionResident.size(), nvector);
  }

  // create the staggered operator
  DiracParam diracParam;
  bool pc_solve = (inv_param->solve_type == QUDA_DIRECT_PC_SOLVE) ||
    (inv_param->solve_type == QUDA_NORMOP_PC_SOLVE);
  if (!pc_solve)
    errorQuda("Preconditioned solve type required not %d\n", inv_param->solve_type);
  setDiracParam(diracParam, inv_param, pc_solve);
  Dirac *dirac = Dirac::create(diracParam);

  profileStaggeredForce.TPSTOP(QUDA_PROFILE_INIT);
  profileStaggeredForce.TPSTART(QUDA_PROFILE_PREAMBLE);

  for (int i=0; i<nvector; i++) {
    ColorSpinorField &x = *(X[i]);

    if (inv_param->use_resident_solution) x.Even() = *(solutionResident[i]);
    else errorQuda("%s requires resident solution", __func__);

    // set the odd solution component
    dirac->Dslash(x.Odd(), x.Even(), QUDA_ODD_PARITY);
  }

  profileStaggeredForce.TPSTOP(QUDA_PROFILE_PREAMBLE);
  profileStaggeredForce.TPSTART(QUDA_PROFILE_FREE);

#if 0
  if (inv_param->use_resident_solution) {
    for (auto v : solutionResident) if (v) delete solutionResident[i];
    solutionResident.clear();
  }
#endif
  delete dirac;

  profileStaggeredForce.TPSTOP(QUDA_PROFILE_FREE);
  profileStaggeredForce.TPSTART(QUDA_PROFILE_COMPUTE);

  // compute quark-field outer product
  for (int i=0; i<nvector; i++) {
    ColorSpinorField &x = *(X[i]);
    // second component is zero since we have no three hop term
    double coeff[2] = {inv_param->residue[i], 0.0};

    // Operate on even-parity sites
    computeStaggeredOprod(cudaForce_, x, coeff, 1);
  }

  // mom += delta * [U * force]TA
  applyU(cudaForce, *gaugePrecise);
  updateMomentum(*cudaMom, dt * delta, cudaForce, "staggered");
  qudaDeviceSynchronize();

  profileStaggeredForce.TPSTOP(QUDA_PROFILE_COMPUTE);
  profileStaggeredForce.TPSTART(QUDA_PROFILE_D2H);

  if (gauge_param->return_result_mom) {
    // copy the momentum field back to the host
    cudaMom->saveCPUField(cpuMom);
  }

  if (gauge_param->make_resident_mom) {
    // make the momentum field resident
    momResident = cudaMom;
  } else {
    delete cudaMom;
  }

  profileStaggeredForce.TPSTOP(QUDA_PROFILE_D2H);
  profileStaggeredForce.TPSTART(QUDA_PROFILE_FREE);

  for (int i=0; i<nvector; i++) delete X[i];

  profileStaggeredForce.TPSTOP(QUDA_PROFILE_FREE);
  profileStaggeredForce.TPSTOP(QUDA_PROFILE_TOTAL);

  checkCudaError();
}

void computeHISQForceQuda(void* const milc_momentum,
                          double dt,
                          const double level2_coeff[6],
                          const double fat7_coeff[6],
                          const void* const w_link,
                          const void* const v_link,
                          const void* const u_link,
                          void **fermion,
                          int num_terms,
                          int num_naik_terms,
                          double **coeff,
                          QudaGaugeParam* gParam)
{
#ifdef  GPU_STAGGERED_OPROD
  using namespace quda;
  using namespace quda::fermion_force;
  profileHISQForce.TPSTART(QUDA_PROFILE_TOTAL);
  if (gParam->gauge_order != QUDA_MILC_GAUGE_ORDER) errorQuda("Unsupported input field order %d", gParam->gauge_order);

  checkGaugeParam(gParam);

  profileHISQForce.TPSTART(QUDA_PROFILE_INIT);

  // create the device outer-product field
  GaugeFieldParam oParam(0, *gParam, QUDA_GENERAL_LINKS);
  oParam.nFace = 0;
  oParam.create = QUDA_ZERO_FIELD_CREATE;
  oParam.order = QUDA_FLOAT2_GAUGE_ORDER;
  cudaGaugeField *stapleOprod = new cudaGaugeField(oParam);
  cudaGaugeField *oneLinkOprod = new cudaGaugeField(oParam);
  cudaGaugeField *naikOprod = new cudaGaugeField(oParam);

  {
    // default settings for the unitarization
    const double unitarize_eps = 1e-14;
    const double hisq_force_filter = 5e-5;
    const double max_det_error = 1e-10;
    const bool   allow_svd = true;
    const bool   svd_only = false;
    const double svd_rel_err = 1e-8;
    const double svd_abs_err = 1e-8;

    setUnitarizeForceConstants(unitarize_eps, hisq_force_filter, max_det_error, allow_svd, svd_only, svd_rel_err, svd_abs_err);
  }

  double act_path_coeff[6] = {0,1,level2_coeff[2],level2_coeff[3],level2_coeff[4],level2_coeff[5]};
  // You have to look at the MILC routine to understand the following
  // Basically, I have already absorbed the one-link coefficient

  GaugeFieldParam param(milc_momentum, *gParam, QUDA_ASQTAD_MOM_LINKS);
  //param.nFace = 0;
  param.order  = QUDA_MILC_GAUGE_ORDER;
  param.reconstruct = QUDA_RECONSTRUCT_10;
  param.ghostExchange =  QUDA_GHOST_EXCHANGE_NO;
  cpuGaugeField* cpuMom = (!gParam->use_resident_mom) ? new cpuGaugeField(param) : nullptr;

  param.link_type = QUDA_GENERAL_LINKS;
  param.reconstruct = QUDA_RECONSTRUCT_NO;
  param.gauge = (void*)w_link;
  cpuGaugeField cpuWLink(param);
  param.gauge = (void*)v_link;
  cpuGaugeField cpuVLink(param);
  param.gauge = (void*)u_link;
  cpuGaugeField cpuULink(param);

  param.create = QUDA_ZERO_FIELD_CREATE;
  param.order  = QUDA_FLOAT2_GAUGE_ORDER;
  param.link_type = QUDA_ASQTAD_MOM_LINKS;
  param.reconstruct = QUDA_RECONSTRUCT_10;
  GaugeFieldParam momParam(param);

  param.create = QUDA_ZERO_FIELD_CREATE;
  param.link_type = QUDA_GENERAL_LINKS;
  param.setPrecision(gParam->cpu_prec, true);

  int R[4] = { 2*comm_dim_partitioned(0), 2*comm_dim_partitioned(1), 2*comm_dim_partitioned(2), 2*comm_dim_partitioned(3) };
  for (int dir=0; dir<4; ++dir) {
    param.x[dir] += 2*R[dir];
    param.r[dir] = R[dir];
  }

  param.reconstruct = QUDA_RECONSTRUCT_NO;
  param.create = QUDA_ZERO_FIELD_CREATE;
  param.setPrecision(gParam->cpu_prec);
  param.ghostExchange = QUDA_GHOST_EXCHANGE_EXTENDED;

  profileHISQForce.TPSTOP(QUDA_PROFILE_INIT);

  { // do outer-product computation
    ColorSpinorParam qParam;
    qParam.nColor = 3;
    qParam.nSpin = 1;
    qParam.siteSubset = QUDA_FULL_SITE_SUBSET;
    qParam.siteOrder = QUDA_EVEN_ODD_SITE_ORDER;
    qParam.nDim = 4;
    qParam.setPrecision(oParam.Precision());
    qParam.pad = 0;
    for (int dir=0; dir<4; ++dir) qParam.x[dir] = oParam.x[dir];

    // create the device quark field
    qParam.create = QUDA_NULL_FIELD_CREATE;
    qParam.fieldOrder = QUDA_FLOAT2_FIELD_ORDER;
    cudaColorSpinorField cudaQuark(qParam);

    // create the host quark field
    qParam.create = QUDA_REFERENCE_FIELD_CREATE;
    qParam.fieldOrder = QUDA_SPACE_COLOR_SPIN_FIELD_ORDER;
    qParam.v = fermion[0];

    { // regular terms
      GaugeField *oprod[2] = {stapleOprod, naikOprod};

      // loop over different quark fields
      for(int i=0; i<num_terms; ++i){

        // Wrap the MILC quark field
        profileHISQForce.TPSTART(QUDA_PROFILE_INIT);
        qParam.v = fermion[i];
        cpuColorSpinorField cpuQuark(qParam); // create host quark field
        profileHISQForce.TPSTOP(QUDA_PROFILE_INIT);

        profileHISQForce.TPSTART(QUDA_PROFILE_H2D);
        cudaQuark = cpuQuark;
        profileHISQForce.TPSTOP(QUDA_PROFILE_H2D);

        profileHISQForce.TPSTART(QUDA_PROFILE_COMPUTE);
        computeStaggeredOprod(oprod, cudaQuark, coeff[i], 3);
        profileHISQForce.TPSTOP(QUDA_PROFILE_COMPUTE);
      }
    }

    { // naik terms
      oneLinkOprod->copy(*stapleOprod);
      ax(level2_coeff[0], *oneLinkOprod);
      GaugeField *oprod[2] = {oneLinkOprod, naikOprod};

      // loop over different quark fields
      for(int i=0; i<num_naik_terms; ++i){

        // Wrap the MILC quark field
        profileHISQForce.TPSTART(QUDA_PROFILE_INIT);
        qParam.v = fermion[i + num_terms - num_naik_terms];
        cpuColorSpinorField cpuQuark(qParam); // create host quark field
        profileHISQForce.TPSTOP(QUDA_PROFILE_INIT);

        profileHISQForce.TPSTART(QUDA_PROFILE_H2D);
        cudaQuark = cpuQuark;
        profileHISQForce.TPSTOP(QUDA_PROFILE_H2D);

        profileHISQForce.TPSTART(QUDA_PROFILE_COMPUTE);
        computeStaggeredOprod(oprod, cudaQuark, coeff[i + num_terms], 3);
        profileHISQForce.TPSTOP(QUDA_PROFILE_COMPUTE);
      }
    }
  }

  profileHISQForce.TPSTART(QUDA_PROFILE_INIT);
  cudaGaugeField* cudaInForce = new cudaGaugeField(param);
  copyExtendedGauge(*cudaInForce, *stapleOprod, QUDA_CUDA_FIELD_LOCATION);
  delete stapleOprod;

  cudaGaugeField* cudaOutForce = new cudaGaugeField(param);
  copyExtendedGauge(*cudaOutForce, *oneLinkOprod, QUDA_CUDA_FIELD_LOCATION);
  delete oneLinkOprod;

  cudaGaugeField* cudaGauge = new cudaGaugeField(param);
  profileHISQForce.TPSTOP(QUDA_PROFILE_INIT);

  cudaGauge->loadCPUField(cpuWLink, profileHISQForce);

  cudaInForce->exchangeExtendedGhost(R,profileHISQForce,true);
  cudaGauge->exchangeExtendedGhost(R,profileHISQForce,true);
  cudaOutForce->exchangeExtendedGhost(R,profileHISQForce,true);

  profileHISQForce.TPSTART(QUDA_PROFILE_COMPUTE);
  hisqStaplesForce(*cudaOutForce, *cudaInForce, *cudaGauge, act_path_coeff);
  profileHISQForce.TPSTOP(QUDA_PROFILE_COMPUTE);

  // Load naik outer product
  copyExtendedGauge(*cudaInForce, *naikOprod, QUDA_CUDA_FIELD_LOCATION);
  cudaInForce->exchangeExtendedGhost(R,profileHISQForce,true);
  delete naikOprod;

  // Compute Naik three-link term
  profileHISQForce.TPSTART(QUDA_PROFILE_COMPUTE);
  hisqLongLinkForce(*cudaOutForce, *cudaInForce, *cudaGauge, act_path_coeff[1]);
  profileHISQForce.TPSTOP(QUDA_PROFILE_COMPUTE);

  cudaOutForce->exchangeExtendedGhost(R,profileHISQForce,true);

  // load v-link
  cudaGauge->loadCPUField(cpuVLink, profileHISQForce);
  cudaGauge->exchangeExtendedGhost(R,profileHISQForce,true);

  profileHISQForce.TPSTART(QUDA_PROFILE_COMPUTE);
  *num_failures_h = 0;
  unitarizeForce(*cudaInForce, *cudaOutForce, *cudaGauge, num_failures_d);
  profileHISQForce.TPSTOP(QUDA_PROFILE_COMPUTE);

  if (*num_failures_h>0) errorQuda("Error in the unitarization component of the hisq fermion force: %d failures\n", *num_failures_h);

  qudaMemset((void**)(cudaOutForce->Gauge_p()), 0, cudaOutForce->Bytes());

  // read in u-link
  cudaGauge->loadCPUField(cpuULink, profileHISQForce);
  cudaGauge->exchangeExtendedGhost(R,profileHISQForce,true);

  // Compute Fat7-staple term
  profileHISQForce.TPSTART(QUDA_PROFILE_COMPUTE);
  hisqStaplesForce(*cudaOutForce, *cudaInForce, *cudaGauge, fat7_coeff);
  profileHISQForce.TPSTOP(QUDA_PROFILE_COMPUTE);

  delete cudaInForce;
  cudaGaugeField* cudaMom = new cudaGaugeField(momParam);

  profileHISQForce.TPSTART(QUDA_PROFILE_COMPUTE);
  hisqCompleteForce(*cudaOutForce, *cudaGauge);
  profileHISQForce.TPSTOP(QUDA_PROFILE_COMPUTE);

  if (gParam->use_resident_mom) {
    if (!momResident) errorQuda("No resident momentum field to use");
    updateMomentum(*momResident, dt, *cudaOutForce, "hisq");
  } else {
    updateMomentum(*cudaMom, dt, *cudaOutForce, "hisq");
  }

  if (gParam->return_result_mom) {
    // Close the paths, make anti-hermitian, and store in compressed format
    if (gParam->return_result_mom) cudaMom->saveCPUField(*cpuMom, profileHISQForce);
  }

  profileHISQForce.TPSTART(QUDA_PROFILE_FREE);

  if (cpuMom) delete cpuMom;

  if (!gParam->make_resident_mom) {
    delete momResident;
    momResident = nullptr;
  }
  if (cudaMom) delete cudaMom;
  delete cudaOutForce;
  delete cudaGauge;
  profileHISQForce.TPSTOP(QUDA_PROFILE_FREE);

  profileHISQForce.TPSTOP(QUDA_PROFILE_TOTAL);

#else
  errorQuda("HISQ force has not been built");
#endif
}

void computeCloverForceQuda(void *h_mom, double dt, void **h_x, void **h_p,
			    double *coeff, double kappa2, double ck,
			    int nvector, double multiplicity, void *gauge,
			    QudaGaugeParam *gauge_param, QudaInvertParam *inv_param) {

  using namespace quda;
  profileCloverForce.TPSTART(QUDA_PROFILE_TOTAL);
  profileCloverForce.TPSTART(QUDA_PROFILE_INIT);

  checkGaugeParam(gauge_param);
  if (!gaugePrecise) errorQuda("No resident gauge field");

  GaugeFieldParam fParam(h_mom, *gauge_param, QUDA_ASQTAD_MOM_LINKS);
  // create the host momentum field
  fParam.reconstruct = QUDA_RECONSTRUCT_10;
  fParam.order = gauge_param->gauge_order;
  cpuGaugeField cpuMom(fParam);

  // create the device momentum field
  fParam.create = QUDA_ZERO_FIELD_CREATE;
  fParam.order = QUDA_FLOAT2_GAUGE_ORDER;
  cudaGaugeField cudaMom(fParam);

  // create the device force field
  fParam.link_type = QUDA_GENERAL_LINKS;
  fParam.create = QUDA_ZERO_FIELD_CREATE;
  fParam.order = QUDA_FLOAT2_GAUGE_ORDER;
  fParam.reconstruct = QUDA_RECONSTRUCT_NO;
  cudaGaugeField cudaForce(fParam);

  ColorSpinorParam qParam;
  qParam.location = QUDA_CUDA_FIELD_LOCATION;
  qParam.nColor = 3;
  qParam.nSpin = 4;
  qParam.siteSubset = QUDA_FULL_SITE_SUBSET;
  qParam.siteOrder = QUDA_EVEN_ODD_SITE_ORDER;
  qParam.nDim = 4;
  qParam.setPrecision(fParam.Precision());
  qParam.pad = 0;
  for(int dir=0; dir<4; ++dir) qParam.x[dir] = fParam.x[dir];

  // create the device quark field
  qParam.create = QUDA_NULL_FIELD_CREATE;
  qParam.fieldOrder = QUDA_FLOAT2_FIELD_ORDER;
  qParam.gammaBasis = QUDA_UKQCD_GAMMA_BASIS;

  std::vector<ColorSpinorField*> quarkX, quarkP;
  for (int i=0; i<nvector; i++) {
    quarkX.push_back(ColorSpinorField::Create(qParam));
    quarkP.push_back(ColorSpinorField::Create(qParam));
  }

  qParam.siteSubset = QUDA_PARITY_SITE_SUBSET;
  qParam.x[0] /= 2;
  cudaColorSpinorField tmp(qParam);

  // create the host quark field
  qParam.create = QUDA_REFERENCE_FIELD_CREATE;
  qParam.fieldOrder = QUDA_SPACE_SPIN_COLOR_FIELD_ORDER;
  qParam.gammaBasis = QUDA_DEGRAND_ROSSI_GAMMA_BASIS; // need expose this to interface

  bool pc_solve = (inv_param->solve_type == QUDA_DIRECT_PC_SOLVE) ||
    (inv_param->solve_type == QUDA_NORMOP_PC_SOLVE);
  DiracParam diracParam;
  setDiracParam(diracParam, inv_param, pc_solve);
  diracParam.tmp1 = &tmp; // use as temporary for dirac->M
  Dirac *dirac = Dirac::create(diracParam);

  if (inv_param->use_resident_solution) {
    if (solutionResident.size() < (unsigned int)nvector)
      errorQuda("solutionResident.size() %lu does not match number of shifts %d",
		solutionResident.size(), nvector);
  }

  cudaGaugeField &gaugeEx = *extendedGaugeResident;

  // create oprod and trace fields
  fParam.geometry = QUDA_TENSOR_GEOMETRY;
  cudaGaugeField oprod(fParam);

  profileCloverForce.TPSTOP(QUDA_PROFILE_INIT);
  profileCloverForce.TPSTART(QUDA_PROFILE_COMPUTE);

  std::vector<double> force_coeff(nvector);
  // loop over different quark fields
  for(int i=0; i<nvector; i++){
    ColorSpinorField &x = *(quarkX[i]);
    ColorSpinorField &p = *(quarkP[i]);

    if (!inv_param->use_resident_solution) {
      // for downloading x_e
      qParam.siteSubset = QUDA_PARITY_SITE_SUBSET;
      qParam.x[0] /= 2;

      // Wrap the even-parity MILC quark field
      profileCloverForce.TPSTOP(QUDA_PROFILE_COMPUTE);
      profileCloverForce.TPSTART(QUDA_PROFILE_INIT);
      qParam.v = h_x[i];
      cpuColorSpinorField cpuQuarkX(qParam); // create host quark field
      profileCloverForce.TPSTOP(QUDA_PROFILE_INIT);

      profileCloverForce.TPSTART(QUDA_PROFILE_H2D);
      x.Even() = cpuQuarkX;
      profileCloverForce.TPSTOP(QUDA_PROFILE_H2D);

      profileCloverForce.TPSTART(QUDA_PROFILE_COMPUTE);
      gamma5(x.Even(), x.Even());
    } else {
      x.Even() = *(solutionResident[i]);
    }

    dirac->Dslash(x.Odd(), x.Even(), QUDA_ODD_PARITY);
    dirac->M(p.Even(), x.Even());
    dirac->Dagger(QUDA_DAG_YES);
    dirac->Dslash(p.Odd(), p.Even(), QUDA_ODD_PARITY);
    dirac->Dagger(QUDA_DAG_NO);

    gamma5(x, x);
    gamma5(p, p);

    force_coeff[i] = 2.0*dt*coeff[i]*kappa2;
  }

  computeCloverForce(cudaForce, *gaugePrecise, quarkX, quarkP, force_coeff);

  // In double precision the clover derivative is faster with no reconstruct
  cudaGaugeField *u = &gaugeEx;
  if (gaugeEx.Reconstruct() == QUDA_RECONSTRUCT_12 && gaugeEx.Precision() == QUDA_DOUBLE_PRECISION) {
    GaugeFieldParam param(gaugeEx);
    param.reconstruct = QUDA_RECONSTRUCT_NO;
    u = new cudaGaugeField(param);
    u -> copy(gaugeEx);
  }

  computeCloverSigmaTrace(oprod, *cloverPrecise, 2.0*ck*multiplicity*dt);

  /* Now the U dA/dU terms */
  std::vector< std::vector<double> > ferm_epsilon(nvector);
  for (int shift = 0; shift < nvector; shift++) {
    ferm_epsilon[shift].reserve(2);
    ferm_epsilon[shift][0] = 2.0*ck*coeff[shift]*dt;
    ferm_epsilon[shift][1] = -kappa2 * 2.0*ck*coeff[shift]*dt;
  }

  computeCloverSigmaOprod(oprod, quarkX, quarkP, ferm_epsilon);

  cudaGaugeField *oprodEx = createExtendedGauge(oprod, R, profileCloverForce);

  profileCloverForce.TPSTART(QUDA_PROFILE_COMPUTE);

  cloverDerivative(cudaForce, *u, *oprodEx, 1.0, QUDA_ODD_PARITY);
  cloverDerivative(cudaForce, *u, *oprodEx, 1.0, QUDA_EVEN_PARITY);

  if (u != &gaugeEx) delete u;

  updateMomentum(cudaMom, -1.0, cudaForce, "clover");
  profileCloverForce.TPSTOP(QUDA_PROFILE_COMPUTE);

  // copy the outer product field back to the host
  profileCloverForce.TPSTART(QUDA_PROFILE_D2H);
  cudaMom.saveCPUField(cpuMom);
  profileCloverForce.TPSTOP(QUDA_PROFILE_D2H);

  profileCloverForce.TPSTART(QUDA_PROFILE_FREE);

  for (int i=0; i<nvector; i++) {
    delete quarkX[i];
    delete quarkP[i];
  }

#if 0
  if (inv_param->use_resident_solution) {
    for (auto v : solutionResident) if (v) delete v;
    solutionResident.clear();
  }
#endif
  delete dirac;
  profileCloverForce.TPSTOP(QUDA_PROFILE_FREE);

  checkCudaError();
  profileCloverForce.TPSTOP(QUDA_PROFILE_TOTAL);
}



void updateGaugeFieldQuda(void* gauge,
			  void* momentum,
			  double dt,
			  int conj_mom,
			  int exact,
			  QudaGaugeParam* param)
{
  profileGaugeUpdate.TPSTART(QUDA_PROFILE_TOTAL);

  checkGaugeParam(param);

  profileGaugeUpdate.TPSTART(QUDA_PROFILE_INIT);

  // create the host fields
  GaugeFieldParam gParam(gauge, *param, QUDA_SU3_LINKS);
  gParam.site_offset = param->gauge_offset;
  gParam.site_size = param->site_size;
  bool need_cpu = !param->use_resident_gauge || param->return_result_gauge;
  cpuGaugeField *cpuGauge = need_cpu ? new cpuGaugeField(gParam) : nullptr;

  GaugeFieldParam gParamMom(momentum, *param);
  gParamMom.reconstruct = (gParamMom.order == QUDA_TIFR_GAUGE_ORDER || gParamMom.order == QUDA_TIFR_PADDED_GAUGE_ORDER) ?
   QUDA_RECONSTRUCT_NO : QUDA_RECONSTRUCT_10;
  gParamMom.link_type = QUDA_ASQTAD_MOM_LINKS;
  gParamMom.site_offset = param->mom_offset;
  gParamMom.site_size = param->site_size;
  cpuGaugeField *cpuMom = !param->use_resident_mom ? new cpuGaugeField(gParamMom) : nullptr;

  // create the device fields
  gParam.create = QUDA_NULL_FIELD_CREATE;
  gParam.order = QUDA_FLOAT2_GAUGE_ORDER;
  gParam.link_type = QUDA_ASQTAD_MOM_LINKS;
  gParam.reconstruct = QUDA_RECONSTRUCT_10;
  gParam.ghostExchange = QUDA_GHOST_EXCHANGE_NO;
  gParam.pad = 0;
  cudaGaugeField *cudaMom = !param->use_resident_mom ? new cudaGaugeField(gParam) : nullptr;

  gParam.link_type = QUDA_SU3_LINKS;
  gParam.reconstruct = param->reconstruct;
  cudaGaugeField *cudaInGauge = !param->use_resident_gauge ? new cudaGaugeField(gParam) : nullptr;
  auto *cudaOutGauge = new cudaGaugeField(gParam);

  profileGaugeUpdate.TPSTOP(QUDA_PROFILE_INIT);

  profileGaugeUpdate.TPSTART(QUDA_PROFILE_H2D);

  if (!param->use_resident_gauge) {   // load fields onto the device
    cudaInGauge->loadCPUField(*cpuGauge);
  } else { // or use resident fields already present
    if (!gaugePrecise) errorQuda("No resident gauge field allocated");
    cudaInGauge = gaugePrecise;
    gaugePrecise = nullptr;
  }

  if (!param->use_resident_mom) {
    cudaMom->loadCPUField(*cpuMom);
  } else {
    if (!momResident) errorQuda("No resident mom field allocated");
    cudaMom = momResident;
    momResident = nullptr;
  }

  profileGaugeUpdate.TPSTOP(QUDA_PROFILE_H2D);

  // perform the update
  profileGaugeUpdate.TPSTART(QUDA_PROFILE_COMPUTE);
  updateGaugeField(*cudaOutGauge, dt, *cudaInGauge, *cudaMom,
      (bool)conj_mom, (bool)exact);
  profileGaugeUpdate.TPSTOP(QUDA_PROFILE_COMPUTE);

  if (param->return_result_gauge) {
    // copy the gauge field back to the host
    profileGaugeUpdate.TPSTART(QUDA_PROFILE_D2H);
    cudaOutGauge->saveCPUField(*cpuGauge);
    profileGaugeUpdate.TPSTOP(QUDA_PROFILE_D2H);
  }

  profileGaugeUpdate.TPSTART(QUDA_PROFILE_FREE);
  if (param->make_resident_gauge) {
    if (gaugePrecise != nullptr) delete gaugePrecise;
    gaugePrecise = cudaOutGauge;
  } else {
    delete cudaOutGauge;
  }

  if (param->make_resident_mom) {
    if (momResident != nullptr && momResident != cudaMom) delete momResident;
    momResident = cudaMom;
  } else {
    delete cudaMom;
  }

  delete cudaInGauge;
  if (cpuMom) delete cpuMom;
  if (cpuGauge) delete cpuGauge;
  profileGaugeUpdate.TPSTOP(QUDA_PROFILE_FREE);

  checkCudaError();

  profileGaugeUpdate.TPSTOP(QUDA_PROFILE_TOTAL);
}

 void projectSU3Quda(void *gauge_h, double tol, QudaGaugeParam *param) {
   profileProject.TPSTART(QUDA_PROFILE_TOTAL);

   profileProject.TPSTART(QUDA_PROFILE_INIT);
   checkGaugeParam(param);

   // create the gauge field
   GaugeFieldParam gParam(gauge_h, *param, QUDA_GENERAL_LINKS);
   gParam.site_offset = param->gauge_offset;
   gParam.site_size = param->site_size;
   bool need_cpu = !param->use_resident_gauge || param->return_result_gauge;
   cpuGaugeField *cpuGauge = need_cpu ? new cpuGaugeField(gParam) : nullptr;

   // create the device fields
   gParam.create = QUDA_NULL_FIELD_CREATE;
   gParam.order = QUDA_FLOAT2_GAUGE_ORDER;
   gParam.reconstruct = param->reconstruct;
   cudaGaugeField *cudaGauge = !param->use_resident_gauge ? new cudaGaugeField(gParam) : nullptr;
   profileProject.TPSTOP(QUDA_PROFILE_INIT);

   if (param->use_resident_gauge) {
     if (!gaugePrecise) errorQuda("No resident gauge field to use");
     cudaGauge = gaugePrecise;
   } else {
     profileProject.TPSTART(QUDA_PROFILE_H2D);
     cudaGauge->loadCPUField(*cpuGauge);
     profileProject.TPSTOP(QUDA_PROFILE_H2D);
   }

   profileProject.TPSTART(QUDA_PROFILE_COMPUTE);
   *num_failures_h = 0;

   // project onto SU(3)
   if (cudaGauge->StaggeredPhaseApplied()) cudaGauge->removeStaggeredPhase();
   projectSU3(*cudaGauge, tol, num_failures_d);
   if (!cudaGauge->StaggeredPhaseApplied() && param->staggered_phase_applied) cudaGauge->applyStaggeredPhase();

   profileProject.TPSTOP(QUDA_PROFILE_COMPUTE);

   if(*num_failures_h>0)
     errorQuda("Error in the SU(3) unitarization: %d failures\n", *num_failures_h);

   profileProject.TPSTART(QUDA_PROFILE_D2H);
   if (param->return_result_gauge) cudaGauge->saveCPUField(*cpuGauge);
   profileProject.TPSTOP(QUDA_PROFILE_D2H);

   if (param->make_resident_gauge) {
     if (gaugePrecise != nullptr && cudaGauge != gaugePrecise) delete gaugePrecise;
     gaugePrecise = cudaGauge;
   } else {
     delete cudaGauge;
   }

   profileProject.TPSTART(QUDA_PROFILE_FREE);
   if (cpuGauge) delete cpuGauge;
   profileProject.TPSTOP(QUDA_PROFILE_FREE);

   profileProject.TPSTOP(QUDA_PROFILE_TOTAL);
 }

 void staggeredPhaseQuda(void *gauge_h, QudaGaugeParam *param) {
   profilePhase.TPSTART(QUDA_PROFILE_TOTAL);

   profilePhase.TPSTART(QUDA_PROFILE_INIT);
   checkGaugeParam(param);

   // create the gauge field
   GaugeFieldParam gParam(gauge_h, *param, QUDA_GENERAL_LINKS);
   bool need_cpu = !param->use_resident_gauge || param->return_result_gauge;
   cpuGaugeField *cpuGauge = need_cpu ? new cpuGaugeField(gParam) : nullptr;

   // create the device fields
   gParam.create = QUDA_NULL_FIELD_CREATE;
   gParam.order = QUDA_FLOAT2_GAUGE_ORDER;
   gParam.reconstruct = param->reconstruct;
   cudaGaugeField *cudaGauge = !param->use_resident_gauge ? new cudaGaugeField(gParam) : nullptr;
   profilePhase.TPSTOP(QUDA_PROFILE_INIT);

   if (param->use_resident_gauge) {
     if (!gaugePrecise) errorQuda("No resident gauge field to use");
     cudaGauge = gaugePrecise;
   } else {
     profilePhase.TPSTART(QUDA_PROFILE_H2D);
     cudaGauge->loadCPUField(*cpuGauge);
     profilePhase.TPSTOP(QUDA_PROFILE_H2D);
   }

   profilePhase.TPSTART(QUDA_PROFILE_COMPUTE);
   *num_failures_h = 0;

   // apply / remove phase as appropriate
   if (!cudaGauge->StaggeredPhaseApplied()) cudaGauge->applyStaggeredPhase();
   else cudaGauge->removeStaggeredPhase();

   profilePhase.TPSTOP(QUDA_PROFILE_COMPUTE);

   profilePhase.TPSTART(QUDA_PROFILE_D2H);
   if (param->return_result_gauge) cudaGauge->saveCPUField(*cpuGauge);
   profilePhase.TPSTOP(QUDA_PROFILE_D2H);

   if (param->make_resident_gauge) {
     if (gaugePrecise != nullptr && cudaGauge != gaugePrecise) delete gaugePrecise;
     gaugePrecise = cudaGauge;
   } else {
     delete cudaGauge;
   }

   profilePhase.TPSTART(QUDA_PROFILE_FREE);
   if (cpuGauge) delete cpuGauge;
   profilePhase.TPSTOP(QUDA_PROFILE_FREE);

   profilePhase.TPSTOP(QUDA_PROFILE_TOTAL);
 }

// evaluate the momentum action
double momActionQuda(void* momentum, QudaGaugeParam* param)
{
  profileMomAction.TPSTART(QUDA_PROFILE_TOTAL);

  profileMomAction.TPSTART(QUDA_PROFILE_INIT);
  checkGaugeParam(param);

  // create the momentum fields
  GaugeFieldParam gParam(momentum, *param, QUDA_ASQTAD_MOM_LINKS);
  gParam.reconstruct = (gParam.order == QUDA_TIFR_GAUGE_ORDER || gParam.order == QUDA_TIFR_PADDED_GAUGE_ORDER) ?
    QUDA_RECONSTRUCT_NO : QUDA_RECONSTRUCT_10;
  gParam.site_offset = param->mom_offset;
  gParam.site_size = param->site_size;

  cpuGaugeField *cpuMom = !param->use_resident_mom ? new cpuGaugeField(gParam) : nullptr;

  // create the device fields
  gParam.create = QUDA_NULL_FIELD_CREATE;
  gParam.reconstruct = QUDA_RECONSTRUCT_10;
  gParam.setPrecision(param->cuda_prec, true);

  cudaGaugeField *cudaMom = !param->use_resident_mom ? new cudaGaugeField(gParam) : nullptr;

  profileMomAction.TPSTOP(QUDA_PROFILE_INIT);

  profileMomAction.TPSTART(QUDA_PROFILE_H2D);
  if (!param->use_resident_mom) {
    cudaMom->loadCPUField(*cpuMom);
  } else {
    if (!momResident) errorQuda("No resident mom field allocated");
    cudaMom = momResident;
  }
  profileMomAction.TPSTOP(QUDA_PROFILE_H2D);

  // perform the update
  profileMomAction.TPSTART(QUDA_PROFILE_COMPUTE);
  double action = computeMomAction(*cudaMom);
  profileMomAction.TPSTOP(QUDA_PROFILE_COMPUTE);

  profileMomAction.TPSTART(QUDA_PROFILE_FREE);
  if (param->make_resident_mom) {
    if (momResident != nullptr && momResident != cudaMom) delete momResident;
    momResident = cudaMom;
  } else {
    delete cudaMom;
    momResident = nullptr;
  }
  if (cpuMom) {
    delete cpuMom;
  }

  profileMomAction.TPSTOP(QUDA_PROFILE_FREE);

  checkCudaError();

  profileMomAction.TPSTOP(QUDA_PROFILE_TOTAL);
  return action;
}

/*
  The following functions are for the Fortran interface.
*/

void init_quda_(int *dev) { initQuda(*dev); }
void init_quda_device_(int *dev) { initQudaDevice(*dev); }
void init_quda_memory_() { initQudaMemory(); }
void end_quda_() { endQuda(); }
void load_gauge_quda_(void *h_gauge, QudaGaugeParam *param) { loadGaugeQuda(h_gauge, param); }
void free_gauge_quda_() { freeGaugeQuda(); }
void free_sloppy_gauge_quda_() { freeSloppyGaugeQuda(); }
void load_clover_quda_(void *h_clover, void *h_clovinv, QudaInvertParam *inv_param)
{ loadCloverQuda(h_clover, h_clovinv, inv_param); }
void free_clover_quda_(void) { freeCloverQuda(); }
void dslash_quda_(void *h_out, void *h_in, QudaInvertParam *inv_param,
    QudaParity *parity) { dslashQuda(h_out, h_in, inv_param, *parity); }
void clover_quda_(void *h_out, void *h_in, QudaInvertParam *inv_param,
    QudaParity *parity, int *inverse) { cloverQuda(h_out, h_in, inv_param, *parity, *inverse); }
void mat_quda_(void *h_out, void *h_in, QudaInvertParam *inv_param)
{ MatQuda(h_out, h_in, inv_param); }
void mat_dag_mat_quda_(void *h_out, void *h_in, QudaInvertParam *inv_param)
{ MatDagMatQuda(h_out, h_in, inv_param); }
void invert_quda_(void *hp_x, void *hp_b, QudaInvertParam *param) {
  fflush(stdout);
  // ensure that fifth dimension is set to 1
  if (param->dslash_type == QUDA_ASQTAD_DSLASH || param->dslash_type == QUDA_STAGGERED_DSLASH) param->Ls = 1;
  invertQuda(hp_x, hp_b, param);
  fflush(stdout);
}

void invert_multishift_quda_(void *h_x, void *hp_b, QudaInvertParam *param) {
  // ensure that fifth dimension is set to 1
  if (param->dslash_type == QUDA_ASQTAD_DSLASH || param->dslash_type == QUDA_STAGGERED_DSLASH) param->Ls = 1;

  if (!gaugePrecise) errorQuda("Resident gauge field not allocated");

  // get data into array of pointers
  int nSpin = (param->dslash_type == QUDA_STAGGERED_DSLASH || param->dslash_type == QUDA_ASQTAD_DSLASH) ? 1 : 4;

  // compute offset assuming TIFR padded ordering (FIXME)
  if (param->dirac_order != QUDA_TIFR_PADDED_DIRAC_ORDER)
    errorQuda("Fortran multi-shift solver presently only supports QUDA_TIFR_PADDED_DIRAC_ORDER");

  const int *X = gaugePrecise->X();
  size_t cb_offset = (X[0]/2) * X[1] * (X[2] + 4) * X[3] * gaugePrecise->Ncolor() * nSpin * 2 * param->cpu_prec;
  void *hp_x[QUDA_MAX_MULTI_SHIFT];
  for (int i=0; i<param->num_offset; i++) hp_x[i] = static_cast<char*>(h_x) + i*cb_offset;

  invertMultiShiftQuda(hp_x, hp_b, param);
}

void flush_chrono_quda_(int *index) { flushChronoQuda(*index); }

void register_pinned_quda_(void *ptr, size_t *bytes) {
  cudaHostRegister(ptr, *bytes, cudaHostRegisterDefault);
  checkCudaError();
}

void unregister_pinned_quda_(void *ptr) {
  cudaHostUnregister(ptr);
  checkCudaError();
}

void new_quda_gauge_param_(QudaGaugeParam *param) {
  *param = newQudaGaugeParam();
}
void new_quda_invert_param_(QudaInvertParam *param) {
  *param = newQudaInvertParam();
}

void update_gauge_field_quda_(void *gauge, void *momentum, double *dt,
    bool *conj_mom, bool *exact,
    QudaGaugeParam *param) {
  updateGaugeFieldQuda(gauge, momentum, *dt, (int)*conj_mom, (int)*exact, param);
}

static inline int opp(int dir) { return 7-dir; }

static void createGaugeForcePaths(int **paths, int dir, int num_loop_types){

  int index=0;
  // Plaquette paths
  if (num_loop_types >= 1)
    for(int i=0; i<4; ++i){
      if(i==dir) continue;
      paths[index][0] = i;        paths[index][1] = opp(dir);   paths[index++][2] = opp(i);
      paths[index][0] = opp(i);   paths[index][1] = opp(dir);   paths[index++][2] = i;
    }

  // Rectangle Paths
  if (num_loop_types >= 2)
    for(int i=0; i<4; ++i){
      if(i==dir) continue;
      paths[index][0] = paths[index][1] = i;       paths[index][2] = opp(dir); paths[index][3] = paths[index][4] = opp(i);
      index++;
      paths[index][0] = paths[index][1] = opp(i);  paths[index][2] = opp(dir); paths[index][3] = paths[index][4] = i;
      index++;
      paths[index][0] = dir; paths[index][1] = i; paths[index][2] = paths[index][3] = opp(dir); paths[index][4] = opp(i);
      index++;
      paths[index][0] = dir; paths[index][1] = opp(i); paths[index][2] = paths[index][3] = opp(dir); paths[index][4] = i;
      index++;
      paths[index][0] = i;  paths[index][1] = paths[index][2] = opp(dir); paths[index][3] = opp(i); paths[index][4] = dir;
      index++;
      paths[index][0] = opp(i);  paths[index][1] = paths[index][2] = opp(dir); paths[index][3] = i; paths[index][4] = dir;
      index++;
    }

  if (num_loop_types >= 3) {
    // Staple paths
    for(int i=0; i<4; ++i){
      for(int j=0; j<4; ++j){
	if(i==dir || j==dir || i==j) continue;
	paths[index][0] = i; paths[index][1] = j; paths[index][2] = opp(dir); paths[index][3] = opp(i), paths[index][4] = opp(j);
	index++;
	paths[index][0] = i; paths[index][1] = opp(j); paths[index][2] = opp(dir); paths[index][3] = opp(i), paths[index][4] = j;
	index++;
	paths[index][0] = opp(i); paths[index][1] = j; paths[index][2] = opp(dir); paths[index][3] = i, paths[index][4] = opp(j);
	index++;
	paths[index][0] = opp(i); paths[index][1] = opp(j); paths[index][2] = opp(dir); paths[index][3] = i, paths[index][4] = j;
	index++;
     }
    }
  }

}

void compute_gauge_force_quda_(void *mom, void *gauge, int *num_loop_types, double *coeff, double *dt,
			       QudaGaugeParam *param) {

  int numPaths = 0;
  switch (*num_loop_types) {
  case 1:
    numPaths = 6;
    break;
  case 2:
    numPaths = 24;
    break;
  case 3:
    numPaths = 48;
    break;
  default:
    errorQuda("Invalid num_loop_types = %d\n", *num_loop_types);
  }

  auto *loop_coeff = static_cast<double*>(safe_malloc(numPaths*sizeof(double)));
  int *path_length = static_cast<int*>(safe_malloc(numPaths*sizeof(int)));

  if (*num_loop_types >= 1) for(int i= 0; i< 6; ++i) {
      loop_coeff[i] = coeff[0];
      path_length[i] = 3;
    }
  if (*num_loop_types >= 2) for(int i= 6; i<24; ++i) {
      loop_coeff[i] = coeff[1];
      path_length[i] = 5;
    }
  if (*num_loop_types >= 3) for(int i=24; i<48; ++i) {
      loop_coeff[i] = coeff[2];
      path_length[i] = 5;
    }

  int** input_path_buf[4];
  for(int dir=0; dir<4; ++dir){
    input_path_buf[dir] = static_cast<int**>(safe_malloc(numPaths*sizeof(int*)));
    for(int i=0; i<numPaths; ++i){
      input_path_buf[dir][i] = static_cast<int*>(safe_malloc(path_length[i]*sizeof(int)));
    }
    createGaugeForcePaths(input_path_buf[dir], dir, *num_loop_types);
  }

  int max_length = 6;

  computeGaugeForceQuda(mom, gauge, input_path_buf, path_length, loop_coeff, numPaths, max_length, *dt, param);

  for(auto & dir : input_path_buf){
    for(int i=0; i<numPaths; ++i) host_free(dir[i]);
    host_free(dir);
  }

  host_free(path_length);
  host_free(loop_coeff);
}

void compute_staggered_force_quda_(void* h_mom, double *dt, double *delta, void *gauge, void *x, QudaGaugeParam *gauge_param, QudaInvertParam *inv_param) {
  computeStaggeredForceQuda(h_mom, *dt, *delta, gauge, (void**)x, gauge_param, inv_param);
}

// apply the staggered phases
void apply_staggered_phase_quda_() {
  if (getVerbosity() >= QUDA_VERBOSE) printfQuda("applying staggered phase\n");
  if (gaugePrecise) {
    gaugePrecise->applyStaggeredPhase();
  } else {
    errorQuda("No persistent gauge field");
  }
}

// remove the staggered phases
void remove_staggered_phase_quda_() {
  if (getVerbosity() >= QUDA_VERBOSE) printfQuda("removing staggered phase\n");
  if (gaugePrecise) {
    gaugePrecise->removeStaggeredPhase();
  } else {
    errorQuda("No persistent gauge field");
  }
  qudaDeviceSynchronize();
}

// evaluate the kinetic term
void kinetic_quda_(double *kin, void* momentum, QudaGaugeParam* param) {
  *kin = momActionQuda(momentum, param);
}


/**
 * BQCD wants a node mapping with x varying fastest.
 */
#ifdef MULTI_GPU
static int bqcd_rank_from_coords(const int *coords, void *fdata)
{
  int *dims = static_cast<int *>(fdata);

  int rank = coords[3];
  for (int i = 2; i >= 0; i--) {
    rank = dims[i] * rank + coords[i];
  }
  return rank;
}
#endif

void comm_set_gridsize_(int *grid)
{
#ifdef MULTI_GPU
  initCommsGridQuda(4, grid, bqcd_rank_from_coords, static_cast<void *>(grid));
#endif
}

/**
 * Exposed due to poor derived MPI datatype performance with GPUDirect RDMA
 */
void set_kernel_pack_t_(int* pack)
{
  bool pack_ = *pack ? true : false;
  setKernelPackT(pack_);
}

void gaussGaugeQuda(unsigned long long seed, double sigma)
{
  profileGauss.TPSTART(QUDA_PROFILE_TOTAL);

  if (!gaugePrecise) errorQuda("Cannot generate Gauss GaugeField as there is no resident gauge field");

  cudaGaugeField *data = gaugePrecise;

  GaugeFieldParam param(*data);
  param.reconstruct = QUDA_RECONSTRUCT_12;
  param.ghostExchange = QUDA_GHOST_EXCHANGE_NO;
  cudaGaugeField u(param);

  profileGauss.TPSTART(QUDA_PROFILE_COMPUTE);
  quda::gaugeGauss(*data, seed, sigma);
  profileGauss.TPSTOP(QUDA_PROFILE_COMPUTE);

  if (extendedGaugeResident) {
    *extendedGaugeResident = *gaugePrecise;
    extendedGaugeResident->exchangeExtendedGhost(R, profileGauss, redundant_comms);
  }

  profileGauss.TPSTOP(QUDA_PROFILE_TOTAL);
}


/*
 * Computes the total, spatial and temporal plaquette averages of the loaded gauge configuration.
 */
void plaq_quda_(double plaq[3]) {
  plaqQuda(plaq);
}

void plaqQuda(double plaq[3])
{
  profilePlaq.TPSTART(QUDA_PROFILE_TOTAL);

  if (!gaugePrecise) errorQuda("Cannot compute plaquette as there is no resident gauge field");

  cudaGaugeField *data = extendedGaugeResident ? extendedGaugeResident : createExtendedGauge(*gaugePrecise, R, profilePlaq);
  extendedGaugeResident = data;

  profilePlaq.TPSTART(QUDA_PROFILE_COMPUTE);
  double3 plaq3 = quda::plaquette(*data);
  plaq[0] = plaq3.x;
  plaq[1] = plaq3.y;
  plaq[2] = plaq3.z;
  profilePlaq.TPSTOP(QUDA_PROFILE_COMPUTE);

  profilePlaq.TPSTOP(QUDA_PROFILE_TOTAL);
}

/*
 * Performs a deep copy from the internal extendedGaugeResident field.
 */
void copyExtendedResidentGaugeQuda(void* resident_gauge, QudaFieldLocation loc)
{
  //profilePlaq.TPSTART(QUDA_PROFILE_TOTAL);

  if (!gaugePrecise) errorQuda("Cannot perform deep copy of resident gauge field as there is no resident gauge field");

  cudaGaugeField *data = extendedGaugeResident ? extendedGaugeResident : createExtendedGauge(*gaugePrecise, R, profilePlaq);
  extendedGaugeResident = data;

  auto* io_gauge = (cudaGaugeField*)resident_gauge;

  copyExtendedGauge(*io_gauge, *extendedGaugeResident, loc);

  //profilePlaq.TPSTOP(QUDA_PROFILE_TOTAL);
}

void performWuppertalnStep(void *h_out, void *h_in, QudaInvertParam *inv_param, unsigned int n_steps, double alpha)
{
  profileWuppertal.TPSTART(QUDA_PROFILE_TOTAL);

  if (gaugePrecise == nullptr) errorQuda("Gauge field must be loaded");

  pushVerbosity(inv_param->verbosity);
  if (getVerbosity() >= QUDA_DEBUG_VERBOSE) printQudaInvertParam(inv_param);

  cudaGaugeField *precise = nullptr;

  if (gaugeSmeared != nullptr) {
    if (getVerbosity() >= QUDA_VERBOSE) printfQuda("Wuppertal smearing done with gaugeSmeared\n");
    GaugeFieldParam gParam(*gaugePrecise);
    gParam.create = QUDA_NULL_FIELD_CREATE;
    precise = new cudaGaugeField(gParam);
    copyExtendedGauge(*precise, *gaugeSmeared, QUDA_CUDA_FIELD_LOCATION);
    precise->exchangeGhost();
  } else {
    if (getVerbosity() >= QUDA_VERBOSE)
      printfQuda("Wuppertal smearing done with gaugePrecise\n");
    precise = gaugePrecise;
  }

  ColorSpinorParam cpuParam(h_in, *inv_param, precise->X(), false, inv_param->input_location);
  ColorSpinorField *in_h = ColorSpinorField::Create(cpuParam);

  ColorSpinorParam cudaParam(cpuParam, *inv_param);
  cudaColorSpinorField in(*in_h, cudaParam);

  if (getVerbosity() >= QUDA_DEBUG_VERBOSE) {
    double cpu = blas::norm2(*in_h);
    double gpu = blas::norm2(in);
    printfQuda("In CPU %e CUDA %e\n", cpu, gpu);
  }

  cudaParam.create = QUDA_NULL_FIELD_CREATE;
  cudaColorSpinorField out(in, cudaParam);
  int parity = 0;

  // Computes out(x) = 1/(1+6*alpha)*(in(x) + alpha*\sum_mu (U_{-\mu}(x)in(x+mu) + U^\dagger_mu(x-mu)in(x-mu)))
  double a = alpha/(1.+6.*alpha);
  double b = 1./(1.+6.*alpha);

  for (unsigned int i = 0; i < n_steps; i++) {
    if (i) in = out;
    ApplyLaplace(out, in, *precise, 3, a, b, in, parity, false, nullptr, profileWuppertal);
    if (getVerbosity() >= QUDA_DEBUG_VERBOSE) {
      double norm = blas::norm2(out);
      printfQuda("Step %d, vector norm %e\n", i, norm);
    }
  }

  cpuParam.v = h_out;
  cpuParam.location = inv_param->output_location;
  ColorSpinorField *out_h = ColorSpinorField::Create(cpuParam);
  *out_h = out;

  if (getVerbosity() >= QUDA_DEBUG_VERBOSE) {
    double cpu = blas::norm2(*out_h);
    double gpu = blas::norm2(out);
    printfQuda("Out CPU %e CUDA %e\n", cpu, gpu);
  }

  if (gaugeSmeared != nullptr)
    delete precise;

  delete out_h;
  delete in_h;

  popVerbosity();

  profileWuppertal.TPSTOP(QUDA_PROFILE_TOTAL);
}

void performAPEnStep(unsigned int n_steps, double alpha, int meas_interval)
{
  profileAPE.TPSTART(QUDA_PROFILE_TOTAL);

  if (gaugePrecise == nullptr) errorQuda("Gauge field must be loaded");

  if (gaugeSmeared != nullptr) delete gaugeSmeared;
  gaugeSmeared = createExtendedGauge(*gaugePrecise, R, profileAPE);

  GaugeFieldParam gParam(*gaugeSmeared);
  auto *cudaGaugeTemp = new cudaGaugeField(gParam);

  QudaGaugeObservableParam param = newQudaGaugeObservableParam();
  param.compute_qcharge = QUDA_BOOLEAN_TRUE;

  if (getVerbosity() >= QUDA_SUMMARIZE) {
    gaugeObservablesQuda(&param);
    printfQuda("Q charge at step %03d = %+.16e\n", 0, param.qcharge);
  }

  for (unsigned int i = 0; i < n_steps; i++) {
    profileAPE.TPSTART(QUDA_PROFILE_COMPUTE);
    APEStep(*gaugeSmeared, *cudaGaugeTemp, alpha);
    profileAPE.TPSTOP(QUDA_PROFILE_COMPUTE);
    if ((i + 1) % meas_interval == 0 && getVerbosity() >= QUDA_VERBOSE) {
      gaugeObservablesQuda(&param);
      printfQuda("Q charge at step %03d = %+.16e\n", i + 1, param.qcharge);
    }
  }

  delete cudaGaugeTemp;
  profileAPE.TPSTOP(QUDA_PROFILE_TOTAL);
}

void performSTOUTnStep(unsigned int n_steps, double rho, int meas_interval)
{
  profileSTOUT.TPSTART(QUDA_PROFILE_TOTAL);

  if (gaugePrecise == nullptr) errorQuda("Gauge field must be loaded");

  if (gaugeSmeared != nullptr) delete gaugeSmeared;
  gaugeSmeared = createExtendedGauge(*gaugePrecise, R, profileSTOUT);

  GaugeFieldParam gParam(*gaugeSmeared);
  auto *cudaGaugeTemp = new cudaGaugeField(gParam);

  QudaGaugeObservableParam param = newQudaGaugeObservableParam();
  param.compute_qcharge = QUDA_BOOLEAN_TRUE;

  if (getVerbosity() >= QUDA_SUMMARIZE) {
    gaugeObservablesQuda(&param);
    printfQuda("Q charge at step %03d = %+.16e\n", 0, param.qcharge);
  }

  for (unsigned int i = 0; i < n_steps; i++) {
    profileSTOUT.TPSTART(QUDA_PROFILE_COMPUTE);
    STOUTStep(*gaugeSmeared, *cudaGaugeTemp, rho);
    profileSTOUT.TPSTOP(QUDA_PROFILE_COMPUTE);
    if ((i + 1) % meas_interval == 0 && getVerbosity() >= QUDA_VERBOSE) {
      gaugeObservablesQuda(&param);
      printfQuda("Q charge at step %03d = %+.16e\n", i + 1, param.qcharge);
    }
  }

  delete cudaGaugeTemp;
  profileSTOUT.TPSTOP(QUDA_PROFILE_TOTAL);
}

void performOvrImpSTOUTnStep(unsigned int n_steps, double rho, double epsilon, int meas_interval)
{
  profileOvrImpSTOUT.TPSTART(QUDA_PROFILE_TOTAL);

  if (gaugePrecise == nullptr) errorQuda("Gauge field must be loaded");

  if (gaugeSmeared != nullptr) delete gaugeSmeared;
  gaugeSmeared = createExtendedGauge(*gaugePrecise, R, profileOvrImpSTOUT);

  GaugeFieldParam gParam(*gaugeSmeared);
  auto *cudaGaugeTemp = new cudaGaugeField(gParam);

  QudaGaugeObservableParam param = newQudaGaugeObservableParam();
  param.compute_qcharge = QUDA_BOOLEAN_TRUE;

  if (getVerbosity() >= QUDA_SUMMARIZE) {
    gaugeObservablesQuda(&param);
    printfQuda("Q charge at step %03d = %+.16e\n", 0, param.qcharge);
  }

  for (unsigned int i = 0; i < n_steps; i++) {
    profileOvrImpSTOUT.TPSTART(QUDA_PROFILE_COMPUTE);
    OvrImpSTOUTStep(*gaugeSmeared, *cudaGaugeTemp, rho, epsilon);
    profileOvrImpSTOUT.TPSTOP(QUDA_PROFILE_COMPUTE);
    if ((i + 1) % meas_interval == 0 && getVerbosity() >= QUDA_VERBOSE) {
      gaugeObservablesQuda(&param);
      printfQuda("Q charge at step %03d = %+.16e\n", i + 1, param.qcharge);
    }
  }

  delete cudaGaugeTemp;
  profileOvrImpSTOUT.TPSTOP(QUDA_PROFILE_TOTAL);
}

void performWFlownStep(unsigned int n_steps, double step_size, int meas_interval, QudaWFlowType wflow_type)
{
  pushOutputPrefix("performWFlownStep: ");
  profileWFlow.TPSTART(QUDA_PROFILE_TOTAL);

  if (gaugePrecise == nullptr) errorQuda("Gauge field must be loaded");

  if (gaugeSmeared != nullptr) delete gaugeSmeared;
  gaugeSmeared = createExtendedGauge(*gaugePrecise, R, profileWFlow);

  GaugeFieldParam gParamEx(*gaugeSmeared);
  auto *gaugeAux = GaugeField::Create(gParamEx);

  GaugeFieldParam gParam(*gaugePrecise);
  gParam.reconstruct = QUDA_RECONSTRUCT_NO; // temporary field is not on manifold so cannot use reconstruct
  auto *gaugeTemp = GaugeField::Create(gParam);

  GaugeField *in = gaugeSmeared;
  GaugeField *out = gaugeAux;

  QudaGaugeObservableParam param = newQudaGaugeObservableParam();
  param.compute_plaquette = QUDA_BOOLEAN_TRUE;
  param.compute_qcharge = QUDA_BOOLEAN_TRUE;

  if (getVerbosity() >= QUDA_SUMMARIZE) {
    gaugeObservables(*in, param, profileWFlow);
    printfQuda("flow t, plaquette, E_tot, E_spatial, E_temporal, Q charge\n");
    printfQuda("%le %.16e %+.16e %+.16e %+.16e %+.16e\n", 0.0, param.plaquette[0], param.energy[0], param.energy[1],
               param.energy[2], param.qcharge);
  }

  for (unsigned int i = 0; i < n_steps; i++) {
    // Perform W1, W2, and Vt Wilson Flow steps as defined in
    // https://arxiv.org/abs/1006.4518v3
    profileWFlow.TPSTART(QUDA_PROFILE_COMPUTE);
    if (i > 0) std::swap(in, out); // output from prior step becomes input for next step

    WFlowStep(*out, *gaugeTemp, *in, step_size, wflow_type);
    profileWFlow.TPSTOP(QUDA_PROFILE_COMPUTE);

    if ((i + 1) % meas_interval == 0 && getVerbosity() >= QUDA_SUMMARIZE) {
      gaugeObservables(*out, param, profileWFlow);
      printfQuda("%le %.16e %+.16e %+.16e %+.16e %+.16e\n", step_size * (i + 1), param.plaquette[0], param.energy[0],
                 param.energy[1], param.energy[2], param.qcharge);
    }
  }

  delete gaugeTemp;
  delete gaugeAux;
  profileWFlow.TPSTOP(QUDA_PROFILE_TOTAL);
  popOutputPrefix();
}

int computeGaugeFixingOVRQuda(void *gauge, const unsigned int gauge_dir, const unsigned int Nsteps,
                              const unsigned int verbose_interval, const double relax_boost, const double tolerance,
                              const unsigned int reunit_interval, const unsigned int stopWtheta, QudaGaugeParam *param,
                              double *timeinfo)
{
  GaugeFixOVRQuda.TPSTART(QUDA_PROFILE_TOTAL);

  checkGaugeParam(param);

  GaugeFixOVRQuda.TPSTART(QUDA_PROFILE_INIT);
  GaugeFieldParam gParam(gauge, *param);
  auto *cpuGauge = new cpuGaugeField(gParam);

  // gParam.pad = getFatLinkPadding(param->X);
  gParam.create = QUDA_NULL_FIELD_CREATE;
  gParam.link_type = param->type;
  gParam.reconstruct = param->reconstruct;
  gParam.setPrecision(gParam.Precision(), true);
  auto *cudaInGauge = new cudaGaugeField(gParam);

  GaugeFixOVRQuda.TPSTOP(QUDA_PROFILE_INIT);
  GaugeFixOVRQuda.TPSTART(QUDA_PROFILE_H2D);

  ///if (!param->use_resident_gauge) {   // load fields onto the device
  cudaInGauge->loadCPUField(*cpuGauge);
 /* } else { // or use resident fields already present
    if (!gaugePrecise) errorQuda("No resident gauge field allocated");
    cudaInGauge = gaugePrecise;
    gaugePrecise = nullptr;
  } */

  GaugeFixOVRQuda.TPSTOP(QUDA_PROFILE_H2D);

  checkCudaError();

  if (comm_size() == 1) {
    // perform the update
    GaugeFixOVRQuda.TPSTART(QUDA_PROFILE_COMPUTE);
    gaugeFixingOVR(*cudaInGauge, gauge_dir, Nsteps, verbose_interval, relax_boost, tolerance, reunit_interval,
                   stopWtheta);
    GaugeFixOVRQuda.TPSTOP(QUDA_PROFILE_COMPUTE);
  } else {
    cudaGaugeField *cudaInGaugeEx = createExtendedGauge(*cudaInGauge, R, GaugeFixOVRQuda);

    // perform the update
    GaugeFixOVRQuda.TPSTART(QUDA_PROFILE_COMPUTE);
    gaugeFixingOVR(*cudaInGaugeEx, gauge_dir, Nsteps, verbose_interval, relax_boost, tolerance, reunit_interval,
                   stopWtheta);
    GaugeFixOVRQuda.TPSTOP(QUDA_PROFILE_COMPUTE);

    //HOW TO COPY BACK TO CPU: cudaInGaugeEx->cpuGauge
    copyExtendedGauge(*cudaInGauge, *cudaInGaugeEx, QUDA_CUDA_FIELD_LOCATION);
  }

  checkCudaError();
  // copy the gauge field back to the host
  GaugeFixOVRQuda.TPSTART(QUDA_PROFILE_D2H);
  cudaInGauge->saveCPUField(*cpuGauge);
  GaugeFixOVRQuda.TPSTOP(QUDA_PROFILE_D2H);

  GaugeFixOVRQuda.TPSTOP(QUDA_PROFILE_TOTAL);

  if (param->make_resident_gauge) {
    if (gaugePrecise != nullptr) delete gaugePrecise;
    gaugePrecise = cudaInGauge;
  } else {
    delete cudaInGauge;
  }

  if(timeinfo){
    timeinfo[0] = GaugeFixOVRQuda.Last(QUDA_PROFILE_H2D);
    timeinfo[1] = GaugeFixOVRQuda.Last(QUDA_PROFILE_COMPUTE);
    timeinfo[2] = GaugeFixOVRQuda.Last(QUDA_PROFILE_D2H);
  }

  checkCudaError();
  return 0;
}

int computeGaugeFixingFFTQuda(void* gauge, const unsigned int gauge_dir,  const unsigned int Nsteps, \
  const unsigned int verbose_interval, const double alpha, const unsigned int autotune, const double tolerance, \
  const unsigned int  stopWtheta, QudaGaugeParam* param , double* timeinfo)
{
  GaugeFixFFTQuda.TPSTART(QUDA_PROFILE_TOTAL);

  checkGaugeParam(param);

  GaugeFixFFTQuda.TPSTART(QUDA_PROFILE_INIT);

  GaugeFieldParam gParam(gauge, *param);
  auto *cpuGauge = new cpuGaugeField(gParam);

  //gParam.pad = getFatLinkPadding(param->X);
  gParam.create      = QUDA_NULL_FIELD_CREATE;
  gParam.link_type   = param->type;
  gParam.reconstruct = param->reconstruct;
  gParam.setPrecision(gParam.Precision(), true);
  auto *cudaInGauge = new cudaGaugeField(gParam);


  GaugeFixFFTQuda.TPSTOP(QUDA_PROFILE_INIT);

  GaugeFixFFTQuda.TPSTART(QUDA_PROFILE_H2D);

  //if (!param->use_resident_gauge) {   // load fields onto the device
  cudaInGauge->loadCPUField(*cpuGauge);
  /*} else { // or use resident fields already present
    if (!gaugePrecise) errorQuda("No resident gauge field allocated");
    cudaInGauge = gaugePrecise;
    gaugePrecise = nullptr;
  } */

  GaugeFixFFTQuda.TPSTOP(QUDA_PROFILE_H2D);

  // perform the update
  GaugeFixFFTQuda.TPSTART(QUDA_PROFILE_COMPUTE);
  checkCudaError();

  gaugeFixingFFT(*cudaInGauge, gauge_dir, Nsteps, verbose_interval, alpha, autotune, tolerance, stopWtheta);

  GaugeFixFFTQuda.TPSTOP(QUDA_PROFILE_COMPUTE);

  checkCudaError();
  // copy the gauge field back to the host
  GaugeFixFFTQuda.TPSTART(QUDA_PROFILE_D2H);
  checkCudaError();
  cudaInGauge->saveCPUField(*cpuGauge);
  GaugeFixFFTQuda.TPSTOP(QUDA_PROFILE_D2H);
  checkCudaError();

  GaugeFixFFTQuda.TPSTOP(QUDA_PROFILE_TOTAL);

  if (param->make_resident_gauge) {
    if (gaugePrecise != nullptr) delete gaugePrecise;
    gaugePrecise = cudaInGauge;
  } else {
    delete cudaInGauge;
  }

  if(timeinfo){
    timeinfo[0] = GaugeFixFFTQuda.Last(QUDA_PROFILE_H2D);
    timeinfo[1] = GaugeFixFFTQuda.Last(QUDA_PROFILE_COMPUTE);
    timeinfo[2] = GaugeFixFFTQuda.Last(QUDA_PROFILE_D2H);
  }

  checkCudaError();
  return 0;
}

void contractQuda(const void *hp_x, const void *hp_y, void *h_result, const QudaContractType cType,
                  QudaInvertParam *param, const int *X)
{
  // DMH: Easiest way to construct ColorSpinorField? Do we require the user
  //     to declare and fill and invert_param, or can it just be hacked?.

  profileContract.TPSTART(QUDA_PROFILE_TOTAL);
  profileContract.TPSTART(QUDA_PROFILE_INIT);
  // wrap CPU host side pointers
  ColorSpinorParam cpuParam((void *)hp_x, *param, X, false, param->input_location);
  ColorSpinorField *h_x = ColorSpinorField::Create(cpuParam);

  cpuParam.v = (void *)hp_y;
  ColorSpinorField *h_y = ColorSpinorField::Create(cpuParam);

  // Create device parameter
  ColorSpinorParam cudaParam(cpuParam);
  cudaParam.location = QUDA_CUDA_FIELD_LOCATION;
  cudaParam.create = QUDA_NULL_FIELD_CREATE;
  // Quda uses Degrand-Rossi gamma basis for contractions and will
  // automatically reorder data if necessary.
  cudaParam.gammaBasis = QUDA_DEGRAND_ROSSI_GAMMA_BASIS;
  cudaParam.setPrecision(cpuParam.Precision(), cpuParam.Precision(), true);

  std::vector<ColorSpinorField *> x, y;
  x.push_back(ColorSpinorField::Create(cudaParam));
  y.push_back(ColorSpinorField::Create(cudaParam));

  size_t data_bytes = x[0]->Volume() * x[0]->Nspin() * x[0]->Nspin() * 2 * x[0]->Precision();
  void *d_result = pool_device_malloc(data_bytes);
  profileContract.TPSTOP(QUDA_PROFILE_INIT);

  profileContract.TPSTART(QUDA_PROFILE_H2D);
  *x[0] = *h_x;
  *y[0] = *h_y;
  profileContract.TPSTOP(QUDA_PROFILE_H2D);

  profileContract.TPSTART(QUDA_PROFILE_COMPUTE);
  contractQuda(*x[0], *y[0], d_result, cType);
  profileContract.TPSTOP(QUDA_PROFILE_COMPUTE);

  profileContract.TPSTART(QUDA_PROFILE_D2H);
  qudaMemcpy(h_result, d_result, data_bytes, cudaMemcpyDeviceToHost);
  profileContract.TPSTOP(QUDA_PROFILE_D2H);

  profileContract.TPSTART(QUDA_PROFILE_FREE);
  pool_device_free(d_result);
  delete x[0];
  delete y[0];
  delete h_y;
  delete h_x;
  profileContract.TPSTOP(QUDA_PROFILE_FREE);

  profileContract.TPSTOP(QUDA_PROFILE_TOTAL);
}

void gaugeObservablesQuda(QudaGaugeObservableParam *param)
{
  profileGaugeObs.TPSTART(QUDA_PROFILE_TOTAL);
  checkGaugeObservableParam(param);

  cudaGaugeField *gauge = nullptr;
  if (!gaugeSmeared) {
    if (!extendedGaugeResident) extendedGaugeResident = createExtendedGauge(*gaugePrecise, R, profileGaugeObs);
    gauge = extendedGaugeResident;
  } else {
    gauge = gaugeSmeared;
  }

  gaugeObservables(*gauge, *param, profileGaugeObs);
  profileGaugeObs.TPSTOP(QUDA_PROFILE_TOTAL);
}<|MERGE_RESOLUTION|>--- conflicted
+++ resolved
@@ -1096,13 +1096,8 @@
       cloverPrecondition->copy(*cloverPrecise, clover_param.inverse);
     }
 
-<<<<<<< HEAD
     // switch the parameters for creating the mirror refinement clover field
-    clover_param.setPrecision(prec[2]);
-=======
-    // switch the parameters for creating the mirror preconditioner clover field
     clover_param.setPrecision(prec[2], true);
->>>>>>> a38e0a97
 
     // create the mirror refinement clover field
     if (clover_param.Precision() != cloverSloppy->Precision()) {
