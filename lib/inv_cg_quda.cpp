--- conflicted
+++ resolved
@@ -222,13 +222,8 @@
 
   void CG::operator()(ColorSpinorField &x, ColorSpinorField &b, ColorSpinorField *p_init, double r2_old_init)
   {
-<<<<<<< HEAD
-    if (param.is_preconditioner && param.global_reduction == false) commGlobalReductionSet(false);
-    
-=======
     if (param.is_preconditioner) commGlobalReductionPush(param.global_reduction);
 
->>>>>>> 6a3caa27
     if (checkLocation(x, b) != QUDA_CUDA_FIELD_LOCATION)
       errorQuda("Not supported");
     if (checkPrecision(x, b) != param.precision)
@@ -635,15 +630,9 @@
 	  x_.push_back(&xSloppy);
 	  std::vector<ColorSpinorField*> p_;
 	  for (int i=0; i<=j; i++) p_.push_back(p[i]);
-<<<<<<< HEAD
-          blas::axpy(alpha, p_, x_);
-	}
-	
-=======
           blas::axpy(alpha.get(), p_, x_);
         }
 
->>>>>>> 6a3caa27
         blas::copy(x, xSloppy); // nop when these pointers alias
 
         blas::xpy(x, y); // swap these around?
