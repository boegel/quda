--- conflicted
+++ resolved
@@ -384,12 +384,8 @@
       p.resize(Np);
       ColorSpinorParam csParam(rSloppy);
       csParam.create = QUDA_COPY_FIELD_CREATE;
-<<<<<<< HEAD
       for (auto &pi : p)
         pi = p_init ? ColorSpinorField::Create(*p_init, csParam) : ColorSpinorField::Create(rSloppy, csParam);
-=======
-        for (auto &pi : p) pi = p_init ? ColorSpinorField::Create(*p_init, csParam) : ColorSpinorField::Create(rSloppy, csParam);
->>>>>>> 9b90a2d4
     } else {
       for (auto &p_i : p) *p_i = p_init ? *p_init : rSloppy;
     }
@@ -523,17 +519,11 @@
         // alternative reliable updates
         updateX = ( (d <= deps*sqrt(r2_old)) or (dfac * dinit > deps * r0Norm) ) and (d_new > deps*rNorm) and (d_new > dfac * dinit);
         updateR = 0;
-<<<<<<< HEAD
-        // if(updateX)
-        // printfQuda("new reliable update conditions (%i) d_n-1 < eps r2_old %e %e;\t dn > eps r_n %e %e;\t (dnew > 1.1
-        // dinit %e %e)\n", updateX,d,deps*sqrt(r2_old),d_new,deps*rNorm,d_new,dinit);
-=======
->>>>>>> 9b90a2d4
       } else {
         if (rNorm > maxrx) maxrx = rNorm;
         if (rNorm > maxrr) maxrr = rNorm;
-        updateX = (rNorm < delta*r0Norm && r0Norm <= maxrx) ? 1 : 0;
-        updateR = ((rNorm < delta*maxrr && r0Norm <= maxrr) || updateX) ? 1 : 0;
+        updateX = (rNorm < delta * r0Norm && r0Norm <= maxrx) ? 1 : 0;
+        updateR = ((rNorm < delta * maxrr && r0Norm <= maxrr) || updateX) ? 1 : 0;
       }
 
       // force a reliable update if we are within target tolerance (only if doing reliable updates)
