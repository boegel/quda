--- conflicted
+++ resolved
@@ -74,7 +74,7 @@
 
   CG::~CG() {
     if ( init ) {
-<<<<<<< HEAD
+      for (auto pi : p) if (pi) delete pi;
       if (rp) delete rp;
       if (yp) delete yp;
       if (App) delete App;
@@ -85,13 +85,6 @@
       if (qp) delete qp;
       if (tmp_matsloppyp) delete tmp_matsloppyp;
 #endif
-=======
-      for (auto pi : p) delete pi;
-      delete rp;
-      delete yp;
-      delete App;
-      delete tmpp;
->>>>>>> 717f500d
       init = false;
     }
   }
@@ -305,11 +298,7 @@
           r2 = quadruple.x; Ap2 = quadruple.y; pAp = quadruple.z; ppnorm= quadruple.w;
         }
         else{
-<<<<<<< HEAD
-        double3 triplet = blas::tripleCGReduction(rSloppy, Ap, p);
-=======
           double3 triplet = blas::tripleCGReduction(rSloppy, Ap, *p[j]);
->>>>>>> 717f500d
           r2 = triplet.x; Ap2 = triplet.y; pAp = triplet.z;
         }
         r2_old = r2;
@@ -332,11 +321,7 @@
           ppnorm = pAppp.z;
         }
         else{
-<<<<<<< HEAD
-        pAp = blas::reDotProduct(p, Ap);
-=======
           pAp = blas::reDotProduct(*p[j], Ap);
->>>>>>> 717f500d
         }
 
         alpha[j] = r2 / pAp;
@@ -378,31 +363,6 @@
       if ( !(updateR || updateX )) {
         beta = sigma / r2_old;  // use the alternative beta computation
 
-
-<<<<<<< HEAD
-        if (param.pipeline && !breakdown) blas::tripleCGUpdate(alpha, beta, Ap, xSloppy, rSloppy, p);
-  else blas::axpyZpbx(alpha, p, xSloppy, rSloppy, beta);
-
-  if (use_heavy_quark_res && k%heavy_quark_check==0) {
-    if (&x != &xSloppy) {
-      blas::copy(tmp,y);
-      heavy_quark_res = sqrt(blas::xpyHeavyQuarkResidualNorm(xSloppy, tmp, rSloppy).z);
-    } else {
-      blas::copy(r, rSloppy);
-      heavy_quark_res = sqrt(blas::xpyHeavyQuarkResidualNorm(x, y, r).z);
-    }
-  }
-  // alternative reliable updates
-  if(alternative_reliable){
-    d = d_new;
-    pnorm = pnorm + alpha * alpha* (ppnorm);
-    xnorm = sqrt(pnorm);
-    d_new = d + u*rNorm + uhigh*Anorm * xnorm;
-    if(steps_since_reliable==0)
-      printfQuda("New dnew: %e (r %e , y %e)\n",d_new,u*rNorm,uhigh*Anorm * sqrt(blas::norm2(y)) );
-  }
-        steps_since_reliable++;
-=======
         if (param.pipeline && !breakdown) {
 
 	  if (Np == 1) {
@@ -450,7 +410,6 @@
 	    printfQuda("New dnew: %e (r %e , y %e)\n",d_new,u*rNorm,uhigh*Anorm * sqrt(blas::norm2(y)) );
 	}
 	steps_since_reliable++;
->>>>>>> 717f500d
 
       } else {
 
