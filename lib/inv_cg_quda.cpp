#include <stdio.h>
#include <stdlib.h>
#include <math.h>

#include <quda_internal.h>
#include <color_spinor_field.h>
#include <blas_quda.h>
#include <dslash_quda.h>
#include <invert_quda.h>
#include <util_quda.h>
#include <sys/time.h>
#include <limits>
#include <cmath>

#include <face_quda.h>

#include <iostream>

#ifdef BLOCKSOLVER
#include <Eigen/Dense>
#endif


namespace quda {

  CG::CG(DiracMatrix &mat, DiracMatrix &matSloppy, SolverParam &param, TimeProfile &profile) :
    Solver(param, profile), mat(mat), matSloppy(matSloppy), yp(nullptr), rp(nullptr),
    rnewp(nullptr), pp(nullptr), App(nullptr), tmpp(nullptr), tmp2p(nullptr), tmp3p(nullptr),
    rSloppyp(nullptr), xSloppyp(nullptr), init(false)
  {

  }

  CG::~CG() {
    profile.TPSTART(QUDA_PROFILE_FREE);
    if ( init ) {
      for (auto pi : p) if (pi) delete pi;
      if (rp) delete rp;
      if (pp) delete pp;
      if (yp) delete yp;
      if (App) delete App;
      if(param.precision != param.precision_sloppy) {
	if (rSloppyp) delete rSloppyp;
	if (xSloppyp) delete xSloppyp;
      }
      if (tmpp) delete tmpp;
      if(!mat.isStaggered()) {
	if (tmp2p && tmpp != tmp2p) delete tmp2p;
	if (tmp3p && tmpp != tmp3p && param.precision != param.precision_sloppy) delete tmp3p;
      }
      if (rnewp) delete rnewp;

      init = false;
    }
    profile.TPSTOP(QUDA_PROFILE_FREE);
  }

  CGNE::CGNE(DiracMatrix &mat, DiracMatrix &matSloppy, SolverParam &param, TimeProfile &profile) :
    CG(mmdag, mmdagSloppy, param, profile), mmdag(mat.Expose()), mmdagSloppy(mat.Expose()), init(false) {
  }

  CGNE::~CGNE() {
    if ( init ) {
      delete xp;
      init = false;
    }
  }

  // CGNE: M Mdag y = b is solved; x = Mdag y is returned as solution.
  void CGNE::operator()(ColorSpinorField &x, ColorSpinorField &b) {

    if (!init) {
      ColorSpinorParam csParam(x);
      csParam.create = QUDA_COPY_FIELD_CREATE;
      xp = ColorSpinorField::Create(x, csParam);

      init = true;

    } else if(param.use_init_guess == QUDA_USE_INIT_GUESS_YES) {
      warningQuda("Initial guess may not work as expected with CGNE\n");
      *xp = x;
    }

    CG::operator()(*xp,b);

    mmdag.Expose()->Mdag(x,*xp);

    // with preserve_source == QUDA_PRESERVE_SOURCE_NO; b is expected to be the residual.
    // here the residual is the same of CG, so one could improve this computing it in CG directly (ref. MR)
    if(param.preserve_source == QUDA_PRESERVE_SOURCE_NO) {
      mmdag.Expose()->M(*xp, x);
      blas::axpby(-1.0, *xp, 1.0, b);
    }
  }

  CGNR::CGNR(DiracMatrix &mat, DiracMatrix &matSloppy, SolverParam &param, TimeProfile &profile) :
    CG(mdagm, mdagmSloppy, param, profile), mdagm(mat.Expose()), mdagmSloppy(mat.Expose()), init(false) {
  }

  CGNR::~CGNR() {
    if ( init ) {
      delete bp;
      init = false;
    }
  }

  // CGNR: Mdag M x = Mdag b is solved.
  void CGNR::operator()(ColorSpinorField &x, ColorSpinorField &b) {
    const int iter0 = param.iter;

    if (!init) {
      ColorSpinorParam csParam(b);
      csParam.create = QUDA_ZERO_FIELD_CREATE;
      bp = ColorSpinorField::Create(csParam);

      init = true;

    }

    mdagm.Expose()->Mdag(*bp,b);
    CG::operator()(x,*bp);

    if (param.compute_true_res || param.preserve_source == QUDA_PRESERVE_SOURCE_NO) {
      // compute the true residuals
      const double b2 = blas::norm2(b);
      double r2;
      mdagm.Expose()->M(*bp, x);
      if(param.preserve_source == QUDA_PRESERVE_SOURCE_NO) {
	blas::axpby(-1.0, *bp, 1.0, b);
	r2 = blas::norm2(b) / b2;
        param.true_res_hq = sqrt(blas::HeavyQuarkResidualNorm(x, b).z);
      } else {
	r2 = blas::xmyNorm(b, *bp) / b2;
        param.true_res_hq = sqrt(blas::HeavyQuarkResidualNorm(x, *bp).z);
      }
      param.true_res = sqrt(r2);

      PrintSummary("CGNR", param.iter - iter0, r2, b2);
    } else if(param.preserve_source == QUDA_PRESERVE_SOURCE_NO) {
      mdagm.Expose()->M(*bp, x);
      blas::axpby(-1.0, *bp, 1.0, b);
    }

  }

  void CG::operator()(ColorSpinorField &x, ColorSpinorField &b) {
    if (Location(x, b) != QUDA_CUDA_FIELD_LOCATION)
      errorQuda("Not supported");
    if (x.Precision() != param.precision || b.Precision() != param.precision)
      errorQuda("Precision mismatch");


    const int Np = (param.solution_accumulator_pipeline == 0 ? 1 : param.solution_accumulator_pipeline);
    if (Np < 0 || Np > 16) errorQuda("Invalid value %d for solution_accumulator_pipeline\n", Np);

#ifdef ALTRELIABLE
    // hack to select alternative reliable updates
    constexpr bool alternative_reliable = true;
    warningQuda("Using alternative reliable updates. This feature is mostly ok but needs a little more testing in the real world.\n");
#else
    constexpr bool alternative_reliable = false;
#endif
    profile.TPSTART(QUDA_PROFILE_INIT);

    // Check to see that we're not trying to invert on a zero-field source
    double b2 = blas::norm2(b);

    // Check to see that we're not trying to invert on a zero-field source
    if (b2 == 0 && param.compute_null_vector == QUDA_COMPUTE_NULL_VECTOR_NO) {
      profile.TPSTOP(QUDA_PROFILE_INIT);
      printfQuda("Warning: inverting on zero-field source\n");
      x = b;
      param.true_res = 0.0;
      param.true_res_hq = 0.0;
      return;
    }

    if (!init) {
<<<<<<< HEAD
      ColorSpinorParam csParam(x);
=======
      csParam.create = QUDA_NULL_FIELD_CREATE;
      rp = ColorSpinorField::Create(b, csParam);
>>>>>>> 7a52c072
      csParam.create = QUDA_ZERO_FIELD_CREATE;
      rp = ColorSpinorField::Create(csParam);
      yp = ColorSpinorField::Create(csParam);

      // sloppy fields
      csParam.setPrecision(param.precision_sloppy);
      App = ColorSpinorField::Create(csParam);
      if(param.precision != param.precision_sloppy) {
	rSloppyp = ColorSpinorField::Create(csParam);
	xSloppyp = ColorSpinorField::Create(csParam);
      } else {
	rSloppyp = rp;
	param.use_sloppy_partial_accumulator = false;
      }

      // temporary fields
      tmpp = ColorSpinorField::Create(csParam);
      if(!mat.isStaggered()) {
	// tmp2 only needed for multi-gpu Wilson-like kernels
	tmp2p = ColorSpinorField::Create(csParam);
	// additional high-precision temporary if Wilson and mixed-precision
	csParam.setPrecision(param.precision);
	tmp3p = (param.precision != param.precision_sloppy) ?
	  ColorSpinorField::Create(csParam) : tmpp;
      } else {
	tmp3p = tmp2p = tmpp;
      }

      init = true;
    }

    ColorSpinorField &r = *rp;
    ColorSpinorField &y = *yp;
    ColorSpinorField &Ap = *App;
    ColorSpinorField &tmp = *tmpp;
    ColorSpinorField &tmp2 = *tmp2p;
    ColorSpinorField &tmp3 = *tmp3p;
    ColorSpinorField &rSloppy = *rSloppyp;
    ColorSpinorField &xSloppy = param.use_sloppy_partial_accumulator ? *xSloppyp : x;

    {
      ColorSpinorParam csParam(r);
      csParam.create = QUDA_NULL_FIELD_CREATE;
      csParam.setPrecision(param.precision_sloppy);

      if (Np != (int)p.size()) {
	for (auto &pi : p) delete pi;
	p.resize(Np);
	for (auto &pi : p) pi = ColorSpinorField::Create(csParam);
      }
    }

    // alternative reliable updates
    // alternative reliable updates - set precision - does not hurt performance here

    const double u= param.precision_sloppy == 8 ? std::numeric_limits<double>::epsilon()/2. : ((param.precision_sloppy == 4) ? std::numeric_limits<float>::epsilon()/2. : pow(2.,-13));
    const double uhigh= param.precision == 8 ? std::numeric_limits<double>::epsilon()/2. : ((param.precision == 4) ? std::numeric_limits<float>::epsilon()/2. : pow(2.,-13));
    const double deps=sqrt(u);
    constexpr double dfac = 1.1;
    double d_new =0 ;
    double d =0 ;
    double dinit =0;
    double xNorm = 0;
    double xnorm = 0;
    double pnorm = 0;
    double ppnorm = 0;
    double Anorm = 0;
    
    // for alternative reliable updates
    if(alternative_reliable){
      // estimate norm for reliable updates
      mat(r, b, y, tmp3);
      Anorm = sqrt(blas::norm2(r)/b2);
    }


    // compute initial residual
<<<<<<< HEAD
    double r2 = 0.0;
    if (param.use_init_guess == QUDA_USE_INIT_GUESS_YES) {
      mat(r, x, y, tmp3);
      r2 = blas::xmyNorm(b, r);
      if (b2 == 0) b2 = r2;
      if (&x != &xSloppy) {
	blas::copy(y, x);
	blas::zero(xSloppy);
      } else {
	blas::zero(y);
      }
=======
    mat(r, x, y, tmp3);
    double r2 = blas::xmyNorm(b, r);
    if (b2 == 0) {
      b2 = r2;
    }

    csParam.setPrecision(param.precision_sloppy);
    ColorSpinorField *r_sloppy;
    if (param.precision_sloppy == x.Precision()) {
      r_sloppy = &r;
    } else {
      csParam.create = QUDA_COPY_FIELD_CREATE;
      r_sloppy = ColorSpinorField::Create(r, csParam);
    }

    ColorSpinorField *x_sloppy;
    if (param.precision_sloppy == x.Precision() ||
        !param.use_sloppy_partial_accumulator) {
      x_sloppy = &x;
    } else {
      csParam.create = QUDA_COPY_FIELD_CREATE;
      x_sloppy = ColorSpinorField::Create(x, csParam);
    }

    ColorSpinorField &xSloppy = *x_sloppy;
    ColorSpinorField &rSloppy = *r_sloppy;

    csParam.create = QUDA_COPY_FIELD_CREATE;
    csParam.setPrecision(param.precision_sloppy);

    if (Np != (int)p.size()) {
      for (auto &pi : p) delete pi;
      p.resize(Np);
      for (auto &pi : p) pi = ColorSpinorField::Create(rSloppy, csParam);
    } else {
      for (auto &pi : p) *pi = rSloppy;
    }

    if (&x != &xSloppy) {
      blas::copy(y, x);
      blas::zero(xSloppy);
>>>>>>> 7a52c072
    } else {
      if (&r != &b) blas::copy(r, b);
      r2 = b2;
      blas::zero(x);
      blas::zero(y);
      if (&x != &xSloppy) blas::zero(xSloppy);
    }

    blas::copy(rSloppy,r);
    for (auto &pi : p) blas::copy(*pi,rSloppy);

    const bool use_heavy_quark_res =
      (param.residual_type & QUDA_HEAVY_QUARK_RESIDUAL) ? true : false;
    bool heavy_quark_restart = false;

    profile.TPSTOP(QUDA_PROFILE_INIT);
    profile.TPSTART(QUDA_PROFILE_PREAMBLE);

    double r2_old;

    double stop = stopping(param.tol, b2, param.residual_type);  // stopping condition of solver

    double heavy_quark_res = 0.0;  // heavy quark res idual
    double heavy_quark_res_old = 0.0;  // heavy quark residual

    if (use_heavy_quark_res) {
      heavy_quark_res = sqrt(blas::HeavyQuarkResidualNorm(x, r).z);
      heavy_quark_res_old = heavy_quark_res;   // heavy quark residual
    }
    const int heavy_quark_check = param.heavy_quark_check; // how often to check the heavy quark residual

    double alpha[Np];
    double beta = 0.0;
    double pAp;
    int rUpdate = 0;

    double rNorm = sqrt(r2);
    double r0Norm = rNorm;
    double maxrx = rNorm;
    double maxrr = rNorm;
    double delta = param.delta;


    // this parameter determines how many consective reliable update
    // residual increases we tolerate before terminating the solver,
    // i.e., how long do we want to keep trying to converge
    const int maxResIncrease = (use_heavy_quark_res ? 0 : param.max_res_increase); //  check if we reached the limit of our tolerance
    const int maxResIncreaseTotal = param.max_res_increase_total;
    // 0 means we have no tolerance
    // maybe we should expose this as a parameter
    const int hqmaxresIncrease = maxResIncrease + 1;

    int resIncrease = 0;
    int resIncreaseTotal = 0;
    int hqresIncrease = 0;

    // set this to true if maxResIncrease has been exceeded but when we use heavy quark residual we still want to continue the CG
    // only used if we use the heavy_quark_res
    bool L2breakdown = false;

    profile.TPSTOP(QUDA_PROFILE_PREAMBLE);
    profile.TPSTART(QUDA_PROFILE_COMPUTE);
    blas::flops = 0;

    int k = 0;
    int j = 0;

    PrintStats("CG", k, r2, b2, heavy_quark_res);

    int steps_since_reliable = 1;
    bool converged = convergence(r2, heavy_quark_res, stop, param.tol_hq);

    // alternative reliable updates
    if(alternative_reliable){
      dinit = uhigh * (rNorm + Anorm * xNorm);
      d = dinit;
    }

    while ( !converged && k < param.maxiter ) {
      matSloppy(Ap, *p[j], tmp, tmp2);  // tmp as tmp
      double sigma;

      bool breakdown = false;
      if (param.pipeline) {
        double Ap2;
        //TODO: alternative reliable updates - need r2, Ap2, pAp, p norm
        if(alternative_reliable){
          double4 quadruple = blas::quadrupleCGReduction(rSloppy, Ap, *p[j]);
          r2 = quadruple.x; Ap2 = quadruple.y; pAp = quadruple.z; ppnorm= quadruple.w;
        }
        else{
          double3 triplet = blas::tripleCGReduction(rSloppy, Ap, *p[j]);
          r2 = triplet.x; Ap2 = triplet.y; pAp = triplet.z;
        }
        r2_old = r2;
        alpha[j] = r2 / pAp;
        sigma = alpha[j]*(alpha[j] * Ap2 - pAp);
        if (sigma < 0.0 || steps_since_reliable == 0) { // sigma condition has broken down
          r2 = blas::axpyNorm(-alpha[j], Ap, rSloppy);
          sigma = r2;
          breakdown = true;
        }

        r2 = sigma;
      } else {
        r2_old = r2;

        // alternative reliable updates,
        if(alternative_reliable){
          double3 pAppp = blas::cDotProductNormA(*p[j],Ap);
          pAp = pAppp.x;
          ppnorm = pAppp.z;
        }
        else{
          pAp = blas::reDotProduct(*p[j], Ap);
        }

        alpha[j] = r2 / pAp;

        // here we are deploying the alternative beta computation
        Complex cg_norm = blas::axpyCGNorm(-alpha[j], Ap, rSloppy);
        r2 = real(cg_norm);  // (r_new, r_new)
        sigma = imag(cg_norm) >= 0.0 ? imag(cg_norm) : r2;  // use r2 if (r_k+1, r_k+1-r_k) breaks
      }

      // reliable update conditions
      rNorm = sqrt(r2);
      int updateX;
      int updateR;

      if(alternative_reliable){
        // alternative reliable updates
        updateX = ( (d <= deps*sqrt(r2_old)) or (dfac * dinit > deps * r0Norm) ) and (d_new > deps*rNorm) and (d_new > dfac * dinit);
        updateR = 0;
        // if(updateX)
          // printfQuda("new reliable update conditions (%i) d_n-1 < eps r2_old %e %e;\t dn > eps r_n %e %e;\t (dnew > 1.1 dinit %e %e)\n",
        // updateX,d,deps*sqrt(r2_old),d_new,deps*rNorm,d_new,dinit);
      }
      else{
        if (rNorm > maxrx) maxrx = rNorm;
        if (rNorm > maxrr) maxrr = rNorm;
        updateX = (rNorm < delta*r0Norm && r0Norm <= maxrx) ? 1 : 0;
        updateR = ((rNorm < delta*maxrr && r0Norm <= maxrr) || updateX) ? 1 : 0;
      }

      // force a reliable update if we are within target tolerance (only if doing reliable updates)
      if ( convergence(r2, heavy_quark_res, stop, param.tol_hq) && param.delta >= param.tol ) updateX = 1;

      // For heavy-quark inversion force a reliable update if we continue after
      if ( use_heavy_quark_res and L2breakdown and convergenceHQ(r2, heavy_quark_res, stop, param.tol_hq) and param.delta >= param.tol ) {
        updateX = 1;
      }

      if ( !(updateR || updateX )) {
        beta = sigma / r2_old;  // use the alternative beta computation


        if (param.pipeline && !breakdown) {

	  if (Np == 1) {
	    blas::tripleCGUpdate(alpha[j], beta, Ap, xSloppy, rSloppy, *p[j]);
	  } else {
	    errorQuda("Not implemented pipelined CG with Np > 1");
	  }
	} else {
	  if (Np == 1) {
	    // with Np=1 we just run regular fusion between x and p updates
	    blas::axpyZpbx(alpha[k%Np], *p[k%Np], xSloppy, rSloppy, beta);
	  } else {

	    if ( (j+1)%Np == 0 ) {
	      Complex alpha_[Np];
	      for (int i=0; i<Np; i++) alpha_[i] = alpha[i];
	      std::vector<ColorSpinorField*> x_;
	      x_.push_back(&xSloppy);
	      blas::caxpy(alpha_, p, x_);
	      blas::flops -= 4*j*xSloppy.RealLength(); // correct for over flop count since using caxpy
	    }

	    //p[(k+1)%Np] = r + beta * p[k%Np]
	    blas::xpayz(rSloppy, beta, *p[j], *p[(j+1)%Np]);
	  }
	}

	if (use_heavy_quark_res && k%heavy_quark_check==0) {
	  if (&x != &xSloppy) {
	    blas::copy(tmp,y);
	    heavy_quark_res = sqrt(blas::xpyHeavyQuarkResidualNorm(xSloppy, tmp, rSloppy).z);
	  } else {
	    blas::copy(r, rSloppy);
	    heavy_quark_res = sqrt(blas::xpyHeavyQuarkResidualNorm(x, y, r).z);
	  }
	}

	// alternative reliable updates
	if (alternative_reliable) {
	  d = d_new;
	  pnorm = pnorm + alpha[j] * alpha[j]* (ppnorm);
	  xnorm = sqrt(pnorm);
	  d_new = d + u*rNorm + uhigh*Anorm * xnorm;
	  if(steps_since_reliable==0)
	    printfQuda("New dnew: %e (r %e , y %e)\n",d_new,u*rNorm,uhigh*Anorm * sqrt(blas::norm2(y)) );
	}
	steps_since_reliable++;

      } else {

	{
	  Complex alpha_[Np];
	  for (int i=0; i<=j; i++) alpha_[i] = alpha[i];
	  std::vector<ColorSpinorField*> x_;
	  x_.push_back(&xSloppy);
	  std::vector<ColorSpinorField*> p_;
	  for (int i=0; i<=j; i++) p_.push_back(p[i]);
	  blas::caxpy(alpha_, p_, x_);
	  blas::flops -= 4*j*xSloppy.RealLength(); // correct for over flop count since using caxpy
	}

        blas::copy(x, xSloppy); // nop when these pointers alias

        blas::xpy(x, y); // swap these around?
        mat(r, y, x, tmp3); //  here we can use x as tmp
        r2 = blas::xmyNorm(b, r);

        blas::copy(rSloppy, r); //nop when these pointers alias
        blas::zero(xSloppy);

        // alternative reliable updates
        if(alternative_reliable){
          dinit = uhigh*(sqrt(r2) + Anorm * sqrt(blas::norm2(y)));
          d = d_new;
          xnorm = 0;//sqrt(norm2(x));
          pnorm = 0;//pnorm + alpha * sqrt(norm2(p));
          printfQuda("New dinit: %e (r %e , y %e)\n",dinit,uhigh*sqrt(r2),uhigh*Anorm*sqrt(blas::norm2(y)));
          d_new = dinit;
          r0Norm = sqrt(r2);
        }
        else{
          rNorm = sqrt(r2);
          maxrr = rNorm;
          maxrx = rNorm;
          r0Norm = rNorm;
        }


        // calculate new reliable HQ resididual
        if (use_heavy_quark_res) heavy_quark_res = sqrt(blas::HeavyQuarkResidualNorm(y, r).z);

        // break-out check if we have reached the limit of the precision
        if (sqrt(r2) > r0Norm && updateX) { // reuse r0Norm for this
          resIncrease++;
          resIncreaseTotal++;
          warningQuda("CG: new reliable residual norm %e is greater than previous reliable residual norm %e (total #inc %i)",
          sqrt(r2), r0Norm, resIncreaseTotal);
          if ( resIncrease > maxResIncrease or resIncreaseTotal > maxResIncreaseTotal) {
            if (use_heavy_quark_res) {
              L2breakdown = true;
            } else {
              warningQuda("CG: solver exiting due to too many true residual norm increases");
              break;
            }
          }
        } else {
          resIncrease = 0;
        }
        // if L2 broke down already we turn off reliable updates and restart the CG
        if (use_heavy_quark_res and L2breakdown) {
          delta = 0;
          warningQuda("CG: Restarting without reliable updates for heavy-quark residual");
          heavy_quark_restart = true;
          if (heavy_quark_res > heavy_quark_res_old) {
            hqresIncrease++;
            warningQuda("CG: new reliable HQ residual norm %e is greater than previous reliable residual norm %e", heavy_quark_res, heavy_quark_res_old);
            // break out if we do not improve here anymore
            if (hqresIncrease > hqmaxresIncrease) {
              warningQuda("CG: solver exiting due to too many heavy quark residual norm increases");
              break;
            }
          }
        }

        if (use_heavy_quark_res and heavy_quark_restart) {
          // perform a restart
          blas::copy(*p[0], rSloppy);
          heavy_quark_restart = false;
        } else {
          // explicitly restore the orthogonality of the gradient vector
          Complex rp = blas::cDotProduct(rSloppy, *p[j]) / (r2);
          blas::caxpy(-rp, rSloppy, *p[j]);

          beta = r2 / r2_old;
          blas::xpayz(rSloppy, beta, *p[j], *p[0]);
        }

        steps_since_reliable = 0;
        rUpdate++;

        heavy_quark_res_old = heavy_quark_res;
      }

      breakdown = false;
      k++;

      PrintStats("CG", k, r2, b2, heavy_quark_res);
      // check convergence, if convergence is satisfied we only need to check that we had a reliable update for the heavy quarks recently
      converged = convergence(r2, heavy_quark_res, stop, param.tol_hq);

      // check for recent enough reliable updates of the HQ residual if we use it
      if (use_heavy_quark_res) {
        // L2 is concverged or precision maxed out for L2
        bool L2done = L2breakdown or convergenceL2(r2, heavy_quark_res, stop, param.tol_hq);
        // HQ is converged and if we do reliable update the HQ residual has been calculated using a reliable update
        bool HQdone = (steps_since_reliable == 0 and param.delta > 0) and convergenceHQ(r2, heavy_quark_res, stop, param.tol_hq);
        converged = L2done and HQdone;
      }

      // if we have converged and need to update any trailing solutions
      if (converged && steps_since_reliable > 0 && (j+1)%Np != 0 ) {
	Complex alpha_[Np];
	for (int i=0; i<=j; i++) alpha_[i] = alpha[i];
	std::vector<ColorSpinorField*> x_;
	x_.push_back(&xSloppy);
	std::vector<ColorSpinorField*> p_;
	for (int i=0; i<=j; i++) p_.push_back(p[i]);
	blas::caxpy(alpha_, p_, x_);
	blas::flops -= 4*j*xSloppy.RealLength(); // correct for over flop count since using caxpy
      }

      j = steps_since_reliable == 0 ? 0 : (j+1)%Np; // if just done a reliable update then reset j
    }

    blas::copy(x, xSloppy);
    blas::xpy(y, x);

    profile.TPSTOP(QUDA_PROFILE_COMPUTE);
    profile.TPSTART(QUDA_PROFILE_EPILOGUE);

    param.secs = profile.Last(QUDA_PROFILE_COMPUTE);
    double gflops = (blas::flops + mat.flops() + matSloppy.flops())*1e-9;
    param.gflops = gflops;
    param.iter += k;

    if (k == param.maxiter)
      warningQuda("Exceeded maximum iterations %d", param.maxiter);

    if (getVerbosity() >= QUDA_VERBOSE)
      printfQuda("CG: Reliable updates = %d\n", rUpdate);

    if (param.compute_true_res) {
      // compute the true residuals
      mat(r, x, y, tmp3);
      param.true_res = sqrt(blas::xmyNorm(b, r) / b2);
      param.true_res_hq = sqrt(blas::HeavyQuarkResidualNorm(x, r).z);
    }

    PrintSummary("CG", k, r2, b2);

    // reset the flops counters
    blas::flops = 0;
    mat.flops();
    matSloppy.flops();

    profile.TPSTOP(QUDA_PROFILE_EPILOGUE);
<<<<<<< HEAD
=======
    profile.TPSTART(QUDA_PROFILE_FREE);

    if (&tmp3 != &tmp) delete tmp3_p;
    if (&tmp2 != &tmp) delete tmp2_p;

    if (&rSloppy != &r) delete r_sloppy;
    if (&xSloppy != &x) delete x_sloppy;

    profile.TPSTOP(QUDA_PROFILE_FREE);
>>>>>>> 7a52c072

    return;
  }


// use BlockCGrQ algortithm or BlockCG (with / without GS, see BLOCKCG_GS option)
#define BCGRQ 1
#if BCGRQ
void CG::solve(ColorSpinorField& x, ColorSpinorField& b) {
  #ifndef BLOCKSOLVER
  errorQuda("QUDA_BLOCKSOLVER not built.");
  #else

  if (Location(x, b) != QUDA_CUDA_FIELD_LOCATION)
  errorQuda("Not supported");

  profile.TPSTART(QUDA_PROFILE_INIT);

  using Eigen::MatrixXcd;

  // Check to see that we're not trying to invert on a zero-field source
  //MW: it might be useful to check what to do here.
  double b2[QUDA_MAX_MULTI_SHIFT];
  double b2avg=0;
  for(int i=0; i< param.num_src; i++){
    b2[i]=blas::norm2(b.Component(i));
    b2avg += b2[i];
    if(b2[i] == 0){
      profile.TPSTOP(QUDA_PROFILE_INIT);
      errorQuda("Warning: inverting on zero-field source - undefined for block solver\n");
      x=b;
      param.true_res = 0.0;
      param.true_res_hq = 0.0;
      return;
    }
  }

  b2avg = b2avg / param.num_src;

  ColorSpinorParam csParam(x);
  if (!init) {
    csParam.setPrecision(param.precision);
    csParam.create = QUDA_ZERO_FIELD_CREATE;
    rp = ColorSpinorField::Create(csParam);
    yp = ColorSpinorField::Create(csParam);

    // sloppy fields
    csParam.setPrecision(param.precision_sloppy);
    pp = ColorSpinorField::Create(csParam);
    App = ColorSpinorField::Create(csParam);
    if(param.precision != param.precision_sloppy) {
      rSloppyp = ColorSpinorField::Create(csParam);
      xSloppyp = ColorSpinorField::Create(csParam);
    } else {
      rSloppyp = rp;
      param.use_sloppy_partial_accumulator = false;
    }

    // temporary fields
    tmpp = ColorSpinorField::Create(csParam);
    if(!mat.isStaggered()) {
      // tmp2 only needed for multi-gpu Wilson-like kernels
      tmp2p = ColorSpinorField::Create(csParam);
      // additional high-precision temporary if Wilson and mixed-precision
      csParam.setPrecision(param.precision);
      tmp3p = (param.precision != param.precision_sloppy) ?
	ColorSpinorField::Create(csParam) : tmpp;
    } else {
      tmp3p = tmp2p = tmpp;
    }

    init = true;
  }

  if(!rnewp) {
    csParam.create = QUDA_ZERO_FIELD_CREATE;
    csParam.setPrecision(param.precision_sloppy);
    ColorSpinorField *rpnew = ColorSpinorField::Create(csParam);
  }

  ColorSpinorField &r = *rp;
  ColorSpinorField &y = *yp;
  ColorSpinorField &p = *pp;
  ColorSpinorField &Ap = *App;
  ColorSpinorField &rnew = *rnewp;
  ColorSpinorField &tmp = *tmpp;
  ColorSpinorField &tmp2 = *tmp2p;
  ColorSpinorField &tmp3 = *tmp3p;
  ColorSpinorField &rSloppy = *rSloppyp;
  ColorSpinorField &xSloppy = param.use_sloppy_partial_accumulator ? *xSloppyp : x;

  // calculate residuals for all vectors
  // and initialize r2 matrix
  double r2avg=0;
  MatrixXcd r2(param.num_src, param.num_src);
  for(int i=0; i<param.num_src; i++){
    mat(r.Component(i), x.Component(i), y.Component(i));
    r2(i,i) = blas::xmyNorm(b.Component(i), r.Component(i));
    r2avg += r2(i,i).real();
    printfQuda("r2[%i] %e\n", i, r2(i,i).real());
  }
  for(int i=0; i<param.num_src; i++){
    for(int j=i+1; j < param.num_src; j++){
      r2(i,j) = blas::cDotProduct(r.Component(i),r.Component(j));
      r2(j,i) = std::conj(r2(i,j));
    }
  }

  blas::copy(rSloppy, r);
  blas::copy(p, rSloppy);
  blas::copy(rnew, rSloppy);

  if (&x != &xSloppy) {
    blas::copy(y, x);
    blas::zero(xSloppy);
  } else {
    blas::zero(y);
  }

  const bool use_heavy_quark_res =
  (param.residual_type & QUDA_HEAVY_QUARK_RESIDUAL) ? true : false;
  if(use_heavy_quark_res) errorQuda("ERROR: heavy quark residual not supported in block solver");

  profile.TPSTOP(QUDA_PROFILE_INIT);
  profile.TPSTART(QUDA_PROFILE_PREAMBLE);

  double stop[QUDA_MAX_MULTI_SHIFT];

  for(int i = 0; i < param.num_src; i++){
    stop[i] = stopping(param.tol, b2[i], param.residual_type);  // stopping condition of solver
  }

  // Eigen Matrices instead of scalars
  MatrixXcd alpha = MatrixXcd::Zero(param.num_src,param.num_src);
  MatrixXcd beta = MatrixXcd::Zero(param.num_src,param.num_src);
  MatrixXcd C = MatrixXcd::Zero(param.num_src,param.num_src);
  MatrixXcd S = MatrixXcd::Identity(param.num_src,param.num_src);
  MatrixXcd pAp = MatrixXcd::Identity(param.num_src,param.num_src);
  quda::Complex * AC = new quda::Complex[param.num_src*param.num_src];

  #ifdef MWVERBOSE
  MatrixXcd pTp =  MatrixXcd::Identity(param.num_src,param.num_src);
  #endif




  //FIXME:reliable updates currently not implemented
  /*
  double rNorm[QUDA_MAX_MULTI_SHIFT];
  double r0Norm[QUDA_MAX_MULTI_SHIFT];
  double maxrx[QUDA_MAX_MULTI_SHIFT];
  double maxrr[QUDA_MAX_MULTI_SHIFT];

  for(int i = 0; i < param.num_src; i++){
    rNorm[i] = sqrt(r2(i,i).real());
    r0Norm[i] = rNorm[i];
    maxrx[i] = rNorm[i];
    maxrr[i] = rNorm[i];
  }
  bool L2breakdown = false;
  int rUpdate = 0;
  nt steps_since_reliable = 1;
  */

  profile.TPSTOP(QUDA_PROFILE_PREAMBLE);
  profile.TPSTART(QUDA_PROFILE_COMPUTE);
  blas::flops = 0;

  int k = 0;

  PrintStats("CG", k, r2avg / param.num_src, b2avg, 0.);
  bool allconverged = true;
  bool converged[QUDA_MAX_MULTI_SHIFT];
  for(int i=0; i<param.num_src; i++){
    converged[i] = convergence(r2(i,i).real(), 0., stop[i], param.tol_hq);
    allconverged = allconverged && converged[i];
  }

  // CHolesky decomposition
  MatrixXcd L = r2.llt().matrixL();//// retrieve factor L  in the decomposition
  C = L.adjoint();
  MatrixXcd Linv = C.inverse();

  #ifdef MWVERBOSE
  std::cout << "r2\n " << r2 << std::endl;
  std::cout << "L\n " << L.adjoint() << std::endl;
  #endif

  // set p to QR decompsition of r
  // temporary hack - use AC to pass matrix arguments to multiblas
  for(int i=0; i<param.num_src; i++){
    blas::zero(p.Component(i));
    for(int j=0;j<param.num_src; j++){
      AC[i*param.num_src + j] = Linv(i,j);
    }
  }
  blas::caxpy(AC,r,p);

  // set rsloppy to to QR decompoistion of r (p)
  for(int i=0; i< param.num_src; i++){
    blas::copy(rSloppy.Component(i), p.Component(i));
  }

  #ifdef MWVERBOSE
  for(int i=0; i<param.num_src; i++){
    for(int j=0; j<param.num_src; j++){
      pTp(i,j) = blas::cDotProduct(p.Component(i), p.Component(j));
    }
  }
  std::cout << " pTp  " << std::endl << pTp << std::endl;
  std::cout << " L " << std::endl << L.adjoint() << std::endl;
  std::cout << " C " << std::endl << C << std::endl;
  #endif

  while ( !allconverged && k < param.maxiter ) {
    // apply matrix
    for(int i=0; i<param.num_src; i++){
      matSloppy(Ap.Component(i), p.Component(i), tmp.Component(i), tmp2.Component(i));  // tmp as tmp
    }

    // calculate pAp
    for(int i=0; i<param.num_src; i++){
      for(int j=i; j < param.num_src; j++){
        pAp(i,j) = blas::cDotProduct(p.Component(i), Ap.Component(j));
        if (i!=j) pAp(j,i) = std::conj(pAp(i,j));
      }
    }

    // update Xsloppy
    alpha = pAp.inverse() * C;
    // temporary hack using AC
    for(int i=0; i<param.num_src; i++){
      for(int j=0;j<param.num_src; j++){
        AC[i*param.num_src + j] = alpha(i,j);
      }
    }
    blas::caxpy(AC,p,xSloppy);

    // update rSloppy
    beta = pAp.inverse();
    // temporary hack
    for(int i=0; i<param.num_src; i++){
      for(int j=0;j<param.num_src; j++){
        AC[i*param.num_src + j] = -beta(i,j);
      }
    }
    blas::caxpy(AC,Ap,rSloppy);

    // orthorgonalize R
    // copy rSloppy to rnew as temporary
    for(int i=0; i< param.num_src; i++){
      blas::copy(rnew.Component(i), rSloppy.Component(i));
    }
    for(int i=0; i<param.num_src; i++){
      for(int j=i; j < param.num_src; j++){
        r2(i,j) = blas::cDotProduct(r.Component(i),r.Component(j));
        if (i!=j) r2(j,i) = std::conj(r2(i,j));
      }
    }
    // Cholesky decomposition
    L = r2.llt().matrixL();// retrieve factor L  in the decomposition
    S = L.adjoint();
    Linv = S.inverse();
    // temporary hack
    for(int i=0; i<param.num_src; i++){
      blas::zero(rSloppy.Component(i));
      for(int j=0;j<param.num_src; j++){
        AC[i*param.num_src + j] = Linv(i,j);
      }
    }
    blas::caxpy(AC,rnew,rSloppy);

    #ifdef MWVERBOSE
    for(int i=0; i<param.num_src; i++){
      for(int j=0; j<param.num_src; j++){
        pTp(i,j) = blas::cDotProduct(rSloppy.Component(i), rSloppy.Component(j));
      }
    }
    std::cout << " rTr " << std::endl << pTp << std::endl;
    std::cout <<  "QR" << S<<  std::endl << "QP " << S.inverse()*S << std::endl;;
    #endif

    // update p
    // use rnew as temporary again for summing up
    for(int i=0; i<param.num_src; i++){
      blas::copy(rnew.Component(i),rSloppy.Component(i));
    }
    // temporary hack
    for(int i=0; i<param.num_src; i++){
      for(int j=0;j<param.num_src; j++){
        AC[i*param.num_src + j] = std::conj(S(j,i));
      }
    }
    blas::caxpy(AC,p,rnew);
    // set p = rnew
    for(int i=0; i < param.num_src; i++){
      blas::copy(p.Component(i),rnew.Component(i));
    }

    // update C
    C = S * C;

    #ifdef MWVERBOSE
    for(int i=0; i<param.num_src; i++){
      for(int j=0; j<param.num_src; j++){
        pTp(i,j) = blas::cDotProduct(p.Component(i), p.Component(j));
      }
    }
    std::cout << " pTp " << std::endl << pTp << std::endl;
    std::cout <<  "S " << S<<  std::endl << "C " << C << std::endl;
    #endif

    // calculate the residuals for all shifts
    r2avg=0;
    for (int j=0; j<param.num_src; j++ ){
      r2(j,j) = C(0,j)*conj(C(0,j));
      for(int i=1; i < param.num_src; i++)
      r2(j,j) += C(i,j) * conj(C(i,j));
      r2avg += r2(j,j).real();
    }

    k++;
    PrintStats("CG", k, r2avg / param.num_src, b2avg, 0);
    // check convergence
    allconverged = true;
    for(int i=0; i<param.num_src; i++){
      converged[i] = convergence(r2(i,i).real(), 0, stop[i], param.tol_hq);
      allconverged = allconverged && converged[i];
    }


  }

  for(int i=0; i<param.num_src; i++){
    blas::xpy(y.Component(i), xSloppy.Component(i));
  }

  profile.TPSTOP(QUDA_PROFILE_COMPUTE);
  profile.TPSTART(QUDA_PROFILE_EPILOGUE);

  param.secs = profile.Last(QUDA_PROFILE_COMPUTE);
  double gflops = (blas::flops + mat.flops() + matSloppy.flops())*1e-9;
  param.gflops = gflops;
  param.iter += k;

  if (k == param.maxiter)
  warningQuda("Exceeded maximum iterations %d", param.maxiter);

  // if (getVerbosity() >= QUDA_VERBOSE)
  // printfQuda("CG: Reliable updates = %d\n", rUpdate);

  // compute the true residuals
  for(int i=0; i<param.num_src; i++){
    mat(r.Component(i), x.Component(i), y.Component(i), tmp3.Component(i));
    param.true_res = sqrt(blas::xmyNorm(b.Component(i), r.Component(i)) / b2[i]);
    param.true_res_hq = sqrt(blas::HeavyQuarkResidualNorm(x.Component(i), r.Component(i)).z);
    param.true_res_offset[i] = param.true_res;
    param.true_res_hq_offset[i] = param.true_res_hq;

    PrintSummary("CG", k, r2(i,i).real(), b2[i]);
  }

  // reset the flops counters
  blas::flops = 0;
  mat.flops();
  matSloppy.flops();

  profile.TPSTOP(QUDA_PROFILE_EPILOGUE);
  profile.TPSTART(QUDA_PROFILE_FREE);

  delete[] AC;
  profile.TPSTOP(QUDA_PROFILE_FREE);

  return;

  #endif
}

#else

// use Gram Schmidt in Block CG ?
#define BLOCKCG_GS 1
void CG::solve(ColorSpinorField& x, ColorSpinorField& b) {
  #ifndef BLOCKSOLVER
  errorQuda("QUDA_BLOCKSOLVER not built.");
  #else
  #ifdef BLOCKCG_GS
  printfQuda("BCGdQ Solver\n");
  #else
  printfQuda("BCQ Solver\n");
  #endif
  const bool use_block = true;
  if (Location(x, b) != QUDA_CUDA_FIELD_LOCATION)
  errorQuda("Not supported");

  profile.TPSTART(QUDA_PROFILE_INIT);

  using Eigen::MatrixXcd;
  MatrixXcd mPAP(param.num_src,param.num_src);
  MatrixXcd mRR(param.num_src,param.num_src);


  // Check to see that we're not trying to invert on a zero-field source
  //MW: it might be useful to check what to do here.
  double b2[QUDA_MAX_MULTI_SHIFT];
  double b2avg=0;
  double r2avg=0;
  for(int i=0; i< param.num_src; i++){
    b2[i]=blas::norm2(b.Component(i));
    b2avg += b2[i];
    if(b2[i] == 0){
      profile.TPSTOP(QUDA_PROFILE_INIT);
      errorQuda("Warning: inverting on zero-field source\n");
      x=b;
      param.true_res = 0.0;
      param.true_res_hq = 0.0;
      return;
    }
  }

  #ifdef MWVERBOSE
  MatrixXcd b2m(param.num_src,param.num_src);
  // just to check details of b
  for(int i=0; i<param.num_src; i++){
    for(int j=0; j<param.num_src; j++){
      b2m(i,j) = blas::cDotProduct(b.Component(i), b.Component(j));
    }
  }
  std::cout << "b2m\n" <<  b2m << std::endl;
  #endif

  ColorSpinorParam csParam(x);
  if (!init) {
    csParam.setPrecision(param.precision);
    csParam.create = QUDA_ZERO_FIELD_CREATE;
    rp = ColorSpinorField::Create(csParam);
    yp = ColorSpinorField::Create(csParam);

    // sloppy fields
    csParam.setPrecision(param.precision_sloppy);
    pp = ColorSpinorField::Create(csParam);
    App = ColorSpinorField::Create(csParam);
    if(param.precision != param.precision_sloppy) {
      rSloppyp = ColorSpinorField::Create(csParam);
      xSloppyp = ColorSpinorField::Create(csParam);
    } else {
      rSloppyp = rp;
      param.use_sloppy_partial_accumulator = false;
    }

    // temporary fields
    tmpp = ColorSpinorField::Create(csParam);
    if(!mat.isStaggered()) {
      // tmp2 only needed for multi-gpu Wilson-like kernels
      tmp2p = ColorSpinorField::Create(csParam);
      // additional high-precision temporary if Wilson and mixed-precision
      csParam.setPrecision(param.precision);
      tmp3p = (param.precision != param.precision_sloppy) ?
	ColorSpinorField::Create(csParam) : tmpp;
    } else {
      tmp3p = tmp2p = tmpp;
    }

    init = true;
  }

  if(!rnewp) {
    csParam.create = QUDA_ZERO_FIELD_CREATE;
    csParam.setPrecision(param.precision_sloppy);
    ColorSpinorField *rpnew = ColorSpinorField::Create(csParam);
  }

  ColorSpinorField &r = *rp;
  ColorSpinorField &y = *yp;
  ColorSpinorField &p = *pp;
  ColorSpinorField &pnew = *rnewp;
  ColorSpinorField &Ap = *App;
  ColorSpinorField &tmp = *tmpp;
  ColorSpinorField &tmp2 = *tmp2p;
  ColorSpinorField &tmp3 = *tmp3p;
  ColorSpinorField &rSloppy = *rSloppyp;
  ColorSpinorField &xSloppy = param.use_sloppy_partial_accumulator ? *xSloppyp : x;

  //  const int i = 0;  // MW: hack to be able to write Component(i) instead and try with i=0 for now

  for(int i=0; i<param.num_src; i++){
    mat(r.Component(i), x.Component(i), y.Component(i));
  }

  // double r2[QUDA_MAX_MULTI_SHIFT];
  MatrixXcd r2(param.num_src,param.num_src);
  for(int i=0; i<param.num_src; i++){
    r2(i,i) = blas::xmyNorm(b.Component(i), r.Component(i));
    printfQuda("r2[%i] %e\n", i, r2(i,i).real());
  }
  if(use_block){
    // MW need to initalize the full r2 matrix here
    for(int i=0; i<param.num_src; i++){
      for(int j=i+1; j<param.num_src; j++){
        r2(i,j) = blas::cDotProduct(r.Component(i), r.Component(j));
        r2(j,i) = std::conj(r2(i,j));
      }
    }
  }

  blas::copy(rSloppy, r);
  blas::copy(p, rSloppy);
  blas::copy(pnew, rSloppy);

  if (&x != &xSloppy) {
    blas::copy(y, x);
    blas::zero(xSloppy);
  } else {
    blas::zero(y);
  }

  const bool use_heavy_quark_res =
  (param.residual_type & QUDA_HEAVY_QUARK_RESIDUAL) ? true : false;
  bool heavy_quark_restart = false;

  profile.TPSTOP(QUDA_PROFILE_INIT);
  profile.TPSTART(QUDA_PROFILE_PREAMBLE);

  MatrixXcd r2_old(param.num_src, param.num_src);
  double heavy_quark_res[QUDA_MAX_MULTI_SHIFT] = {0.0};  // heavy quark res idual
  double heavy_quark_res_old[QUDA_MAX_MULTI_SHIFT] = {0.0};  // heavy quark residual
  double stop[QUDA_MAX_MULTI_SHIFT];

  for(int i = 0; i < param.num_src; i++){
    stop[i] = stopping(param.tol, b2[i], param.residual_type);  // stopping condition of solver
    if (use_heavy_quark_res) {
      heavy_quark_res[i] = sqrt(blas::HeavyQuarkResidualNorm(x.Component(i), r.Component(i)).z);
      heavy_quark_res_old[i] = heavy_quark_res[i];   // heavy quark residual
    }
  }
  const int heavy_quark_check = param.heavy_quark_check; // how often to check the heavy quark residual

  MatrixXcd alpha = MatrixXcd::Zero(param.num_src,param.num_src);
  MatrixXcd beta = MatrixXcd::Zero(param.num_src,param.num_src);
  MatrixXcd gamma = MatrixXcd::Identity(param.num_src,param.num_src);
  //  gamma = gamma * 2.0;

  MatrixXcd pAp(param.num_src, param.num_src);
  MatrixXcd pTp(param.num_src, param.num_src);
  int rUpdate = 0;

  double rNorm[QUDA_MAX_MULTI_SHIFT];
  double r0Norm[QUDA_MAX_MULTI_SHIFT];
  double maxrx[QUDA_MAX_MULTI_SHIFT];
  double maxrr[QUDA_MAX_MULTI_SHIFT];

  for(int i = 0; i < param.num_src; i++){
    rNorm[i] = sqrt(r2(i,i).real());
    r0Norm[i] = rNorm[i];
    maxrx[i] = rNorm[i];
    maxrr[i] = rNorm[i];
  }

  double delta = param.delta;//MW: hack no reliable updates param.delta;

  // this parameter determines how many consective reliable update
  // reisudal increases we tolerate before terminating the solver,
  // i.e., how long do we want to keep trying to converge
  const int maxResIncrease = (use_heavy_quark_res ? 0 : param.max_res_increase); //  check if we reached the limit of our tolerance
  const int maxResIncreaseTotal = param.max_res_increase_total;
  // 0 means we have no tolerance
  // maybe we should expose this as a parameter
  const int hqmaxresIncrease = maxResIncrease + 1;

  int resIncrease = 0;
  int resIncreaseTotal = 0;
  int hqresIncrease = 0;

  // set this to true if maxResIncrease has been exceeded but when we use heavy quark residual we still want to continue the CG
  // only used if we use the heavy_quark_res
  bool L2breakdown = false;

  profile.TPSTOP(QUDA_PROFILE_PREAMBLE);
  profile.TPSTART(QUDA_PROFILE_COMPUTE);
  blas::flops = 0;

  int k = 0;

  for(int i=0; i<param.num_src; i++){
    r2avg+=r2(i,i).real();
  }
  PrintStats("CG", k, r2avg, b2avg, heavy_quark_res[0]);
  int steps_since_reliable = 1;
  bool allconverged = true;
  bool converged[QUDA_MAX_MULTI_SHIFT];
  for(int i=0; i<param.num_src; i++){
    converged[i] = convergence(r2(i,i).real(), heavy_quark_res[i], stop[i], param.tol_hq);
    allconverged = allconverged && converged[i];
  }
  MatrixXcd sigma(param.num_src,param.num_src);

  #ifdef BLOCKCG_GS
  // begin ignore Gram-Schmidt for now

  for(int i=0; i < param.num_src; i++){
    double n = blas::norm2(p.Component(i));
    blas::ax(1/sqrt(n),p.Component(i));
    for(int j=i+1; j < param.num_src; j++) {
      std::complex<double> ri=blas::cDotProduct(p.Component(i),p.Component(j));
      blas::caxpy(-ri,p.Component(i),p.Component(j));
    }
  }

  gamma = MatrixXcd::Zero(param.num_src,param.num_src);
  for ( int i = 0; i < param.num_src; i++){
    for (int j=i; j < param.num_src; j++){
      gamma(i,j) = blas::cDotProduct(p.Component(i),pnew.Component(j));
    }
  }
  #endif
  // end ignore Gram-Schmidt for now

  #ifdef MWVERBOSE
  for(int i=0; i<param.num_src; i++){
    for(int j=0; j<param.num_src; j++){
      pTp(i,j) = blas::cDotProduct(p.Component(i), p.Component(j));
    }
  }

  std::cout << " pTp " << std::endl << pTp << std::endl;
  std::cout <<  "QR" << gamma<<  std::endl << "QP " << gamma.inverse()*gamma << std::endl;;
  #endif
  while ( !allconverged && k < param.maxiter ) {
    for(int i=0; i<param.num_src; i++){
      matSloppy(Ap.Component(i), p.Component(i), tmp.Component(i), tmp2.Component(i));  // tmp as tmp
    }


    bool breakdown = false;
    // FIXME: need to check breakdown
    // current implementation sets breakdown to true for pipelined CG if one rhs triggers breakdown
    // this is probably ok


    if (param.pipeline) {
      errorQuda("pipeline not implemented");
    } else {
      r2_old = r2;
      for(int i=0; i<param.num_src; i++){
        for(int j=0; j < param.num_src; j++){
          if(use_block or i==j)
          pAp(i,j) = blas::cDotProduct(p.Component(i), Ap.Component(j));
          else
          pAp(i,j) = 0.;
        }
      }

      alpha = pAp.inverse() * gamma.adjoint().inverse() * r2;
      #ifdef MWVERBOSE
      std::cout << "alpha\n" << alpha << std::endl;

      if(k==1){
        std::cout << "pAp " << std::endl <<pAp << std::endl;
        std::cout << "pAp^-1 " << std::endl <<pAp.inverse() << std::endl;
        std::cout << "r2 " << std::endl <<r2 << std::endl;
        std::cout << "alpha " << std::endl <<alpha << std::endl;
        std::cout << "pAp^-1r2" << std::endl << pAp.inverse()*r2 << std::endl;
      }
      #endif
      // here we are deploying the alternative beta computation
      for(int i=0; i<param.num_src; i++){
        for(int j=0; j < param.num_src; j++){

          blas::caxpy(-alpha(j,i), Ap.Component(j), rSloppy.Component(i));
        }
      }
      // MW need to calculate the full r2 matrix here, after update. Not sure how to do alternative sigma yet ...
      for(int i=0; i<param.num_src; i++){
        for(int j=0; j<param.num_src; j++){
          if(use_block or i==j)
          r2(i,j) = blas::cDotProduct(r.Component(i), r.Component(j));
          else
          r2(i,j) = 0.;
        }
      }
      sigma = r2;
    }


    bool updateX=false;
    bool updateR=false;
    //      int updateX = (rNorm < delta*r0Norm && r0Norm <= maxrx) ? true : false;
    //      int updateR = ((rNorm < delta*maxrr && r0Norm <= maxrr) || updateX) ? true : false;
    //
    // printfQuda("Checking reliable update %i %i\n",updateX,updateR);
    // reliable update conditions
    for(int i=0; i<param.num_src; i++){
      rNorm[i] = sqrt(r2(i,i).real());
      if (rNorm[i] > maxrx[i]) maxrx[i] = rNorm[i];
      if (rNorm[i] > maxrr[i]) maxrr[i] = rNorm[i];
      updateX = (rNorm[i] < delta * r0Norm[i] && r0Norm[i] <= maxrx[i]) ? true : false;
      updateR = ((rNorm[i] < delta * maxrr[i] && r0Norm[i] <= maxrr[i]) || updateX) ? true : false;
    }
    if ( (updateR || updateX )) {
      // printfQuda("Suppressing reliable update %i %i\n",updateX,updateR);
      updateX=false;
      updateR=false;
      // printfQuda("Suppressing reliable update %i %i\n",updateX,updateR);
    }

    if ( !(updateR || updateX )) {

      beta = gamma * r2_old.inverse() * sigma;
      #ifdef MWVERBOSE
      std::cout << "beta\n" << beta << std::endl;
      #endif
      if (param.pipeline && !breakdown)
      errorQuda("pipeline not implemented");

      else{
        for(int i=0; i<param.num_src; i++){
          for(int j=0; j<param.num_src; j++){
            blas::caxpy(alpha(j,i),p.Component(j),xSloppy.Component(i));
          }
        }

        // set to zero
        for(int i=0; i < param.num_src; i++){
          blas::ax(0,pnew.Component(i)); // do we need components here?
        }
        // add r
        for(int i=0; i<param.num_src; i++){
          // for(int j=0;j<param.num_src; j++){
          // order of updating p might be relevant here
          blas::axpy(1.0,r.Component(i),pnew.Component(i));
          // blas::axpby(rcoeff,rSloppy.Component(i),beta(i,j),p.Component(j));
          // }
        }
        // beta = beta * gamma.inverse();
        for(int i=0; i<param.num_src; i++){
          for(int j=0;j<param.num_src; j++){
            double rcoeff= (j==0?1.0:0.0);
            // order of updating p might be relevant hereq
            blas::caxpy(beta(j,i),p.Component(j),pnew.Component(i));
            // blas::axpby(rcoeff,rSloppy.Component(i),beta(i,j),p.Component(j));
          }
        }
        // now need to do something with the p's

        for(int i=0; i< param.num_src; i++){
          blas::copy(p.Component(i), pnew.Component(i));
        }


        #ifdef BLOCKCG_GS
        for(int i=0; i < param.num_src; i++){
          double n = blas::norm2(p.Component(i));
          blas::ax(1/sqrt(n),p.Component(i));
          for(int j=i+1; j < param.num_src; j++) {
            std::complex<double> ri=blas::cDotProduct(p.Component(i),p.Component(j));
            blas::caxpy(-ri,p.Component(i),p.Component(j));

          }
        }


        gamma = MatrixXcd::Zero(param.num_src,param.num_src);
        for ( int i = 0; i < param.num_src; i++){
          for (int j=i; j < param.num_src; j++){
            gamma(i,j) = blas::cDotProduct(p.Component(i),pnew.Component(j));
          }
        }
        #endif

        #ifdef MWVERBOSE
        for(int i=0; i<param.num_src; i++){
          for(int j=0; j<param.num_src; j++){
            pTp(i,j) = blas::cDotProduct(p.Component(i), p.Component(j));
          }
        }
        std::cout << " pTp " << std::endl << pTp << std::endl;
        std::cout <<  "QR" << gamma<<  std::endl << "QP " << gamma.inverse()*gamma << std::endl;;
        #endif
      }


      if (use_heavy_quark_res && (k % heavy_quark_check) == 0) {
        if (&x != &xSloppy) {
          blas::copy(tmp, y);   //  FIXME: check whether copy works here
          for(int i=0; i<param.num_src; i++){
            heavy_quark_res[i] = sqrt(blas::xpyHeavyQuarkResidualNorm(xSloppy.Component(i), tmp.Component(i), rSloppy.Component(i)).z);
          }
        } else {
          blas::copy(r, rSloppy);  //  FIXME: check whether copy works here
          for(int i=0; i<param.num_src; i++){
            heavy_quark_res[i] = sqrt(blas::xpyHeavyQuarkResidualNorm(x.Component(i), y.Component(i), r.Component(i)).z);
          }
        }
      }

      steps_since_reliable++;
    } else {
      printfQuda("reliable update\n");
      for(int i=0; i<param.num_src; i++){
        blas::axpy(alpha(i,i).real(), p.Component(i), xSloppy.Component(i));
      }
      blas::copy(x, xSloppy); // nop when these pointers alias

      for(int i=0; i<param.num_src; i++){
        blas::xpy(x.Component(i), y.Component(i)); // swap these around?
      }
      for(int i=0; i<param.num_src; i++){
        mat(r.Component(i), y.Component(i), x.Component(i), tmp3.Component(i)); //  here we can use x as tmp
      }
      for(int i=0; i<param.num_src; i++){
        r2(i,i) = blas::xmyNorm(b.Component(i), r.Component(i));
      }

      for(int i=0; i<param.num_src; i++){
        blas::copy(rSloppy.Component(i), r.Component(i)); //nop when these pointers alias
        blas::zero(xSloppy.Component(i));
      }

      // calculate new reliable HQ resididual
      if (use_heavy_quark_res){
        for(int i=0; i<param.num_src; i++){
          heavy_quark_res[i] = sqrt(blas::HeavyQuarkResidualNorm(y.Component(i), r.Component(i)).z);
        }
      }

      // MW: FIXME as this probably goes terribly wrong right now
      for(int i = 0; i<param.num_src; i++){
        // break-out check if we have reached the limit of the precision
        if (sqrt(r2(i,i).real()) > r0Norm[i] && updateX) { // reuse r0Norm for this
          resIncrease++;
          resIncreaseTotal++;
          warningQuda("CG: new reliable residual norm %e is greater than previous reliable residual norm %e (total #inc %i)",
          sqrt(r2(i,i).real()), r0Norm[i], resIncreaseTotal);
          if ( resIncrease > maxResIncrease or resIncreaseTotal > maxResIncreaseTotal) {
            if (use_heavy_quark_res) {
              L2breakdown = true;
            } else {
              warningQuda("CG: solver exiting due to too many true residual norm increases");
              break;
            }
          }
        } else {
          resIncrease = 0;
        }
      }
      // if L2 broke down already we turn off reliable updates and restart the CG
      for(int i = 0; i<param.num_src; i++){
        if (use_heavy_quark_res and L2breakdown) {
          delta = 0;
          warningQuda("CG: Restarting without reliable updates for heavy-quark residual");
          heavy_quark_restart = true;
          if (heavy_quark_res[i] > heavy_quark_res_old[i]) {
            hqresIncrease++;
            warningQuda("CG: new reliable HQ residual norm %e is greater than previous reliable residual norm %e", heavy_quark_res[i], heavy_quark_res_old[i]);
            // break out if we do not improve here anymore
            if (hqresIncrease > hqmaxresIncrease) {
              warningQuda("CG: solver exiting due to too many heavy quark residual norm increases");
              break;
            }
          }
        }
      }

      for(int i=0; i<param.num_src; i++){
        rNorm[i] = sqrt(r2(i,i).real());
        maxrr[i] = rNorm[i];
        maxrx[i] = rNorm[i];
        r0Norm[i] = rNorm[i];
        heavy_quark_res_old[i] = heavy_quark_res[i];
      }
      rUpdate++;

      if (use_heavy_quark_res and heavy_quark_restart) {
        // perform a restart
        blas::copy(p, rSloppy);
        heavy_quark_restart = false;
      } else {
        // explicitly restore the orthogonality of the gradient vector
        for(int i=0; i<param.num_src; i++){
          double rp = blas::reDotProduct(rSloppy.Component(i), p.Component(i)) / (r2(i,i).real());
          blas::axpy(-rp, rSloppy.Component(i), p.Component(i));

          beta(i,i) = r2(i,i) / r2_old(i,i);
          blas::xpay(rSloppy.Component(i), beta(i,i).real(), p.Component(i));
        }
      }

      steps_since_reliable = 0;
    }

    breakdown = false;
    k++;

    allconverged = true;
    r2avg=0;
    for(int i=0; i<param.num_src; i++){
      r2avg+= r2(i,i).real();
      // check convergence, if convergence is satisfied we only need to check that we had a reliable update for the heavy quarks recently
      converged[i] = convergence(r2(i,i).real(), heavy_quark_res[i], stop[i], param.tol_hq);
      allconverged = allconverged && converged[i];
    }
    PrintStats("CG", k, r2avg, b2avg, heavy_quark_res[0]);

    // check for recent enough reliable updates of the HQ residual if we use it
    if (use_heavy_quark_res) {
      for(int i=0; i<param.num_src; i++){
        // L2 is concverged or precision maxed out for L2
        bool L2done = L2breakdown or convergenceL2(r2(i,i).real(), heavy_quark_res[i], stop[i], param.tol_hq);
        // HQ is converged and if we do reliable update the HQ residual has been calculated using a reliable update
        bool HQdone = (steps_since_reliable == 0 and param.delta > 0) and convergenceHQ(r2(i,i).real(), heavy_quark_res[i], stop[i], param.tol_hq);
        converged[i] = L2done and HQdone;
      }
    }

  }

  blas::copy(x, xSloppy);
  for(int i=0; i<param.num_src; i++){
    blas::xpy(y.Component(i), x.Component(i));
  }

  profile.TPSTOP(QUDA_PROFILE_COMPUTE);
  profile.TPSTART(QUDA_PROFILE_EPILOGUE);

  param.secs = profile.Last(QUDA_PROFILE_COMPUTE);
  double gflops = (blas::flops + mat.flops() + matSloppy.flops())*1e-9;
  param.gflops = gflops;
  param.iter += k;

  if (k == param.maxiter)
  warningQuda("Exceeded maximum iterations %d", param.maxiter);

  if (getVerbosity() >= QUDA_VERBOSE)
  printfQuda("CG: Reliable updates = %d\n", rUpdate);

  // compute the true residuals
  for(int i=0; i<param.num_src; i++){
    mat(r.Component(i), x.Component(i), y.Component(i), tmp3.Component(i));
    param.true_res = sqrt(blas::xmyNorm(b.Component(i), r.Component(i)) / b2[i]);
    param.true_res_hq = sqrt(blas::HeavyQuarkResidualNorm(x.Component(i), r.Component(i)).z);
    param.true_res_offset[i] = param.true_res;
    param.true_res_hq_offset[i] = param.true_res_hq;

    PrintSummary("CG", k, r2(i,i).real(), b2[i]);
  }

  // reset the flops counters
  blas::flops = 0;
  mat.flops();
  matSloppy.flops();

  profile.TPSTOP(QUDA_PROFILE_EPILOGUE);
  profile.TPSTART(QUDA_PROFILE_FREE);

  profile.TPSTOP(QUDA_PROFILE_FREE);

  return;

  #endif

}
#endif


}  // namespace quda<|MERGE_RESOLUTION|>--- conflicted
+++ resolved
@@ -176,13 +176,8 @@
     }
 
     if (!init) {
-<<<<<<< HEAD
       ColorSpinorParam csParam(x);
-=======
       csParam.create = QUDA_NULL_FIELD_CREATE;
-      rp = ColorSpinorField::Create(b, csParam);
->>>>>>> 7a52c072
-      csParam.create = QUDA_ZERO_FIELD_CREATE;
       rp = ColorSpinorField::Create(csParam);
       yp = ColorSpinorField::Create(csParam);
 
@@ -259,7 +254,6 @@
 
 
     // compute initial residual
-<<<<<<< HEAD
     double r2 = 0.0;
     if (param.use_init_guess == QUDA_USE_INIT_GUESS_YES) {
       mat(r, x, y, tmp3);
@@ -271,49 +265,6 @@
       } else {
 	blas::zero(y);
       }
-=======
-    mat(r, x, y, tmp3);
-    double r2 = blas::xmyNorm(b, r);
-    if (b2 == 0) {
-      b2 = r2;
-    }
-
-    csParam.setPrecision(param.precision_sloppy);
-    ColorSpinorField *r_sloppy;
-    if (param.precision_sloppy == x.Precision()) {
-      r_sloppy = &r;
-    } else {
-      csParam.create = QUDA_COPY_FIELD_CREATE;
-      r_sloppy = ColorSpinorField::Create(r, csParam);
-    }
-
-    ColorSpinorField *x_sloppy;
-    if (param.precision_sloppy == x.Precision() ||
-        !param.use_sloppy_partial_accumulator) {
-      x_sloppy = &x;
-    } else {
-      csParam.create = QUDA_COPY_FIELD_CREATE;
-      x_sloppy = ColorSpinorField::Create(x, csParam);
-    }
-
-    ColorSpinorField &xSloppy = *x_sloppy;
-    ColorSpinorField &rSloppy = *r_sloppy;
-
-    csParam.create = QUDA_COPY_FIELD_CREATE;
-    csParam.setPrecision(param.precision_sloppy);
-
-    if (Np != (int)p.size()) {
-      for (auto &pi : p) delete pi;
-      p.resize(Np);
-      for (auto &pi : p) pi = ColorSpinorField::Create(rSloppy, csParam);
-    } else {
-      for (auto &pi : p) *pi = rSloppy;
-    }
-
-    if (&x != &xSloppy) {
-      blas::copy(y, x);
-      blas::zero(xSloppy);
->>>>>>> 7a52c072
     } else {
       if (&r != &b) blas::copy(r, b);
       r2 = b2;
@@ -323,7 +274,15 @@
     }
 
     blas::copy(rSloppy,r);
-    for (auto &pi : p) blas::copy(*pi,rSloppy);
+    if (Np != (int)p.size()) {
+      for (auto &pi : p) delete pi;
+      p.resize(Np);
+      ColorSpinorParam csParam(rSloppy);
+      csParam.create = QUDA_COPY_FIELD_CREATE;
+      for (auto &pi : p) pi = ColorSpinorField::Create(rSloppy, csParam);
+    } else {
+      for (auto &pi : p) *pi = rSloppy;
+    }
 
     const bool use_heavy_quark_res =
       (param.residual_type & QUDA_HEAVY_QUARK_RESIDUAL) ? true : false;
@@ -677,18 +636,6 @@
     matSloppy.flops();
 
     profile.TPSTOP(QUDA_PROFILE_EPILOGUE);
-<<<<<<< HEAD
-=======
-    profile.TPSTART(QUDA_PROFILE_FREE);
-
-    if (&tmp3 != &tmp) delete tmp3_p;
-    if (&tmp2 != &tmp) delete tmp2_p;
-
-    if (&rSloppy != &r) delete r_sloppy;
-    if (&xSloppy != &x) delete x_sloppy;
-
-    profile.TPSTOP(QUDA_PROFILE_FREE);
->>>>>>> 7a52c072
 
     return;
   }
