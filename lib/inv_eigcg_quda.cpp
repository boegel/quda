--- conflicted
+++ resolved
@@ -189,21 +189,13 @@
      Complex *evecm = static_cast<Complex*>( args.ritzVecs.data());
      double  *evalm = static_cast<double *>( args.Tmvals.data());
 
-<<<<<<< HEAD
-     cudaHostRegister(static_cast<void *>(evecm), m*m*sizeof(Complex),  qudaHostRegisterDefault);
-=======
      cudaHostRegister(static_cast<void *>(evecm), m * m * sizeof(Complex), qudaHostRegisterDefault);
->>>>>>> a2543a25
      magma_Xheev(evecm, m, m, evalm, sizeof(Complex));
      //Solve m-1 dim eigenproblem:
      DenseMatrix ritzVecsm1(args.Tm);
      Complex *evecm1 = static_cast<Complex*>( ritzVecsm1.data());
 
-<<<<<<< HEAD
-     cudaHostRegister(static_cast<void *>(evecm1), m*m*sizeof(Complex),  qudaHostRegisterDefault);
-=======
      cudaHostRegister(static_cast<void *>(evecm1), m * m * sizeof(Complex), qudaHostRegisterDefault);
->>>>>>> a2543a25
      magma_Xheev(evecm1, (m-1), m, evalm, sizeof(Complex));
      // fill 0s in mth element of old evecs:
      for(int l = 1; l <= m ; l++) evecm1[l*m-1] = 0.0 ;
