--- conflicted
+++ resolved
@@ -1,6 +1,7 @@
 #include <stdio.h>
 #include <stdlib.h>
 #include <math.h>
+#include <memory>
 #include <iostream>
 
 #include <quda_internal.h>
@@ -11,15 +12,6 @@
 #include <util_quda.h>
 #include <string.h>
 
-<<<<<<< HEAD
-=======
-#include <face_quda.h>
-
-#include <memory>
-
-#include <iostream>
-
->>>>>>> f934d4b9
 #ifdef MAGMA_LIB 
 #include <blas_magma.h>
 #endif
