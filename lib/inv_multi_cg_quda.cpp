--- conflicted
+++ resolved
@@ -223,11 +223,7 @@
 	}
 
 	mat(*r, *y[0], *x[0]); // here we can use x as tmp
-<<<<<<< HEAD
-	if (invParam.dslash_type != QUDA_ASQTAD_DSLASH) axpyCuda(offset[0], *y[0], *r);
-=======
 	if (r->Nspin()==4) axpyCuda(offset[0], *y[0], *r);
->>>>>>> 1584726e
 
 	r2[0] = xmyNormCuda(b, *r);
 	for (int j=1; j<num_offset_now; j++) r2[j] = zeta[j] * zeta[j] * r2[0];
@@ -294,11 +290,7 @@
 
     if (k==param.maxiter) warningQuda("Exceeded maximum iterations %d\n", param.maxiter);
     
-<<<<<<< HEAD
-    invParam.secs = profile.Last(QUDA_PROFILE_COMPUTE);
-=======
     param.secs = profile.Last(QUDA_PROFILE_COMPUTE);
->>>>>>> 1584726e
     double gflops = (quda::blas_flops + mat.flops() + matSloppy.flops())*1e-9;
     reduceDouble(gflops);
     param.gflops = gflops;
@@ -354,15 +346,6 @@
 
     delete Ap;
   
-<<<<<<< HEAD
-    if (invParam.cuda_prec_sloppy != x[0]->Precision()) {
-      for (int i=0; i<num_offset; i++) delete x_sloppy[i];
-      delete r_sloppy;
-    }
-    delete []x_sloppy;
-  
-=======
->>>>>>> 1584726e
     delete []zeta_old;
     delete []zeta;
     delete []alpha;
