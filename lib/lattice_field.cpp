--- conflicted
+++ resolved
@@ -418,125 +418,10 @@
       errorQuda("ghost_field appears not to be allocated");
 
     for (int b=0; b<2; b++) {
-<<<<<<< HEAD
       // set remote send buffer to ghost receive buffers on neighboring processes
       comm_create_neighbor_memory(ghost_remote_send_buffer_d[b], ghost_recv_buffer_d[b]);
       // get remote events
       comm_create_neighbor_event(ipcRemoteCopyEvent[b], ipcCopyEvent[b]);
-=======
-      for (int dim=0; dim<4; ++dim) {
-	if (comm_dim(dim)==1) continue;
-	for (int dir=0; dir<2; ++dir) {
-	  MsgHandle* sendHandle = nullptr;
-	  MsgHandle* receiveHandle = nullptr;
-	  int disp = (dir == 1) ? +1 : -1;
-
-          // first set up receive
-          if (comm_peer2peer_enabled(1-dir,dim)) {
-	    receiveHandle = comm_declare_receive_relative(&ipcRemoteGhostDestHandle[b][1-dir][dim],
-							  dim, -disp,
-							  sizeof(ipcRemoteGhostDestHandle[b][1-dir][dim]));
-	  }
-	  // now send
-          cudaIpcMemHandle_t ipcLocalGhostDestHandle;
-          if (comm_peer2peer_enabled(dir,dim)) {
-	    cudaIpcGetMemHandle(&ipcLocalGhostDestHandle, ghost_recv_buffer_d[b]);
-	    sendHandle = comm_declare_send_relative(&ipcLocalGhostDestHandle,
-						    dim, disp,
-						    sizeof(ipcLocalGhostDestHandle));
-	  }
-	  if (receiveHandle) comm_start(receiveHandle);
-	  if (sendHandle) comm_start(sendHandle);
-
-	  if (receiveHandle) comm_wait(receiveHandle);
-	  if (sendHandle) comm_wait(sendHandle);
-
-	  if (sendHandle) comm_free(sendHandle);
-	  if (receiveHandle) comm_free(receiveHandle);
-	}
-      }
-
-      checkCudaError();
-
-      // open the remote memory handles and set the send ghost pointers
-      for (int dim = 0; dim < 4; ++dim) {
-#ifndef NVSHMEM_COMMS
-        // TODO: We maybe can force loopback comms to use the IB path here
-        if (comm_dim(dim) == 1) continue;
-#endif
-        // even if comm_dim(2) == 2, we might not have p2p enabled in both directions, so check this
-        const int num_dir
-          = (comm_dim(dim) == 2 && comm_peer2peer_enabled(0, dim) && comm_peer2peer_enabled(1, dim)) ? 1 : 2;
-        for (int dir = 0; dir < num_dir; ++dir) {
-#ifndef NVSHMEM_COMMS
-          if (!comm_peer2peer_enabled(dir, dim)) continue;
-          void **ghostDest = &(ghost_remote_send_buffer_d[b][dim][dir]);
-          cudaIpcOpenMemHandle(ghostDest, ipcRemoteGhostDestHandle[b][dir][dim], cudaIpcMemLazyEnablePeerAccess);
-#else
-          ghost_remote_send_buffer_d[b][dim][dir]
-            = nvshmem_ptr(static_cast<char *>(ghost_recv_buffer_d[b]), comm_neighbor_rank(dir, dim));
-#endif
-        }
-        if (num_dir == 1) ghost_remote_send_buffer_d[b][dim][1] = ghost_remote_send_buffer_d[b][dim][0];
-      }
-    } // buffer index
-
-    checkCudaError();
-
-    // handles for obtained events
-    cudaIpcEventHandle_t ipcRemoteEventHandle[2][2][QUDA_MAX_DIM];
-
-    // Note that no b index is necessary here
-    // Now communicate the event handles
-    for (int dim=0; dim<4; ++dim) {
-      if (comm_dim(dim)==1) continue;
-      for (int dir=0; dir<2; ++dir) {
-	for (int b=0; b<2; b++) {
-
-	  MsgHandle* sendHandle = NULL;
-	  MsgHandle* receiveHandle = NULL;
-	  int disp = (dir == 1) ? +1 : -1;
-
-	  // first set up receive
-	  if (comm_peer2peer_enabled(1-dir,dim)) {
-	    receiveHandle = comm_declare_receive_relative(&ipcRemoteEventHandle[b][1-dir][dim], dim, -disp,
-							  sizeof(ipcRemoteEventHandle[b][1-dir][dim]));
-	  }
-
-	  // now send
-          cudaIpcEventHandle_t ipcLocalEventHandle;
-          if (comm_peer2peer_enabled(dir,dim)) {
-	    cudaEventCreate(&ipcCopyEvent[b][dir][dim], cudaEventDisableTiming | cudaEventInterprocess);
-	    cudaIpcGetEventHandle(&ipcLocalEventHandle, ipcCopyEvent[b][dir][dim]);
-
-	    sendHandle = comm_declare_send_relative(&ipcLocalEventHandle, dim, disp,
-						    sizeof(ipcLocalEventHandle));
-	  }
-
-	  if (receiveHandle) comm_start(receiveHandle);
-	  if (sendHandle) comm_start(sendHandle);
-
-	  if (receiveHandle) comm_wait(receiveHandle);
-	  if (sendHandle) comm_wait(sendHandle);
-
-	  if (sendHandle) comm_free(sendHandle);
-	  if (receiveHandle) comm_free(receiveHandle);
-
-	} // buffer index
-      }
-    }
-
-    checkCudaError();
-
-    for (int dim=0; dim<4; ++dim) {
-      if (comm_dim(dim)==1) continue;
-      for (int dir=0; dir<2; ++dir) {
-	if (!comm_peer2peer_enabled(dir,dim)) continue;
-	for (int b=0; b<2; b++) {
-	  cudaIpcOpenEventHandle(&(ipcRemoteCopyEvent[b][dir][dim]), ipcRemoteEventHandle[b][dir][dim]);
-	}
-      }
->>>>>>> f9c80ba6
     }
 
     // Create message handles for IPC synchronization
@@ -582,40 +467,14 @@
     for (int dim=0; dim<4; ++dim) {
 
       if (comm_dim(dim)==1) continue;
-<<<<<<< HEAD
 
       for (int b=0; b<2; b++) {
 	if (comm_peer2peer_enabled(1,dim)) {
-=======
-#ifndef NVSHMEM_COMMS
-      const int num_dir = (comm_dim(dim) == 2 && comm_peer2peer_enabled(0,dim) && comm_peer2peer_enabled(1,dim)) ? 1 : 2;
-#endif
-      for (int b=0; b<2; b++) {
-	if (comm_peer2peer_enabled(1,dim)) {
-	  if (mh_send_p2p_fwd[b][dim] || mh_recv_p2p_fwd[b][dim]) {
-	    cudaEventDestroy(ipcCopyEvent[b][1][dim]);
-	    // only close this handle if it doesn't alias the back ghost
-
-#ifndef NVSHMEM_COMMS
-            if (num_dir == 2) cudaIpcCloseMemHandle(ghost_remote_send_buffer_d[b][dim][1]);
-#endif
-          }
->>>>>>> f9c80ba6
           if (mh_send_p2p_fwd[b][dim]) comm_free(mh_send_p2p_fwd[b][dim]);
           if (mh_recv_p2p_fwd[b][dim]) comm_free(mh_recv_p2p_fwd[b][dim]);
         }
 
 	if (comm_peer2peer_enabled(0,dim)) {
-<<<<<<< HEAD
-=======
-	  if (mh_send_p2p_back[b][dim] || mh_recv_p2p_back[b][dim]) {
-	    cudaEventDestroy(ipcCopyEvent[b][0][dim]);
-
-#ifndef NVSHMEM_COMMS
-            cudaIpcCloseMemHandle(ghost_remote_send_buffer_d[b][dim][0]);
-#endif
-          }
->>>>>>> f9c80ba6
           if (mh_send_p2p_back[b][dim]) comm_free(mh_send_p2p_back[b][dim]);
           if (mh_recv_p2p_back[b][dim]) comm_free(mh_recv_p2p_back[b][dim]);
         }
