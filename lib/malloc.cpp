--- conflicted
+++ resolved
@@ -328,37 +328,27 @@
     MemAlloc a(func, file, line);
 
 #if 0
-    void *ptr;
-<<<<<<< HEAD
-    qudaError_t err = cudaHostAlloc(&ptr, size, qudaHostRegisterMapped | qudaHostRegisterPortable);
-    if (err != qudaSuccess) { errorQuda("cudaHostAlloc failed of size %zu (%s:%d in %s())\n", size, file, line, func); }
-#else
-    void *ptr = aligned_malloc(a, size);
-    qudaError_t err = cudaHostRegister(ptr, a.base_size, qudaHostRegisterMapped);
-    if (err != qudaSuccess) {
-=======
     static int page_size = 2*getpagesize();
     a.base_size = ((size + page_size - 1) / page_size) * page_size; // round up to the nearest multiple of page_size
     a.size = size;
     cudaError_t err = cudaHostAlloc(&ptr, a.base_size, cudaHostAllocMapped | cudaHostAllocPortable);
     if (err != cudaSuccess) {
       errorQuda("cudaHostAlloc failed of size %zu (%s:%d in %s())\n", size, file, line, func); }
-    }
+  }
 #else
-    void *ptr = aligned_malloc(a, size);
-    cudaError_t err = cudaHostRegister(ptr, a.base_size, cudaHostRegisterMapped | cudaHostRegisterPortable);
-    if (err != cudaSuccess) {
->>>>>>> 155a184f
-      errorQuda("Failed to register host-mapped memory of size %zu (%s:%d in %s())\n", size, file, line, func);
-    }
-#endif
-    track_malloc(MAPPED, a, ptr);
+  void *ptr = aligned_malloc(a, size);
+  cudaError_t err = cudaHostRegister(ptr, a.base_size, cudaHostRegisterMapped | cudaHostRegisterPortable);
+  if (err != cudaSuccess) {
+    errorQuda("Failed to register host-mapped memory of size %zu (%s:%d in %s())\n", size, file, line, func);
+  }
+#endif
+  track_malloc(MAPPED, a, ptr);
 #ifdef HOST_DEBUG
-    memset(ptr, 0xff, a.base_size);
-#endif
-    return ptr;
-  }
-
+  memset(ptr, 0xff, a.base_size);
+#endif
+  return ptr;
+  }
+  
   /**
    * Perform a standard cudaMallocManaged() with error-checking.  This
    * function should only be called via the managed_malloc() macro,
