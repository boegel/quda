#include <cstdio>
#include <cstdlib>
#include <iostream>
#include <quda.h>
#include <quda_milc_interface.h>
#include <quda_internal.h>
#include <color_spinor_field.h>
#include <string.h>
#include <unitarization_links.h>
#include <ks_improved_force.h>
#include <dslash_quda.h>

#define MAX(a,b) ((a)>(b)?(a):(b))

#ifdef BUILD_MILC_INTERFACE

// code for NVTX taken from Jiri Kraus' blog post:
// http://devblogs.nvidia.com/parallelforall/cuda-pro-tip-generate-custom-application-profile-timelines-nvtx/

#ifdef INTERFACE_NVTX

#if QUDA_NVTX_VERSION == 3
#include "nvtx3/nvToolsExt.h"
#else
#include "nvToolsExt.h"
#endif

static const uint32_t colors[] = { 0x0000ff00, 0x000000ff, 0x00ffff00, 0x00ff00ff, 0x0000ffff, 0x00ff0000, 0x00ffffff };
static const int num_colors = sizeof(colors)/sizeof(uint32_t);

#define PUSH_RANGE(name,cid) { \
  int color_id = cid; \
  color_id = color_id%num_colors;\
  nvtxEventAttributes_t eventAttrib = {0}; \
  eventAttrib.version = NVTX_VERSION; \
  eventAttrib.size = NVTX_EVENT_ATTRIB_STRUCT_SIZE; \
  eventAttrib.colorType = NVTX_COLOR_ARGB; \
  eventAttrib.color = colors[color_id]; \
  eventAttrib.messageType = NVTX_MESSAGE_TYPE_ASCII; \
  eventAttrib.message.ascii = name; \
  nvtxRangePushEx(&eventAttrib); \
}
#define POP_RANGE nvtxRangePop();
#else
#define PUSH_RANGE(name,cid)
#define POP_RANGE
#endif


static bool initialized = false;
static int gridDim[4];
static int localDim[4];

static bool invalidate_quda_gauge = true;
static bool create_quda_gauge = false;

static bool invalidate_quda_mom = true;

static void *df_preconditioner = nullptr;

// set to 1 for GPU resident pipeline (not yet supported in mainline MILC)
#define MOM_PIPE 0

using namespace quda;
using namespace quda::fermion_force;


#define QUDAMILC_VERBOSE 1

template <bool start> void inline qudamilc_called(const char *func, QudaVerbosity verb)
{
  // add NVTX markup if enabled
  if (start) {
    PUSH_RANGE(func, 1);
  } else {
    POP_RANGE;
  }

  #ifdef QUDAMILC_VERBOSE
  if (verb >= QUDA_VERBOSE) {
    if (start) {
      printfQuda("QUDA_MILC_INTERFACE: %s (called) \n", func);
    } else {
      printfQuda("QUDA_MILC_INTERFACE: %s (return) \n", func);
    }
  }
#endif
}

template <bool start> void inline qudamilc_called(const char *func) { qudamilc_called<start>(func, getVerbosity()); }

void qudaSetMPICommHandle(void *mycomm) { setMPICommHandleQuda(mycomm); }

void qudaInit(QudaInitArgs_t input)
{
  if (initialized) return;
  setVerbosityQuda(input.verbosity, "", stdout);
  qudamilc_called<true>(__func__);
  qudaSetLayout(input.layout);
  initialized = true;
  qudamilc_called<false>(__func__);
}

void qudaFinalize()
{
  qudamilc_called<true>(__func__);
  endQuda();
  qudamilc_called<false>(__func__);
}
#if defined(MULTI_GPU) && !defined(QMP_COMMS)
/**
 *  Implements a lexicographical mapping of node coordinates to ranks,
 *  with t varying fastest.
 */
static int rankFromCoords(const int *coords, void *fdata)
{
  int *dims = static_cast<int *>(fdata);

  int rank = coords[3];
  for (int i = 2; i >= 0; i--) {
    rank = dims[i] * rank + coords[i];
  }
  return rank;
}
#endif

void qudaSetLayout(QudaLayout_t input)
{
  int local_dim[4];
  for(int dir=0; dir<4; ++dir){ local_dim[dir] = input.latsize[dir]; }
#ifdef MULTI_GPU
  for(int dir=0; dir<4; ++dir){ local_dim[dir] /= input.machsize[dir]; }
#endif
  for(int dir=0; dir<4; ++dir){
    if(local_dim[dir]%2 != 0){
      printf("Error: Odd lattice dimensions are not supported\n");
      exit(1);
    }
  }

  for(int dir=0; dir<4; ++dir) localDim[dir] = local_dim[dir];

#ifdef MULTI_GPU
  for(int dir=0; dir<4; ++dir)  gridDim[dir] = input.machsize[dir];
#ifdef QMP_COMMS
  initCommsGridQuda(4, gridDim, nullptr, nullptr);
#else
  initCommsGridQuda(4, gridDim, rankFromCoords, (void *)(gridDim));
#endif
  static int device = -1;
#else
  for(int dir=0; dir<4; ++dir)  gridDim[dir] = 1;
  static int device = input.device;
#endif

  initQuda(device);
}

void* qudaAllocatePinned(size_t bytes) {
  return pool_pinned_malloc(bytes);
}

void qudaFreePinned(void *ptr) {
  pool_pinned_free(ptr);
}

void qudaHisqParamsInit(QudaHisqParams_t params)
{

  static bool initialized = false;

  if(initialized) return;
  qudamilc_called<true>(__func__);

#if defined(GPU_HISQ_FORCE) || defined(GPU_UNITARIZE)
  const bool reunit_allow_svd = (params.reunit_allow_svd) ? true : false;
  const bool reunit_svd_only  = (params.reunit_svd_only) ? true : false;
  const double unitarize_eps = 1e-14;
  const double max_error = 1e-10;
#endif

#ifdef GPU_HISQ_FORCE
  quda::fermion_force::setUnitarizeForceConstants(unitarize_eps,
      params.force_filter,
      max_error,
      reunit_allow_svd,
      reunit_svd_only,
      params.reunit_svd_rel_error,
      params.reunit_svd_abs_error);
#endif

#ifdef GPU_UNITARIZE
  setUnitarizeLinksConstants(unitarize_eps,
      max_error,
      reunit_allow_svd,
      reunit_svd_only,
      params.reunit_svd_rel_error,
      params.reunit_svd_abs_error);
#endif // UNITARIZE_GPU

  initialized = true;
  qudamilc_called<false>(__func__);
  return;
}



static QudaGaugeParam newMILCGaugeParam(const int* dim, QudaPrecision prec, QudaLinkType link_type)
{
  QudaGaugeParam gParam = newQudaGaugeParam();
  for(int dir=0; dir<4; ++dir) gParam.X[dir] = dim[dir];
  gParam.cuda_prec_sloppy = gParam.cpu_prec = gParam.cuda_prec = prec;
  gParam.type = link_type;

  gParam.reconstruct_sloppy = gParam.reconstruct = ((link_type == QUDA_SU3_LINKS) ? QUDA_RECONSTRUCT_12 : QUDA_RECONSTRUCT_NO);
  gParam.gauge_order   = QUDA_MILC_GAUGE_ORDER;
  gParam.t_boundary    = QUDA_PERIODIC_T;
  gParam.gauge_fix     = QUDA_GAUGE_FIXED_NO;
  gParam.scale         = 1.0;
  gParam.anisotropy    = 1.0;
  gParam.tadpole_coeff = 1.0;
  gParam.scale         = 0;
  gParam.ga_pad        = 0;
  gParam.site_ga_pad   = 0;
  gParam.mom_ga_pad    = 0;
  gParam.llfat_ga_pad  = 0;
  return gParam;
}

static  void invalidateGaugeQuda() {
  qudamilc_called<true>(__func__);
  freeGaugeQuda();
  invalidate_quda_gauge = true;
  qudamilc_called<false>(__func__);
}

void qudaLoadKSLink(int prec, QudaFatLinkArgs_t fatlink_args,
    const double act_path_coeff[6], void* inlink, void* fatlink, void* longlink)
{
  qudamilc_called<true>(__func__);

  QudaGaugeParam param = newMILCGaugeParam(localDim,
      (prec==1) ? QUDA_SINGLE_PRECISION : QUDA_DOUBLE_PRECISION,
      QUDA_GENERAL_LINKS);

  param.staggered_phase_applied = 1;
  param.staggered_phase_type = QUDA_STAGGERED_PHASE_MILC;

  computeKSLinkQuda(fatlink, longlink, nullptr, inlink, const_cast<double*>(act_path_coeff), &param);

  // requires loadGaugeQuda to be called in subequent solver
  invalidateGaugeQuda();

  // this flags that we are using QUDA to create the HISQ links
  create_quda_gauge = true;
  qudamilc_called<false>(__func__);
}



void qudaLoadUnitarizedLink(int prec, QudaFatLinkArgs_t fatlink_args,
			    const double act_path_coeff[6], void* inlink, void* fatlink, void* ulink)
{
  qudamilc_called<true>(__func__);

  QudaGaugeParam param = newMILCGaugeParam(localDim,
					   (prec==1) ? QUDA_SINGLE_PRECISION : QUDA_DOUBLE_PRECISION,
					   QUDA_GENERAL_LINKS);

  computeKSLinkQuda(fatlink, nullptr, ulink, inlink, const_cast<double*>(act_path_coeff), &param);
  qudamilc_called<false>(__func__);

  // requires loadGaugeQuda to be called in subequent solver
  invalidateGaugeQuda();

  // this flags that we are using QUDA to create the HISQ links
  create_quda_gauge = true;
  qudamilc_called<false>(__func__);
}


void qudaHisqForce(int prec, int num_terms, int num_naik_terms, double dt, double** coeff, void** quark_field,
                   const double level2_coeff[6], const double fat7_coeff[6],
                   const void* const w_link, const void* const v_link, const void* const u_link,
                   void* const milc_momentum)
{
  qudamilc_called<true>(__func__);

  QudaGaugeParam gParam = newMILCGaugeParam(localDim, (prec==1) ? QUDA_SINGLE_PRECISION : QUDA_DOUBLE_PRECISION, QUDA_GENERAL_LINKS);

  if (!invalidate_quda_mom) {
    gParam.use_resident_mom = true;
    gParam.make_resident_mom = true;
    gParam.return_result_mom = false;
  } else {
    gParam.use_resident_mom = false;
    gParam.make_resident_mom = false;
    gParam.return_result_mom = true;
  }

  computeHISQForceQuda(milc_momentum, dt, level2_coeff, fat7_coeff,
                       w_link, v_link, u_link,
                       quark_field, num_terms, num_naik_terms, coeff,
                       &gParam);
  qudamilc_called<false>(__func__);
  return;
}


void qudaAsqtadForce(int prec, const double act_path_coeff[6],
                     const void* const one_link_src[4], const void* const naik_src[4],
                     const void* const link, void* const milc_momentum)
{
  errorQuda("This interface has been removed and is no longer supported");
}



void qudaComputeOprod(int prec, int num_terms, int num_naik_terms, double** coeff, double scale,
                      void** quark_field, void* oprod[3])
{
  errorQuda("This interface has been removed and is no longer supported");
}


void qudaUpdateU(int prec, double eps, QudaMILCSiteArg_t *arg)
{
  qudamilc_called<true>(__func__);
  QudaGaugeParam gaugeParam = newMILCGaugeParam(localDim,
      (prec==1) ? QUDA_SINGLE_PRECISION : QUDA_DOUBLE_PRECISION,
      QUDA_GENERAL_LINKS);
  void *gauge = arg->site ? arg->site : arg->link;
  void *mom = arg->site ? arg->site : arg->mom;

  gaugeParam.gauge_offset = arg->link_offset;
  gaugeParam.mom_offset = arg->mom_offset;
  gaugeParam.site_size = arg->size;
  gaugeParam.gauge_order = arg->site ? QUDA_MILC_SITE_GAUGE_ORDER : QUDA_MILC_GAUGE_ORDER;

  if (!invalidate_quda_mom) {
    gaugeParam.use_resident_mom = true;
    gaugeParam.make_resident_mom = true;
  } else {
    gaugeParam.use_resident_mom = false;
    gaugeParam.make_resident_mom = false;
  }

  updateGaugeFieldQuda(gauge, mom, eps, 0, 0, &gaugeParam);
  qudamilc_called<false>(__func__);
  return;
}

void qudaRephase(int prec, void *gauge, int flag, double i_mu)
{
  qudamilc_called<true>(__func__);
  QudaGaugeParam gaugeParam = newMILCGaugeParam(localDim,
      (prec==1) ? QUDA_SINGLE_PRECISION : QUDA_DOUBLE_PRECISION,
						QUDA_GENERAL_LINKS);

  gaugeParam.staggered_phase_applied = 1-flag;
  gaugeParam.staggered_phase_type = QUDA_STAGGERED_PHASE_MILC;
  gaugeParam.i_mu = i_mu;
  gaugeParam.t_boundary    = QUDA_ANTI_PERIODIC_T;

  staggeredPhaseQuda(gauge, &gaugeParam);
  qudamilc_called<false>(__func__);
  return;
}

void qudaUnitarizeSU3(int prec, double tol, QudaMILCSiteArg_t *arg)
{
  qudamilc_called<true>(__func__);
  QudaGaugeParam gaugeParam = newMILCGaugeParam(localDim,
      (prec==1) ? QUDA_SINGLE_PRECISION : QUDA_DOUBLE_PRECISION,
						QUDA_GENERAL_LINKS);

  void *gauge = arg->site ? arg->site : arg->link;
  gaugeParam.gauge_offset = arg->link_offset;
  gaugeParam.site_size = arg->size;
  gaugeParam.gauge_order = arg->site ? QUDA_MILC_SITE_GAUGE_ORDER : QUDA_MILC_GAUGE_ORDER;

  projectSU3Quda(gauge, tol, &gaugeParam);
  qudamilc_called<false>(__func__);
  return;
}

double qudaMomAction(int prec, void *momentum)
{
  qudamilc_called<true>(__func__);

  QudaGaugeParam momParam = newMILCGaugeParam(localDim,
      (prec==1) ? QUDA_SINGLE_PRECISION : QUDA_DOUBLE_PRECISION,
      QUDA_GENERAL_LINKS);

  if (MOM_PIPE) {
    if (invalidate_quda_mom) {
      // beginning of trajectory so download the momentum and make
      // resident
      momParam.use_resident_mom = false;
      momParam.make_resident_mom = true;
      invalidate_quda_mom = false;
    } else {
      // end of trajectory so use resident and then invalidate
      momParam.use_resident_mom = true;
      momParam.make_resident_mom = false;
      invalidate_quda_mom = true;
    }
  } else { // no momentum residency
    momParam.use_resident_mom = false;
    momParam.make_resident_mom = false;
    invalidate_quda_mom = true;
  }

  double action = momActionQuda(momentum, &momParam);

  qudamilc_called<false>(__func__);

  return action;
}

static inline int opp(int dir){
  return 7-dir;
}


static void createGaugeForcePaths(int **paths, int dir, int num_loop_types){

  int index=0;
  // Plaquette paths
  if (num_loop_types >= 1)
    for(int i=0; i<4; ++i){
      if(i==dir) continue;
      paths[index][0] = i;        paths[index][1] = opp(dir);   paths[index++][2] = opp(i);
      paths[index][0] = opp(i);   paths[index][1] = opp(dir);   paths[index++][2] = i;
    }

  // Rectangle Paths
  if (num_loop_types >= 2)
    for(int i=0; i<4; ++i){
      if(i==dir) continue;
      paths[index][0] = paths[index][1] = i;       paths[index][2] = opp(dir); paths[index][3] = paths[index][4] = opp(i);
      index++;
      paths[index][0] = paths[index][1] = opp(i);  paths[index][2] = opp(dir); paths[index][3] = paths[index][4] = i;
      index++;
      paths[index][0] = dir; paths[index][1] = i; paths[index][2] = paths[index][3] = opp(dir); paths[index][4] = opp(i);
      index++;
      paths[index][0] = dir; paths[index][1] = opp(i); paths[index][2] = paths[index][3] = opp(dir); paths[index][4] = i;
      index++;
      paths[index][0] = i;  paths[index][1] = paths[index][2] = opp(dir); paths[index][3] = opp(i); paths[index][4] = dir;
      index++;
      paths[index][0] = opp(i);  paths[index][1] = paths[index][2] = opp(dir); paths[index][3] = i; paths[index][4] = dir;
      index++;
    }

  if (num_loop_types >= 3) {
    // Staple paths
    for(int i=0; i<4; ++i){
      for(int j=0; j<4; ++j){
	if(i==dir || j==dir || i==j) continue;
	paths[index][0] = i; paths[index][1] = j; paths[index][2] = opp(dir); paths[index][3] = opp(i), paths[index][4] = opp(j);
	index++;
	paths[index][0] = i; paths[index][1] = opp(j); paths[index][2] = opp(dir); paths[index][3] = opp(i), paths[index][4] = j;
	index++;
	paths[index][0] = opp(i); paths[index][1] = j; paths[index][2] = opp(dir); paths[index][3] = i, paths[index][4] = opp(j);
	index++;
	paths[index][0] = opp(i); paths[index][1] = opp(j); paths[index][2] = opp(dir); paths[index][3] = i, paths[index][4] = j;
	index++;
      }
    }
  }

}


void qudaGaugeForce( int precision,
		     int num_loop_types,
		     double milc_loop_coeff[3],
		     double eb3,
		     QudaMILCSiteArg_t *arg)
{
  qudamilc_called<true>(__func__);

  int numPaths = 0;
  switch (num_loop_types) {
  case 1:
    numPaths = 6;
    break;
  case 2:
    numPaths = 24;
    break;
  case 3:
    numPaths = 48;
    break;
  default:
    errorQuda("Invalid num_loop_types = %d\n", num_loop_types);
  }

  QudaGaugeParam qudaGaugeParam = newMILCGaugeParam(localDim,
      (precision==1) ? QUDA_SINGLE_PRECISION : QUDA_DOUBLE_PRECISION,
      QUDA_SU3_LINKS);
  void *gauge = arg->site ? arg->site : arg->link;
  void *mom = arg->site ? arg->site : arg->mom;

  qudaGaugeParam.gauge_offset = arg->link_offset;
  qudaGaugeParam.mom_offset = arg->mom_offset;
  qudaGaugeParam.site_size = arg->size;
  qudaGaugeParam.gauge_order = arg->site ? QUDA_MILC_SITE_GAUGE_ORDER : QUDA_MILC_GAUGE_ORDER;

  double *loop_coeff = static_cast<double*>(safe_malloc(numPaths*sizeof(double)));
  int *length = static_cast<int*>(safe_malloc(numPaths*sizeof(int)));

  if (num_loop_types >= 1) for(int i= 0; i< 6; ++i) {
      loop_coeff[i] = milc_loop_coeff[0];
      length[i] = 3;
    }
  if (num_loop_types >= 2) for(int i= 6; i<24; ++i) {
      loop_coeff[i] = milc_loop_coeff[1];
      length[i] = 5;
    }
  if (num_loop_types >= 3) for(int i=24; i<48; ++i) {
      loop_coeff[i] = milc_loop_coeff[2];
      length[i] = 5;
    }

  int** input_path_buf[4];
  for(int dir=0; dir<4; ++dir){
    input_path_buf[dir] = static_cast<int**>(safe_malloc(numPaths*sizeof(int*)));
    for(int i=0; i<numPaths; ++i){
      input_path_buf[dir][i] = static_cast<int*>(safe_malloc(length[i]*sizeof(int)));
    }
    createGaugeForcePaths(input_path_buf[dir], dir, num_loop_types);
  }

  if (!invalidate_quda_mom) {
    qudaGaugeParam.use_resident_mom = true;
    qudaGaugeParam.make_resident_mom = true;
    qudaGaugeParam.return_result_mom = false;

    // this means when we compute the momentum, we acummulate to the
    // preexisting resident momentum instead of overwriting it
    qudaGaugeParam.overwrite_mom = false;
  } else {
    qudaGaugeParam.use_resident_mom = false;
    qudaGaugeParam.make_resident_mom = false;
    qudaGaugeParam.return_result_mom = true;

    // this means we compute momentum into a fresh field, copy it back
    // and sum to current momentum in MILC.  This saves an initial
    // CPU->GPU download of the current momentum.
    qudaGaugeParam.overwrite_mom = false;
  }

  int max_length = 6;

  computeGaugeForceQuda(mom, gauge, input_path_buf, length,
			loop_coeff, numPaths, max_length, eb3, &qudaGaugeParam);

  for(int dir=0; dir<4; ++dir){
    for(int i=0; i<numPaths; ++i) host_free(input_path_buf[dir][i]);
    host_free(input_path_buf[dir]);
  }

  host_free(length);
  host_free(loop_coeff);

  qudamilc_called<false>(__func__);
  return;
}


static int getLinkPadding(const int dim[4])
{
  int padding = MAX(dim[1]*dim[2]*dim[3]/2, dim[0]*dim[2]*dim[3]/2);
  padding = MAX(padding, dim[0]*dim[1]*dim[3]/2);
  padding = MAX(padding, dim[0]*dim[1]*dim[2]/2);
  return padding;
}

// set the params for the single mass solver
static void setInvertParams(const int dim[4], QudaPrecision cpu_prec, QudaPrecision cuda_prec,
                            QudaPrecision cuda_prec_sloppy, double mass, double target_residual,
                            double target_residual_hq, int maxiter, double reliable_delta, QudaParity parity,
                            QudaVerbosity verbosity, QudaInverterType inverter, QudaInvertParam *invertParam)
{
  invertParam->verbosity = verbosity;
  invertParam->mass = mass;
  invertParam->tol = target_residual;
  invertParam->tol_hq = target_residual_hq;

  invertParam->residual_type = static_cast<QudaResidualType_s>(0);
  invertParam->residual_type = (target_residual != 0) ?
    static_cast<QudaResidualType_s>(invertParam->residual_type | QUDA_L2_RELATIVE_RESIDUAL) :
    invertParam->residual_type;
  invertParam->residual_type = (target_residual_hq != 0) ?
    static_cast<QudaResidualType_s>(invertParam->residual_type | QUDA_HEAVY_QUARK_RESIDUAL) :
    invertParam->residual_type;

  invertParam->heavy_quark_check = (invertParam->residual_type & QUDA_HEAVY_QUARK_RESIDUAL ? 1 : 0);
  if (invertParam->heavy_quark_check) {
    invertParam->max_hq_res_increase = 5;       // this caps the number of consecutive hq residual increases
    invertParam->max_hq_res_restart_total = 10; // this caps the number of hq restarts in case of solver stalling
  }

  invertParam->use_sloppy_partial_accumulator = 0;
  invertParam->num_offset = 0;

  invertParam->inv_type = inverter;
  invertParam->maxiter = maxiter;
  invertParam->reliable_delta = reliable_delta;

  invertParam->mass_normalization = QUDA_MASS_NORMALIZATION;
  invertParam->cpu_prec = cpu_prec;
  invertParam->cuda_prec = cuda_prec;
  invertParam->cuda_prec_sloppy = invertParam->heavy_quark_check ? cuda_prec : cuda_prec_sloppy;
  invertParam->cuda_prec_precondition = cuda_prec_sloppy;

  invertParam->solution_type = QUDA_MATPC_SOLUTION;
  invertParam->solve_type = QUDA_DIRECT_PC_SOLVE;
  invertParam->preserve_source = QUDA_PRESERVE_SOURCE_YES;
  invertParam->gamma_basis = QUDA_DEGRAND_ROSSI_GAMMA_BASIS; // not used, but required by the code.
  invertParam->dirac_order = QUDA_DIRAC_ORDER;

  invertParam->dslash_type = QUDA_ASQTAD_DSLASH;
  invertParam->Ls = 1;
  invertParam->gflops = 0.0;

  invertParam->input_location = QUDA_CPU_FIELD_LOCATION;
  invertParam->output_location = QUDA_CPU_FIELD_LOCATION;

  if (parity == QUDA_EVEN_PARITY) { // even parity
    invertParam->matpc_type = QUDA_MATPC_EVEN_EVEN;
  } else if (parity == QUDA_ODD_PARITY) {
    invertParam->matpc_type = QUDA_MATPC_ODD_ODD;
  } else {
    errorQuda("Invalid parity\n");
  }

  invertParam->dagger = QUDA_DAG_NO;
  invertParam->sp_pad = 0;
  invertParam->use_init_guess = QUDA_USE_INIT_GUESS_YES;

  // for the preconditioner
  invertParam->inv_type_precondition = QUDA_CG_INVERTER;
  invertParam->tol_precondition = 1e-1;
  invertParam->maxiter_precondition = 2;
  invertParam->verbosity_precondition = QUDA_SILENT;

  invertParam->compute_action = 0;
}


// Set params for the multi-mass solver.
static void setInvertParams(const int dim[4], QudaPrecision cpu_prec, QudaPrecision cuda_prec,
                            QudaPrecision cuda_prec_sloppy, int num_offset, const double offset[],
                            const double target_residual_offset[], const double target_residual_hq_offset[],
                            int maxiter, double reliable_delta, QudaParity parity, QudaVerbosity verbosity,
                            QudaInverterType inverter, QudaInvertParam *invertParam)
{
  const double null_mass = -1;

  setInvertParams(dim, cpu_prec, cuda_prec, cuda_prec_sloppy, null_mass, target_residual_offset[0],
                  target_residual_hq_offset[0], maxiter, reliable_delta, parity, verbosity, inverter, invertParam);

  invertParam->num_offset = num_offset;
  for (int i = 0; i < num_offset; ++i) {
    invertParam->offset[i] = offset[i];
    invertParam->tol_offset[i] = target_residual_offset[i];
    invertParam->tol_hq_offset[i] = target_residual_hq_offset[i];
  }
}

static void getReconstruct(QudaReconstructType &reconstruct, QudaReconstructType &reconstruct_sloppy)
{
  {
    char *reconstruct_env = getenv("QUDA_MILC_HISQ_RECONSTRUCT");
    if (!reconstruct_env || strcmp(reconstruct_env, "18") == 0) {
      reconstruct = QUDA_RECONSTRUCT_NO;
    } else if (strcmp(reconstruct_env, "13") == 0) {
      reconstruct = QUDA_RECONSTRUCT_13;
    } else if (strcmp(reconstruct_env, "9") == 0) {
      reconstruct = QUDA_RECONSTRUCT_9;
    } else {
      errorQuda("QUDA_MILC_HISQ_RECONSTRUCT=%s not supported", reconstruct_env);
    }
  }

  {
    char *reconstruct_sloppy_env = getenv("QUDA_MILC_HISQ_RECONSTRUCT_SLOPPY");
    if (!reconstruct_sloppy_env) { // if env is not set, default to using outer reconstruct type
      reconstruct_sloppy = reconstruct;
    } else if (strcmp(reconstruct_sloppy_env, "18") == 0) {
      reconstruct_sloppy = QUDA_RECONSTRUCT_NO;
    } else if (strcmp(reconstruct_sloppy_env, "13") == 0) {
      reconstruct_sloppy = QUDA_RECONSTRUCT_13;
    } else if (strcmp(reconstruct_sloppy_env, "9") == 0) {
      reconstruct_sloppy = QUDA_RECONSTRUCT_9;
    } else {
      errorQuda("QUDA_MILC_HISQ_RECONSTRUCT_SLOPPY=%s not supported", reconstruct_sloppy_env);
    }
  }
}

static void setGaugeParams(QudaGaugeParam &fat_param, QudaGaugeParam &long_param, const void *const fatlink,
                           const void *const longlink, const int dim[4], QudaPrecision cpu_prec,
                           QudaPrecision cuda_prec, QudaPrecision cuda_prec_sloppy, double tadpole, double naik_epsilon)
{
  for (int dir = 0; dir < 4; ++dir) fat_param.X[dir] = dim[dir];

  fat_param.cpu_prec = cpu_prec;
  fat_param.cuda_prec = cuda_prec;
  fat_param.cuda_prec_sloppy = cuda_prec_sloppy;
  fat_param.cuda_prec_precondition = cuda_prec_sloppy;
  fat_param.reconstruct = QUDA_RECONSTRUCT_NO;
  fat_param.reconstruct_sloppy = QUDA_RECONSTRUCT_NO;
  fat_param.reconstruct_precondition = QUDA_RECONSTRUCT_NO;
  fat_param.gauge_fix = QUDA_GAUGE_FIXED_NO;
  fat_param.anisotropy = 1.0;
  fat_param.t_boundary = QUDA_PERIODIC_T; // anti-periodic boundary conditions are built into the gauge field
  fat_param.gauge_order = QUDA_MILC_GAUGE_ORDER;
  fat_param.ga_pad = getLinkPadding(dim);

  if (longlink != nullptr) {
    // improved staggered parameters
    fat_param.type = QUDA_ASQTAD_FAT_LINKS;

    // now set the long link parameters needed
    long_param = fat_param;
    long_param.tadpole_coeff = tadpole;
    long_param.scale = -(1.0 + naik_epsilon) / (24.0 * long_param.tadpole_coeff * long_param.tadpole_coeff);
    long_param.type = QUDA_THREE_LINKS;
    long_param.ga_pad = 3*fat_param.ga_pad;
    getReconstruct(long_param.reconstruct, long_param.reconstruct_sloppy);
    long_param.reconstruct_precondition = long_param.reconstruct_sloppy;
  } else {
    // naive staggered parameters
    fat_param.type = QUDA_SU3_LINKS;
    fat_param.staggered_phase_type = QUDA_STAGGERED_PHASE_MILC;
  }

}

static void setColorSpinorParams(const int dim[4], QudaPrecision precision, ColorSpinorParam *param)
{
  param->nColor = 3;
  param->nSpin = 1;
  param->nDim = 4;

  for (int dir = 0; dir < 4; ++dir) param->x[dir] = dim[dir];
  param->x[0] /= 2;

  param->setPrecision(precision);
  param->pad = 0;
  param->siteSubset = QUDA_PARITY_SITE_SUBSET;
  param->siteOrder = QUDA_EVEN_ODD_SITE_ORDER;
  param->fieldOrder = QUDA_SPACE_SPIN_COLOR_FIELD_ORDER;
  param->gammaBasis = QUDA_DEGRAND_ROSSI_GAMMA_BASIS; // meaningless, but required by the code.
  param->create = QUDA_ZERO_FIELD_CREATE;
}

void setDeflationParam(QudaPrecision ritz_prec, QudaFieldLocation location_ritz, QudaMemoryType mem_type_ritz,
                       QudaExtLibType deflation_ext_lib, char vec_infile[], char vec_outfile[], QudaEigParam *df_param)
{
<<<<<<< HEAD
#if 0
  df_param->import_vectors = strcmp(vec_infile,"") ? QUDA_BOOLEAN_YES : QUDA_BOOLEAN_NO;
=======

  df_param->import_vectors = strcmp(vec_infile,"") ? QUDA_BOOLEAN_TRUE : QUDA_BOOLEAN_FALSE;
>>>>>>> 12fa6f99

  df_param->cuda_prec_ritz = ritz_prec;
  df_param->location       = location_ritz;
  df_param->mem_type_ritz  = mem_type_ritz;


  df_param->run_verify     = QUDA_BOOLEAN_FALSE;

  df_param->nk       = df_param->invert_param->nev;
  df_param->np       = df_param->invert_param->nev*df_param->invert_param->deflation_grid;

  // set file i/o parameters
  strcpy(df_param->vec_infile, vec_infile);
  strcpy(df_param->vec_outfile, vec_outfile);
#endif  
}

static size_t getColorVectorOffset(QudaParity local_parity, bool even_odd_exchange, const int dim[4])
{
  size_t offset;
  int volume = dim[0]*dim[1]*dim[2]*dim[3];

  if(local_parity == QUDA_EVEN_PARITY){
    offset = even_odd_exchange ? volume*6/2 : 0;
  }else{
    offset = even_odd_exchange ? 0 : volume*6/2;
  }
  return offset;
}

void qudaMultishiftInvert(int external_precision, int quda_precision, int num_offsets, double *const offset,
                          QudaInvertArgs_t inv_args, const double target_residual[],
                          const double target_fermilab_residual[], const void *const fatlink,
                          const void *const longlink, void *source, void **solutionArray, double *const final_residual,
                          double *const final_fermilab_residual, int *num_iters)
{
  static const QudaVerbosity verbosity = getVerbosity();
  qudamilc_called<true>(__func__, verbosity);

  if (target_residual[0] == 0) errorQuda("qudaMultishiftInvert: zeroth target residual cannot be zero\n");

  QudaPrecision host_precision = (external_precision == 2) ? QUDA_DOUBLE_PRECISION : QUDA_SINGLE_PRECISION;
  QudaPrecision device_precision = (quda_precision == 2) ? QUDA_DOUBLE_PRECISION : QUDA_SINGLE_PRECISION;
  const bool use_mixed_precision = (((quda_precision==2) && inv_args.mixed_precision) ||
                                     ((quda_precision==1) && (inv_args.mixed_precision==2)) ) ? true : false;
  QudaPrecision device_precision_sloppy;
  switch(inv_args.mixed_precision) {
  case 2: device_precision_sloppy = QUDA_HALF_PRECISION; break;
  case 1: device_precision_sloppy = QUDA_SINGLE_PRECISION; break;
  default: device_precision_sloppy = device_precision;
  }

  QudaGaugeParam fat_param = newQudaGaugeParam();
  QudaGaugeParam long_param = newQudaGaugeParam();
  setGaugeParams(fat_param, long_param, fatlink, longlink, localDim, host_precision, device_precision,
                 device_precision_sloppy, inv_args.tadpole, inv_args.naik_epsilon);

  QudaInvertParam invertParam = newQudaInvertParam();

  QudaParity local_parity = inv_args.evenodd;
  const double reliable_delta = (use_mixed_precision ? 1e-1 : 0.0);
  setInvertParams(localDim, host_precision, device_precision, device_precision_sloppy, num_offsets, offset,
                  target_residual, target_fermilab_residual, inv_args.max_iter, reliable_delta, local_parity, verbosity,
                  QUDA_CG_INVERTER, &invertParam);

  if (inv_args.mixed_precision == 1) {
    fat_param.cuda_prec_refinement_sloppy = QUDA_HALF_PRECISION;
    long_param.cuda_prec_refinement_sloppy = QUDA_HALF_PRECISION;
    long_param.reconstruct_refinement_sloppy = long_param.reconstruct_sloppy;
    invertParam.cuda_prec_refinement_sloppy = QUDA_HALF_PRECISION;
    invertParam.reliable_delta_refinement = 0.1;
  }

  ColorSpinorParam csParam;
  setColorSpinorParams(localDim, host_precision, &csParam);

  // dirty hack to invalidate the cached gauge field without breaking interface compatability
  if (*num_iters == -1) invalidateGaugeQuda();

  // set the solver
  if (invalidate_quda_gauge || !create_quda_gauge) {
    loadGaugeQuda(const_cast<void *>(fatlink), &fat_param);
    if (longlink != nullptr) loadGaugeQuda(const_cast<void *>(longlink), &long_param);
    invalidate_quda_gauge = false;
  }

  if (longlink == nullptr) invertParam.dslash_type = QUDA_STAGGERED_DSLASH;

  void** sln_pointer = (void**)malloc(num_offsets*sizeof(void*));
  int quark_offset = getColorVectorOffset(local_parity, false, localDim) * host_precision;
  void* src_pointer = static_cast<char*>(source) + quark_offset;

  for (int i = 0; i < num_offsets; ++i) sln_pointer[i] = static_cast<char *>(solutionArray[i]) + quark_offset;

  invertMultiShiftQuda(sln_pointer, src_pointer, &invertParam);
  free(sln_pointer);

  // return the number of iterations taken by the inverter
  *num_iters = invertParam.iter;
  for (int i = 0; i < num_offsets; ++i) {
    final_residual[i] = invertParam.true_res_offset[i];
    final_fermilab_residual[i] = invertParam.true_res_hq_offset[i];
  } // end loop over number of offsets

  if (!create_quda_gauge) invalidateGaugeQuda();

  qudamilc_called<false>(__func__, verbosity);
} // qudaMultiShiftInvert

void qudaInvert(int external_precision, int quda_precision, double mass, QudaInvertArgs_t inv_args,
                double target_residual, double target_fermilab_residual, const void *const fatlink,
                const void *const longlink, void *source, void *solution, double *const final_residual,
                double *const final_fermilab_residual, int *num_iters)
{
  static const QudaVerbosity verbosity = getVerbosity();
  qudamilc_called<true>(__func__, verbosity);

  if (target_fermilab_residual == 0 && target_residual == 0) errorQuda("qudaInvert: requesting zero residual\n");

  // static const QudaVerbosity verbosity = getVerbosity();
  QudaPrecision host_precision = (external_precision == 2) ? QUDA_DOUBLE_PRECISION : QUDA_SINGLE_PRECISION;
  QudaPrecision device_precision = (quda_precision == 2) ? QUDA_DOUBLE_PRECISION : QUDA_SINGLE_PRECISION;
  QudaPrecision device_precision_sloppy;

  switch(inv_args.mixed_precision) {
  case 2: device_precision_sloppy = QUDA_HALF_PRECISION; break;
  case 1: device_precision_sloppy = QUDA_SINGLE_PRECISION; break;
  default: device_precision_sloppy = device_precision;
  }

  QudaGaugeParam fat_param = newQudaGaugeParam();
  QudaGaugeParam long_param = newQudaGaugeParam();
  setGaugeParams(fat_param, long_param, fatlink, longlink, localDim, host_precision, device_precision,
                 device_precision_sloppy, inv_args.tadpole, inv_args.naik_epsilon);

  QudaInvertParam invertParam = newQudaInvertParam();

  QudaParity local_parity = inv_args.evenodd;
  const double reliable_delta = 1e-1;

  setInvertParams(localDim, host_precision, device_precision, device_precision_sloppy, mass, target_residual,
                  target_fermilab_residual, inv_args.max_iter, reliable_delta, local_parity, verbosity,
                  QUDA_CG_INVERTER, &invertParam);

  ColorSpinorParam csParam;
  setColorSpinorParams(localDim, host_precision, &csParam);

  // dirty hack to invalidate the cached gauge field without breaking interface compatability
  if (*num_iters == -1 || !canReuseResidentGauge(&invertParam)) invalidateGaugeQuda();

  if (invalidate_quda_gauge || !create_quda_gauge) {
    loadGaugeQuda(const_cast<void *>(fatlink), &fat_param);
    if (longlink != nullptr) loadGaugeQuda(const_cast<void *>(longlink), &long_param);
    invalidate_quda_gauge = false;
  }

  if (longlink == nullptr) invertParam.dslash_type = QUDA_STAGGERED_DSLASH;

  int quark_offset = getColorVectorOffset(local_parity, false, localDim) * host_precision;

  invertQuda(static_cast<char *>(solution) + quark_offset, static_cast<char *>(source) + quark_offset, &invertParam);

  // return the number of iterations taken by the inverter
  *num_iters = invertParam.iter;
  *final_residual = invertParam.true_res;
  *final_fermilab_residual = invertParam.true_res_hq;

  if (!create_quda_gauge) invalidateGaugeQuda();

  qudamilc_called<false>(__func__, verbosity);
} // qudaInvert


void qudaDslash(int external_precision, int quda_precision, QudaInvertArgs_t inv_args, const void *const fatlink,
                const void *const longlink, void* src, void* dst, int* num_iters)
{
  static const QudaVerbosity verbosity = getVerbosity();
  qudamilc_called<true>(__func__, verbosity);

  // static const QudaVerbosity verbosity = getVerbosity();
  QudaPrecision host_precision = (external_precision == 2) ? QUDA_DOUBLE_PRECISION : QUDA_SINGLE_PRECISION;
  QudaPrecision device_precision = (quda_precision == 2) ? QUDA_DOUBLE_PRECISION : QUDA_SINGLE_PRECISION;
  QudaPrecision device_precision_sloppy = device_precision;

  QudaGaugeParam fat_param = newQudaGaugeParam();
  QudaGaugeParam long_param = newQudaGaugeParam();
  setGaugeParams(fat_param, long_param, fatlink, longlink, localDim, host_precision, device_precision,
                 device_precision_sloppy, inv_args.tadpole, inv_args.naik_epsilon);

  QudaInvertParam invertParam = newQudaInvertParam();

  QudaParity local_parity = inv_args.evenodd;
  QudaParity other_parity = local_parity == QUDA_EVEN_PARITY ? QUDA_ODD_PARITY : QUDA_EVEN_PARITY;

  setInvertParams(localDim, host_precision, device_precision, device_precision_sloppy, 0.0, 0, 0, 0, 0.0, local_parity,
                  verbosity, QUDA_CG_INVERTER, &invertParam);

  ColorSpinorParam csParam;
  setColorSpinorParams(localDim, host_precision, &csParam);

  // dirty hack to invalidate the cached gauge field without breaking interface compatability
  if (*num_iters == -1 || !canReuseResidentGauge(&invertParam)) invalidateGaugeQuda();

  if (invalidate_quda_gauge || !create_quda_gauge) {
    loadGaugeQuda(const_cast<void *>(fatlink), &fat_param);
    if (longlink != nullptr) loadGaugeQuda(const_cast<void *>(longlink), &long_param);
    invalidate_quda_gauge = false;
  }

  if (longlink == nullptr) invertParam.dslash_type = QUDA_STAGGERED_DSLASH;

  int src_offset = getColorVectorOffset(other_parity, false, localDim);
  int dst_offset = getColorVectorOffset(local_parity, false, localDim);

  dslashQuda(static_cast<char*>(dst) + dst_offset*host_precision,
	     static_cast<char*>(src) + src_offset*host_precision,
	     &invertParam, local_parity);

  if (!create_quda_gauge) invalidateGaugeQuda();

  qudamilc_called<false>(__func__, verbosity);
} // qudaDslash

void qudaInvertMsrc(int external_precision, int quda_precision, double mass, QudaInvertArgs_t inv_args,
                    double target_residual, double target_fermilab_residual, const void *const fatlink,
                    const void *const longlink, void **sourceArray, void **solutionArray, double *const final_residual,
                    double *const final_fermilab_residual, int *num_iters, int num_src)
{
  static const QudaVerbosity verbosity = getVerbosity();
  qudamilc_called<true>(__func__, verbosity);

  if (target_fermilab_residual == 0 && target_residual == 0) errorQuda("qudaInvert: requesting zero residual\n");

  // static const QudaVerbosity verbosity = getVerbosity();
  QudaPrecision host_precision = (external_precision == 2) ? QUDA_DOUBLE_PRECISION : QUDA_SINGLE_PRECISION;
  QudaPrecision device_precision = (quda_precision == 2) ? QUDA_DOUBLE_PRECISION : QUDA_SINGLE_PRECISION;
  QudaPrecision device_precision_sloppy;

  switch(inv_args.mixed_precision) {
  case 2: device_precision_sloppy = QUDA_HALF_PRECISION; break;
  case 1: device_precision_sloppy = QUDA_SINGLE_PRECISION; break;
  default: device_precision_sloppy = device_precision;
  }

  QudaGaugeParam fat_param = newQudaGaugeParam();
  QudaGaugeParam long_param = newQudaGaugeParam();
  setGaugeParams(fat_param, long_param, fatlink, longlink, localDim, host_precision, device_precision,
                 device_precision_sloppy, inv_args.tadpole, inv_args.naik_epsilon);

  QudaInvertParam invertParam = newQudaInvertParam();

  QudaParity local_parity = inv_args.evenodd;
  const double reliable_delta = 1e-1;

  setInvertParams(localDim, host_precision, device_precision, device_precision_sloppy, mass, target_residual,
                  target_fermilab_residual, inv_args.max_iter, reliable_delta, local_parity, verbosity,
                  QUDA_CG_INVERTER, &invertParam);
  invertParam.num_src = num_src;

  ColorSpinorParam csParam;
  setColorSpinorParams(localDim, host_precision, &csParam);

  // dirty hack to invalidate the cached gauge field without breaking interface compatability
  if (*num_iters == -1 || !canReuseResidentGauge(&invertParam)) invalidateGaugeQuda();

  if (invalidate_quda_gauge || !create_quda_gauge) {
    loadGaugeQuda(const_cast<void *>(fatlink), &fat_param);
    if (longlink != nullptr) loadGaugeQuda(const_cast<void *>(longlink), &long_param);
    invalidate_quda_gauge = false;
  }

  if (longlink == nullptr) invertParam.dslash_type = QUDA_STAGGERED_DSLASH;

  int quark_offset = getColorVectorOffset(local_parity, false, localDim) * host_precision;
  void** sln_pointer = (void**)malloc(num_src*sizeof(void*));
  void** src_pointer = (void**)malloc(num_src*sizeof(void*));

  for (int i = 0; i < num_src; ++i) sln_pointer[i] = static_cast<char *>(solutionArray[i]) + quark_offset;
  for (int i = 0; i < num_src; ++i) src_pointer[i] = static_cast<char *>(sourceArray[i]) + quark_offset;

  invertMultiSrcQuda(sln_pointer, src_pointer, &invertParam);

  free(sln_pointer);
  free(src_pointer);

  // return the number of iterations taken by the inverter
  *num_iters = invertParam.iter;
  *final_residual = invertParam.true_res;
  *final_fermilab_residual = invertParam.true_res_hq;

  if (!create_quda_gauge) invalidateGaugeQuda();

  qudamilc_called<false>(__func__, verbosity);
} // qudaInvert

void qudaEigCGInvert(int external_precision, int quda_precision, double mass, QudaInvertArgs_t inv_args,
                     double target_residual, double target_fermilab_residual, const void *const fatlink,
                     const void *const longlink,
                     void *source,   // array of source vectors -> overwritten on exit
                     void *solution, // temporary
                     QudaEigArgs_t eig_args,
                     const int rhs_idx,       // current rhs
                     const int last_rhs_flag, // is this the last rhs to solve
                     double *const final_residual, double *const final_fermilab_residual, int *num_iters)
{
#if 0	
  static const QudaVerbosity verbosity = getVerbosity();
  qudamilc_called<true>(__func__, verbosity);

  if (target_fermilab_residual == 0 && target_residual == 0) errorQuda("qudaInvert: requesting zero residual\n");

  QudaPrecision host_precision = (external_precision == 2) ? QUDA_DOUBLE_PRECISION : QUDA_SINGLE_PRECISION;
  QudaPrecision device_precision = (quda_precision == 2) ? QUDA_DOUBLE_PRECISION : QUDA_SINGLE_PRECISION;
  QudaPrecision device_precision_sloppy;

  switch(inv_args.mixed_precision) {
  case 2: device_precision_sloppy = QUDA_HALF_PRECISION; break;
  case 1: device_precision_sloppy = QUDA_SINGLE_PRECISION; break;
  default: device_precision_sloppy = device_precision;
  }

  QudaGaugeParam fat_param = newQudaGaugeParam();
  QudaGaugeParam long_param = newQudaGaugeParam();
  setGaugeParams(fat_param, long_param, fatlink, longlink, localDim, host_precision, device_precision,
                 device_precision_sloppy, inv_args.tadpole, inv_args.naik_epsilon);

  QudaInvertParam invertParam = newQudaInvertParam();

  QudaParity local_parity = inv_args.evenodd;
  double& target_res = target_residual;
  double& target_res_hq = target_fermilab_residual;
  const double reliable_delta = 1e-1;

  setInvertParams(localDim, host_precision, device_precision, device_precision_sloppy, mass, target_res, target_res_hq,
                  inv_args.max_iter, reliable_delta, local_parity, verbosity, QUDA_CG_INVERTER, &invertParam);

  QudaEigParam  df_param = newQudaEigParam();
  df_param.invert_param = &invertParam;

  invertParam.nev                = eig_args.nev;
  invertParam.max_search_dim     = eig_args.max_search_dim;
  invertParam.deflation_grid     = eig_args.deflation_grid;
  invertParam.cuda_prec_ritz     = eig_args.prec_ritz;
  invertParam.tol_restart        = eig_args.tol_restart;
  invertParam.eigcg_max_restarts = eig_args.eigcg_max_restarts;
  invertParam.max_restart_num    = eig_args.max_restart_num;
  invertParam.inc_tol            = eig_args.inc_tol;
  invertParam.eigenval_tol       = eig_args.eigenval_tol;
  invertParam.rhs_idx            = rhs_idx;

  if ((inv_args.solver_type != QUDA_INC_EIGCG_INVERTER) && (inv_args.solver_type != QUDA_EIGCG_INVERTER))
    errorQuda("Incorrect inverter type.\n");
  invertParam.inv_type = inv_args.solver_type;

  if (inv_args.solver_type == QUDA_INC_EIGCG_INVERTER) invertParam.inv_type_precondition = QUDA_INVALID_INVERTER;

  setDeflationParam(eig_args.prec_ritz, eig_args.location_ritz, eig_args.mem_type_ritz, eig_args.deflation_ext_lib, eig_args.vec_infile, eig_args.vec_outfile, &df_param);

  ColorSpinorParam csParam;
  setColorSpinorParams(localDim, host_precision, &csParam);

  // dirty hack to invalidate the cached gauge field without breaking interface compatability
  if (*num_iters == -1 || !canReuseResidentGauge(&invertParam)) invalidateGaugeQuda();

  if ((invalidate_quda_gauge || !create_quda_gauge) && (rhs_idx == 0)) { // do this for the first RHS
    loadGaugeQuda(const_cast<void *>(fatlink), &fat_param);
    if (longlink != nullptr) loadGaugeQuda(const_cast<void *>(longlink), &long_param);
    invalidate_quda_gauge = false;
  }

  if (longlink == nullptr) invertParam.dslash_type = QUDA_STAGGERED_DSLASH;

  int quark_offset = getColorVectorOffset(local_parity, false, localDim) * host_precision;

  if(rhs_idx == 0) df_preconditioner = newDeflationQuda(&df_param);

  invertParam.deflation_op = df_preconditioner;

  invertQuda(static_cast<char *>(solution) + quark_offset, static_cast<char *>(source) + quark_offset, &invertParam);

  if (last_rhs_flag) destroyDeflationQuda(df_preconditioner);

  // return the number of iterations taken by the inverter
  *num_iters = invertParam.iter;
  *final_residual = invertParam.true_res;
  *final_fermilab_residual = invertParam.true_res_hq;

  if (!create_quda_gauge && last_rhs_flag) invalidateGaugeQuda();

  qudamilc_called<false>(__func__, verbosity);
#endif  
} // qudaEigCGInvert


static int clover_alloc = 0;

void* qudaCreateGaugeField(void* gauge, int geometry, int precision)
{
  qudamilc_called<true>(__func__);
  QudaPrecision qudaPrecision = (precision==2) ? QUDA_DOUBLE_PRECISION : QUDA_SINGLE_PRECISION;
  QudaGaugeParam gaugeParam = newMILCGaugeParam(localDim, qudaPrecision,
      (geometry==1) ? QUDA_GENERAL_LINKS : QUDA_SU3_LINKS);
  qudamilc_called<false>(__func__);
  return createGaugeFieldQuda(gauge, geometry, &gaugeParam);
}


void qudaSaveGaugeField(void* gauge, void* inGauge)
{
  qudamilc_called<true>(__func__);
  cudaGaugeField* cudaGauge = reinterpret_cast<cudaGaugeField*>(inGauge);
  QudaGaugeParam gaugeParam = newMILCGaugeParam(localDim, cudaGauge->Precision(), QUDA_GENERAL_LINKS);
  saveGaugeFieldQuda(gauge, inGauge, &gaugeParam);
  qudamilc_called<false>(__func__);
}


void qudaDestroyGaugeField(void* gauge)
{
  qudamilc_called<true>(__func__);
  destroyGaugeFieldQuda(gauge);
  qudamilc_called<false>(__func__);
}


void setInvertParam(QudaInvertParam &invertParam, QudaInvertArgs_t &inv_args,
		    int external_precision, int quda_precision, double kappa, double reliable_delta);

void qudaCloverForce(void *mom, double dt, void **x, void **p, double *coeff, double kappa, double ck,
		     int nvec, double multiplicity, void *gauge, int precision, QudaInvertArgs_t inv_args)
{
  qudamilc_called<true>(__func__);
  QudaGaugeParam gaugeParam = newMILCGaugeParam(localDim,
						(precision==1) ? QUDA_SINGLE_PRECISION : QUDA_DOUBLE_PRECISION,
						QUDA_GENERAL_LINKS);
  gaugeParam.gauge_order = QUDA_MILC_GAUGE_ORDER; // refers to momentume gauge order

  QudaInvertParam invertParam = newQudaInvertParam();
  setInvertParam(invertParam, inv_args, precision, precision, kappa, 0);
  invertParam.num_offset = nvec;
  for (int i=0; i<nvec; ++i) invertParam.offset[i] = 0.0; // not needed
  invertParam.clover_coeff = 0.0; // not needed

  // solution types
  invertParam.solution_type      = QUDA_MATPCDAG_MATPC_SOLUTION;
  invertParam.solve_type         = QUDA_NORMOP_PC_SOLVE;
  invertParam.inv_type           = QUDA_CG_INVERTER;
  invertParam.matpc_type         = QUDA_MATPC_EVEN_EVEN_ASYMMETRIC;

  invertParam.verbosity = getVerbosity();
  invertParam.verbosity_precondition = QUDA_SILENT;
  invertParam.use_resident_solution = inv_args.use_resident_solution;

  computeCloverForceQuda(mom, dt, x, p, coeff, -kappa*kappa, ck, nvec, multiplicity,
			 gauge, &gaugeParam, &invertParam);
  qudamilc_called<false>(__func__);
}


void setGaugeParams(QudaGaugeParam &gaugeParam, const int dim[4], QudaInvertArgs_t &inv_args,
                    int external_precision, int quda_precision) {

  const QudaPrecision host_precision = (external_precision == 2) ? QUDA_DOUBLE_PRECISION : QUDA_SINGLE_PRECISION;
  const QudaPrecision device_precision = (quda_precision == 2) ? QUDA_DOUBLE_PRECISION : QUDA_SINGLE_PRECISION;
  QudaPrecision device_precision_sloppy;

  switch(inv_args.mixed_precision) {
  case 2: device_precision_sloppy = QUDA_HALF_PRECISION; break;
  case 1: device_precision_sloppy = QUDA_SINGLE_PRECISION; break;
  default: device_precision_sloppy = device_precision;
  }

  for(int dir=0; dir<4; ++dir) gaugeParam.X[dir] = dim[dir];

  gaugeParam.anisotropy               = 1.0;
  gaugeParam.type                     = QUDA_WILSON_LINKS;
  gaugeParam.gauge_order              = QUDA_MILC_GAUGE_ORDER;

  // Check the boundary conditions
  // Can't have twisted or anti-periodic boundary conditions in the spatial
  // directions with 12 reconstruct at the moment.
  bool trivial_phase = true;
  for(int dir=0; dir<3; ++dir){
    if(inv_args.boundary_phase[dir] != 0) trivial_phase = false;
  }
  if(inv_args.boundary_phase[3] != 0 && inv_args.boundary_phase[3] != 1) trivial_phase = false;

  if(trivial_phase){
    gaugeParam.t_boundary               = (inv_args.boundary_phase[3]) ? QUDA_ANTI_PERIODIC_T : QUDA_PERIODIC_T;
    gaugeParam.reconstruct              = QUDA_RECONSTRUCT_12;
    gaugeParam.reconstruct_sloppy       = QUDA_RECONSTRUCT_12;
  }else{
    gaugeParam.t_boundary               = QUDA_PERIODIC_T;
    gaugeParam.reconstruct              = QUDA_RECONSTRUCT_NO;
    gaugeParam.reconstruct_sloppy       = QUDA_RECONSTRUCT_NO;
  }

  gaugeParam.cpu_prec                 = host_precision;
  gaugeParam.cuda_prec                = device_precision;
  gaugeParam.cuda_prec_sloppy         = device_precision_sloppy;
  gaugeParam.cuda_prec_precondition   = device_precision_sloppy;
  gaugeParam.gauge_fix                = QUDA_GAUGE_FIXED_NO;
  gaugeParam.ga_pad                   = getLinkPadding(dim);
}



void setInvertParam(QudaInvertParam &invertParam, QudaInvertArgs_t &inv_args,
		    int external_precision, int quda_precision, double kappa, double reliable_delta) {

  const QudaPrecision host_precision = (external_precision == 2) ? QUDA_DOUBLE_PRECISION : QUDA_SINGLE_PRECISION;
  const QudaPrecision device_precision = (quda_precision == 2) ? QUDA_DOUBLE_PRECISION : QUDA_SINGLE_PRECISION;
  QudaPrecision device_precision_sloppy;
  switch(inv_args.mixed_precision) {
  case 2: device_precision_sloppy = QUDA_HALF_PRECISION; break;
  case 1: device_precision_sloppy = QUDA_SINGLE_PRECISION; break;
  default: device_precision_sloppy = device_precision;
  }

  static const QudaVerbosity verbosity = getVerbosity();

  invertParam.dslash_type                   = QUDA_CLOVER_WILSON_DSLASH;
  invertParam.kappa                         = kappa;
  invertParam.dagger                        = QUDA_DAG_NO;
  invertParam.mass_normalization            = QUDA_KAPPA_NORMALIZATION;
  invertParam.gcrNkrylov                    = 30;
  invertParam.reliable_delta                = reliable_delta;
  invertParam.maxiter                       = inv_args.max_iter;

  invertParam.cuda_prec_precondition        = device_precision_sloppy;
  invertParam.verbosity_precondition        = verbosity;
  invertParam.verbosity        = verbosity;
  invertParam.cpu_prec                      = host_precision;
  invertParam.cuda_prec                     = device_precision;
  invertParam.cuda_prec_sloppy              = device_precision_sloppy;
  invertParam.preserve_source               = QUDA_PRESERVE_SOURCE_NO;
  invertParam.gamma_basis                   = QUDA_DEGRAND_ROSSI_GAMMA_BASIS;
  invertParam.dirac_order                   = QUDA_DIRAC_ORDER;
  invertParam.sp_pad                        = 0;
  invertParam.cl_pad                        = 0;
  invertParam.clover_cpu_prec               = host_precision;
  invertParam.clover_cuda_prec              = device_precision;
  invertParam.clover_cuda_prec_sloppy       = device_precision_sloppy;
  invertParam.clover_cuda_prec_precondition = device_precision_sloppy;
  invertParam.clover_order                  = QUDA_PACKED_CLOVER_ORDER;

  invertParam.compute_action = 0;
}


void qudaLoadGaugeField(int external_precision,
    int quda_precision,
    QudaInvertArgs_t inv_args,
    const void* milc_link) {
  qudamilc_called<true>(__func__);
  QudaGaugeParam gaugeParam = newQudaGaugeParam();
  setGaugeParams(gaugeParam, localDim,  inv_args, external_precision, quda_precision);

  loadGaugeQuda(const_cast<void*>(milc_link), &gaugeParam);
    qudamilc_called<false>(__func__);
} // qudaLoadGaugeField


void qudaFreeGaugeField() {
    qudamilc_called<true>(__func__);
  freeGaugeQuda();
    qudamilc_called<false>(__func__);
} // qudaFreeGaugeField

void qudaLoadCloverField(int external_precision, int quda_precision, QudaInvertArgs_t inv_args, void *milc_clover,
                         void *milc_clover_inv, QudaSolutionType solution_type, QudaSolveType solve_type, QudaInverterType inverter,
                         double clover_coeff, int compute_trlog, double *trlog)
{
  qudamilc_called<true>(__func__);
  QudaInvertParam invertParam = newQudaInvertParam();
  setInvertParam(invertParam, inv_args, external_precision, quda_precision, 0.0, 0.0);
  invertParam.solution_type = solution_type;
  invertParam.solve_type = solve_type;
  invertParam.inv_type = inverter;
  invertParam.matpc_type = QUDA_MATPC_EVEN_EVEN_ASYMMETRIC;
  invertParam.compute_clover_trlog = compute_trlog;
  invertParam.clover_coeff = clover_coeff;

  // Hacks to mollify checkInvertParams which is called from
  // loadCloverQuda. These "required" parameters are irrelevant here.
  // Better procedure: invertParam should be defined in
  // qudaCloverInvert and qudaEigCGCloverInvert and passed here
  // instead of redefining a partial version here
  invertParam.tol = 0.;
  invertParam.tol_hq = 0.;
  invertParam.residual_type = static_cast<QudaResidualType_s>(0);

  if(invertParam.dslash_type == QUDA_CLOVER_WILSON_DSLASH) {
    if (clover_alloc == 0) {
      loadCloverQuda(milc_clover, milc_clover_inv, &invertParam);
      clover_alloc = 1;
    } else {
      errorQuda("Clover term already allocated");
    }
  }

  if (compute_trlog) {
    trlog[0] = invertParam.trlogA[0];
    trlog[1] = invertParam.trlogA[1];
  }
  qudamilc_called<false>(__func__);
} // qudaLoadCoverField

void qudaFreeCloverField() {
  qudamilc_called<true>(__func__);
  if (clover_alloc==1) {
    freeCloverQuda();
    clover_alloc = 0;
  } else {
    errorQuda("Trying to free non-allocated clover term");
  }
  qudamilc_called<false>(__func__);
} // qudaFreeCloverField


void qudaCloverInvert(int external_precision,
    int quda_precision,
    double kappa,
    double clover_coeff,
    QudaInvertArgs_t inv_args,
    double target_residual,
    double target_fermilab_residual,
    const void* link,
    void* clover, // could be stored in Milc format
    void* cloverInverse,
    void* source,
    void* solution,
    double* const final_residual,
    double* const final_fermilab_residual,
    int* num_iters)
{
  qudamilc_called<true>(__func__);
  if (target_fermilab_residual == 0 && target_residual == 0) errorQuda("qudaCloverInvert: requesting zero residual\n");

  if (link) qudaLoadGaugeField(external_precision, quda_precision, inv_args, link);

  if (clover || cloverInverse) {
    qudaLoadCloverField(external_precision, quda_precision, inv_args, clover, cloverInverse, QUDA_MAT_SOLUTION,
                        QUDA_DIRECT_PC_SOLVE, QUDA_BICGSTAB_INVERTER, clover_coeff, 0, 0);
  }

  double reliable_delta = 1e-1;

  QudaInvertParam invertParam = newQudaInvertParam();
  setInvertParam(invertParam, inv_args, external_precision, quda_precision, kappa, reliable_delta);
  invertParam.residual_type = static_cast<QudaResidualType_s>(0);
  invertParam.residual_type = (target_residual != 0) ? static_cast<QudaResidualType_s> ( invertParam.residual_type | QUDA_L2_RELATIVE_RESIDUAL) : invertParam.residual_type;
  invertParam.residual_type = (target_fermilab_residual != 0) ? static_cast<QudaResidualType_s> (invertParam.residual_type | QUDA_HEAVY_QUARK_RESIDUAL) : invertParam.residual_type;

  invertParam.tol =  target_residual;
  invertParam.tol_hq = target_fermilab_residual;
  invertParam.heavy_quark_check = (invertParam.residual_type & QUDA_HEAVY_QUARK_RESIDUAL ? 1 : 0);
  invertParam.clover_coeff = clover_coeff;

  // solution types
  invertParam.solution_type      = QUDA_MAT_SOLUTION;
  invertParam.inv_type           = inv_args.solver_type == QUDA_CG_INVERTER ? QUDA_CG_INVERTER : QUDA_BICGSTAB_INVERTER;
  invertParam.solve_type         = invertParam.inv_type == QUDA_CG_INVERTER ? QUDA_NORMOP_PC_SOLVE : QUDA_DIRECT_PC_SOLVE;
  invertParam.matpc_type         = QUDA_MATPC_ODD_ODD;

  invertQuda(solution, source, &invertParam);

  *num_iters = invertParam.iter;
  *final_residual = invertParam.true_res;
  *final_fermilab_residual = invertParam.true_res_hq;

  if (clover || cloverInverse) qudaFreeCloverField();
  if (link) qudaFreeGaugeField();
  qudamilc_called<false>(__func__);
} // qudaCloverInvert

void qudaEigCGCloverInvert(int external_precision, int quda_precision, double kappa, double clover_coeff,
                           QudaInvertArgs_t inv_args, double target_residual, double target_fermilab_residual,
                           const void *link,
                           void *clover, // could be stored in Milc format
                           void *cloverInverse,
                           void *source,   // array of source vectors -> overwritten on exit!
                           void *solution, // temporary
                           QudaEigArgs_t eig_args,
                           const int rhs_idx,       // current rhs
                           const int last_rhs_flag, // is this the last rhs to solve?
                           double *const final_residual, double *const final_fermilab_residual, int *num_iters)
{
#if 0	
  qudamilc_called<true>(__func__);
  if (target_fermilab_residual == 0 && target_residual == 0) errorQuda("qudaCloverInvert: requesting zero residual\n");

  if (link && (rhs_idx == 0)) qudaLoadGaugeField(external_precision, quda_precision, inv_args, link);

  if ( (clover || cloverInverse) && (rhs_idx == 0)) {
    qudaLoadCloverField(external_precision, quda_precision, inv_args, clover, cloverInverse, QUDA_MAT_SOLUTION,
                        QUDA_DIRECT_PC_SOLVE, QUDA_INC_EIGCG_INVERTER, clover_coeff, 0, 0);
  }

  double reliable_delta = 1e-1;

  QudaInvertParam invertParam = newQudaInvertParam();
  setInvertParam(invertParam, inv_args, external_precision, quda_precision, kappa, reliable_delta);
  invertParam.residual_type = static_cast<QudaResidualType_s>(0);
  invertParam.residual_type = (target_residual != 0) ? static_cast<QudaResidualType_s> ( invertParam.residual_type | QUDA_L2_RELATIVE_RESIDUAL) : invertParam.residual_type;
  invertParam.residual_type = (target_fermilab_residual != 0) ? static_cast<QudaResidualType_s> (invertParam.residual_type | QUDA_HEAVY_QUARK_RESIDUAL) : invertParam.residual_type;

  invertParam.tol =  target_residual;
  invertParam.tol_hq = target_fermilab_residual;
  invertParam.heavy_quark_check = (invertParam.residual_type & QUDA_HEAVY_QUARK_RESIDUAL ? 1 : 0);
  invertParam.clover_coeff = clover_coeff;

  // solution types
  invertParam.solution_type      = QUDA_MAT_SOLUTION;
  invertParam.matpc_type         = QUDA_MATPC_ODD_ODD;

//!
  QudaEigParam  df_param = newQudaEigParam();
  df_param.invert_param = &invertParam;

  invertParam.solve_type = QUDA_NORMOP_PC_SOLVE;
  invertParam.nev                = eig_args.nev;
  invertParam.max_search_dim     = eig_args.max_search_dim;
  invertParam.deflation_grid     = eig_args.deflation_grid;
  invertParam.cuda_prec_ritz     = eig_args.prec_ritz;
  invertParam.tol_restart        = eig_args.tol_restart;
  invertParam.eigcg_max_restarts = eig_args.eigcg_max_restarts;
  invertParam.max_restart_num    = eig_args.max_restart_num;
  invertParam.inc_tol            = eig_args.inc_tol;
  invertParam.eigenval_tol       = eig_args.eigenval_tol;
  invertParam.rhs_idx            = rhs_idx;


  if((inv_args.solver_type != QUDA_INC_EIGCG_INVERTER) && (inv_args.solver_type != QUDA_EIGCG_INVERTER)) errorQuda("Incorrect inverter type.\n");
  invertParam.inv_type = inv_args.solver_type;

  if(inv_args.solver_type == QUDA_INC_EIGCG_INVERTER) invertParam.inv_type_precondition = QUDA_INVALID_INVERTER;

  setDeflationParam(eig_args.prec_ritz, eig_args.location_ritz, eig_args.mem_type_ritz, eig_args.deflation_ext_lib, eig_args.vec_infile, eig_args.vec_outfile, &df_param);

  if(rhs_idx == 0)  df_preconditioner = newDeflationQuda(&df_param);
  invertParam.deflation_op = df_preconditioner;

  invertQuda(solution, source, &invertParam);

  if (last_rhs_flag) destroyDeflationQuda(df_preconditioner);

  *num_iters = invertParam.iter;
  *final_residual = invertParam.true_res;
  *final_fermilab_residual = invertParam.true_res_hq;

  if ( (clover || cloverInverse) && last_rhs_flag) qudaFreeCloverField();
  if (link && last_rhs_flag) qudaFreeGaugeField();
  qudamilc_called<false>(__func__);
#endif  
} // qudaEigCGCloverInvert


void qudaCloverMultishiftInvert(int external_precision,
    int quda_precision,
    int num_offsets,
    double* const offset,
    double kappa,
    double clover_coeff,
    QudaInvertArgs_t inv_args,
    const double* target_residual_offset,
    const void* milc_link,
    void* milc_clover,
    void* milc_clover_inv,
    void* source,
    void** solutionArray,
    double* const final_residual,
    int* num_iters)
{
  static const QudaVerbosity verbosity = getVerbosity();
  qudamilc_called<true>(__func__, verbosity);

  for (int i = 0; i < num_offsets; ++i) {
    if (target_residual_offset[i] == 0) errorQuda("qudaCloverMultishiftInvert: target residual cannot be zero\n");
  }

  // if doing a pure double-precision multi-shift solve don't use reliable updates
  const bool use_mixed_precision = (((quda_precision==2) && inv_args.mixed_precision) ||
                                     ((quda_precision==1) && (inv_args.mixed_precision==2)) ) ? true : false;
  double reliable_delta = (use_mixed_precision) ? 1e-2 : 0.0;
  QudaInvertParam invertParam = newQudaInvertParam();
  setInvertParam(invertParam, inv_args, external_precision, quda_precision, kappa, reliable_delta);
  invertParam.residual_type = QUDA_L2_RELATIVE_RESIDUAL;
  invertParam.num_offset = num_offsets;
  for(int i=0; i<num_offsets; ++i){
    invertParam.offset[i] = offset[i];
    invertParam.tol_offset[i] = target_residual_offset[i];
  }
  invertParam.tol = target_residual_offset[0];
  invertParam.clover_coeff = clover_coeff;

  // solution types
  invertParam.solution_type      = QUDA_MATPCDAG_MATPC_SOLUTION;
  invertParam.solve_type         = QUDA_NORMOP_PC_SOLVE;
  invertParam.inv_type           = QUDA_CG_INVERTER;
  invertParam.matpc_type         = QUDA_MATPC_EVEN_EVEN_ASYMMETRIC;

  invertParam.verbosity = verbosity;
  invertParam.verbosity_precondition = QUDA_SILENT;

  invertParam.make_resident_solution = inv_args.make_resident_solution;
  invertParam.compute_true_res = 0;

  if (num_offsets==1 && offset[0] == 0) {
    // set the solver
    char *quda_solver = getenv("QUDA_MILC_CLOVER_SOLVER");

    // default is chronological CG
    if (!quda_solver || strcmp(quda_solver,"CHRONO_CG_SOLVER")==0) {
      // use CG with chronological forecasting
      invertParam.chrono_use_resident = 1;
      invertParam.chrono_make_resident = 1;
      invertParam.chrono_max_dim = 10;
    } else if (strcmp(quda_solver,"BICGSTAB_SOLVER")==0){
      // use two-step BiCGStab
      invertParam.inv_type = QUDA_BICGSTAB_INVERTER;
      invertParam.solve_type = QUDA_DIRECT_PC_SOLVE;
    } else if (strcmp(quda_solver,"CG_SOLVER")==0){
      // regular CG
      invertParam.chrono_use_resident = 0;
      invertParam.chrono_make_resident = 0;
    }

    invertQuda(solutionArray[0], source, &invertParam);
    *final_residual = invertParam.true_res;
  } else {
    invertMultiShiftQuda(solutionArray, source, &invertParam);
    for (int i=0; i<num_offsets; ++i) final_residual[i] = invertParam.true_res_offset[i];
  }

  // return the number of iterations taken by the inverter
  *num_iters = invertParam.iter;

  qudamilc_called<false>(__func__, verbosity);
} // qudaCloverMultishiftInvert

void qudaGaugeFixingOVR(int precision, unsigned int gauge_dir, int Nsteps, int verbose_interval, double relax_boost,
                        double tolerance, unsigned int reunit_interval, unsigned int stopWtheta, void *milc_sitelink)
{
  QudaGaugeParam qudaGaugeParam = newMILCGaugeParam(localDim,
      (precision==1) ? QUDA_SINGLE_PRECISION : QUDA_DOUBLE_PRECISION,
      QUDA_SU3_LINKS);
  qudaGaugeParam.reconstruct = QUDA_RECONSTRUCT_NO;
  //qudaGaugeParam.reconstruct = QUDA_RECONSTRUCT_12;

  double timeinfo[3];
  computeGaugeFixingOVRQuda(milc_sitelink, gauge_dir, Nsteps, verbose_interval, relax_boost, tolerance, reunit_interval, stopWtheta, \
    &qudaGaugeParam, timeinfo);

  printfQuda("Time H2D: %lf\n", timeinfo[0]);
  printfQuda("Time to Compute: %lf\n", timeinfo[1]);
  printfQuda("Time D2H: %lf\n", timeinfo[2]);
  printfQuda("Time all: %lf\n", timeinfo[0]+timeinfo[1]+timeinfo[2]);
}

void qudaGaugeFixingFFT( int precision,
    unsigned int gauge_dir,
    int Nsteps,
    int verbose_interval,
    double alpha,
    unsigned int autotune,
    double tolerance,
    unsigned int stopWtheta,
    void* milc_sitelink
    )
{
  QudaGaugeParam qudaGaugeParam = newMILCGaugeParam(localDim,
      (precision==1) ? QUDA_SINGLE_PRECISION : QUDA_DOUBLE_PRECISION,
      QUDA_GENERAL_LINKS);
  qudaGaugeParam.reconstruct = QUDA_RECONSTRUCT_NO;
  //qudaGaugeParam.reconstruct = QUDA_RECONSTRUCT_12;


  double timeinfo[3];
  computeGaugeFixingFFTQuda(milc_sitelink, gauge_dir, Nsteps, verbose_interval, alpha, autotune, tolerance, stopWtheta, \
    &qudaGaugeParam, timeinfo);

  printfQuda("Time H2D: %lf\n", timeinfo[0]);
  printfQuda("Time to Compute: %lf\n", timeinfo[1]);
  printfQuda("Time D2H: %lf\n", timeinfo[2]);
  printfQuda("Time all: %lf\n", timeinfo[0]+timeinfo[1]+timeinfo[2]);
}

#endif // BUILD_MILC_INTERFACE<|MERGE_RESOLUTION|>--- conflicted
+++ resolved
@@ -760,13 +760,8 @@
 void setDeflationParam(QudaPrecision ritz_prec, QudaFieldLocation location_ritz, QudaMemoryType mem_type_ritz,
                        QudaExtLibType deflation_ext_lib, char vec_infile[], char vec_outfile[], QudaEigParam *df_param)
 {
-<<<<<<< HEAD
 #if 0
-  df_param->import_vectors = strcmp(vec_infile,"") ? QUDA_BOOLEAN_YES : QUDA_BOOLEAN_NO;
-=======
-
   df_param->import_vectors = strcmp(vec_infile,"") ? QUDA_BOOLEAN_TRUE : QUDA_BOOLEAN_FALSE;
->>>>>>> 12fa6f99
 
   df_param->cuda_prec_ritz = ritz_prec;
   df_param->location       = location_ritz;
