--- conflicted
+++ resolved
@@ -59,13 +59,8 @@
 
 static bool invalidate_quda_mom = true;
 
-<<<<<<< HEAD
-=======
 static bool invalidate_quda_mg = true;
 
-static void *df_preconditioner = nullptr;
-
->>>>>>> 840d92db
 using namespace quda;
 using namespace quda::fermion_force;
 
