/**
   @brief Parameter struct for generic multi-blas kernel.
   @tparam NXZ is dimension of input vectors: X,Z
   @tparam NYW is dimension of in-output vectors: Y,W
   @tparam SpinorX Type of input spinor for x argument
   @tparam SpinorY Type of input spinor for y argument
   @tparam SpinorZ Type of input spinor for z argument
   @tparam SpinorW Type of input spinor for w argument
   @tparam Functor Functor used to operate on data
*/
template <int NXZ, typename SpinorX, typename SpinorY, typename SpinorZ,
	  typename SpinorW, typename Functor>
struct MultiBlasArg {
  const int NYW;
  SpinorX X[NXZ];
  SpinorY Y[MAX_MULTI_BLAS_N];
  SpinorZ Z[NXZ];
  SpinorW W[MAX_MULTI_BLAS_N];
  Functor f;
  const int length;

  MultiBlasArg(SpinorX X[NXZ], SpinorY Y[], SpinorZ Z[NXZ], SpinorW W[], Functor f, int NYW, int length)
    :  NYW(NYW), f(f), length(length) {

    for(int i=0; i<NXZ; ++i){
      this->X[i] = X[i];
      this->Z[i] = Z[i];
    }
    for(int i=0; i<NYW; ++i){
      this->Y[i] = Y[i];
      this->W[i] = W[i];
    }
  }
};


// storage for matrix coefficients
#define MAX_MATRIX_SIZE 4096
static __constant__ signed char Amatrix_d[MAX_MATRIX_SIZE];
static __constant__ signed char Bmatrix_d[MAX_MATRIX_SIZE];
static __constant__ signed char Cmatrix_d[MAX_MATRIX_SIZE];

static signed char *Amatrix_h;
static signed char *Bmatrix_h;
static signed char *Cmatrix_h;

template<int k, int NXZ, typename FloatN, int M, typename Arg>
__device__ inline void compute(Arg &arg, int idx, int parity) {

  while (idx < arg.length) {

    FloatN x[M], y[M], z[M], w[M];
    arg.Y[k].load(y, idx, parity);
    arg.W[k].load(w, idx, parity);

#pragma unroll
    for (int l=0; l < NXZ; l++) {
      arg.X[l].load(x, idx, parity);
      arg.Z[l].load(z, idx, parity);

#pragma unroll
      for (int j=0; j < M; j++) arg.f(x[j], y[j], z[j], w[j], k, l);
    }
    arg.Y[k].save(y, idx, parity);
    arg.W[k].save(w, idx, parity);

    idx += gridDim.x*blockDim.x;
  }
}

/**
   @brief Generic multi-blas kernel with four loads and up to four stores.
   @param[in,out] arg Argument struct with required meta data
   (input/output fields, functor, etc.)
*/
template <typename FloatN, int M, int NXZ, typename SpinorX, typename SpinorY,
typename SpinorZ, typename SpinorW, typename Functor>
__global__ void multiblasKernel(MultiBlasArg<NXZ,SpinorX,SpinorY,SpinorZ,SpinorW,Functor> arg) {

  // use i to loop over elements in kernel
  unsigned int i = blockIdx.x * blockDim.x + threadIdx.x;
  unsigned int k = blockIdx.y * blockDim.y + threadIdx.y;
  unsigned int parity = blockIdx.z;

  arg.f.init();
  if (k >= arg.NYW) return;

  switch(k) {
  case  0: compute< 0,NXZ,FloatN,M>(arg,i,parity); break;
#if MAX_MULTI_BLAS_N >= 2
  case  1: compute< 1,NXZ,FloatN,M>(arg,i,parity); break;
#if MAX_MULTI_BLAS_N >= 3
  case  2: compute< 2,NXZ,FloatN,M>(arg,i,parity); break;
#if MAX_MULTI_BLAS_N >= 4
  case  3: compute< 3,NXZ,FloatN,M>(arg,i,parity); break;
#if MAX_MULTI_BLAS_N >= 5
  case  4: compute< 4,NXZ,FloatN,M>(arg,i,parity); break;
#if MAX_MULTI_BLAS_N >= 6
  case  5: compute< 5,NXZ,FloatN,M>(arg,i,parity); break;
#if MAX_MULTI_BLAS_N >= 7
  case  6: compute< 6,NXZ,FloatN,M>(arg,i,parity); break;
#if MAX_MULTI_BLAS_N >= 8
  case  7: compute< 7,NXZ,FloatN,M>(arg,i,parity); break;
#if MAX_MULTI_BLAS_N >= 9
  case  8: compute< 8,NXZ,FloatN,M>(arg,i,parity); break;
#if MAX_MULTI_BLAS_N >= 10
  case  9: compute< 9,NXZ,FloatN,M>(arg,i,parity); break;
#if MAX_MULTI_BLAS_N >= 11
  case 10: compute<10,NXZ,FloatN,M>(arg,i,parity); break;
#if MAX_MULTI_BLAS_N >= 12
  case 11: compute<11,NXZ,FloatN,M>(arg,i,parity); break;
#if MAX_MULTI_BLAS_N >= 13
  case 12: compute<12,NXZ,FloatN,M>(arg,i,parity); break;
#if MAX_MULTI_BLAS_N >= 14
  case 13: compute<13,NXZ,FloatN,M>(arg,i,parity); break;
#if MAX_MULTI_BLAS_N >= 15
  case 14: compute<14,NXZ,FloatN,M>(arg,i,parity); break;
#if MAX_MULTI_BLAS_N >= 16
  case 15: compute<15,NXZ,FloatN,M>(arg,i,parity); break;
#endif //16
#endif //15
#endif //14
#endif //13
#endif //12
#endif //11
#endif //10
#endif //9
#endif //8
#endif //7
#endif //6
#endif //5
#endif //4
#endif //3
#endif //2
  }

}

namespace detail
{
  template<unsigned... digits>
  struct to_chars { static const char value[]; };

  template<unsigned... digits>
  const char to_chars<digits...>::value[] = {('0' + digits)..., 0};

  template<unsigned rem, unsigned... digits>
  struct explode : explode<rem / 10, rem % 10, digits...> {};

  template<unsigned... digits>
  struct explode<0, digits...> : to_chars<digits...> {};
}

template<unsigned num>
struct num_to_string : detail::explode<num / 10, num % 10> {};


template <int NXZ, typename FloatN, int M, typename SpinorX, typename SpinorY,
  typename SpinorZ, typename SpinorW, typename Functor>
class MultiBlasCuda : public TunableVectorY {

private:
  const int NYW;
  mutable MultiBlasArg<NXZ,SpinorX,SpinorY,SpinorZ,SpinorW,Functor> arg;
  const int nParity;

  // host pointers used for backing up fields when tuning
  // don't curry into the Spinors to minimize parameter size
  char *Y_h[MAX_MULTI_BLAS_N], *W_h[MAX_MULTI_BLAS_N], *Ynorm_h[MAX_MULTI_BLAS_N], *Wnorm_h[MAX_MULTI_BLAS_N];
  std::vector<ColorSpinorField*> &y, &w;

  bool tuneSharedBytes() const { return false; }

public:
  MultiBlasCuda(SpinorX X[], SpinorY Y[], SpinorZ Z[], SpinorW W[], Functor &f,
<<<<<<< HEAD
		int NYW, int length, int nParity, std::vector<ColorSpinorField*> &y, std::vector<ColorSpinorField*> &w)
    : TunableVectorY(NYW), NYW(NYW), arg(X, Y, Z, W, f, NYW, length/nParity),
      nParity(nParity), Y_h(), W_h(), Ynorm_h(), Wnorm_h(), y(y), w(w) { ; }
=======
		int NYW, int length, int nParity,
		std::vector<ColorSpinorField*> &y, std::vector<ColorSpinorField*> &w)
    : TunableVectorY(NYW), NYW(NYW), arg(X, Y, Z, W, f, NYW, length/nParity),
      nParity(nParity), Y_h(), W_h(), Ynorm_h(), Wnorm_h(), y(y), w(w) { }
>>>>>>> a7079c4f

  virtual ~MultiBlasCuda() { }

  inline TuneKey tuneKey() const {
    char name[TuneKey::name_n];
    strcpy(name, num_to_string<NXZ>::value);
    strcat(name, std::to_string(NYW).c_str());
    strcat(name, typeid(arg.f).name());
    return TuneKey(blasStrings.vol_str, name, blasStrings.aux_tmp);
  }

  inline void apply(const cudaStream_t &stream) {
    TuneParam tp = tuneLaunch(*this, getTuning(), getVerbosity());
    multiblasKernel<FloatN,M,NXZ> <<<tp.grid, tp.block, tp.shared_bytes, stream>>>(arg);
  }

  void preTune() {
    for(int i=0; i<NYW; ++i){
      arg.Y[i].backup(&Y_h[i], &Ynorm_h[i], y[i]->Bytes(), y[i]->NormBytes());
      arg.W[i].backup(&W_h[i], &Wnorm_h[i], w[i]->Bytes(), w[i]->NormBytes());
    }
  }

  void postTune() {
    for(int i=0; i<NYW; ++i){
      arg.Y[i].restore(&Y_h[i], &Ynorm_h[i], y[i]->Bytes(), y[i]->NormBytes());
      arg.W[i].restore(&W_h[i], &Wnorm_h[i], w[i]->Bytes(), w[i]->NormBytes());
    }
  }

  void initTuneParam(TuneParam &param) const {
    TunableVectorY::initTuneParam(param);
    param.grid.z = nParity;
  }

  void defaultTuneParam(TuneParam &param) const {
    TunableVectorY::defaultTuneParam(param);
    param.grid.z = nParity;
  }

  long long flops() const { return arg.f.flops()*vec_length<FloatN>::value*(long)arg.length*nParity*M; }

  long long bytes() const
  {
    // bytes for low-precision vector
    size_t base_bytes = arg.X[0].Precision()*vec_length<FloatN>::value*M;
    if (arg.X[0].Precision() == QUDA_HALF_PRECISION) base_bytes += sizeof(float);

    // bytes for high precision vector
    size_t extra_bytes = arg.Y[0].Precision()*vec_length<FloatN>::value*M;
    if (arg.Y[0].Precision() == QUDA_HALF_PRECISION) extra_bytes += sizeof(float);

    // the factor two here assumes we are reading and writing to the high precision vector
    return ((arg.f.streams()-2)*base_bytes + 2*extra_bytes)*arg.length*nParity;
  }

  int tuningIter() const { return 3; }
};

template <typename T>
struct coeff_array {
  const T *data;
  const bool use_const;
  coeff_array() : data(nullptr), use_const(false) { }
  coeff_array(const T *data, bool use_const) : data(data), use_const(use_const) { }
};

template <int NXZ, typename RegType, typename StoreType, typename yType, int M,
	  template <int,typename,typename> class Functor,
	  typename write, typename T>
void multiblasCuda(const coeff_array<T> &a, const coeff_array<T> &b, const coeff_array<T> &c,
		   std::vector<ColorSpinorField*> &x, std::vector<ColorSpinorField*> &y,
		   std::vector<ColorSpinorField*> &z, std::vector<ColorSpinorField*> &w,
		   int length) {

  const int NYW = y.size();

  const int N = NXZ > NYW ? NXZ : NYW;
  if (N > MAX_MULTI_BLAS_N) errorQuda("Spinor vector length exceeds max size (%d > %d)", N, MAX_MULTI_BLAS_N);

  if (NXZ*NYW*sizeof(Complex) > MAX_MATRIX_SIZE)
    errorQuda("A matrix exceeds max size (%lu > %d)", NXZ*NYW*sizeof(Complex), MAX_MATRIX_SIZE);

  typedef typename scalar<RegType>::type Float;
  typedef typename vector<Float,2>::type Float2;
  typedef vector<Float,2> vec2;

  // FIXME - if NXZ=1 no need to copy entire array
  // FIXME - do we really need strided access here?
  if (a.data && a.use_const) {
    Float2 A[MAX_MATRIX_SIZE/sizeof(Float2)];
    // since the kernel doesn't know the width of them matrix at compile
    // time we stride it and copy the padded matrix to GPU
    for (int i=0; i<NXZ; i++) for (int j=0; j<NYW; j++)
      A[MAX_MULTI_BLAS_N * i + j] = make_Float2<Float2>(Complex(a.data[NYW * i + j]));

    cudaMemcpyToSymbolAsync(Amatrix_d, A, MAX_MATRIX_SIZE, 0, cudaMemcpyHostToDevice, *getStream());
    Amatrix_h = reinterpret_cast<signed char*>(const_cast<T*>(a.data));
  }

  if (b.data && b.use_const) {
    Float2 B[MAX_MATRIX_SIZE/sizeof(Float2)];
    // since the kernel doesn't know the width of them matrix at compile
    // time we stride it and copy the padded matrix to GPU
    for (int i=0; i<NXZ; i++) for (int j=0; j<NYW; j++)
      B[MAX_MULTI_BLAS_N * i + j] = make_Float2<Float2>(Complex(b.data[NYW * i + j]));

    cudaMemcpyToSymbolAsync(Bmatrix_d, B, MAX_MATRIX_SIZE, 0, cudaMemcpyHostToDevice, *getStream());
    Bmatrix_h = reinterpret_cast<signed char*>(const_cast<T*>(b.data));
  }

  if (c.data && c.use_const) {
    Float2 C[MAX_MATRIX_SIZE/sizeof(Float2)];
    // since the kernel doesn't know the width of them matrix at compile
    // time we stride it and copy the padded matrix to GPU
    for (int i=0; i<NXZ; i++) for (int j=0; j<NYW; j++)
      C[MAX_MULTI_BLAS_N * i + j] = make_Float2<Float2>(Complex(c.data[NYW * i + j]));

    cudaMemcpyToSymbolAsync(Cmatrix_d, C, MAX_MATRIX_SIZE, 0, cudaMemcpyHostToDevice, *getStream());
    Cmatrix_h = reinterpret_cast<signed char*>(const_cast<T*>(c.data));
  }

  // for (int i=0; i<N; i++) {
  //   checkLength(*x[i],*y[i]); checkLength(*x[i],*z[i]); checkLength(*x[i],*w[i]);
  // }

  blasStrings.vol_str = x[0]->VolString();
  strcpy(blasStrings.aux_tmp, x[0]->AuxString());
  if (typeid(StoreType) != typeid(yType)) {
    strcat(blasStrings.aux_tmp, ",");
    strcat(blasStrings.aux_tmp, y[0]->AuxString());
  }

  multi::SpinorTexture<RegType,StoreType,M,0> X[NXZ];
  multi::Spinor<RegType,    yType,M,write::Y,1> Y[MAX_MULTI_BLAS_N];
  multi::SpinorTexture<RegType,StoreType,M,2> Z[NXZ];
  multi::Spinor<RegType,StoreType,M,write::W,3> W[MAX_MULTI_BLAS_N];

  //MWFIXME
  for (int i=0; i<NXZ; i++) { X[i].set(*dynamic_cast<cudaColorSpinorField *>(x[i])); Z[i].set(*dynamic_cast<cudaColorSpinorField *>(z[i]));}
  for (int i=0; i<NYW; i++) { Y[i].set(*dynamic_cast<cudaColorSpinorField *>(y[i])); W[i].set(*dynamic_cast<cudaColorSpinorField *>(w[i]));}

  // if block caxpy is an 'outer product of caxpy' where 'x'

  Functor<NXZ,Float2, RegType> f(a, b, c, NYW);

  MultiBlasCuda<NXZ,RegType,M,
		multi::SpinorTexture<RegType,StoreType,M,0>,
		multi::Spinor<RegType,    yType,M,write::Y,1>,
		multi::SpinorTexture<RegType,StoreType,M,2>,
		multi::Spinor<RegType,StoreType,M,write::W,3>,
		decltype(f) >
    blas(X, Y, Z, W, f, NYW, length, x[0]->SiteSubset(), y, w);
  blas.apply(*getStream());

  blas::bytes += blas.bytes();
  blas::flops += blas.flops();

  checkCudaError();
}


/**
   Generic blas kernel with four loads and up to four stores.
   FIXME - this is hacky due to the lack of std::complex support in
   CUDA.  The functors are defined in terms of FloatN vectors, whereas
   the operator() accessor returns std::complex<Float>
  */
template <typename Float2, typename write,
  typename SpinorX, typename SpinorY, typename SpinorZ, typename SpinorW,
  typename Functor>
void genericMultiBlas(SpinorX &X, SpinorY &Y, SpinorZ &Z, SpinorW &W, Functor f) {

  for (int parity=0; parity<X.Nparity(); parity++) {
    for (int x=0; x<X.VolumeCB(); x++) {
      for (int s=0; s<X.Nspin(); s++) {
	for (int c=0; c<X.Ncolor(); c++) {
	  Float2 X2 = make_Float2<Float2>( X(parity, x, s, c) );
	  Float2 Y2 = make_Float2<Float2>( Y(parity, x, s, c) );
	  Float2 Z2 = make_Float2<Float2>( Z(parity, x, s, c) );
	  Float2 W2 = make_Float2<Float2>( W(parity, x, s, c) );
    f(X2, Y2, Z2, W2, 1 , 1);
    // if (writeX) X(parity, x, s, c) = make_Complex(X2);
    if (write::X) errorQuda("writeX not supported in multiblas.");
    if (write::Y) Y(parity, x, s, c) = make_Complex(Y2);
    if (write::Z) errorQuda("writeZ not supported in multiblas.");
	  if (write::W) W(parity, x, s, c) = make_Complex(W2);
	}
      }
    }
  }
}

template <typename Float, typename yFloat, int nSpin, int nColor, QudaFieldOrder order,
  typename write, typename Functor>
  void genericMultiBlas(ColorSpinorField &x, ColorSpinorField &y, ColorSpinorField &z,
		   ColorSpinorField &w, Functor f) {
  colorspinor::FieldOrderCB<Float,nSpin,nColor,1,order> X(x), Z(z), W(w);
  colorspinor::FieldOrderCB<yFloat,nSpin,nColor,1,order> Y(y);
  typedef typename vector<yFloat,2>::type Float2;
  genericMultiBlas<Float2,write>(X, Y, Z, W, f);
}

template <typename Float, typename yFloat, int nSpin, QudaFieldOrder order,
	  typename write, typename Functor>
  void genericMultiBlas(ColorSpinorField &x, ColorSpinorField &y, ColorSpinorField &z, ColorSpinorField &w, Functor f) {
  if (x.Ncolor() == 2) {
    genericMultiBlas<Float,yFloat,nSpin,2,order,write,Functor>(x, y, z, w, f);
  } else if (x.Ncolor() == 3) {
    genericMultiBlas<Float,yFloat,nSpin,3,order,write,Functor>(x, y, z, w, f);
  } else if (x.Ncolor() == 4) {
    genericMultiBlas<Float,yFloat,nSpin,4,order,write,Functor>(x, y, z, w, f);
  } else if (x.Ncolor() == 8) {
    genericMultiBlas<Float,yFloat,nSpin,8,order,write,Functor>(x, y, z, w, f);
  } else if (x.Ncolor() == 12) {
    genericMultiBlas<Float,yFloat,nSpin,12,order,write,Functor>(x, y, z, w, f);
  } else if (x.Ncolor() == 16) {
    genericMultiBlas<Float,yFloat,nSpin,16,order,write,Functor>(x, y, z, w, f);
  } else if (x.Ncolor() == 20) {
    genericMultiBlas<Float,yFloat,nSpin,20,order,write,Functor>(x, y, z, w, f);
  } else if (x.Ncolor() == 24) {
    genericMultiBlas<Float,yFloat,nSpin,24,order,write,Functor>(x, y, z, w, f);
  } else if (x.Ncolor() == 32) {
    genericMultiBlas<Float,yFloat,nSpin,32,order,write,Functor>(x, y, z, w, f);
  } else {
    errorQuda("nColor = %d not implemeneted",x.Ncolor());
  }
}

template <typename Float, typename yFloat, QudaFieldOrder order, typename write, typename Functor>
  void genericMultiBlas(ColorSpinorField &x, ColorSpinorField &y, ColorSpinorField &z, ColorSpinorField &w, Functor f) {
  if (x.Nspin() == 4) {
    genericMultiBlas<Float,yFloat,4,order,write,Functor>(x, y, z, w, f);
  } else if (x.Nspin() == 2) {
    genericMultiBlas<Float,yFloat,2,order,write,Functor>(x, y, z, w, f);
#ifdef GPU_STAGGERED_DIRAC
  } else if (x.Nspin() == 1) {
    genericMultiBlas<Float,yFloat,1,order,write,Functor>(x, y, z, w, f);
#endif
  } else {
    errorQuda("nSpin = %d not implemeneted",x.Nspin());
  }
}

template <typename Float, typename yFloat, typename write, typename Functor>
  void genericMultiBlas(ColorSpinorField &x, ColorSpinorField &y, ColorSpinorField &z, ColorSpinorField &w, Functor f) {
  if (x.FieldOrder() == QUDA_SPACE_SPIN_COLOR_FIELD_ORDER) {
    genericMultiBlas<Float,yFloat,QUDA_SPACE_SPIN_COLOR_FIELD_ORDER,write,Functor>
      (x, y, z, w, f);
  } else {
    errorQuda("Not implemeneted");
  }
}<|MERGE_RESOLUTION|>--- conflicted
+++ resolved
@@ -173,16 +173,10 @@
 
 public:
   MultiBlasCuda(SpinorX X[], SpinorY Y[], SpinorZ Z[], SpinorW W[], Functor &f,
-<<<<<<< HEAD
-		int NYW, int length, int nParity, std::vector<ColorSpinorField*> &y, std::vector<ColorSpinorField*> &w)
-    : TunableVectorY(NYW), NYW(NYW), arg(X, Y, Z, W, f, NYW, length/nParity),
-      nParity(nParity), Y_h(), W_h(), Ynorm_h(), Wnorm_h(), y(y), w(w) { ; }
-=======
 		int NYW, int length, int nParity,
 		std::vector<ColorSpinorField*> &y, std::vector<ColorSpinorField*> &w)
     : TunableVectorY(NYW), NYW(NYW), arg(X, Y, Z, W, f, NYW, length/nParity),
       nParity(nParity), Y_h(), W_h(), Ynorm_h(), Wnorm_h(), y(y), w(w) { }
->>>>>>> a7079c4f
 
   virtual ~MultiBlasCuda() { }
 
