#include <multigrid.h>
#include <qio_field.h>
#include <string.h>

#include <quda_arpack_interface.h>

namespace quda {  

  using namespace blas;

  static bool debug = false;

  MG::MG(MGParam &param, TimeProfile &profile_global)
    : Solver(param, profile), param(param), transfer(0), presmoother(0), postsmoother(0),
      profile_global(profile_global),
      profile( "MG level " + std::to_string(param.level+1), false ),
      coarse(nullptr), fine(param.fine), coarse_solver(nullptr),
      param_coarse(nullptr), param_presmooth(nullptr), param_postsmooth(nullptr),
      r(nullptr), r_coarse(nullptr), x_coarse(nullptr), tmp_coarse(nullptr),
      diracCoarseResidual(nullptr), diracCoarseSmoother(nullptr), matCoarseResidual(nullptr), matCoarseSmoother(nullptr) {

    // for reporting level 1 is the fine level but internally use level 0 for indexing
    sprintf(prefix,"MG level %d (%s): ", param.level+1, param.location == QUDA_CUDA_FIELD_LOCATION ? "GPU" : "CPU" );
    setOutputPrefix(prefix);

    printfQuda("Creating level %d of %d levels\n", param.level+1, param.Nlevel);

    if (param.level < param.Nlevel-1) {
      if (param.mg_global.compute_null_vector == QUDA_COMPUTE_NULL_VECTOR_YES) {
	if (param.mg_global.generate_all_levels == QUDA_BOOLEAN_YES || param.level == 0) generateNullVectors(param.B);
      } else if (strcmp(param.mg_global.vec_infile,"")!=0) { // only load if infile is defined and not computing
	loadVectors(param.B);
      }
    }

    if (param.level >= QUDA_MAX_MG_LEVEL)
      errorQuda("Level=%d is greater than limit of multigrid recursion depth", param.level+1);

<<<<<<< HEAD
    createSmoother();
=======
    // create the smoother for this level
    printfQuda("smoother has operator %s\n", typeid(param.matSmooth).name());

    param_presmooth = new SolverParam(param);

    param_presmooth->inv_type = param.smoother;
    param_presmooth->inv_type_precondition = QUDA_INVALID_INVERTER;
    param_presmooth->is_preconditioner = false;
    param_presmooth->preserve_source = QUDA_PRESERVE_SOURCE_NO;
    param_presmooth->use_init_guess = QUDA_USE_INIT_GUESS_NO;
    param_presmooth->maxiter = param.nu_pre;
    param_presmooth->Nkrylov = 4;
    param_presmooth->tol = param.smoother_tol;
    param_presmooth->global_reduction = param.global_reduction;
    if (param.level == 0) {
       param_presmooth->precision_sloppy = param.mg_global.invert_param->cuda_prec_precondition;
       param_presmooth->precision_precondition = param.mg_global.invert_param->cuda_prec_precondition;
    }

    if (param.level==param.Nlevel-1) {
      param_presmooth->Nkrylov = 20;
      param_presmooth->maxiter = 1000;
      param_presmooth->preserve_source = QUDA_PRESERVE_SOURCE_NO;
      param_presmooth->delta = 1e-8;
      param_presmooth->compute_true_res = false;
      param_presmooth->pipeline = 8;
    }

    presmoother = Solver::create(*param_presmooth, param.matSmooth,
				 param.matSmoothSloppy, param.matSmoothSloppy, profile);

    if (param.level < param.Nlevel-1) { //Create the post smoother
      param_postsmooth = new SolverParam(*param_presmooth);
      param_postsmooth->use_init_guess = QUDA_USE_INIT_GUESS_YES;
      param_postsmooth->maxiter = param.nu_post;
      postsmoother = Solver::create(*param_postsmooth, param.matSmooth,
				    param.matSmoothSloppy, param.matSmoothSloppy, profile);
    }
>>>>>>> 07384917

    if (param.coarse_grid_solution_type == QUDA_MATPC_SOLUTION && param.smoother_solve_type != QUDA_DIRECT_PC_SOLVE)
      errorQuda("Cannot use preconditioned coarse grid solution without preconditioned smoother solve");

    // create residual vectors
    {
      ColorSpinorParam csParam(*(param.B[0]));
      csParam.create = QUDA_NULL_FIELD_CREATE;
      csParam.location = param.location;
      if (csParam.location==QUDA_CUDA_FIELD_LOCATION) {
	// all coarse GPU vectors use FLOAT2 ordering
	csParam.fieldOrder = (csParam.precision == QUDA_DOUBLE_PRECISION || param.level > 0) ? 
	  QUDA_FLOAT2_FIELD_ORDER : QUDA_FLOAT4_FIELD_ORDER;
	csParam.setPrecision(csParam.precision);
	csParam.gammaBasis = param.level > 0 ? QUDA_DEGRAND_ROSSI_GAMMA_BASIS: QUDA_UKQCD_GAMMA_BASIS;
      }
      r = ColorSpinorField::Create(csParam);

      // if we're using preconditioning then allocate storate for the preconditioned source vector
      if (param.smoother_solve_type == QUDA_DIRECT_PC_SOLVE) {
	csParam.x[0] /= 2;
	csParam.siteSubset = QUDA_PARITY_SITE_SUBSET;
	b_tilde = ColorSpinorField::Create(csParam);
      }
    }

    // if not on the coarsest level, construct it
    if (param.level < param.Nlevel-1) {
      QudaMatPCType matpc_type = param.mg_global.invert_param->matpc_type;

      // create transfer operator
      printfQuda("start creating transfer operator\n");
      transfer = new Transfer(param.B, param.Nvec, param.geoBlockSize, param.spinBlockSize,
			      param.location == QUDA_CUDA_FIELD_LOCATION ? true : false, profile);
      for (int i=0; i<QUDA_MAX_MG_LEVEL; i++) param.mg_global.geo_block_size[param.level][i] = param.geoBlockSize[i];

      //transfer->setTransferGPU(false); // use this to force location of transfer
      printfQuda("end creating transfer operator\n");

      // create coarse residual vector
      r_coarse = param.B[0]->CreateCoarse(param.geoBlockSize, param.spinBlockSize, param.Nvec, param.mg_global.location[param.level+1]);

      // create coarse solution vector
      x_coarse = param.B[0]->CreateCoarse(param.geoBlockSize, param.spinBlockSize, param.Nvec, param.mg_global.location[param.level+1]);

      // create coarse temporary vector
      tmp_coarse = param.B[0]->CreateCoarse(param.geoBlockSize, param.spinBlockSize, param.Nvec, param.mg_global.location[param.level+1]);

      // check if we are coarsening the preconditioned system then
      bool preconditioned_coarsen = (param.coarse_grid_solution_type == QUDA_MATPC_SOLUTION && param.smoother_solve_type == QUDA_DIRECT_PC_SOLVE);

      // create coarse grid operator
      DiracParam diracParam;
      diracParam.transfer = transfer;

      diracParam.dirac = preconditioned_coarsen ? const_cast<Dirac*>(param.matSmooth->Expose()) : const_cast<Dirac*>(param.matResidual->Expose());
      diracParam.kappa = param.matResidual->Expose()->Kappa();
      diracParam.dagger = QUDA_DAG_NO;
      diracParam.matpcType = matpc_type;
      diracParam.tmp1 = &(tmp_coarse->Even());
      printfQuda("Kappa = %e\n", diracParam.kappa);
      // use even-odd preconditioning for the coarse grid solver
      diracCoarseResidual = new DiracCoarse(diracParam);
      matCoarseResidual = new DiracM(*diracCoarseResidual);

      // create smoothing operators
<<<<<<< HEAD
      diracParam.dirac = const_cast<Dirac*>(param.matSmooth->Expose());
=======
      diracParam.dirac = const_cast<Dirac*>(param.matSmooth.Expose());
      diracParam.type = (param.mg_global.smoother_solve_type[param.level+1] == QUDA_DIRECT_PC_SOLVE) ? QUDA_COARSEPC_DIRAC : QUDA_COARSE_DIRAC;
>>>>>>> 07384917
      diracCoarseSmoother = (param.mg_global.smoother_solve_type[param.level+1] == QUDA_DIRECT_PC_SOLVE) ?
	new DiracCoarsePC(static_cast<DiracCoarse&>(*diracCoarseResidual), diracParam) :
	new DiracCoarse(static_cast<DiracCoarse&>(*diracCoarseResidual), diracParam);
      diracCoarseSmootherSloppy = diracCoarseSmoother;  // for coarse grids these always alias for now (FIXME half precision support for coarse op)

      matCoarseSmoother = new DiracM(*diracCoarseSmoother);
      matCoarseSmootherSloppy = new DiracM(*diracCoarseSmootherSloppy);

      printfQuda("Creating coarse null-space vectors\n");
      B_coarse = new std::vector<ColorSpinorField*>();
      int nVec_coarse = std::max(param.Nvec, param.mg_global.n_vec[param.level+1]);
      B_coarse->resize(nVec_coarse);

      for (int i=0; i<nVec_coarse; i++)
	(*B_coarse)[i] = param.B[0]->CreateCoarse(param.geoBlockSize, param.spinBlockSize, param.Nvec);

      // if we're not generating on all levels then we need to propagate the vectors down
      if (param.mg_global.generate_all_levels == QUDA_BOOLEAN_NO) {
	for (int i=0; i<param.Nvec; i++) {
	  zero(*(*B_coarse)[i]);
	  transfer->R(*(*B_coarse)[i], *(param.B[i]));
	}
      }

      // create the next multigrid level
      printfQuda("Creating next multigrid level\n");
      param_coarse = new MGParam(param, *B_coarse, matCoarseResidual, matCoarseSmoother, matCoarseSmootherSloppy, param.level+1);
      param_coarse->fine = this;
      param_coarse->delta = 1e-20;

      coarse = new MG(*param_coarse, profile_global);

      setOutputPrefix(prefix); // restore since we just popped back from coarse grid

      // if on the second to bottom level then we can just use the coarse solver as is
      if (param.cycle_type == QUDA_MG_CYCLE_VCYCLE || param.level == param.Nlevel-2) {
	coarse_solver = coarse;
	printfQuda("Assigned coarse solver to coarse MG operator\n");
      } else if (param.cycle_type == QUDA_MG_CYCLE_RECURSIVE) {
	param_coarse_solver = new SolverParam(param);

	param_coarse_solver->inv_type = QUDA_GCR_INVERTER;
	param_coarse_solver->inv_type_precondition = QUDA_MG_INVERTER;
	param_coarse_solver->preconditioner = coarse;

	param_coarse_solver->is_preconditioner = false;
	param_coarse_solver->preserve_source = QUDA_PRESERVE_SOURCE_YES;
	param_coarse_solver->use_init_guess = QUDA_USE_INIT_GUESS_NO;
	param_coarse_solver->maxiter = 11; // FIXME - dirty hack
	param_coarse_solver->Nkrylov = 10;
	param_coarse_solver->tol = param.mg_global.smoother_tol[param.level+1];
	param_coarse_solver->global_reduction = true;
	param_coarse_solver->compute_true_res = false;
	param_coarse_solver->delta = 1e-8;
	param_coarse_solver->verbosity_precondition = QUDA_SILENT;
	param_coarse_solver->pipeline = 5;

	// need this to ensure we don't use half precision on the preconditioner in GCR
	param_coarse_solver->precision_precondition = param_coarse_solver->precision_sloppy;

	if (param.mg_global.coarse_grid_solution_type[param.level+1] == QUDA_MATPC_SOLUTION) {
	  Solver *solver = Solver::create(*param_coarse_solver, *matCoarseSmoother, *matCoarseSmoother, *matCoarseSmoother, profile);
	  sprintf(coarse_prefix,"MG level %d (%s): ", param.level+2, param.mg_global.location[param.level+1] == QUDA_CUDA_FIELD_LOCATION ? "GPU" : "CPU" );
	  coarse_solver = new PreconditionedSolver(*solver, *matCoarseSmoother->Expose(), *param_coarse_solver, profile, coarse_prefix);
	} else {
	  Solver *solver = Solver::create(*param_coarse_solver, *matCoarseResidual, *matCoarseResidual, *matCoarseResidual, profile);
	  sprintf(coarse_prefix,"MG level %d (%s): ", param.level+2, param.mg_global.location[param.level+1] == QUDA_CUDA_FIELD_LOCATION ? "GPU" : "CPU" );
	  coarse_solver = new PreconditionedSolver(*solver, *matCoarseResidual->Expose(), *param_coarse_solver, profile, coarse_prefix);
	}

	printfQuda("Assigned coarse solver to preconditioned GCR solver\n");
      } else {
	errorQuda("Multigrid cycle type %d not supported", param.cycle_type);
      }

    }

    printfQuda("setup completed\n");

    // now we can run through the verification if requested
    if (param.level == 0 && param.mg_global.run_verify) verify();

    if (param.level == 0) reset();

    // print out profiling information for the adaptive setup
    if (getVerbosity() >= QUDA_SUMMARIZE) profile.Print();
    // Reset the profile for accurate solver timing
    profile.TPRESET();

    setOutputPrefix("");
  }

  void MG::reset() {
    QudaSiteSubset site_subset = param.coarse_grid_solution_type == QUDA_MATPC_SOLUTION ? QUDA_PARITY_SITE_SUBSET : QUDA_FULL_SITE_SUBSET;
    QudaMatPCType matpc_type = param.mg_global.invert_param->matpc_type;
    QudaParity parity = (matpc_type == QUDA_MATPC_EVEN_EVEN || matpc_type == QUDA_MATPC_EVEN_EVEN_ASYMMETRIC) ? QUDA_EVEN_PARITY : QUDA_ODD_PARITY;
    transfer->setSiteSubset(site_subset, parity); // use this to force location of transfer

    if (param.level < param.Nlevel-2) coarse->reset();
  }


  void MG::createSmoother() {
    // create the smoother for this level
    printfQuda("smoother has operator %s\n", typeid(param.matSmooth).name());

    param_presmooth = new SolverParam(param);

    param_presmooth->inv_type = param.smoother;
    param_presmooth->inv_type_precondition = QUDA_INVALID_INVERTER;
    param_presmooth->is_preconditioner = false;
    param_presmooth->preserve_source = QUDA_PRESERVE_SOURCE_NO;
    param_presmooth->use_init_guess = QUDA_USE_INIT_GUESS_NO;
    param_presmooth->maxiter = param.nu_pre;
    param_presmooth->Nkrylov = 4;
    param_presmooth->tol = param.smoother_tol;
    param_presmooth->global_reduction = param.global_reduction;
    if (param.level == 0) {
       param_presmooth->precision_sloppy = param.mg_global.invert_param->cuda_prec_precondition;
       param_presmooth->precision_precondition = param.mg_global.invert_param->cuda_prec_precondition;
    }

    if (param.level==param.Nlevel-1) {
      param_presmooth->Nkrylov = 20;
      param_presmooth->maxiter = 1000;
      param_presmooth->preserve_source = QUDA_PRESERVE_SOURCE_NO;
      param_presmooth->delta = 1e-8;
      param_presmooth->compute_true_res = false;
      param_presmooth->pipeline = 5;
    }

    presmoother = Solver::create(*param_presmooth, *param.matSmooth,
				 *param.matSmoothSloppy, *param.matSmoothSloppy, profile);

    if (param.level < param.Nlevel-1) { //Create the post smoother
      param_postsmooth = new SolverParam(*param_presmooth);
      param_postsmooth->use_init_guess = QUDA_USE_INIT_GUESS_YES;
      param_postsmooth->maxiter = param.nu_post;
      postsmoother = Solver::create(*param_postsmooth, *param.matSmooth,
				    *param.matSmoothSloppy, *param.matSmoothSloppy, profile);
    }
  }

  void MG::destroySmoother() {
    if (param.level < param.Nlevel-1) {
      if (postsmoother) delete postsmoother;
      postsmoother = nullptr;
    }
    if (presmoother) delete presmoother;
    presmoother = nullptr;

    if (param_presmooth) delete param_presmooth;
    param_presmooth = nullptr;
    if (param_postsmooth) delete param_postsmooth;
    param_postsmooth = nullptr;
  }

  MG::~MG() {
    if (param.level < param.Nlevel-1) {
      if (param.level < param.Nlevel-2 && param.cycle_type == QUDA_MG_CYCLE_RECURSIVE) {
	delete coarse_solver;
	delete param_coarse_solver;
      }

      if (B_coarse) {
	int nVec_coarse = std::max(param.Nvec, param.mg_global.n_vec[param.level+1]);
	for (int i=0; i<nVec_coarse; i++) if ((*B_coarse)[i]) delete (*B_coarse)[i];
	delete B_coarse;
      }
      if (coarse) delete coarse;
      if (transfer) delete transfer;
      if (matCoarseSmootherSloppy) delete matCoarseSmootherSloppy;
      if (diracCoarseSmootherSloppy && diracCoarseSmootherSloppy != diracCoarseSmoother) delete diracCoarseSmootherSloppy;
      if (matCoarseSmoother) delete matCoarseSmoother;
      if (diracCoarseSmoother) delete diracCoarseSmoother;
      if (matCoarseResidual) delete matCoarseResidual;
      if (diracCoarseResidual) delete diracCoarseResidual;
    }

    destroySmoother();

    if (b_tilde && param.smoother_solve_type == QUDA_DIRECT_PC_SOLVE) delete b_tilde;
    if (r) delete r;
    if (r_coarse) delete r_coarse;
    if (x_coarse) delete x_coarse;
    if (tmp_coarse) delete tmp_coarse;

    if (param_coarse) delete param_coarse;

    if (getVerbosity() >= QUDA_SUMMARIZE) profile.Print();
  }

  double MG::flops() const {
    double flops = 0;
    if (param.level < param.Nlevel-1) flops += coarse->flops();

    if (param_presmooth) {
      flops += param_presmooth->gflops * 1e9;
      param_presmooth->gflops = 0;
    }

    if (param_postsmooth) {
      flops += param_postsmooth->gflops * 1e9;
      param_postsmooth->gflops = 0;
    }

    if (transfer) {
      flops += transfer->flops();
    }

    return flops;
  }

  /**
     Verification that the constructed multigrid operator is valid
   */
  void MG::verify() {
    setOutputPrefix(prefix);

    // temporary fields used for verification
    ColorSpinorParam csParam(*r);
    csParam.create = QUDA_NULL_FIELD_CREATE;
    ColorSpinorField *tmp1 = ColorSpinorField::Create(csParam);
    ColorSpinorField *tmp2 = ColorSpinorField::Create(csParam);
    double deviation;
    double tol = std::pow(10.0, 4-2*csParam.precision);

    printfQuda("\n");
    printfQuda("Checking 0 = (1 - P P^\\dagger) v_k for %d vectors\n", param.Nvec);

    for (int i=0; i<param.Nvec; i++) {
      // as well as copying to the correct location this also changes basis if necessary
      *tmp1 = *param.B[i]; 

      transfer->R(*r_coarse, *tmp1);
      transfer->P(*tmp2, *r_coarse);

      printfQuda("Vector %d: norms v_k = %e P^\\dagger v_k = %e P P^\\dagger v_k = %e\n",
		 i, norm2(*tmp1), norm2(*r_coarse), norm2(*tmp2));

      deviation = sqrt( xmyNorm(*tmp1, *tmp2) / norm2(*tmp1) );
      printfQuda("L2 relative deviation = %e\n", deviation);
      if (deviation > tol) errorQuda("failed");
    }

#if 0
    printfQuda("Checking 1 > || (1 - D P (P^\\dagger D P) P^\\dagger v_k || / || v_k || for %d vectors\n", 
	       param.Nvec);

    for (int i=0; i<param.Nvec; i++) {
      transfer->R(*r_coarse, *(param.B[i]));
      (*coarse)(*x_coarse, *r_coarse); // this needs to be an exact solve to pass
      setOutputPrefix(prefix); // restore output prefix
      transfer->P(*tmp2, *x_coarse);
      param.matResidual(*tmp1,*tmp2);
      *tmp2 = *(param.B[i]);
      printfQuda("Vector %d: norms %e %e ", i, norm2(*param.B[i]), norm2(*tmp1));
      printfQuda("relative residual = %e\n", sqrt(xmyNorm(*tmp2, *tmp1) / norm2(*param.B[i])) );
    }
#endif

    printfQuda("\n");
    printfQuda("Checking 0 = (1 - P^\\dagger P) eta_c\n");
    x_coarse->Source(QUDA_RANDOM_SOURCE);
    transfer->P(*tmp2, *x_coarse);
    transfer->R(*r_coarse, *tmp2);
    printfQuda("Vector norms %e %e (fine tmp %e) ", norm2(*x_coarse), norm2(*r_coarse), norm2(*tmp2));

    deviation = sqrt( xmyNorm(*x_coarse, *r_coarse) / norm2(*x_coarse) );
    printfQuda("L2 relative deviation = %e\n", deviation);
    if (deviation > tol ) errorQuda("failed");

    printfQuda("\n");
    printfQuda("Comparing native coarse operator to emulated operator\n");
    ColorSpinorField *tmp_coarse = param.B[0]->CreateCoarse(param.geoBlockSize, param.spinBlockSize, param.Nvec, param.mg_global.location[param.level+1]);
    zero(*tmp_coarse);
    zero(*r_coarse);

    tmp_coarse->Source(QUDA_RANDOM_SOURCE);
    transfer->P(*tmp1, *tmp_coarse);

    if (param.coarse_grid_solution_type == QUDA_MATPC_SOLUTION && param.smoother_solve_type == QUDA_DIRECT_PC_SOLVE) {
      const Dirac &dirac = *(param.matSmooth->Expose());
      double kappa = param.matResidual->Expose()->Kappa();
      if (param.level==0) {
	dirac.DslashXpay(tmp2->Even(), tmp1->Odd(), QUDA_EVEN_PARITY, tmp1->Even(), -kappa);
	dirac.DslashXpay(tmp2->Odd(), tmp1->Even(), QUDA_ODD_PARITY, tmp1->Odd(), -kappa);
      } else { // this is a hack since the coarse Dslash doesn't properly use the same xpay conventions yet
	dirac.DslashXpay(tmp2->Even(), tmp1->Odd(), QUDA_EVEN_PARITY, tmp1->Even(), 1.0);
	dirac.DslashXpay(tmp2->Odd(), tmp1->Even(), QUDA_ODD_PARITY, tmp1->Odd(), 1.0);
      }
    } else {
      (*param.matResidual)(*tmp2,*tmp1);
    }

    transfer->R(*x_coarse, *tmp2);
    (*param_coarse->matResidual)(*r_coarse, *tmp_coarse);

#if 0 // enable to print out emulated and actual coarse-grid operator vectors for debugging
    {
      printfQuda("emulated\n");
      ColorSpinorParam param(*x_coarse);
      param.location = QUDA_CPU_FIELD_LOCATION;
      param.create = QUDA_NULL_FIELD_CREATE;
      param.fieldOrder = QUDA_SPACE_SPIN_COLOR_FIELD_ORDER;

      cpuColorSpinorField *v1 = static_cast<cpuColorSpinorField*>(ColorSpinorField::Create(param));
      *v1 = *x_coarse;
      for (int x=0; x<x_coarse->Volume(); x++) v1->PrintVector(x);

      printfQuda("actual\n");
      cpuColorSpinorField *v2 = static_cast<cpuColorSpinorField*>(ColorSpinorField::Create(param));
      *v2 = *r_coarse;
      for (int x=0; x<r_coarse->Volume(); x++) v2->PrintVector(x);

      delete v1;
      delete v2;
    }
#endif

    printfQuda("Vector norms Emulated=%e Native=%e ", norm2(*x_coarse), norm2(*r_coarse));
    deviation = sqrt( xmyNorm(*x_coarse, *r_coarse) / norm2(*x_coarse) );
    printfQuda("L2 relative deviation = %e\n\n", deviation);
    if (deviation > tol) errorQuda("failed");
    
#ifdef ARPACK_LIB
    printfQuda("\n");
    printfQuda("Check eigenvector overlap for level %d\n", param.level );

    int nmodes = 128;
    int ncv    = 256;
    double arpack_tol = 1e-7;
    char *which = (char*)malloc(256*sizeof(char));
    sprintf(which, "SM");/* ARPACK which="{S,L}{R,I,M}" */

    ColorSpinorParam cpuParam(*param.B[0]);
    cpuParam.create = QUDA_ZERO_FIELD_CREATE;

    cpuParam.location = QUDA_CPU_FIELD_LOCATION;
    cpuParam.fieldOrder = QUDA_SPACE_SPIN_COLOR_FIELD_ORDER;

    if(param.smoother_solve_type == QUDA_DIRECT_PC_SOLVE) { 
      cpuParam.x[0] /= 2; 
      cpuParam.siteSubset = QUDA_PARITY_SITE_SUBSET; 
    }

    std::vector<ColorSpinorField*> evecsBuffer;
    evecsBuffer.reserve(nmodes);

    for (int i = 0; i < nmodes; i++) evecsBuffer.push_back( new cpuColorSpinorField(cpuParam) );

    QudaPrecision matPrecision = QUDA_SINGLE_PRECISION;//manually ajusted?
    QudaPrecision arpPrecision = QUDA_DOUBLE_PRECISION;//precision used in ARPACK routines, may not coincide with matvec precision
    
    void *evalsBuffer =  arpPrecision == QUDA_DOUBLE_PRECISION ? static_cast<void*>(new std::complex<double>[nmodes+1]) : static_cast<void*>( new std::complex<float>[nmodes+1]);
    //
    arpackSolve( evecsBuffer, evalsBuffer, param.matSmooth,  matPrecision,  arpPrecision, arpack_tol, nmodes, ncv,  which);

    for (int i=0; i<nmodes; i++) {
      // as well as copying to the correct location this also changes basis if necessary
      *tmp1 = *evecsBuffer[i]; 

      transfer->R(*r_coarse, *tmp1);
      transfer->P(*tmp2, *r_coarse);

      printfQuda("Vector %d: norms v_k = %e P^\\dagger v_k = %e P P^\\dagger v_k = %e\n",
		 i, norm2(*tmp1), norm2(*r_coarse), norm2(*tmp2));

      deviation = sqrt( xmyNorm(*tmp1, *tmp2) / norm2(*tmp1) );
      printfQuda("L2 relative deviation = %e\n", deviation);
    }

    for (unsigned int i = 0; i < evecsBuffer.size(); i++) delete evecsBuffer[i];

    if( arpPrecision == QUDA_DOUBLE_PRECISION )  delete static_cast<std::complex<double>* >(evalsBuffer);
    else                                         delete static_cast<std::complex<float>* > (evalsBuffer);
 
    free(which);
#else
    warningQuda("\nThis test requires ARPACK.\n");
#endif

    delete tmp1;
    delete tmp2;
    delete tmp_coarse;

    if (param.level < param.Nlevel-2) coarse->verify();
  }

  void MG::operator()(ColorSpinorField &x, ColorSpinorField &b) {
    char prefix_bkup[100];  strncpy(prefix_bkup, prefix, 100);  setOutputPrefix(prefix);

    // if input vector is single parity then we must be solving the
    // preconditioned system in general this can only happen on the
    // top level
    QudaSolutionType outer_solution_type = b.SiteSubset() == QUDA_FULL_SITE_SUBSET ? QUDA_MAT_SOLUTION : QUDA_MATPC_SOLUTION;
    QudaSolutionType inner_solution_type = param.coarse_grid_solution_type;

    if (debug) printfQuda("outer_solution_type = %d, inner_solution_type = %d\n", outer_solution_type, inner_solution_type);

    if ( outer_solution_type == QUDA_MATPC_SOLUTION && inner_solution_type == QUDA_MAT_SOLUTION)
      errorQuda("Unsupported solution type combination");

    if ( inner_solution_type == QUDA_MATPC_SOLUTION && param.smoother_solve_type != QUDA_DIRECT_PC_SOLVE)
      errorQuda("For this coarse grid solution type, a preconditioned smoother is required");

    if ( debug ) printfQuda("entering V-cycle with x2=%e, r2=%e\n", norm2(x), norm2(b));

    if (param.level < param.Nlevel-1) {
      //transfer->setTransferGPU(false); // use this to force location of transfer (need to check if still works for multi-level)
      
      // do the pre smoothing
      if ( debug ) printfQuda("pre-smoothing b2=%e\n", norm2(b));

      ColorSpinorField *out=nullptr, *in=nullptr;

      ColorSpinorField &residual = b.SiteSubset() == QUDA_FULL_SITE_SUBSET ? *r : r->Even();

      // FIXME only need to make a copy if not preconditioning
      residual = b; // copy source vector since we will overwrite source with iterated residual

      const Dirac &dirac = *(param.matSmooth->Expose());
      dirac.prepare(in, out, x, residual, outer_solution_type);

      // b_tilde holds either a copy of preconditioned source or a pointer to original source
      if (param.smoother_solve_type == QUDA_DIRECT_PC_SOLVE) *b_tilde = *in;
      else b_tilde = &b;

      (*presmoother)(*out, *in);

      ColorSpinorField &solution = inner_solution_type == outer_solution_type ? x : x.Even();
      dirac.reconstruct(solution, b, inner_solution_type);

      // if using preconditioned smoother then need to reconstruct full residual
      // FIXME extend this check for precision, Schwarz, etc.
      bool use_solver_residual =
	( (param.smoother_solve_type == QUDA_DIRECT_PC_SOLVE && inner_solution_type == QUDA_MATPC_SOLUTION) ||
	  (param.smoother_solve_type == QUDA_DIRECT_SOLVE && inner_solution_type == QUDA_MAT_SOLUTION) )
	? true : false;

      // FIXME this is currently borked if inner solver is preconditioned
      double r2 = 0.0;
      if (use_solver_residual) {
	if (debug) r2 = norm2(*r);
      } else {
	(*param.matResidual)(*r, x);
	if (debug) r2 = xmyNorm(b, *r);
	else axpby(1.0, b, -1.0, *r);
      }

      // restrict to the coarse grid
      transfer->R(*r_coarse, residual);
      if ( debug ) printfQuda("after pre-smoothing x2 = %e, r2 = %e, r_coarse2 = %e\n", norm2(x), r2, norm2(*r_coarse));

      // recurse to the next lower level
      (*coarse_solver)(*x_coarse, *r_coarse);

      setOutputPrefix(prefix); // restore prefix after return from coarse grid

      if ( debug ) printfQuda("after coarse solve x_coarse2 = %e r_coarse2 = %e\n", norm2(*x_coarse), norm2(*r_coarse));

      // prolongate back to this grid
      ColorSpinorField &x_coarse_2_fine = inner_solution_type == QUDA_MAT_SOLUTION ? *r : r->Even(); // define according to inner solution type
      transfer->P(x_coarse_2_fine, *x_coarse); // repurpose residual storage

      xpy(x_coarse_2_fine, solution); // sum to solution FIXME - sum should be done inside the transfer operator
      if ( debug ) {
	printfQuda("Prolongated coarse solution y2 = %e\n", norm2(*r));
	printfQuda("after coarse-grid correction x2 = %e, r2 = %e\n", 
		   norm2(x), norm2(*r));
      }

      // do the post smoothing
      //residual = outer_solution_type == QUDA_MAT_SOLUTION ? *r : r->Even(); // refine for outer solution type
      if (param.smoother_solve_type == QUDA_DIRECT_PC_SOLVE) {
	in = b_tilde;
      } else { // this incurs unecessary copying
	*r = b;
	in = r;
      }

      //dirac.prepare(in, out, solution, residual, inner_solution_type);
      // we should keep a copy of the prepared right hand side as we've already destroyed it
      (*postsmoother)(*out, *in); // for inner solve preconditioned, in the should be the original prepared rhs

      dirac.reconstruct(x, b, outer_solution_type);

    } else { // do the coarse grid solve

      const Dirac &dirac = *(param.matSmooth->Expose());
      ColorSpinorField *out=nullptr, *in=nullptr;

      dirac.prepare(in, out, x, b, outer_solution_type);
      (*presmoother)(*out, *in);
      dirac.reconstruct(x, b, outer_solution_type);
    }

    if ( debug ) {
      (*param.matResidual)(*r, x);
      double r2 = xmyNorm(b, *r);
      printfQuda("leaving V-cycle with x2=%e, r2=%e\n", norm2(x), r2);
    }

    setOutputPrefix(param.level == 0 ? "" : prefix_bkup);
  }

  //supports seperate reading or single file read
  void MG::loadVectors(std::vector<ColorSpinorField*> &B) {
    profile_global.TPSTOP(QUDA_PROFILE_INIT);
    profile_global.TPSTART(QUDA_PROFILE_IO);

    std::string vec_infile(param.mg_global.vec_infile);
    vec_infile += "_level_";
    vec_infile += std::to_string(param.level);

    const int Nvec = B.size();
    printfQuda("Start loading %d vectors from %s\n", Nvec, vec_infile.c_str());

    void **V = new void*[Nvec];
    for (int i=0; i<Nvec; i++) { 
      V[i] = B[i]->V();
      if (V[i] == NULL) {
	printfQuda("Could not allocate V[%d]\n", i);
      }
    }

    if (strcmp(vec_infile.c_str(),"")!=0) {
#ifdef HAVE_QIO
      read_spinor_field(vec_infile.c_str(), &V[0], B[0]->Precision(), B[0]->X(),
			B[0]->Ncolor(), B[0]->Nspin(), Nvec, 0,  (char**)0);
#else
      errorQuda("\nQIO library was not built.\n");      
#endif
    } else {
      printfQuda("Using %d constant nullvectors\n", Nvec);
      //errorQuda("No nullspace file defined");

      for (int i = 0; i < (Nvec < 2 ? Nvec : 2); i++) {
	zero(*B[i]);
#if 1
	ColorSpinorParam csParam(*B[i]);
	csParam.create = QUDA_ZERO_FIELD_CREATE;
	ColorSpinorField *tmp = ColorSpinorField::Create(csParam);
	for (int s=i; s<4; s+=2) {
	  for (int c=0; c<B[i]->Ncolor(); c++) {
            tmp->Source(QUDA_CONSTANT_SOURCE, 1, s, c);
	    //tmp->Source(QUDA_SINUSOIDAL_SOURCE, 3, s, 2); // sin in dim 3, mode s, offset = 2
	    xpy(*tmp,*B[i]);
	  }
	}
	delete tmp;
#else
	printfQuda("Using random source for nullvector = %d\n",i);
	B[i]->Source(QUDA_RANDOM_SOURCE);
#endif
	//printfQuda("B[%d]\n",i);
	//for (int x=0; x<B[i]->Volume(); x++) static_cast<cpuColorSpinorField*>(B[i])->PrintVector(x);
      }

      for (int i=2; i<Nvec; i++) B[i] -> Source(QUDA_RANDOM_SOURCE);
    }

    printfQuda("Done loading vectors\n");
    profile_global.TPSTOP(QUDA_PROFILE_IO);
    profile_global.TPSTART(QUDA_PROFILE_INIT);
  }

  void MG::saveVectors(std::vector<ColorSpinorField*> &B) {
#ifdef HAVE_QIO
    profile_global.TPSTOP(QUDA_PROFILE_INIT);
    profile_global.TPSTART(QUDA_PROFILE_IO);
    std::string vec_outfile(param.mg_global.vec_outfile);
    vec_outfile += "_level_";
    vec_outfile += std::to_string(param.level);

    if (strcmp(param.mg_global.vec_outfile,"")!=0) {
      const int Nvec = B.size();
      printfQuda("Start saving %d vectors to %s\n", Nvec, vec_outfile.c_str());

      void **V = static_cast<void**>(safe_malloc(Nvec*sizeof(void*)));
      for (int i=0; i<Nvec; i++) {
	V[i] = B[i]->V();
	if (V[i] == NULL) {
	  printfQuda("Could not allocate V[%d]\n", i);
	}
      }

      write_spinor_field(vec_outfile.c_str(), &V[0], B[0]->Precision(), B[0]->X(),
			 B[0]->Ncolor(), B[0]->Nspin(), Nvec, 0,  (char**)0);

      host_free(V);
      printfQuda("Done saving vectors\n");
    }

    profile_global.TPSTOP(QUDA_PROFILE_IO);
    profile_global.TPSTART(QUDA_PROFILE_INIT);
#else
    errorQuda("\nQIO library was not built.\n");      
#endif
  }

  void MG::generateNullVectors(std::vector<ColorSpinorField*> B) {
    printfQuda("\nGenerate null vectors\n");

    SolverParam solverParam(param);  // Set solver field parameters:

    // set null-space generation options - need to expose these
    solverParam.maxiter = 500;
    solverParam.tol = 5e-6;
    solverParam.use_init_guess = QUDA_USE_INIT_GUESS_YES;
    //solverParam.delta = 1e-1; // For BICGSTABL, was 1e-7 for BICGSTAB
    solverParam.delta = 1e-7; 
    solverParam.inv_type = QUDA_BICGSTAB_INVERTER;
    //solverParam.inv_type = QUDA_BICGSTABL_INVERTER;
    solverParam.Nkrylov = 4;
    solverParam.pipeline = (solverParam.inv_type == QUDA_BICGSTABL_INVERTER ? 4 : 0); // pipeline != 0 breaks BICGSTAB
    
    if (param.level == 0) { // this enables half precision on the fine grid only if set
      solverParam.precision_sloppy = param.mg_global.invert_param->cuda_prec_precondition;
      solverParam.precision_precondition = param.mg_global.invert_param->cuda_prec_precondition;
      if (solverParam.precision_sloppy == QUDA_HALF_PRECISION) solverParam.delta = 1e-1;
    }
    solverParam.residual_type = static_cast<QudaResidualType>(QUDA_L2_RELATIVE_RESIDUAL);
    solverParam.compute_null_vector = QUDA_COMPUTE_NULL_VECTOR_YES;

    ColorSpinorParam csParam(*B[0]);  // Create spinor field parameters:
    // to force setting the field to be native first set to double-precision native order
    // then use the setPrecision method to set to native order
    csParam.fieldOrder = QUDA_FLOAT2_FIELD_ORDER;
    csParam.precision = QUDA_DOUBLE_PRECISION;
    csParam.setPrecision(B[0]->Precision());

    csParam.location = QUDA_CUDA_FIELD_LOCATION; // hard code to GPU location for null-space generation for now
    csParam.gammaBasis = QUDA_UKQCD_GAMMA_BASIS;
    csParam.create = QUDA_ZERO_FIELD_CREATE;
    ColorSpinorField *b = static_cast<ColorSpinorField*>(new cudaColorSpinorField(csParam));
    csParam.create = QUDA_NULL_FIELD_CREATE;

    std::vector<ColorSpinorField*> B_gpu;

    Solver *solve = Solver::create(solverParam, *param.matSmooth, *param.matSmoothSloppy, *param.matSmoothSloppy, profile);
    const Dirac &dirac = *(param.matSmooth->Expose());

    // Generate sources and launch solver for each source:
    for(unsigned int i=0; i<B.size(); i++) {
      B[i]->Source(QUDA_RANDOM_SOURCE); //random initial guess

      B_gpu.push_back(ColorSpinorField::Create(csParam));
      ColorSpinorField *x = B_gpu[i];
      *x = *B[i]; // copy initial guess to GPU:

      zero(*b); // need zero rhs

      if (getVerbosity() >= QUDA_VERBOSE) printfQuda("Initial guess = %g\n", norm2(*x));

      ColorSpinorField *out=nullptr, *in=nullptr;
      dirac.prepare(in, out, *x, *b, QUDA_MAT_SOLUTION);
      (*solve)(*out, *in);
      dirac.reconstruct(*x, *b, QUDA_MAT_SOLUTION);

      if (getVerbosity() >= QUDA_VERBOSE) printfQuda("Solution = %g\n", norm2(*x));

      // global orthonormalization of the generated null-space vectors
      for (int i=0; B_gpu[i] != x; ++i) {
	Complex alpha = cDotProduct(*B_gpu[i], *x);//<j,i>
	caxpy(-alpha, *B_gpu[i], *x); //i-<j,i>j
      }

      double nrm2 = norm2(*x);
      if (nrm2 > 1e-16) ax(1.0 /sqrt(nrm2), *x);
      else errorQuda("\nCannot orthogonalize %u vector\n", i);

    }

    delete solve;
    delete b;

    for (int i=0; i<(int)B.size(); i++) {
      *B[i] = *B_gpu[i];
      delete B_gpu[i];
    }

    saveVectors(B);

    return;
  }

}<|MERGE_RESOLUTION|>--- conflicted
+++ resolved
@@ -36,9 +36,178 @@
     if (param.level >= QUDA_MAX_MG_LEVEL)
       errorQuda("Level=%d is greater than limit of multigrid recursion depth", param.level+1);
 
-<<<<<<< HEAD
     createSmoother();
-=======
+
+    if (param.coarse_grid_solution_type == QUDA_MATPC_SOLUTION && param.smoother_solve_type != QUDA_DIRECT_PC_SOLVE)
+      errorQuda("Cannot use preconditioned coarse grid solution without preconditioned smoother solve");
+
+    // create residual vectors
+    {
+      ColorSpinorParam csParam(*(param.B[0]));
+      csParam.create = QUDA_NULL_FIELD_CREATE;
+      csParam.location = param.location;
+      if (csParam.location==QUDA_CUDA_FIELD_LOCATION) {
+	// all coarse GPU vectors use FLOAT2 ordering
+	csParam.fieldOrder = (csParam.precision == QUDA_DOUBLE_PRECISION || param.level > 0) ? 
+	  QUDA_FLOAT2_FIELD_ORDER : QUDA_FLOAT4_FIELD_ORDER;
+	csParam.setPrecision(csParam.precision);
+	csParam.gammaBasis = param.level > 0 ? QUDA_DEGRAND_ROSSI_GAMMA_BASIS: QUDA_UKQCD_GAMMA_BASIS;
+      }
+      r = ColorSpinorField::Create(csParam);
+
+      // if we're using preconditioning then allocate storate for the preconditioned source vector
+      if (param.smoother_solve_type == QUDA_DIRECT_PC_SOLVE) {
+	csParam.x[0] /= 2;
+	csParam.siteSubset = QUDA_PARITY_SITE_SUBSET;
+	b_tilde = ColorSpinorField::Create(csParam);
+      }
+    }
+
+    // if not on the coarsest level, construct it
+    if (param.level < param.Nlevel-1) {
+      QudaMatPCType matpc_type = param.mg_global.invert_param->matpc_type;
+
+      // create transfer operator
+      printfQuda("start creating transfer operator\n");
+      transfer = new Transfer(param.B, param.Nvec, param.geoBlockSize, param.spinBlockSize,
+			      param.location == QUDA_CUDA_FIELD_LOCATION ? true : false, profile);
+      for (int i=0; i<QUDA_MAX_MG_LEVEL; i++) param.mg_global.geo_block_size[param.level][i] = param.geoBlockSize[i];
+
+      //transfer->setTransferGPU(false); // use this to force location of transfer
+      printfQuda("end creating transfer operator\n");
+
+      // create coarse residual vector
+      r_coarse = param.B[0]->CreateCoarse(param.geoBlockSize, param.spinBlockSize, param.Nvec, param.mg_global.location[param.level+1]);
+
+      // create coarse solution vector
+      x_coarse = param.B[0]->CreateCoarse(param.geoBlockSize, param.spinBlockSize, param.Nvec, param.mg_global.location[param.level+1]);
+
+      // create coarse temporary vector
+      tmp_coarse = param.B[0]->CreateCoarse(param.geoBlockSize, param.spinBlockSize, param.Nvec, param.mg_global.location[param.level+1]);
+
+      // check if we are coarsening the preconditioned system then
+      bool preconditioned_coarsen = (param.coarse_grid_solution_type == QUDA_MATPC_SOLUTION && param.smoother_solve_type == QUDA_DIRECT_PC_SOLVE);
+
+      // create coarse grid operator
+      DiracParam diracParam;
+      diracParam.transfer = transfer;
+
+      diracParam.dirac = preconditioned_coarsen ? const_cast<Dirac*>(param.matSmooth->Expose()) : const_cast<Dirac*>(param.matResidual->Expose());
+      diracParam.kappa = param.matResidual->Expose()->Kappa();
+      diracParam.dagger = QUDA_DAG_NO;
+      diracParam.matpcType = matpc_type;
+      diracParam.tmp1 = &(tmp_coarse->Even());
+      printfQuda("Kappa = %e\n", diracParam.kappa);
+      // use even-odd preconditioning for the coarse grid solver
+      diracCoarseResidual = new DiracCoarse(diracParam);
+      matCoarseResidual = new DiracM(*diracCoarseResidual);
+
+      // create smoothing operators
+      diracParam.dirac = const_cast<Dirac*>(param.matSmooth->Expose());
+      diracParam.type = (param.mg_global.smoother_solve_type[param.level+1] == QUDA_DIRECT_PC_SOLVE) ? QUDA_COARSEPC_DIRAC : QUDA_COARSE_DIRAC;
+      diracCoarseSmoother = (param.mg_global.smoother_solve_type[param.level+1] == QUDA_DIRECT_PC_SOLVE) ?
+	new DiracCoarsePC(static_cast<DiracCoarse&>(*diracCoarseResidual), diracParam) :
+	new DiracCoarse(static_cast<DiracCoarse&>(*diracCoarseResidual), diracParam);
+      diracCoarseSmootherSloppy = diracCoarseSmoother;  // for coarse grids these always alias for now (FIXME half precision support for coarse op)
+
+      matCoarseSmoother = new DiracM(*diracCoarseSmoother);
+      matCoarseSmootherSloppy = new DiracM(*diracCoarseSmootherSloppy);
+
+      printfQuda("Creating coarse null-space vectors\n");
+      B_coarse = new std::vector<ColorSpinorField*>();
+      int nVec_coarse = std::max(param.Nvec, param.mg_global.n_vec[param.level+1]);
+      B_coarse->resize(nVec_coarse);
+
+      for (int i=0; i<nVec_coarse; i++)
+	(*B_coarse)[i] = param.B[0]->CreateCoarse(param.geoBlockSize, param.spinBlockSize, param.Nvec);
+
+      // if we're not generating on all levels then we need to propagate the vectors down
+      if (param.mg_global.generate_all_levels == QUDA_BOOLEAN_NO) {
+	for (int i=0; i<param.Nvec; i++) {
+	  zero(*(*B_coarse)[i]);
+	  transfer->R(*(*B_coarse)[i], *(param.B[i]));
+	}
+      }
+
+      // create the next multigrid level
+      printfQuda("Creating next multigrid level\n");
+      param_coarse = new MGParam(param, *B_coarse, matCoarseResidual, matCoarseSmoother, matCoarseSmootherSloppy, param.level+1);
+      param_coarse->fine = this;
+      param_coarse->delta = 1e-20;
+
+      coarse = new MG(*param_coarse, profile_global);
+
+      setOutputPrefix(prefix); // restore since we just popped back from coarse grid
+
+      // if on the second to bottom level then we can just use the coarse solver as is
+      if (param.cycle_type == QUDA_MG_CYCLE_VCYCLE || param.level == param.Nlevel-2) {
+	coarse_solver = coarse;
+	printfQuda("Assigned coarse solver to coarse MG operator\n");
+      } else if (param.cycle_type == QUDA_MG_CYCLE_RECURSIVE) {
+	param_coarse_solver = new SolverParam(param);
+
+	param_coarse_solver->inv_type = QUDA_GCR_INVERTER;
+	param_coarse_solver->inv_type_precondition = QUDA_MG_INVERTER;
+	param_coarse_solver->preconditioner = coarse;
+
+	param_coarse_solver->is_preconditioner = false;
+	param_coarse_solver->preserve_source = QUDA_PRESERVE_SOURCE_YES;
+	param_coarse_solver->use_init_guess = QUDA_USE_INIT_GUESS_NO;
+	param_coarse_solver->maxiter = 11; // FIXME - dirty hack
+	param_coarse_solver->Nkrylov = 10;
+	param_coarse_solver->tol = param.mg_global.smoother_tol[param.level+1];
+	param_coarse_solver->global_reduction = true;
+	param_coarse_solver->compute_true_res = false;
+	param_coarse_solver->delta = 1e-8;
+	param_coarse_solver->verbosity_precondition = QUDA_SILENT;
+	param_coarse_solver->pipeline = 5;
+
+	// need this to ensure we don't use half precision on the preconditioner in GCR
+	param_coarse_solver->precision_precondition = param_coarse_solver->precision_sloppy;
+
+	if (param.mg_global.coarse_grid_solution_type[param.level+1] == QUDA_MATPC_SOLUTION) {
+	  Solver *solver = Solver::create(*param_coarse_solver, *matCoarseSmoother, *matCoarseSmoother, *matCoarseSmoother, profile);
+	  sprintf(coarse_prefix,"MG level %d (%s): ", param.level+2, param.mg_global.location[param.level+1] == QUDA_CUDA_FIELD_LOCATION ? "GPU" : "CPU" );
+	  coarse_solver = new PreconditionedSolver(*solver, *matCoarseSmoother->Expose(), *param_coarse_solver, profile, coarse_prefix);
+	} else {
+	  Solver *solver = Solver::create(*param_coarse_solver, *matCoarseResidual, *matCoarseResidual, *matCoarseResidual, profile);
+	  sprintf(coarse_prefix,"MG level %d (%s): ", param.level+2, param.mg_global.location[param.level+1] == QUDA_CUDA_FIELD_LOCATION ? "GPU" : "CPU" );
+	  coarse_solver = new PreconditionedSolver(*solver, *matCoarseResidual->Expose(), *param_coarse_solver, profile, coarse_prefix);
+	}
+
+	printfQuda("Assigned coarse solver to preconditioned GCR solver\n");
+      } else {
+	errorQuda("Multigrid cycle type %d not supported", param.cycle_type);
+      }
+
+    }
+
+    printfQuda("setup completed\n");
+
+    // now we can run through the verification if requested
+    if (param.level == 0 && param.mg_global.run_verify) verify();
+
+    if (param.level == 0) reset();
+
+    // print out profiling information for the adaptive setup
+    if (getVerbosity() >= QUDA_SUMMARIZE) profile.Print();
+    // Reset the profile for accurate solver timing
+    profile.TPRESET();
+
+    setOutputPrefix("");
+  }
+
+  void MG::reset() {
+    QudaSiteSubset site_subset = param.coarse_grid_solution_type == QUDA_MATPC_SOLUTION ? QUDA_PARITY_SITE_SUBSET : QUDA_FULL_SITE_SUBSET;
+    QudaMatPCType matpc_type = param.mg_global.invert_param->matpc_type;
+    QudaParity parity = (matpc_type == QUDA_MATPC_EVEN_EVEN || matpc_type == QUDA_MATPC_EVEN_EVEN_ASYMMETRIC) ? QUDA_EVEN_PARITY : QUDA_ODD_PARITY;
+    transfer->setSiteSubset(site_subset, parity); // use this to force location of transfer
+
+    if (param.level < param.Nlevel-2) coarse->reset();
+  }
+
+
+  void MG::createSmoother() {
     // create the smoother for this level
     printfQuda("smoother has operator %s\n", typeid(param.matSmooth).name());
 
@@ -65,220 +234,6 @@
       param_presmooth->delta = 1e-8;
       param_presmooth->compute_true_res = false;
       param_presmooth->pipeline = 8;
-    }
-
-    presmoother = Solver::create(*param_presmooth, param.matSmooth,
-				 param.matSmoothSloppy, param.matSmoothSloppy, profile);
-
-    if (param.level < param.Nlevel-1) { //Create the post smoother
-      param_postsmooth = new SolverParam(*param_presmooth);
-      param_postsmooth->use_init_guess = QUDA_USE_INIT_GUESS_YES;
-      param_postsmooth->maxiter = param.nu_post;
-      postsmoother = Solver::create(*param_postsmooth, param.matSmooth,
-				    param.matSmoothSloppy, param.matSmoothSloppy, profile);
-    }
->>>>>>> 07384917
-
-    if (param.coarse_grid_solution_type == QUDA_MATPC_SOLUTION && param.smoother_solve_type != QUDA_DIRECT_PC_SOLVE)
-      errorQuda("Cannot use preconditioned coarse grid solution without preconditioned smoother solve");
-
-    // create residual vectors
-    {
-      ColorSpinorParam csParam(*(param.B[0]));
-      csParam.create = QUDA_NULL_FIELD_CREATE;
-      csParam.location = param.location;
-      if (csParam.location==QUDA_CUDA_FIELD_LOCATION) {
-	// all coarse GPU vectors use FLOAT2 ordering
-	csParam.fieldOrder = (csParam.precision == QUDA_DOUBLE_PRECISION || param.level > 0) ? 
-	  QUDA_FLOAT2_FIELD_ORDER : QUDA_FLOAT4_FIELD_ORDER;
-	csParam.setPrecision(csParam.precision);
-	csParam.gammaBasis = param.level > 0 ? QUDA_DEGRAND_ROSSI_GAMMA_BASIS: QUDA_UKQCD_GAMMA_BASIS;
-      }
-      r = ColorSpinorField::Create(csParam);
-
-      // if we're using preconditioning then allocate storate for the preconditioned source vector
-      if (param.smoother_solve_type == QUDA_DIRECT_PC_SOLVE) {
-	csParam.x[0] /= 2;
-	csParam.siteSubset = QUDA_PARITY_SITE_SUBSET;
-	b_tilde = ColorSpinorField::Create(csParam);
-      }
-    }
-
-    // if not on the coarsest level, construct it
-    if (param.level < param.Nlevel-1) {
-      QudaMatPCType matpc_type = param.mg_global.invert_param->matpc_type;
-
-      // create transfer operator
-      printfQuda("start creating transfer operator\n");
-      transfer = new Transfer(param.B, param.Nvec, param.geoBlockSize, param.spinBlockSize,
-			      param.location == QUDA_CUDA_FIELD_LOCATION ? true : false, profile);
-      for (int i=0; i<QUDA_MAX_MG_LEVEL; i++) param.mg_global.geo_block_size[param.level][i] = param.geoBlockSize[i];
-
-      //transfer->setTransferGPU(false); // use this to force location of transfer
-      printfQuda("end creating transfer operator\n");
-
-      // create coarse residual vector
-      r_coarse = param.B[0]->CreateCoarse(param.geoBlockSize, param.spinBlockSize, param.Nvec, param.mg_global.location[param.level+1]);
-
-      // create coarse solution vector
-      x_coarse = param.B[0]->CreateCoarse(param.geoBlockSize, param.spinBlockSize, param.Nvec, param.mg_global.location[param.level+1]);
-
-      // create coarse temporary vector
-      tmp_coarse = param.B[0]->CreateCoarse(param.geoBlockSize, param.spinBlockSize, param.Nvec, param.mg_global.location[param.level+1]);
-
-      // check if we are coarsening the preconditioned system then
-      bool preconditioned_coarsen = (param.coarse_grid_solution_type == QUDA_MATPC_SOLUTION && param.smoother_solve_type == QUDA_DIRECT_PC_SOLVE);
-
-      // create coarse grid operator
-      DiracParam diracParam;
-      diracParam.transfer = transfer;
-
-      diracParam.dirac = preconditioned_coarsen ? const_cast<Dirac*>(param.matSmooth->Expose()) : const_cast<Dirac*>(param.matResidual->Expose());
-      diracParam.kappa = param.matResidual->Expose()->Kappa();
-      diracParam.dagger = QUDA_DAG_NO;
-      diracParam.matpcType = matpc_type;
-      diracParam.tmp1 = &(tmp_coarse->Even());
-      printfQuda("Kappa = %e\n", diracParam.kappa);
-      // use even-odd preconditioning for the coarse grid solver
-      diracCoarseResidual = new DiracCoarse(diracParam);
-      matCoarseResidual = new DiracM(*diracCoarseResidual);
-
-      // create smoothing operators
-<<<<<<< HEAD
-      diracParam.dirac = const_cast<Dirac*>(param.matSmooth->Expose());
-=======
-      diracParam.dirac = const_cast<Dirac*>(param.matSmooth.Expose());
-      diracParam.type = (param.mg_global.smoother_solve_type[param.level+1] == QUDA_DIRECT_PC_SOLVE) ? QUDA_COARSEPC_DIRAC : QUDA_COARSE_DIRAC;
->>>>>>> 07384917
-      diracCoarseSmoother = (param.mg_global.smoother_solve_type[param.level+1] == QUDA_DIRECT_PC_SOLVE) ?
-	new DiracCoarsePC(static_cast<DiracCoarse&>(*diracCoarseResidual), diracParam) :
-	new DiracCoarse(static_cast<DiracCoarse&>(*diracCoarseResidual), diracParam);
-      diracCoarseSmootherSloppy = diracCoarseSmoother;  // for coarse grids these always alias for now (FIXME half precision support for coarse op)
-
-      matCoarseSmoother = new DiracM(*diracCoarseSmoother);
-      matCoarseSmootherSloppy = new DiracM(*diracCoarseSmootherSloppy);
-
-      printfQuda("Creating coarse null-space vectors\n");
-      B_coarse = new std::vector<ColorSpinorField*>();
-      int nVec_coarse = std::max(param.Nvec, param.mg_global.n_vec[param.level+1]);
-      B_coarse->resize(nVec_coarse);
-
-      for (int i=0; i<nVec_coarse; i++)
-	(*B_coarse)[i] = param.B[0]->CreateCoarse(param.geoBlockSize, param.spinBlockSize, param.Nvec);
-
-      // if we're not generating on all levels then we need to propagate the vectors down
-      if (param.mg_global.generate_all_levels == QUDA_BOOLEAN_NO) {
-	for (int i=0; i<param.Nvec; i++) {
-	  zero(*(*B_coarse)[i]);
-	  transfer->R(*(*B_coarse)[i], *(param.B[i]));
-	}
-      }
-
-      // create the next multigrid level
-      printfQuda("Creating next multigrid level\n");
-      param_coarse = new MGParam(param, *B_coarse, matCoarseResidual, matCoarseSmoother, matCoarseSmootherSloppy, param.level+1);
-      param_coarse->fine = this;
-      param_coarse->delta = 1e-20;
-
-      coarse = new MG(*param_coarse, profile_global);
-
-      setOutputPrefix(prefix); // restore since we just popped back from coarse grid
-
-      // if on the second to bottom level then we can just use the coarse solver as is
-      if (param.cycle_type == QUDA_MG_CYCLE_VCYCLE || param.level == param.Nlevel-2) {
-	coarse_solver = coarse;
-	printfQuda("Assigned coarse solver to coarse MG operator\n");
-      } else if (param.cycle_type == QUDA_MG_CYCLE_RECURSIVE) {
-	param_coarse_solver = new SolverParam(param);
-
-	param_coarse_solver->inv_type = QUDA_GCR_INVERTER;
-	param_coarse_solver->inv_type_precondition = QUDA_MG_INVERTER;
-	param_coarse_solver->preconditioner = coarse;
-
-	param_coarse_solver->is_preconditioner = false;
-	param_coarse_solver->preserve_source = QUDA_PRESERVE_SOURCE_YES;
-	param_coarse_solver->use_init_guess = QUDA_USE_INIT_GUESS_NO;
-	param_coarse_solver->maxiter = 11; // FIXME - dirty hack
-	param_coarse_solver->Nkrylov = 10;
-	param_coarse_solver->tol = param.mg_global.smoother_tol[param.level+1];
-	param_coarse_solver->global_reduction = true;
-	param_coarse_solver->compute_true_res = false;
-	param_coarse_solver->delta = 1e-8;
-	param_coarse_solver->verbosity_precondition = QUDA_SILENT;
-	param_coarse_solver->pipeline = 5;
-
-	// need this to ensure we don't use half precision on the preconditioner in GCR
-	param_coarse_solver->precision_precondition = param_coarse_solver->precision_sloppy;
-
-	if (param.mg_global.coarse_grid_solution_type[param.level+1] == QUDA_MATPC_SOLUTION) {
-	  Solver *solver = Solver::create(*param_coarse_solver, *matCoarseSmoother, *matCoarseSmoother, *matCoarseSmoother, profile);
-	  sprintf(coarse_prefix,"MG level %d (%s): ", param.level+2, param.mg_global.location[param.level+1] == QUDA_CUDA_FIELD_LOCATION ? "GPU" : "CPU" );
-	  coarse_solver = new PreconditionedSolver(*solver, *matCoarseSmoother->Expose(), *param_coarse_solver, profile, coarse_prefix);
-	} else {
-	  Solver *solver = Solver::create(*param_coarse_solver, *matCoarseResidual, *matCoarseResidual, *matCoarseResidual, profile);
-	  sprintf(coarse_prefix,"MG level %d (%s): ", param.level+2, param.mg_global.location[param.level+1] == QUDA_CUDA_FIELD_LOCATION ? "GPU" : "CPU" );
-	  coarse_solver = new PreconditionedSolver(*solver, *matCoarseResidual->Expose(), *param_coarse_solver, profile, coarse_prefix);
-	}
-
-	printfQuda("Assigned coarse solver to preconditioned GCR solver\n");
-      } else {
-	errorQuda("Multigrid cycle type %d not supported", param.cycle_type);
-      }
-
-    }
-
-    printfQuda("setup completed\n");
-
-    // now we can run through the verification if requested
-    if (param.level == 0 && param.mg_global.run_verify) verify();
-
-    if (param.level == 0) reset();
-
-    // print out profiling information for the adaptive setup
-    if (getVerbosity() >= QUDA_SUMMARIZE) profile.Print();
-    // Reset the profile for accurate solver timing
-    profile.TPRESET();
-
-    setOutputPrefix("");
-  }
-
-  void MG::reset() {
-    QudaSiteSubset site_subset = param.coarse_grid_solution_type == QUDA_MATPC_SOLUTION ? QUDA_PARITY_SITE_SUBSET : QUDA_FULL_SITE_SUBSET;
-    QudaMatPCType matpc_type = param.mg_global.invert_param->matpc_type;
-    QudaParity parity = (matpc_type == QUDA_MATPC_EVEN_EVEN || matpc_type == QUDA_MATPC_EVEN_EVEN_ASYMMETRIC) ? QUDA_EVEN_PARITY : QUDA_ODD_PARITY;
-    transfer->setSiteSubset(site_subset, parity); // use this to force location of transfer
-
-    if (param.level < param.Nlevel-2) coarse->reset();
-  }
-
-
-  void MG::createSmoother() {
-    // create the smoother for this level
-    printfQuda("smoother has operator %s\n", typeid(param.matSmooth).name());
-
-    param_presmooth = new SolverParam(param);
-
-    param_presmooth->inv_type = param.smoother;
-    param_presmooth->inv_type_precondition = QUDA_INVALID_INVERTER;
-    param_presmooth->is_preconditioner = false;
-    param_presmooth->preserve_source = QUDA_PRESERVE_SOURCE_NO;
-    param_presmooth->use_init_guess = QUDA_USE_INIT_GUESS_NO;
-    param_presmooth->maxiter = param.nu_pre;
-    param_presmooth->Nkrylov = 4;
-    param_presmooth->tol = param.smoother_tol;
-    param_presmooth->global_reduction = param.global_reduction;
-    if (param.level == 0) {
-       param_presmooth->precision_sloppy = param.mg_global.invert_param->cuda_prec_precondition;
-       param_presmooth->precision_precondition = param.mg_global.invert_param->cuda_prec_precondition;
-    }
-
-    if (param.level==param.Nlevel-1) {
-      param_presmooth->Nkrylov = 20;
-      param_presmooth->maxiter = 1000;
-      param_presmooth->preserve_source = QUDA_PRESERVE_SOURCE_NO;
-      param_presmooth->delta = 1e-8;
-      param_presmooth->compute_true_res = false;
-      param_presmooth->pipeline = 5;
     }
 
     presmoother = Solver::create(*param_presmooth, *param.matSmooth,
