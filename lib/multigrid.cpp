#include <multigrid.h>
#include <qio_field.h>
#include <string.h>

#include <eigensolve_quda.h>

namespace quda
{

  using namespace blas;

  static bool debug = false;

  MG::MG(MGParam &param, TimeProfile &profile_global) :
    Solver(param, profile),
    param(param),
    transfer(0),
    resetTransfer(false),
    presmoother(nullptr),
    postsmoother(nullptr),
    profile_global(profile_global),
    profile("MG level " + std::to_string(param.level), false),
    coarse(nullptr),
    coarse_solver(nullptr),
    param_coarse(nullptr),
    param_presmooth(nullptr),
    param_postsmooth(nullptr),
    param_coarse_solver(nullptr),
    r(nullptr),
    r_coarse(nullptr),
    x_coarse(nullptr),
    tmp_coarse(nullptr),
    tmp2_coarse(nullptr),
    diracResidual(param.matResidual->Expose()),
    diracSmoother(param.matSmooth->Expose()),
    diracSmootherSloppy(param.matSmoothSloppy->Expose()),
    diracCoarseResidual(nullptr),
    diracCoarseSmoother(nullptr),
    diracCoarseSmootherSloppy(nullptr),
    matCoarseResidual(nullptr),
    matCoarseSmoother(nullptr),
    matCoarseSmootherSloppy(nullptr),
    rng(nullptr)
  {
    sprintf(prefix, "MG level %d (%s): ", param.level, param.location == QUDA_CUDA_FIELD_LOCATION ? "GPU" : "CPU");
    pushLevel(param.level);

    if (param.level >= QUDA_MAX_MG_LEVEL)
      errorQuda("Level=%d is greater than limit of multigrid recursion depth", param.level);

    if (param.coarse_grid_solution_type == QUDA_MATPC_SOLUTION && param.smoother_solve_type != QUDA_DIRECT_PC_SOLVE)
      errorQuda("Cannot use preconditioned coarse grid solution without preconditioned smoother solve");

    // allocating vectors
    {
      // create residual vectors
      ColorSpinorParam csParam(*(param.B[0]));
      csParam.create = QUDA_NULL_FIELD_CREATE;
      csParam.location = param.location;
      csParam.setPrecision(param.mg_global.invert_param->cuda_prec_sloppy, QUDA_INVALID_PRECISION,
                           csParam.location == QUDA_CUDA_FIELD_LOCATION ? true : false);
      if (csParam.location==QUDA_CUDA_FIELD_LOCATION) {
        csParam.gammaBasis = param.level > 0 ? QUDA_DEGRAND_ROSSI_GAMMA_BASIS: QUDA_UKQCD_GAMMA_BASIS;
      }
      if (param.B[0]->Nspin() == 1) csParam.gammaBasis = param.B[0]->GammaBasis(); // hack for staggered to avoid unnecessary basis checks
      r = ColorSpinorField::Create(csParam);

      // if we're using preconditioning then allocate storage for the preconditioned source vector
      if (param.smoother_solve_type == QUDA_DIRECT_PC_SOLVE) {
      	csParam.x[0] /= 2;
      	csParam.siteSubset = QUDA_PARITY_SITE_SUBSET;
      	b_tilde = ColorSpinorField::Create(csParam);
      }
    }

    rng = new RNG(*param.B[0], 1234);
    rng->Init();

    if (param.level < param.Nlevel-1) {
      if (param.mg_global.compute_null_vector == QUDA_COMPUTE_NULL_VECTOR_YES) {
        if (param.mg_global.generate_all_levels == QUDA_BOOLEAN_YES || param.level == 0) {

          // Initializing to random vectors
          for(int i=0; i<(int)param.B.size(); i++) {
            spinorNoise(*r, *rng, QUDA_NOISE_UNIFORM);
            *param.B[i] = *r;
          }
        }
        if (param.mg_global.num_setup_iter[param.level] > 0) {
          if (strcmp(param.mg_global.vec_infile[param.level], "")
              != 0) { // only load if infile is defined and not computing
            loadVectors(param.B);
          } else if (param.mg_global.use_eig_solver[param.level]) {
            generateEigenVectors(); // Run the eigensolver
          } else {
            generateNullVectors(param.B);
          }
        }
      } else if (strcmp(param.mg_global.vec_infile[param.level], "")
                 != 0) { // only load if infile is defined and not computing
        if ( param.mg_global.num_setup_iter[param.level] > 0 ) generateNullVectors(param.B);
      } else if (param.mg_global.vec_load[param.level] == QUDA_BOOLEAN_YES) { // only conditional load of null vectors

        loadVectors(param.B);
      } else { // generate free field vectors
        buildFreeVectors(param.B);
      }
    }

    // in case of iterative setup with MG the coarse level may be already built
    if (!transfer) reset();

    popLevel(param.level);
  }

  void MG::reset(bool refresh) {
    pushLevel(param.level);

    if (getVerbosity() >= QUDA_VERBOSE) printfQuda("%s level %d\n", transfer ? "Resetting" : "Creating", param.level);

    destroySmoother();
    destroyCoarseSolver();

    // reset the Dirac operator pointers since these may have changed
    diracResidual = param.matResidual->Expose();
    diracSmoother = param.matSmooth->Expose();
    diracSmootherSloppy = param.matSmoothSloppy->Expose();

    // Refresh the null-space vectors if we need to
    if (refresh && param.level < param.Nlevel-1) {
      if (param.mg_global.setup_maxiter_refresh[param.level]) generateNullVectors(param.B, refresh);
    }

    // if not on the coarsest level, update next
    if (param.level < param.Nlevel-1) {

      if (transfer) {
        // restoring FULL parity in Transfer changed at the end of this procedure
        transfer->setSiteSubset(QUDA_FULL_SITE_SUBSET, QUDA_INVALID_PARITY);
        if (resetTransfer || refresh) {
          transfer->reset();
          resetTransfer = false;
        }
      } else {
        // create transfer operator
        if (getVerbosity() >= QUDA_VERBOSE) printfQuda("Creating transfer operator\n");
        transfer = new Transfer(param.B, param.Nvec, param.NblockOrtho, param.geoBlockSize, param.spinBlockSize,
                                param.mg_global.precision_null[param.level], profile);
        for (int i=0; i<QUDA_MAX_MG_LEVEL; i++) param.mg_global.geo_block_size[param.level][i] = param.geoBlockSize[i];

        // create coarse temporary vector
        tmp_coarse = param.B[0]->CreateCoarse(param.geoBlockSize, param.spinBlockSize, param.Nvec, r->Precision(), param.mg_global.location[param.level+1]);

        // create coarse temporary vector
        tmp2_coarse = param.B[0]->CreateCoarse(param.geoBlockSize, param.spinBlockSize, param.Nvec, r->Precision(),
                                               param.mg_global.location[param.level + 1]);

        // create coarse residual vector
        r_coarse = param.B[0]->CreateCoarse(param.geoBlockSize, param.spinBlockSize, param.Nvec, r->Precision(), param.mg_global.location[param.level+1]);

        // create coarse solution vector
        x_coarse = param.B[0]->CreateCoarse(param.geoBlockSize, param.spinBlockSize, param.Nvec, r->Precision(), param.mg_global.location[param.level+1]);

        B_coarse = new std::vector<ColorSpinorField*>();
        int nVec_coarse = std::max(param.Nvec, param.mg_global.n_vec[param.level + 1]);
        B_coarse->resize(nVec_coarse);

        // only have single precision B vectors on the coarse grid
        QudaPrecision B_coarse_precision = std::max(param.mg_global.precision_null[param.level+1], QUDA_SINGLE_PRECISION);
        for (int i=0; i<nVec_coarse; i++)
          (*B_coarse)[i] = param.B[0]->CreateCoarse(param.geoBlockSize, param.spinBlockSize, param.Nvec, B_coarse_precision, param.mg_global.setup_location[param.level+1]);

        // if we're not generating on all levels then we need to propagate the vectors down
        if (param.mg_global.generate_all_levels == QUDA_BOOLEAN_NO) {
          if (getVerbosity() >= QUDA_VERBOSE) printfQuda("Restricting null space vectors\n");
          for (int i=0; i<param.Nvec; i++) {
            zero(*(*B_coarse)[i]);
            transfer->R(*(*B_coarse)[i], *(param.B[i]));
          }
        }
        if (getVerbosity() >= QUDA_VERBOSE) printfQuda("Transfer operator done\n");
      }

      createCoarseDirac();
    }

    // delay allocating smoother until after coarse-links have been created
    createSmoother();

    if (param.level < param.Nlevel-1) {
      // creating or resetting the coarse level
      if (coarse) {
        coarse->param.updateInvertParam(*param.mg_global.invert_param);
        coarse->param.delta = 1e-20;
        coarse->param.precision = param.mg_global.invert_param->cuda_prec_precondition;
        coarse->param.matResidual = matCoarseResidual;
        coarse->param.matSmooth = matCoarseSmoother;
        coarse->param.matSmoothSloppy = matCoarseSmootherSloppy;
        coarse->reset(refresh);
      } else {
        // create the next multigrid level
        param_coarse = new MGParam(param, *B_coarse, matCoarseResidual, matCoarseSmoother, matCoarseSmootherSloppy,
                                   param.level + 1);
        param_coarse->fine = this;
        param_coarse->delta = 1e-20;
        param_coarse->precision = param.mg_global.invert_param->cuda_prec_precondition;

        coarse = new MG(*param_coarse, profile_global);
      }
      setOutputPrefix(prefix); // restore since we just popped back from coarse grid

      createCoarseSolver();
    }

    if (param.level == 0) {
      // now we can run the verification if requested
      if (param.mg_global.run_verify) verify();
    }

    if (getVerbosity() >= QUDA_VERBOSE) printfQuda("Setup of level %d done\n", param.level);

    popLevel(param.level);
  }

  void MG::pushLevel(int level) const
  {
    postTrace();
    pushVerbosity(param.mg_global.verbosity[level]);
    pushOutputPrefix(prefix);
  }

  void MG::popLevel(int level) const
  {
    popVerbosity();
    popOutputPrefix();
    postTrace();
  }

  void MG::destroySmoother()
  {
    pushLevel(param.level);

    if (presmoother) {
      delete presmoother;
      presmoother = nullptr;
    }

    if (param_presmooth) {
      delete param_presmooth;
      param_presmooth = nullptr;
    }

    if (postsmoother) {
      delete postsmoother;
      postsmoother = nullptr;
    }

    if (param_postsmooth) {
      delete param_postsmooth;
      param_postsmooth = nullptr;
    }

    popLevel(param.level);
  }

  void MG::createSmoother() {
    pushLevel(param.level);

    // create the smoother for this level
    if (getVerbosity() >= QUDA_VERBOSE) printfQuda("Creating smoother\n");
    destroySmoother();
    param_presmooth = new SolverParam(param);

    param_presmooth->is_preconditioner = false;
    param_presmooth->preserve_source = QUDA_PRESERVE_SOURCE_NO;
    param_presmooth->return_residual = true; // pre-smoother returns the residual vector for subsequent coarsening
    param_presmooth->use_init_guess = QUDA_USE_INIT_GUESS_NO;

    param_presmooth->precision = param.mg_global.invert_param->cuda_prec_sloppy;
    param_presmooth->precision_sloppy = (param.level == 0) ? param.mg_global.invert_param->cuda_prec_precondition : param.mg_global.invert_param->cuda_prec_sloppy;
    param_presmooth->precision_precondition = (param.level == 0) ? param.mg_global.invert_param->cuda_prec_precondition : param.mg_global.invert_param->cuda_prec_sloppy;

    param_presmooth->inv_type = param.smoother;
    param_presmooth->inv_type_precondition = QUDA_INVALID_INVERTER;
    param_presmooth->residual_type = (param_presmooth->inv_type == QUDA_MR_INVERTER) ? QUDA_INVALID_RESIDUAL : QUDA_L2_RELATIVE_RESIDUAL;
    param_presmooth->Nsteps = param.mg_global.smoother_schwarz_cycle[param.level];
    param_presmooth->maxiter = (param.level < param.Nlevel-1) ? param.nu_pre : param.nu_pre + param.nu_post;

    param_presmooth->Nkrylov = param_presmooth->maxiter;
    param_presmooth->pipeline = param_presmooth->maxiter;
    param_presmooth->tol = param.smoother_tol;
    param_presmooth->global_reduction = param.global_reduction;

    param_presmooth->sloppy_converge = true; // this means we don't check the true residual before declaring convergence

    param_presmooth->schwarz_type = param.mg_global.smoother_schwarz_type[param.level];
    // inner solver should recompute the true residual after each cycle if using Schwarz preconditioning
    param_presmooth->compute_true_res = (param_presmooth->schwarz_type != QUDA_INVALID_SCHWARZ) ? true : false;

    presmoother = ( (param.level < param.Nlevel-1 || param_presmooth->schwarz_type != QUDA_INVALID_SCHWARZ) &&
                    param_presmooth->inv_type != QUDA_INVALID_INVERTER && param_presmooth->maxiter > 0) ?
      Solver::create(*param_presmooth, *param.matSmooth, *param.matSmoothSloppy, *param.matSmoothSloppy, profile) : nullptr;

    if (param.level < param.Nlevel-1) { //Create the post smoother
      param_postsmooth = new SolverParam(*param_presmooth);
      param_postsmooth->return_residual = false;  // post smoother does not need to return the residual vector
      param_postsmooth->use_init_guess = QUDA_USE_INIT_GUESS_YES;

      param_postsmooth->maxiter = param.nu_post;
      param_postsmooth->Nkrylov = param_postsmooth->maxiter;
      param_postsmooth->pipeline = param_postsmooth->maxiter;

      // we never need to compute the true residual for a post smoother
      param_postsmooth->compute_true_res = false;

      postsmoother = (param_postsmooth->inv_type != QUDA_INVALID_INVERTER && param_postsmooth->maxiter > 0) ?
	Solver::create(*param_postsmooth, *param.matSmooth, *param.matSmoothSloppy, *param.matSmoothSloppy, profile) : nullptr;
    }
    if (getVerbosity() >= QUDA_VERBOSE) printfQuda("Smoother done\n");

    popLevel(param.level);
  }

  void MG::createCoarseDirac() {
    pushLevel(param.level);

    if (getVerbosity() >= QUDA_VERBOSE) printfQuda("Creating coarse Dirac operator\n");
    // check if we are coarsening the preconditioned system then
    bool preconditioned_coarsen = (param.coarse_grid_solution_type == QUDA_MATPC_SOLUTION && param.smoother_solve_type == QUDA_DIRECT_PC_SOLVE);
    QudaMatPCType matpc_type = param.mg_global.invert_param->matpc_type;

    // create coarse grid operator
    DiracParam diracParam;
    diracParam.transfer = transfer;

    diracParam.dirac = preconditioned_coarsen ? const_cast<Dirac*>(diracSmoother) : const_cast<Dirac*>(diracResidual);
    diracParam.kappa = diracParam.dirac->Kappa();
    diracParam.mu = diracParam.dirac->Mu();
    diracParam.mu_factor = param.mg_global.mu_factor[param.level+1]-param.mg_global.mu_factor[param.level];

    diracParam.dagger = QUDA_DAG_NO;
    diracParam.matpcType = matpc_type;
    diracParam.type = QUDA_COARSE_DIRAC;
    diracParam.tmp1 = tmp_coarse;
    diracParam.tmp2 = tmp2_coarse;
    diracParam.halo_precision = param.mg_global.precision_null[param.level];
    constexpr int MAX_BLOCK_FLOAT_NC=32; // FIXME this is the maximum number of colors for which we support block-float format
    if (param.Nvec > MAX_BLOCK_FLOAT_NC) diracParam.halo_precision = QUDA_SINGLE_PRECISION;

    // use even-odd preconditioning for the coarse grid solver
    if (diracCoarseResidual) delete diracCoarseResidual;
    diracCoarseResidual = new DiracCoarse(diracParam, param.setup_location == QUDA_CUDA_FIELD_LOCATION ? true : false,
                                          param.mg_global.setup_minimize_memory == QUDA_BOOLEAN_YES ? true : false);

    // create smoothing operators
    diracParam.dirac = const_cast<Dirac*>(param.matSmooth->Expose());
    diracParam.halo_precision = param.mg_global.smoother_halo_precision[param.level+1];

    if (diracCoarseSmoother) delete diracCoarseSmoother;
    if (diracCoarseSmootherSloppy) delete diracCoarseSmootherSloppy;
    if (param.mg_global.smoother_solve_type[param.level+1] == QUDA_DIRECT_PC_SOLVE) {
      diracParam.type = QUDA_COARSEPC_DIRAC;
      diracParam.tmp1 = &(tmp_coarse->Even());
      diracParam.tmp2 = &(tmp2_coarse->Even());
      diracCoarseSmoother = new DiracCoarsePC(static_cast<DiracCoarse&>(*diracCoarseResidual), diracParam);
      {
        bool schwarz = param.mg_global.smoother_schwarz_type[param.level+1] != QUDA_INVALID_SCHWARZ;
        for (int i=0; i<4; i++) diracParam.commDim[i] = schwarz ? 0 : 1;
      }
      diracCoarseSmootherSloppy = new DiracCoarsePC(static_cast<DiracCoarse&>(*diracCoarseSmoother),diracParam);
    } else {
      diracParam.type = QUDA_COARSE_DIRAC;
      diracParam.tmp1 = tmp_coarse;
      diracParam.tmp2 = tmp2_coarse;
      diracCoarseSmoother = new DiracCoarse(static_cast<DiracCoarse&>(*diracCoarseResidual), diracParam);
      {
        bool schwarz = param.mg_global.smoother_schwarz_type[param.level+1] != QUDA_INVALID_SCHWARZ;
        for (int i=0; i<4; i++) diracParam.commDim[i] = schwarz ? 0 : 1;
      }
      diracCoarseSmootherSloppy = new DiracCoarse(static_cast<DiracCoarse&>(*diracCoarseSmoother),diracParam);
    }

    if (matCoarseResidual) delete matCoarseResidual;
    if (matCoarseSmoother) delete matCoarseSmoother;
    if (matCoarseSmootherSloppy) delete matCoarseSmootherSloppy;
    matCoarseResidual = new DiracM(*diracCoarseResidual);
    matCoarseSmoother = new DiracM(*diracCoarseSmoother);
    matCoarseSmootherSloppy = new DiracM(*diracCoarseSmootherSloppy);

    if (getVerbosity() >= QUDA_VERBOSE) printfQuda("Coarse Dirac operator done\n");

    popLevel(param.level);
  }

  void MG::destroyCoarseSolver() {
    pushLevel(param.level);

    if (param.cycle_type == QUDA_MG_CYCLE_VCYCLE && param.level < param.Nlevel-2) {
      // nothing to do
    } else if (param.cycle_type == QUDA_MG_CYCLE_RECURSIVE || param.level == param.Nlevel-2) {
      if (coarse_solver) {
<<<<<<< HEAD
        int defl_size = reinterpret_cast<PreconditionedSolver *>(coarse_solver)->ExposeSolver()->evecs.size();
        if (defl_size > 0 && transfer && param.mg_global.preserve_deflation) {
          // Deflation space exists and we are going to create a new solver. Transfer deflation space.
          if (getVerbosity() >= QUDA_VERBOSE) printfQuda("Transferring deflation space size %d to MG\n", defl_size);
          ColorSpinorParam csParam(*(reinterpret_cast<PreconditionedSolver *>(coarse_solver)->ExposeSolver()->evecs[0]));
          // Create space in MG to hold deflation space, destroy space in coarse solver.
          for (int i = 0; i < defl_size; i++) {
            evecs.push_back(ColorSpinorField::Create(csParam));
            blas::copy(*evecs[i], *(reinterpret_cast<PreconditionedSolver *>(coarse_solver)->ExposeSolver()->evecs[i]));
            delete (reinterpret_cast<PreconditionedSolver *>(coarse_solver)->ExposeSolver()->evecs[i]);
          }
          (reinterpret_cast<PreconditionedSolver *>(coarse_solver)->ExposeSolver()->evecs.resize(0));
=======
        auto &coarse_solver_inner = reinterpret_cast<PreconditionedSolver *>(coarse_solver)->ExposeSolver();
        // int defl_size = coarse_solver_inner.evecs.size();
        int defl_size = coarse_solver_inner.deflationSpaceSize();
        if (defl_size > 0 && transfer && param.mg_global.preserve_deflation) {
          // Deflation space exists and we are going to create a new solver. Extract deflation space.
          if (getVerbosity() >= QUDA_VERBOSE) printfQuda("Extracting deflation space size %d to MG\n", defl_size);
          coarse_solver_inner.extractDeflationSpace(evecs);
>>>>>>> 3fa55816
        }
        delete coarse_solver;
        coarse_solver = nullptr;
      }
      if (param_coarse_solver) {
        delete param_coarse_solver;
        param_coarse_solver = nullptr;
      }
    } else {
      errorQuda("Multigrid cycle type %d not supported", param.cycle_type);
    }

    popLevel(param.level);
  }

  void MG::createCoarseSolver() {
    pushLevel(param.level);

    if (getVerbosity() >= QUDA_VERBOSE) printfQuda("Creating coarse solver wrapper\n");
    destroyCoarseSolver();
    if (param.cycle_type == QUDA_MG_CYCLE_VCYCLE && param.level < param.Nlevel-2) {
      // if coarse solver is not a bottom solver and on the second to bottom level then we can just use the coarse solver as is
      coarse_solver = coarse;
      if (getVerbosity() >= QUDA_VERBOSE) printfQuda("Assigned coarse solver to coarse MG operator\n");
    } else if (param.cycle_type == QUDA_MG_CYCLE_RECURSIVE || param.level == param.Nlevel-2) {

      param_coarse_solver = new SolverParam(param);
      param_coarse_solver->inv_type = param.mg_global.coarse_solver[param.level + 1];
      param_coarse_solver->is_preconditioner = false;
      param_coarse_solver->sloppy_converge = true; // this means we don't check the true residual before declaring convergence

      param_coarse_solver->preserve_source = QUDA_PRESERVE_SOURCE_NO;  // or can this be no
      param_coarse_solver->return_residual = false; // coarse solver does need to return residual vector

      param_coarse_solver->use_init_guess = QUDA_USE_INIT_GUESS_NO;
      // Coarse level deflation is triggered if the eig param structure exists
      // on the coarsest level, and we are on the next to coarsest level.
      if (param.mg_global.use_eig_solver[param.Nlevel - 1] && (param.level == param.Nlevel - 2)) {
        param_coarse_solver->eig_param = *param.mg_global.eig_param[param.Nlevel - 1];
        param_coarse_solver->deflate = QUDA_BOOLEAN_YES;
        // Due to coherence between these levels, an initial guess
        // might be beneficial.
        if (param.mg_global.coarse_guess == QUDA_BOOLEAN_YES) {
          param_coarse_solver->use_init_guess = QUDA_USE_INIT_GUESS_YES;
        }

        // Deflation on the coarse is supported for 6 solvers only
        if (param_coarse_solver->inv_type != QUDA_CA_CGNR_INVERTER && param_coarse_solver->inv_type != QUDA_CGNR_INVERTER
            && param_coarse_solver->inv_type != QUDA_CA_CGNE_INVERTER
            && param_coarse_solver->inv_type != QUDA_CGNE_INVERTER && param_coarse_solver->inv_type != QUDA_CA_GCR_INVERTER
            && param_coarse_solver->inv_type != QUDA_GCR_INVERTER) {
          errorQuda("Coarse grid deflation not supported with coarse solver %d", param_coarse_solver->inv_type);
        }

        if (strcmp(param_coarse_solver->eig_param.vec_infile, "") == 0 && // check that input file not already set
            param.mg_global.vec_load[param.level + 1] == QUDA_BOOLEAN_YES
            && (strcmp(param.mg_global.vec_infile[param.level + 1], "") != 0)) {
          std::string vec_infile(param.mg_global.vec_infile[param.level + 1]);
          vec_infile += "_level_";
          vec_infile += std::to_string(param.level + 1);
          vec_infile += "_defl_";
          vec_infile += std::to_string(param.mg_global.n_vec[param.level + 1]);
          strcpy(param_coarse_solver->eig_param.vec_infile, vec_infile.c_str());
        }

        if (strcmp(param_coarse_solver->eig_param.vec_outfile, "") == 0 && // check that output file not already set
            param.mg_global.vec_store[param.level + 1] == QUDA_BOOLEAN_YES
            && (strcmp(param.mg_global.vec_outfile[param.level + 1], "") != 0)) {
          std::string vec_outfile(param.mg_global.vec_outfile[param.level + 1]);
          vec_outfile += "_level_";
          vec_outfile += std::to_string(param.level + 1);
          vec_outfile += "_defl_";
          vec_outfile += std::to_string(param.mg_global.n_vec[param.level + 1]);
          strcpy(param_coarse_solver->eig_param.vec_outfile, vec_outfile.c_str());
        }
      }

      param_coarse_solver->tol = param.mg_global.coarse_solver_tol[param.level+1];
      param_coarse_solver->global_reduction = true;
      param_coarse_solver->compute_true_res = false;
      param_coarse_solver->delta = 1e-8;
      param_coarse_solver->pipeline = 8;

      param_coarse_solver->maxiter = param.mg_global.coarse_solver_maxiter[param.level+1];
      param_coarse_solver->Nkrylov = param_coarse_solver->maxiter < 20 ? param_coarse_solver->maxiter : 20;
      if (param_coarse_solver->inv_type == QUDA_CA_CG_INVERTER ||
          param_coarse_solver->inv_type == QUDA_CA_CGNE_INVERTER ||
          param_coarse_solver->inv_type == QUDA_CA_CGNR_INVERTER ||
          param_coarse_solver->inv_type == QUDA_CA_GCR_INVERTER) {
        param_coarse_solver->ca_basis = param.mg_global.coarse_solver_ca_basis[param.level+1];
        param_coarse_solver->ca_lambda_min = param.mg_global.coarse_solver_ca_lambda_min[param.level+1];
        param_coarse_solver->ca_lambda_max = param.mg_global.coarse_solver_ca_lambda_max[param.level+1];
        param_coarse_solver->Nkrylov = param.mg_global.coarse_solver_ca_basis_size[param.level+1];
      }
      param_coarse_solver->inv_type_precondition = (param.level<param.Nlevel-2 || coarse->presmoother) ? QUDA_MG_INVERTER : QUDA_INVALID_INVERTER;
      param_coarse_solver->preconditioner = (param.level<param.Nlevel-2 || coarse->presmoother) ? coarse : nullptr;
      param_coarse_solver->mg_instance = true;
      param_coarse_solver->verbosity_precondition = param.mg_global.verbosity[param.level+1];

      // preconditioned solver wrapper is uniform precision
      param_coarse_solver->precision = r_coarse->Precision();
      param_coarse_solver->precision_sloppy = param_coarse_solver->precision;
      param_coarse_solver->precision_precondition = param_coarse_solver->precision_sloppy;

      if (param.mg_global.coarse_grid_solution_type[param.level + 1] == QUDA_MATPC_SOLUTION) {
        Solver *solver
          = Solver::create(*param_coarse_solver, *matCoarseSmoother, *matCoarseSmoother, *matCoarseSmoother, profile);
        sprintf(coarse_prefix, "MG level %d (%s): ", param.level + 1,
                param.mg_global.location[param.level + 1] == QUDA_CUDA_FIELD_LOCATION ? "GPU" : "CPU");
        coarse_solver = new PreconditionedSolver(*solver, *matCoarseSmoother->Expose(), *param_coarse_solver, profile,
                                                 coarse_prefix);
      } else {
        Solver *solver
          = Solver::create(*param_coarse_solver, *matCoarseResidual, *matCoarseResidual, *matCoarseResidual, profile);
        sprintf(coarse_prefix, "MG level %d (%s): ", param.level + 1,
                param.mg_global.location[param.level + 1] == QUDA_CUDA_FIELD_LOCATION ? "GPU" : "CPU");
        coarse_solver = new PreconditionedSolver(*solver, *matCoarseResidual->Expose(), *param_coarse_solver, profile, coarse_prefix);
      }

      setOutputPrefix(prefix); // restore since we just popped back from coarse grid

      if (param.level == param.Nlevel - 2 && param.mg_global.use_eig_solver[param.level + 1]) {

        // Test if a coarse grid deflation space needs to be transferred to the coarse solver to prevent recomputation
        int defl_size = evecs.size();
<<<<<<< HEAD
        if (defl_size > 0 && transfer && param.mg_global.preserve_deflation) {
          reinterpret_cast<PreconditionedSolver *>(coarse_solver)->ExposeSolver()->deflate_compute = false;
        }

        // Run a first dummy solve so that the deflation space is constructed and computed if needed during the MG setup
=======
        auto &coarse_solver_inner = reinterpret_cast<PreconditionedSolver *>(coarse_solver)->ExposeSolver();
        if (defl_size > 0 && transfer && param.mg_global.preserve_deflation) {
          // We shall not recompute the deflation space, we shall transfer
          // vectors stored in the parent MG instead
          coarse_solver_inner.setDeflateCompute(false);
          coarse_solver_inner.setRecomputeEvals(true);
          if (getVerbosity() >= QUDA_VERBOSE)
            printfQuda("Transferring deflation space size %d to coarse solver\n", defl_size);
          // Create space in coarse solver to hold deflation space, destroy space in MG.
          coarse_solver_inner.injectDeflationSpace(evecs);
        }

        // Run a dummy solve so that the deflation space is constructed and computed if needed during the MG setup,
        // or the eigenvalues are recomputed during transfer.
>>>>>>> 3fa55816
        spinorNoise(*r_coarse, *coarse->rng, QUDA_NOISE_UNIFORM);
        param_coarse_solver->maxiter = 1; // do a single iteration on the dummy solve
        (*coarse_solver)(*x_coarse, *r_coarse);
        setOutputPrefix(prefix); // restore since we just popped back from coarse grid
        param_coarse_solver->maxiter = param.mg_global.coarse_solver_maxiter[param.level + 1];
<<<<<<< HEAD

        // Transfer vectors to deflation space
        if (defl_size > 0) {
          if (getVerbosity() >= QUDA_VERBOSE)
            printfQuda("Transferring deflation space size %d to coarse solver\n", defl_size);
          ColorSpinorParam csParam(*evecs[0]);
          // Create space in coarse solver to hold deflation space, destroy space in MG.
          for (int i = 0; i < defl_size; i++) {
            (reinterpret_cast<PreconditionedSolver *>(coarse_solver)
               ->ExposeSolver()
               ->evecs.push_back(ColorSpinorField::Create(csParam)));
            blas::copy(*(reinterpret_cast<PreconditionedSolver *>(coarse_solver)->ExposeSolver()->evecs[i]), *evecs[i]);
            delete evecs[i];
          }
          evecs.resize(0);
          if (defl_size > 0 && transfer && param.mg_global.preserve_deflation) {
            // Run a second dummy solve so that the deflation eigenvalues are recomputed
            reinterpret_cast<PreconditionedSolver *>(coarse_solver)->ExposeSolver()->recompute_evals = true;
            param_coarse_solver->maxiter = 1; // do a single iteration on the dummy solve
            (*coarse_solver)(*x_coarse, *r_coarse);
            setOutputPrefix(prefix); // restore since we just popped back from coarse grid
            param_coarse_solver->maxiter = param.mg_global.coarse_solver_maxiter[param.level + 1];
          }
        }
=======
>>>>>>> 3fa55816
      }

      if (getVerbosity() >= QUDA_VERBOSE) printfQuda("Assigned coarse solver to preconditioned GCR solver\n");
    } else {
      errorQuda("Multigrid cycle type %d not supported", param.cycle_type);
    }
    if (getVerbosity() >= QUDA_VERBOSE) printfQuda("Coarse solver wrapper done\n");

    popLevel(param.level);
  }

  MG::~MG()
  {
    pushLevel(param.level);

    if (param.level < param.Nlevel - 1) {
      if (coarse) delete coarse;
      if (param.level == param.Nlevel-1 || param.cycle_type == QUDA_MG_CYCLE_RECURSIVE) {
	if (coarse_solver) delete coarse_solver;
	if (param_coarse_solver) delete param_coarse_solver;
      }

      if (B_coarse) {
        int nVec_coarse = std::max(param.Nvec, param.mg_global.n_vec[param.level + 1]);
        for (int i = 0; i < nVec_coarse; i++)
          if ((*B_coarse)[i]) delete (*B_coarse)[i];
        delete B_coarse;
      }
      if (transfer) delete transfer;
      if (matCoarseSmootherSloppy) delete matCoarseSmootherSloppy;
      if (diracCoarseSmootherSloppy) delete diracCoarseSmootherSloppy;
      if (matCoarseSmoother) delete matCoarseSmoother;
      if (diracCoarseSmoother) delete diracCoarseSmoother;
      if (matCoarseResidual) delete matCoarseResidual;
      if (diracCoarseResidual) delete diracCoarseResidual;
      if (postsmoother) delete postsmoother;
      if (param_postsmooth) delete param_postsmooth;
    }

    if (rng) {
      rng->Release();
      delete rng;
    }

    if (presmoother) delete presmoother;
    if (param_presmooth) delete param_presmooth;

    if (b_tilde && param.smoother_solve_type == QUDA_DIRECT_PC_SOLVE) delete b_tilde;
    if (r) delete r;
    if (r_coarse) delete r_coarse;
    if (x_coarse) delete x_coarse;
    if (tmp_coarse) delete tmp_coarse;
    if (tmp2_coarse) delete tmp2_coarse;

    if (param_coarse) delete param_coarse;

    if (getVerbosity() >= QUDA_VERBOSE) profile.Print();

    popLevel(param.level);
  }

  // FIXME need to make this more robust (implement Solver::flops() for all solvers)
  double MG::flops() const {
    double flops = 0;

    if (param_coarse_solver) {
      flops += param_coarse_solver->gflops * 1e9;
      param_coarse_solver->gflops = 0;
    } else if (param.level < param.Nlevel-1) {
      flops += coarse->flops();
    }

    if (param_presmooth) {
      flops += param_presmooth->gflops * 1e9;
      param_presmooth->gflops = 0;
    }

    if (param_postsmooth) {
      flops += param_postsmooth->gflops * 1e9;
      param_postsmooth->gflops = 0;
    }

    if (transfer) {
      flops += transfer->flops();
    }

    return flops;
  }

  /**
     Verification that the constructed multigrid operator is valid
  */
  void MG::verify() {
    pushLevel(param.level);

    // temporary fields used for verification
    ColorSpinorParam csParam(*r);
    csParam.create = QUDA_NULL_FIELD_CREATE;
    ColorSpinorField *tmp1 = ColorSpinorField::Create(csParam);
    ColorSpinorField *tmp2 = ColorSpinorField::Create(csParam);
    double deviation;

    QudaPrecision prec = (param.mg_global.precision_null[param.level] < csParam.Precision()) ?
      param.mg_global.precision_null[param.level] :
      csParam.Precision();

    // may want to revisit this---these were relaxed for cases where ghost_precision < precision
    // these were set while hacking in tests of quarter precision ghosts
    double tol = (prec == QUDA_QUARTER_PRECISION || prec == QUDA_HALF_PRECISION) ? 5e-2 : prec == QUDA_SINGLE_PRECISION ? 1e-3 : 1e-8;

    if (getVerbosity() >= QUDA_SUMMARIZE) printfQuda("Checking 0 = (1 - P P^\\dagger) v_k for %d vectors\n", param.Nvec);

    for (int i=0; i<param.Nvec; i++) {
      // as well as copying to the correct location this also changes basis if necessary
      *tmp1 = *param.B[i];

      transfer->R(*r_coarse, *tmp1);
      transfer->P(*tmp2, *r_coarse);
      deviation = sqrt(xmyNorm(*tmp1, *tmp2) / norm2(*tmp1));

      if (getVerbosity() >= QUDA_VERBOSE)
        printfQuda("Vector %d: norms v_k = %e P^\\dagger v_k = %e P P^\\dagger v_k = %e, L2 relative deviation = %e\n",
                   i, norm2(*tmp1), norm2(*r_coarse), norm2(*tmp2), deviation);
      if (deviation > tol) errorQuda("L2 relative deviation for k=%d failed, %e > %e", i, deviation, tol);
    }

    if (param.mg_global.run_oblique_proj_check) {

      sprintf(prefix, "MG level %d (%s): Null vector Oblique Projections : ", param.level + 1,
              param.location == QUDA_CUDA_FIELD_LOCATION ? "GPU" : "CPU");
      setOutputPrefix(prefix);

      // Oblique projections
      if (getVerbosity() >= QUDA_SUMMARIZE)
        printfQuda("Checking 1 > || (1 - DP(P^dagDP)P^dag) v_k || / || v_k || for %d vectors\n", param.Nvec);

      for (int i = 0; i < param.Nvec; i++) {
        transfer->R(*r_coarse, *(param.B[i]));
        (*coarse_solver)(*x_coarse, *r_coarse); // this needs to be an exact solve to pass
        setOutputPrefix(prefix);                // restore prefix after return from coarse grid
        transfer->P(*tmp2, *x_coarse);
        (*param.matResidual)(*tmp1, *tmp2);
        *tmp2 = *(param.B[i]);
        if (getVerbosity() >= QUDA_SUMMARIZE) {
          printfQuda("Vector %d: norms %e %e\n", i, norm2(*param.B[i]), norm2(*tmp1));
          printfQuda("relative residual = %e\n", sqrt(xmyNorm(*tmp2, *tmp1) / norm2(*param.B[i])));
        }
      }
      sprintf(prefix, "MG level %d (%s): ", param.level + 1, param.location == QUDA_CUDA_FIELD_LOCATION ? "GPU" : "CPU");
      setOutputPrefix(prefix);
    }
#if 0
    
    if (getVerbosity() >= QUDA_SUMMARIZE)
      printfQuda("Checking 1 > || (1 - D P (P^\\dagger D P) P^\\dagger v_k || / || v_k || for %d vectors\n",
		 param.Nvec);

    for (int i=0; i<param.Nvec; i++) {
      transfer->R(*r_coarse, *(param.B[i]));
      (*coarse)(*x_coarse, *r_coarse); // this needs to be an exact solve to pass
      setOutputPrefix(prefix); // restore output prefix
      transfer->P(*tmp2, *x_coarse);
      param.matResidual(*tmp1,*tmp2);
      *tmp2 = *(param.B[i]);
      if (getVerbosity() >= QUDA_VERBOSE) {
	printfQuda("Vector %d: norms %e %e ", i, norm2(*param.B[i]), norm2(*tmp1));
	printfQuda("relative residual = %e\n", sqrt(xmyNorm(*tmp2, *tmp1) / norm2(*param.B[i])) );
      }
    }
#endif

    if (getVerbosity() >= QUDA_SUMMARIZE) printfQuda("Checking 0 = (1 - P^\\dagger P) eta_c\n");

    spinorNoise(*x_coarse, *coarse->rng, QUDA_NOISE_UNIFORM);

    transfer->P(*tmp2, *x_coarse);
    transfer->R(*r_coarse, *tmp2);
    if (getVerbosity() >= QUDA_VERBOSE)
      printfQuda("L2 norms %e %e (fine tmp %e) ", norm2(*x_coarse), norm2(*r_coarse), norm2(*tmp2));

    deviation = sqrt( xmyNorm(*x_coarse, *r_coarse) / norm2(*x_coarse) );
    if (getVerbosity() >= QUDA_VERBOSE) printfQuda("relative deviation = %e\n", deviation);
    if (deviation > tol ) errorQuda("L2 relative deviation = %e > %e failed", deviation, tol);
    if (getVerbosity() >= QUDA_SUMMARIZE) printfQuda("Checking 0 = (D_c - P^\\dagger D P) (native coarse operator to emulated operator)\n");

    ColorSpinorField *tmp_coarse = param.B[0]->CreateCoarse(param.geoBlockSize, param.spinBlockSize, param.Nvec, r->Precision(), param.mg_global.location[param.level+1]);
    zero(*tmp_coarse);
    zero(*r_coarse);

    spinorNoise(*tmp_coarse, *coarse->rng, QUDA_NOISE_UNIFORM);
    transfer->P(*tmp1, *tmp_coarse);

    if (param.coarse_grid_solution_type == QUDA_MATPC_SOLUTION && param.smoother_solve_type == QUDA_DIRECT_PC_SOLVE) {
      double kappa = diracResidual->Kappa();
      if (param.level==0) {
	diracSmoother->DslashXpay(tmp2->Even(), tmp1->Odd(), QUDA_EVEN_PARITY, tmp1->Even(), -kappa);
	diracSmoother->DslashXpay(tmp2->Odd(), tmp1->Even(), QUDA_ODD_PARITY, tmp1->Odd(), -kappa);
      } else { // this is a hack since the coarse Dslash doesn't properly use the same xpay conventions yet
	diracSmoother->DslashXpay(tmp2->Even(), tmp1->Odd(), QUDA_EVEN_PARITY, tmp1->Even(), 1.0);
	diracSmoother->DslashXpay(tmp2->Odd(), tmp1->Even(), QUDA_ODD_PARITY, tmp1->Odd(), 1.0);
      }
    } else {
      (*param.matResidual)(*tmp2,*tmp1);
    }

    transfer->R(*x_coarse, *tmp2);
    (*param_coarse->matResidual)(*r_coarse, *tmp_coarse);

#if 0 // enable to print out emulated and actual coarse-grid operator vectors for debugging
    setOutputPrefix("");

    for (int i=0; i<comm_rank(); i++) { // this ensures that we print each rank in order
      if (i==comm_rank()) {
        if (getVerbosity() >= QUDA_VERBOSE) printfQuda("emulated\n");
        for (int x=0; x<x_coarse->Volume(); x++) tmp1->PrintVector(x);

        if (getVerbosity() >= QUDA_VERBOSE) printfQuda("actual\n");
        for (int x=0; x<r_coarse->Volume(); x++) tmp2->PrintVector(x);
      }
      comm_barrier();
    }
    setOutputPrefix(prefix);
#endif

    double r_nrm = norm2(*r_coarse);
    deviation = sqrt( xmyNorm(*x_coarse, *r_coarse) / norm2(*x_coarse) );

    if (diracResidual->Mu() != 0.0) {
      // When the mu is shifted on the coarse level; we can compute exactly the error we introduce in the check:
      //  it is given by 2*kappa*delta_mu || tmp_coarse ||; where tmp_coarse is the random vector generated for the test
      double delta_factor = param.mg_global.mu_factor[param.level+1] - param.mg_global.mu_factor[param.level];
      if(fabs(delta_factor) > tol ) {
	double delta_a = delta_factor * 2.0 * diracResidual->Kappa() *
	  diracResidual->Mu() * transfer->Vectors().TwistFlavor();
	deviation -= fabs(delta_a) * sqrt( norm2(*tmp_coarse) / norm2(*x_coarse) );
	deviation = fabs(deviation);
      }
    }
    if (getVerbosity() >= QUDA_VERBOSE)
      printfQuda("L2 norms: Emulated = %e, Native = %e, relative deviation = %e\n", norm2(*x_coarse), r_nrm, deviation);
    if (deviation > tol) errorQuda("failed, deviation = %e (tol=%e)", deviation, tol);

    // check the preconditioned operator construction if applicable
    if (param.coarse_grid_solution_type == QUDA_MATPC_SOLUTION && param.smoother_solve_type == QUDA_DIRECT_PC_SOLVE) {
      // check eo
      if (getVerbosity() >= QUDA_SUMMARIZE)
        printfQuda("Checking Deo of preconditioned operator 0 = \\hat{D}_c - A^{-1} D_c\n");
      static_cast<DiracCoarse *>(diracCoarseResidual)->Dslash(r_coarse->Even(), tmp_coarse->Odd(), QUDA_EVEN_PARITY);
      static_cast<DiracCoarse *>(diracCoarseResidual)->CloverInv(x_coarse->Even(), r_coarse->Even(), QUDA_EVEN_PARITY);
      static_cast<DiracCoarsePC *>(diracCoarseSmoother)->Dslash(r_coarse->Even(), tmp_coarse->Odd(), QUDA_EVEN_PARITY);
      r_nrm = norm2(r_coarse->Even());
      deviation = sqrt(xmyNorm(x_coarse->Even(), r_coarse->Even()) / norm2(x_coarse->Even()));
      if (getVerbosity() >= QUDA_VERBOSE)
        printfQuda("L2 norms: Emulated = %e, Native = %e, relative deviation = %e\n", norm2(x_coarse->Even()), r_nrm,
                   deviation);
      if (deviation > tol) errorQuda("failed, deviation = %e (tol=%e)", deviation, tol);

      // check Doe
      if (getVerbosity() >= QUDA_SUMMARIZE)
        printfQuda("Checking Doe of preconditioned operator 0 = \\hat{D}_c - A^{-1} D_c\n");
      static_cast<DiracCoarse *>(diracCoarseResidual)->Dslash(r_coarse->Odd(), tmp_coarse->Even(), QUDA_ODD_PARITY);
      static_cast<DiracCoarse *>(diracCoarseResidual)->CloverInv(x_coarse->Odd(), r_coarse->Odd(), QUDA_ODD_PARITY);
      static_cast<DiracCoarsePC *>(diracCoarseSmoother)->Dslash(r_coarse->Odd(), tmp_coarse->Even(), QUDA_ODD_PARITY);
      r_nrm = norm2(r_coarse->Odd());
      deviation = sqrt(xmyNorm(x_coarse->Odd(), r_coarse->Odd()) / norm2(x_coarse->Odd()));
      if (getVerbosity() >= QUDA_VERBOSE)
        printfQuda("L2 norms: Emulated = %e, Native = %e, relative deviation = %e\n", norm2(x_coarse->Odd()), r_nrm,
                   deviation);
      if (deviation > tol) errorQuda("failed, deviation = %e (tol=%e)", deviation, tol);
    }

    // here we check that the Hermitian conjugate operator is working
    // as expected for both the smoother and residual Dirac operators
    if (param.coarse_grid_solution_type == QUDA_MATPC_SOLUTION && param.smoother_solve_type == QUDA_DIRECT_PC_SOLVE) {
      if (getVerbosity() >= QUDA_SUMMARIZE) printfQuda("Checking normality of preconditioned operator\n");
      diracSmoother->MdagM(tmp2->Even(), tmp1->Odd());
      Complex dot = cDotProduct(tmp2->Even(),tmp1->Odd());
      double deviation = std::fabs(dot.imag()) / std::fabs(dot.real());
      if (getVerbosity() >= QUDA_VERBOSE) printfQuda("Smoother normal operator test (eta^dag M^dag M eta): real=%e imag=%e, relative imaginary deviation=%e\n",
						     real(dot), imag(dot), deviation);
      if (deviation > tol) errorQuda("failed, deviation = %e (tol=%e)", deviation, tol);
    }

    { // normal operator check for residual operator
      if (getVerbosity() >= QUDA_SUMMARIZE) printfQuda("Checking normality of residual operator\n");
      diracResidual->MdagM(*tmp2, *tmp1);
      Complex dot = cDotProduct(*tmp1,*tmp2);
      double deviation = std::fabs(dot.imag()) / std::fabs(dot.real());
      if (getVerbosity() >= QUDA_VERBOSE) printfQuda("Normal operator test (eta^dag M^dag M eta): real=%e imag=%e, relative imaginary deviation=%e\n",
						     real(dot), imag(dot), deviation);
      if (deviation > tol) errorQuda("failed, deviation = %e (tol=%e)", deviation, tol);
    }

    if (param.mg_global.run_low_mode_check) {

      sprintf(prefix, "MG level %d (%s): eigenvector overlap : ", param.level + 1,
              param.location == QUDA_CUDA_FIELD_LOCATION ? "GPU" : "CPU");
      setOutputPrefix(prefix);

      // Reuse the space for the Null vectors. By this point,
      // the coarse grid has already been constructed.
      generateEigenVectors();

      for (int i = 0; i < param.Nvec; i++) {

        // Restrict Evec, place result in r_coarse
        transfer->R(*r_coarse, *param.B[i]);
        // Prolong r_coarse, place result in tmp2
        transfer->P(*tmp2, *r_coarse);

        printfQuda("Vector %d: norms v_k = %e P^dag v_k = %e PP^dag v_k = %e\n", i, norm2(*param.B[i]),
                   norm2(*r_coarse), norm2(*tmp2));

        // Compare v_k and PP^dag v_k.
        deviation = sqrt(xmyNorm(*param.B[i], *tmp2) / norm2(*param.B[i]));
        printfQuda("L2 relative deviation = %e\n", deviation);

        if (param.mg_global.run_oblique_proj_check) {

          sprintf(prefix, "MG level %d (%s): eigenvector Oblique Projections : ", param.level + 1,
                  param.location == QUDA_CUDA_FIELD_LOCATION ? "GPU" : "CPU");
          setOutputPrefix(prefix);

          // Oblique projections
          if (getVerbosity() >= QUDA_SUMMARIZE)
            printfQuda("Checking 1 > || (1 - DP(P^dagDP)P^dag) v_k || / || v_k || for vector %d\n", i);

          transfer->R(*r_coarse, *param.B[i]);
          (*coarse_solver)(*x_coarse, *r_coarse); // this needs to be an exact solve to pass
          setOutputPrefix(prefix);                // restore prefix after return from coarse grid
          transfer->P(*tmp2, *x_coarse);
          (*param.matResidual)(*tmp1, *tmp2);

          if (getVerbosity() >= QUDA_SUMMARIZE) {
            printfQuda("Vector %d: norms v_k %e DP(P^dagDP)P^dag v_k %e\n", i, norm2(*param.B[i]), norm2(*tmp1));
            printfQuda("L2 relative deviation = %e\n", sqrt(xmyNorm(*param.B[i], *tmp1) / norm2(*param.B[i])));
          }
        }

        sprintf(prefix, "MG level %d (%s): ", param.level + 1,
                param.location == QUDA_CUDA_FIELD_LOCATION ? "GPU" : "CPU");
        setOutputPrefix(prefix);
      }
    }

    delete tmp1;
    delete tmp2;
    delete tmp_coarse;

    if (param.level < param.Nlevel - 2) coarse->verify();

    popLevel(param.level);
  }

  void MG::operator()(ColorSpinorField &x, ColorSpinorField &b) {
    char prefix_bkup[100];
    strncpy(prefix_bkup, prefix, 100);
    setOutputPrefix(prefix);

    if (param.level < param.Nlevel - 1) { // set parity for the solver in the transfer operator
      QudaSiteSubset site_subset
        = param.coarse_grid_solution_type == QUDA_MATPC_SOLUTION ? QUDA_PARITY_SITE_SUBSET : QUDA_FULL_SITE_SUBSET;
      QudaMatPCType matpc_type = param.mg_global.invert_param->matpc_type;
      QudaParity parity = (matpc_type == QUDA_MATPC_EVEN_EVEN || matpc_type == QUDA_MATPC_EVEN_EVEN_ASYMMETRIC) ?
        QUDA_EVEN_PARITY :
        QUDA_ODD_PARITY;
      transfer->setSiteSubset(site_subset, parity); // use this to force location of transfer
    }

    // if input vector is single parity then we must be solving the
    // preconditioned system in general this can only happen on the
    // top level
    QudaSolutionType outer_solution_type = b.SiteSubset() == QUDA_FULL_SITE_SUBSET ? QUDA_MAT_SOLUTION : QUDA_MATPC_SOLUTION;
    QudaSolutionType inner_solution_type = param.coarse_grid_solution_type;

    if (debug) printfQuda("outer_solution_type = %d, inner_solution_type = %d\n", outer_solution_type, inner_solution_type);

    if ( outer_solution_type == QUDA_MATPC_SOLUTION && inner_solution_type == QUDA_MAT_SOLUTION)
      errorQuda("Unsupported solution type combination");

    if ( inner_solution_type == QUDA_MATPC_SOLUTION && param.smoother_solve_type != QUDA_DIRECT_PC_SOLVE)
      errorQuda("For this coarse grid solution type, a preconditioned smoother is required");

    if ( debug ) printfQuda("entering V-cycle with x2=%e, r2=%e\n", norm2(x), norm2(b));

    if (param.level < param.Nlevel-1) {
      //transfer->setTransferGPU(false); // use this to force location of transfer (need to check if still works for multi-level)

      // do the pre smoothing
      if ( debug ) printfQuda("pre-smoothing b2=%e\n", norm2(b));

      ColorSpinorField *out=nullptr, *in=nullptr;

      ColorSpinorField &residual = b.SiteSubset() == QUDA_FULL_SITE_SUBSET ? *r : r->Even();

      // FIXME only need to make a copy if not preconditioning
      residual = b; // copy source vector since we will overwrite source with iterated residual

      diracSmoother->prepare(in, out, x, residual, outer_solution_type);

      // b_tilde holds either a copy of preconditioned source or a pointer to original source
      if (param.smoother_solve_type == QUDA_DIRECT_PC_SOLVE) *b_tilde = *in;
      else b_tilde = &b;
      if (presmoother) (*presmoother)(*out, *in); else zero(*out);
      ColorSpinorField &solution = inner_solution_type == outer_solution_type ? x : x.Even();
      diracSmoother->reconstruct(solution, b, inner_solution_type);

      // if using preconditioned smoother then need to reconstruct full residual
      // FIXME extend this check for precision, Schwarz, etc.
      bool use_solver_residual =
	( (param.smoother_solve_type == QUDA_DIRECT_PC_SOLVE && inner_solution_type == QUDA_MATPC_SOLUTION) ||
	  (param.smoother_solve_type == QUDA_DIRECT_SOLVE && inner_solution_type == QUDA_MAT_SOLUTION) )
	? true : false;
      // FIXME this is currently borked if inner solver is preconditioned
      double r2 = 0.0;
      if (use_solver_residual) {
	if (debug) r2 = norm2(*r);
      } else {
	(*param.matResidual)(*r, x);
	if (debug) r2 = xmyNorm(b, *r);
	else axpby(1.0, b, -1.0, *r);
      }

      // We need this to ensure that the coarse level has been created.
      // e.g. in case of iterative setup with MG we use just pre- and post-smoothing at the first iteration.
      if (transfer) {
        // restrict to the coarse grid
        transfer->R(*r_coarse, residual);
        if ( debug ) printfQuda("after pre-smoothing x2 = %e, r2 = %e, r_coarse2 = %e\n", norm2(x), r2, norm2(*r_coarse));

        // recurse to the next lower level
        (*coarse_solver)(*x_coarse, *r_coarse);
        setOutputPrefix(prefix); // restore prefix after return from coarse grid
        if (debug) printfQuda("after coarse solve x_coarse2 = %e r_coarse2 = %e\n", norm2(*x_coarse), norm2(*r_coarse));

        // prolongate back to this grid
        ColorSpinorField &x_coarse_2_fine = inner_solution_type == QUDA_MAT_SOLUTION ? *r : r->Even(); // define according to inner solution type
        transfer->P(x_coarse_2_fine, *x_coarse); // repurpose residual storage
        xpy(x_coarse_2_fine, solution); // sum to solution FIXME - sum should be done inside the transfer operator
        if ( debug ) {
          printfQuda("Prolongated coarse solution y2 = %e\n", norm2(*r));
          printfQuda("after coarse-grid correction x2 = %e, r2 = %e\n", norm2(x), norm2(*r));
        }
      }

      // do the post smoothing
      //residual = outer_solution_type == QUDA_MAT_SOLUTION ? *r : r->Even(); // refine for outer solution type
      if (param.smoother_solve_type == QUDA_DIRECT_PC_SOLVE) {
	in = b_tilde;
      } else { // this incurs unecessary copying
	*r = b;
	in = r;
      }

      // we should keep a copy of the prepared right hand side as we've already destroyed it
      //dirac.prepare(in, out, solution, residual, inner_solution_type);

      if (postsmoother) (*postsmoother)(*out, *in); // for inner solve preconditioned, in the should be the original prepared rhs

      diracSmoother->reconstruct(x, b, outer_solution_type);

    } else { // do the coarse grid solve

      ColorSpinorField *out=nullptr, *in=nullptr;
      diracSmoother->prepare(in, out, x, b, outer_solution_type);
      if (presmoother) (*presmoother)(*out, *in);
      diracSmoother->reconstruct(x, b, outer_solution_type);
    }

    if ( debug ) {
      (*param.matResidual)(*r, x);
      double r2 = xmyNorm(b, *r);
      printfQuda("leaving V-cycle with x2=%e, r2=%e\n", norm2(x), r2);
    }

    setOutputPrefix(param.level == 0 ? "" : prefix_bkup);
  }

  // supports separate reading or single file read
  void MG::loadVectors(std::vector<ColorSpinorField *> &B)
  {
    bool is_running = profile_global.isRunning(QUDA_PROFILE_INIT);
    if (is_running) profile_global.TPSTOP(QUDA_PROFILE_INIT);
    profile_global.TPSTART(QUDA_PROFILE_IO);
    pushLevel(param.level);
    std::string vec_infile(param.mg_global.vec_infile[param.level]);
    vec_infile += "_level_";
    vec_infile += std::to_string(param.level);
    vec_infile += "_nvec_";
    vec_infile += std::to_string(param.mg_global.n_vec[param.level]);
    EigenSolver::loadVectors(B, vec_infile);
    popLevel(param.level);
    profile_global.TPSTOP(QUDA_PROFILE_IO);
    if (is_running) profile_global.TPSTART(QUDA_PROFILE_INIT);
  }

  void MG::saveVectors(const std::vector<ColorSpinorField *> &B) const
  {
    bool is_running = profile_global.isRunning(QUDA_PROFILE_INIT);
    if (is_running) profile_global.TPSTOP(QUDA_PROFILE_INIT);
    profile_global.TPSTART(QUDA_PROFILE_IO);
    pushLevel(param.level);
    std::string vec_outfile(param.mg_global.vec_outfile[param.level]);
    vec_outfile += "_level_";
    vec_outfile += std::to_string(param.level);
    vec_outfile += "_nvec_";
    vec_outfile += std::to_string(param.mg_global.n_vec[param.level]);
    EigenSolver::saveVectors(B, vec_outfile);
    popLevel(param.level);
    profile_global.TPSTOP(QUDA_PROFILE_IO);
    if (is_running) profile_global.TPSTART(QUDA_PROFILE_INIT);
  }

  void MG::dumpNullVectors() const
  {
    saveVectors(param.B);
    if (param.level < param.Nlevel - 2) coarse->dumpNullVectors();
  }

  void MG::generateNullVectors(std::vector<ColorSpinorField *> &B, bool refresh)
  {
    pushLevel(param.level);

    SolverParam solverParam(param); // Set solver field parameters:
    // set null-space generation options - need to expose these
    solverParam.maxiter
      = refresh ? param.mg_global.setup_maxiter_refresh[param.level] : param.mg_global.setup_maxiter[param.level];
    solverParam.tol = param.mg_global.setup_tol[param.level];
    solverParam.use_init_guess = QUDA_USE_INIT_GUESS_YES;
    solverParam.delta = 1e-1;
    solverParam.inv_type = param.mg_global.setup_inv_type[param.level];
    // Hard coded for now...
    if (solverParam.inv_type == QUDA_CA_CG_INVERTER || solverParam.inv_type == QUDA_CA_CGNE_INVERTER
        || solverParam.inv_type == QUDA_CA_CGNR_INVERTER || solverParam.inv_type == QUDA_CA_GCR_INVERTER) {
      solverParam.ca_basis = param.mg_global.setup_ca_basis[param.level];
      solverParam.ca_lambda_min = param.mg_global.setup_ca_lambda_min[param.level];
      solverParam.ca_lambda_max = param.mg_global.setup_ca_lambda_max[param.level];
      solverParam.Nkrylov = param.mg_global.setup_ca_basis_size[param.level];
    } else {
      solverParam.Nkrylov = 4;
    }
    solverParam.pipeline
      = (solverParam.inv_type == QUDA_BICGSTAB_INVERTER ? 0 : 4); // FIXME: pipeline != 0 breaks BICGSTAB
    solverParam.precision = r->Precision();

    if (param.level == 0) { // this enables half precision on the fine grid only if set
      solverParam.precision_sloppy = param.mg_global.invert_param->cuda_prec_precondition;
      solverParam.precision_precondition = param.mg_global.invert_param->cuda_prec_precondition;
    } else {
      solverParam.precision_precondition = solverParam.precision;
    }
    solverParam.residual_type = static_cast<QudaResidualType>(QUDA_L2_RELATIVE_RESIDUAL);
    solverParam.compute_null_vector = QUDA_COMPUTE_NULL_VECTOR_YES;
    ColorSpinorParam csParam(*B[0]);                            // Create spinor field parameters:
    csParam.setPrecision(r->Precision(), r->Precision(), true); // ensure native ordering
    csParam.location = QUDA_CUDA_FIELD_LOCATION; // hard code to GPU location for null-space generation for now
    csParam.gammaBasis = QUDA_UKQCD_GAMMA_BASIS;
    csParam.create = QUDA_ZERO_FIELD_CREATE;
    ColorSpinorField *b = static_cast<ColorSpinorField *>(new cudaColorSpinorField(csParam));
    ColorSpinorField *x = static_cast<ColorSpinorField *>(new cudaColorSpinorField(csParam));

    csParam.create = QUDA_NULL_FIELD_CREATE;

    // if we not using GCR/MG smoother then we need to switch off Schwarz since regular Krylov solvers do not support it
    bool schwarz_reset = solverParam.inv_type != QUDA_MG_INVERTER
      && param.mg_global.smoother_schwarz_type[param.level] != QUDA_INVALID_SCHWARZ;
    if (schwarz_reset) {
      if (getVerbosity() >= QUDA_VERBOSE) printfQuda("Disabling Schwarz for null-space finding");
      int commDim[QUDA_MAX_DIM];
      for (int i = 0; i < QUDA_MAX_DIM; i++) commDim[i] = 1;
      diracSmootherSloppy->setCommDim(commDim);
    }

    // if quarter precision halo, promote for null-space finding to half precision
    QudaPrecision halo_precision = diracSmootherSloppy->HaloPrecision();
    if (halo_precision == QUDA_QUARTER_PRECISION) diracSmootherSloppy->setHaloPrecision(QUDA_HALF_PRECISION);

    Solver *solve;
    DiracMdagM *mdagm = (solverParam.inv_type == QUDA_CG_INVERTER || solverParam.inv_type == QUDA_CA_CG_INVERTER) ? new DiracMdagM(*diracSmoother) : nullptr;
    DiracMdagM *mdagmSloppy = (solverParam.inv_type == QUDA_CG_INVERTER || solverParam.inv_type == QUDA_CA_CG_INVERTER) ? new DiracMdagM(*diracSmootherSloppy) : nullptr;
    if (solverParam.inv_type == QUDA_CG_INVERTER || solverParam.inv_type == QUDA_CA_CG_INVERTER) {
      solve = Solver::create(solverParam, *mdagm, *mdagmSloppy, *mdagmSloppy, profile);
    } else if(solverParam.inv_type == QUDA_MG_INVERTER) {
      // in case MG has not been created, we create the Smoother
      if (!transfer) createSmoother();

      // run GCR with the MG as a preconditioner
      solverParam.inv_type_precondition = QUDA_MG_INVERTER;
      solverParam.schwarz_type = QUDA_ADDITIVE_SCHWARZ;
      solverParam.precondition_cycle = 1;
      solverParam.tol_precondition = 1e-1;
      solverParam.maxiter_precondition = 1;
      solverParam.omega = 1.0;
      solverParam.verbosity_precondition = param.mg_global.verbosity[param.level+1];
      solverParam.precision_sloppy = solverParam.precision;
      solverParam.compute_true_res = 0;
      solverParam.preconditioner = this;

      solverParam.inv_type = QUDA_GCR_INVERTER;
      solve = Solver::create(solverParam, *param.matSmooth, *param.matSmooth, *param.matSmoothSloppy, profile);
      solverParam.inv_type = QUDA_MG_INVERTER;
    } else {
      solve = Solver::create(solverParam, *param.matSmooth, *param.matSmoothSloppy, *param.matSmoothSloppy, profile);
    }

    for (int si = 0; si < param.mg_global.num_setup_iter[param.level]; si++) {
      if (getVerbosity() >= QUDA_VERBOSE)
        printfQuda("Running vectors setup on level %d iter %d of %d\n", param.level, si + 1,
                   param.mg_global.num_setup_iter[param.level]);

      // global orthonormalization of the initial null-space vectors
      if(param.mg_global.pre_orthonormalize) {
        for(int i=0; i<(int)B.size(); i++) {
          for (int j=0; j<i; j++) {
            Complex alpha = cDotProduct(*B[j], *B[i]);// <j,i>
            caxpy(-alpha, *B[j], *B[i]); // i-<j,i>j
          }
          double nrm2 = norm2(*B[i]);
          if (nrm2 > 1e-16) ax(1.0 /sqrt(nrm2), *B[i]);// i/<i,i>
          else errorQuda("\nCannot normalize %u vector\n", i);
        }
      }

      // launch solver for each source
      for (int i=0; i<(int)B.size(); i++) {
        if (param.mg_global.setup_type == QUDA_TEST_VECTOR_SETUP) { // DDalphaAMG test vector idea
          *b = *B[i];  // inverting against the vector
          zero(*x);    // with zero initial guess
        } else {
          *x = *B[i];
          zero(*b);
        }

        if (getVerbosity() >= QUDA_VERBOSE) printfQuda("Initial guess = %g\n", norm2(*x));
        if (getVerbosity() >= QUDA_VERBOSE) printfQuda("Initial rhs = %g\n", norm2(*b));

        ColorSpinorField *out=nullptr, *in=nullptr;
        diracSmoother->prepare(in, out, *x, *b, QUDA_MAT_SOLUTION);
        (*solve)(*out, *in);
        diracSmoother->reconstruct(*x, *b, QUDA_MAT_SOLUTION);

        if (getVerbosity() >= QUDA_VERBOSE) printfQuda("Solution = %g\n", norm2(*x));
        *B[i] = *x;
      }

      // global orthonormalization of the generated null-space vectors
      if (param.mg_global.post_orthonormalize) {
        for(int i=0; i<(int)B.size(); i++) {
          for (int j=0; j<i; j++) {
            Complex alpha = cDotProduct(*B[j], *B[i]);// <j,i>
            caxpy(-alpha, *B[j], *B[i]); // i-<j,i>j
          }
          double nrm2 = norm2(*B[i]);
          if (sqrt(nrm2) > 1e-16) ax(1.0/sqrt(nrm2), *B[i]);// i/<i,i>
          else errorQuda("\nCannot normalize %u vector (nrm=%e)\n", i, sqrt(nrm2));
        }
      }

      if (solverParam.inv_type == QUDA_MG_INVERTER) {

        if (transfer) {
          resetTransfer = true;
          reset();
          if ( param.level < param.Nlevel-2 ) {
            if ( param.mg_global.generate_all_levels == QUDA_BOOLEAN_YES ) {
              coarse->generateNullVectors(*B_coarse, refresh);
            } else {
              if (getVerbosity() >= QUDA_VERBOSE) printfQuda("Restricting null space vectors\n");
              for (int i=0; i<param.Nvec; i++) {
                zero(*(*B_coarse)[i]);
                transfer->R(*(*B_coarse)[i], *(param.B[i]));
              }
              // rebuild the transfer operator in the coarse level
              coarse->resetTransfer = true;
              coarse->reset();
            }
          }
        } else {
          reset();
        }
      }
    }

    delete solve;
    if (mdagm) delete mdagm;
    if (mdagmSloppy) delete mdagmSloppy;

    diracSmootherSloppy->setHaloPrecision(halo_precision); // restore halo precision

    delete x;
    delete b;

    // reenable Schwarz
    if (schwarz_reset) {
      if (getVerbosity() >= QUDA_VERBOSE) printfQuda("Reenabling Schwarz for null-space finding");
      int commDim[QUDA_MAX_DIM];
      for (int i=0; i<QUDA_MAX_DIM; i++) commDim[i] = 0;
      diracSmootherSloppy->setCommDim(commDim);
    }

    if (param.mg_global.vec_store[param.level] == QUDA_BOOLEAN_YES) { // conditional store of null vectors
      saveVectors(B);
    }

    popLevel(param.level);
  }

  // generate a full span of free vectors.
  // FIXME: Assumes fine level is SU(3).
  void MG::buildFreeVectors(std::vector<ColorSpinorField *> &B)
  {
    pushLevel(param.level);
    const int Nvec = B.size();

    // Given the number of colors and spins, figure out if the number
    // of vectors in 'B' makes sense.
    const int Ncolor = B[0]->Ncolor();
    const int Nspin = B[0]->Nspin();

    if (Ncolor == 3) // fine level
    {
      if (Nspin == 4) // Wilson or Twisted Mass (singlet)
      {
        // There needs to be 6 null vectors -> 12 after chirality.
        if (Nvec != 6) errorQuda("\nError in MG::buildFreeVectors: Wilson-type fermions require Nvec = 6");

        if (getVerbosity() >= QUDA_VERBOSE)
          printfQuda("Building %d free field vectors for Wilson-type fermions\n", Nvec);

        // Zero the null vectors.
        for (int i = 0; i < Nvec; i++) zero(*B[i]);

        // Create a temporary vector.
        ColorSpinorParam csParam(*B[0]);
        csParam.create = QUDA_ZERO_FIELD_CREATE;
        ColorSpinorField *tmp = ColorSpinorField::Create(csParam);

        int counter = 0;
        for (int c = 0; c < Ncolor; c++) {
          for (int s = 0; s < 2; s++) {
            tmp->Source(QUDA_CONSTANT_SOURCE, 1, s, c);
            xpy(*tmp, *B[counter]);
            tmp->Source(QUDA_CONSTANT_SOURCE, 1, s + 2, c);
            xpy(*tmp, *B[counter]);
            counter++;
          }
        }

        delete tmp;
      } else if (Nspin == 1) // Staggered
      {
        // There needs to be 24 null vectors -> 48 after chirality.
        if (Nvec != 24) errorQuda("\nError in MG::buildFreeVectors: Staggered-type fermions require Nvec = 24\n");

        if (getVerbosity() >= QUDA_VERBOSE)
          printfQuda("Building %d free field vectors for Staggered-type fermions\n", Nvec);

        // Zero the null vectors.
        for (int i = 0; i < Nvec; i++) zero(*B[i]);

        // Create a temporary vector.
        ColorSpinorParam csParam(*B[0]);
        csParam.create = QUDA_ZERO_FIELD_CREATE;
        ColorSpinorField *tmp = ColorSpinorField::Create(csParam);

        // Build free null vectors.
        for (int c = 0; c < B[0]->Ncolor(); c++) {
          // Need to pair an even+odd corner together
          // since they'll get split up.

          // 0000, 0001
          tmp->Source(QUDA_CORNER_SOURCE, 1, 0x0, c);
          xpy(*tmp, *B[8 * c + 0]);
          tmp->Source(QUDA_CORNER_SOURCE, 1, 0x1, c);
          xpy(*tmp, *B[8 * c + 0]);

          // 0010, 0011
          tmp->Source(QUDA_CORNER_SOURCE, 1, 0x2, c);
          xpy(*tmp, *B[8 * c + 1]);
          tmp->Source(QUDA_CORNER_SOURCE, 1, 0x3, c);
          xpy(*tmp, *B[8 * c + 1]);

          // 0100, 0101
          tmp->Source(QUDA_CORNER_SOURCE, 1, 0x4, c);
          xpy(*tmp, *B[8 * c + 2]);
          tmp->Source(QUDA_CORNER_SOURCE, 1, 0x5, c);
          xpy(*tmp, *B[8 * c + 2]);

          // 0110, 0111
          tmp->Source(QUDA_CORNER_SOURCE, 1, 0x6, c);
          xpy(*tmp, *B[8 * c + 3]);
          tmp->Source(QUDA_CORNER_SOURCE, 1, 0x7, c);
          xpy(*tmp, *B[8 * c + 3]);

          // 1000, 1001
          tmp->Source(QUDA_CORNER_SOURCE, 1, 0x8, c);
          xpy(*tmp, *B[8 * c + 4]);
          tmp->Source(QUDA_CORNER_SOURCE, 1, 0x9, c);
          xpy(*tmp, *B[8 * c + 4]);

          // 1010, 1011
          tmp->Source(QUDA_CORNER_SOURCE, 1, 0xA, c);
          xpy(*tmp, *B[8 * c + 5]);
          tmp->Source(QUDA_CORNER_SOURCE, 1, 0xB, c);
          xpy(*tmp, *B[8 * c + 5]);

          // 1100, 1101
          tmp->Source(QUDA_CORNER_SOURCE, 1, 0xC, c);
          xpy(*tmp, *B[8 * c + 6]);
          tmp->Source(QUDA_CORNER_SOURCE, 1, 0xD, c);
          xpy(*tmp, *B[8 * c + 6]);

          // 1110, 1111
          tmp->Source(QUDA_CORNER_SOURCE, 1, 0xE, c);
          xpy(*tmp, *B[8 * c + 7]);
          tmp->Source(QUDA_CORNER_SOURCE, 1, 0xF, c);
          xpy(*tmp, *B[8 * c + 7]);
        }

        delete tmp;
      } else {
        errorQuda("\nError in MG::buildFreeVectors: Unsupported combo of Nc %d, Nspin %d", Ncolor, Nspin);
      }
    } else // coarse level
    {
      if (Nspin == 2) {
        // There needs to be Ncolor null vectors.
        if (Nvec != Ncolor) errorQuda("\nError in MG::buildFreeVectors: Coarse fermions require Nvec = Ncolor");

        if (getVerbosity() >= QUDA_VERBOSE) printfQuda("Building %d free field vectors for Coarse fermions\n", Ncolor);

        // Zero the null vectors.
        for (int i = 0; i < Nvec; i++) zero(*B[i]);

        // Create a temporary vector.
        ColorSpinorParam csParam(*B[0]);
        csParam.create = QUDA_ZERO_FIELD_CREATE;
        ColorSpinorField *tmp = ColorSpinorField::Create(csParam);

        for (int c = 0; c < Ncolor; c++) {
          tmp->Source(QUDA_CONSTANT_SOURCE, 1, 0, c);
          xpy(*tmp, *B[c]);
          tmp->Source(QUDA_CONSTANT_SOURCE, 1, 1, c);
          xpy(*tmp, *B[c]);
        }

        delete tmp;
      } else if (Nspin == 1) {
        // There needs to be Ncolor null vectors.
        if (Nvec != Ncolor) errorQuda("\nError in MG::buildFreeVectors: Coarse fermions require Nvec = Ncolor");

        if (getVerbosity() >= QUDA_VERBOSE) printfQuda("Building %d free field vectors for Coarse fermions\n", Ncolor);

        // Zero the null vectors.
        for (int i = 0; i < Nvec; i++) zero(*B[i]);

        // Create a temporary vector.
        ColorSpinorParam csParam(*B[0]);
        csParam.create = QUDA_ZERO_FIELD_CREATE;
        ColorSpinorField *tmp = ColorSpinorField::Create(csParam);

        for (int c = 0; c < Ncolor; c++) {
          tmp->Source(QUDA_CONSTANT_SOURCE, 1, 0, c);
          xpy(*tmp, *B[c]);
        }

        delete tmp;
      } else {
        errorQuda("\nError in MG::buildFreeVectors: Unexpected Nspin = %d for coarse fermions", Nspin);
      }
    }

    // global orthonormalization of the generated null-space vectors
    if(param.mg_global.post_orthonormalize) {
      for(int i=0; i<(int)B.size(); i++) {
        double nrm2 = norm2(*B[i]);
        if (nrm2 > 1e-16) ax(1.0 /sqrt(nrm2), *B[i]);// i/<i,i>
        else errorQuda("\nCannot normalize %u vector\n", i);
      }
    }

    if (getVerbosity() >= QUDA_VERBOSE) printfQuda("Done building free vectors\n");

    popLevel(param.level);
  }

  void MG::generateEigenVectors()
  {
    pushLevel(param.level);

    // Extract eigensolver params
    int nConv = param.mg_global.eig_param[param.level]->nConv;
    bool dagger = param.mg_global.eig_param[param.level]->use_dagger;
    bool normop = param.mg_global.eig_param[param.level]->use_norm_op;

    // Dummy array to keep the eigensolver happy.
    std::vector<Complex> evals(nConv, 0.0);

    std::vector<ColorSpinorField *> B_evecs;
    ColorSpinorParam csParam(*param.B[0]);
    csParam.gammaBasis = QUDA_UKQCD_GAMMA_BASIS;
    csParam.create = QUDA_ZERO_FIELD_CREATE;
    // This is the vector precision used by matResidual
    csParam.setPrecision(param.mg_global.invert_param->cuda_prec_sloppy, QUDA_INVALID_PRECISION, true);

    for (int i = 0; i < nConv; i++) B_evecs.push_back(ColorSpinorField::Create(csParam));

    // before entering the eigen solver, lets free the B vectors to save some memory
    ColorSpinorParam bParam(*param.B[0]);
    for (int i = 0; i < (int)param.B.size(); i++) delete param.B[i];

    EigenSolver *eig_solve;
    if (!normop && !dagger) {
      DiracM *mat = new DiracM(*diracResidual);
      eig_solve = EigenSolver::create(param.mg_global.eig_param[param.level], *mat, profile);
      (*eig_solve)(B_evecs, evals);
      delete eig_solve;
      delete mat;
    } else if (!normop && dagger) {
      DiracMdag *mat = new DiracMdag(*diracResidual);
      eig_solve = EigenSolver::create(param.mg_global.eig_param[param.level], *mat, profile);
      (*eig_solve)(B_evecs, evals);
      delete eig_solve;
      delete mat;
    } else if (normop && !dagger) {
      DiracMdagM *mat = new DiracMdagM(*diracResidual);
      eig_solve = EigenSolver::create(param.mg_global.eig_param[param.level], *mat, profile);
      (*eig_solve)(B_evecs, evals);
      delete eig_solve;
      delete mat;
    } else if (normop && dagger) {
      DiracMMdag *mat = new DiracMMdag(*diracResidual);
      eig_solve = EigenSolver::create(param.mg_global.eig_param[param.level], *mat, profile);
      (*eig_solve)(B_evecs, evals);
      delete eig_solve;
      delete mat;
    }

    // now reallocate the B vectors copy in e-vectors
    for (int i = 0; i < (int)param.B.size(); i++) {
      param.B[i] = ColorSpinorField::Create(bParam);
      *param.B[i] = *B_evecs[i];
    }

    // Local clean-up
    for (auto b : B_evecs) { delete b; }

    // only save if outfile is defined
    if (strcmp(param.mg_global.vec_outfile[param.level], "") != 0) { saveVectors(param.B); }

    popLevel(param.level);
  }

} // namespace quda<|MERGE_RESOLUTION|>--- conflicted
+++ resolved
@@ -399,20 +399,6 @@
       // nothing to do
     } else if (param.cycle_type == QUDA_MG_CYCLE_RECURSIVE || param.level == param.Nlevel-2) {
       if (coarse_solver) {
-<<<<<<< HEAD
-        int defl_size = reinterpret_cast<PreconditionedSolver *>(coarse_solver)->ExposeSolver()->evecs.size();
-        if (defl_size > 0 && transfer && param.mg_global.preserve_deflation) {
-          // Deflation space exists and we are going to create a new solver. Transfer deflation space.
-          if (getVerbosity() >= QUDA_VERBOSE) printfQuda("Transferring deflation space size %d to MG\n", defl_size);
-          ColorSpinorParam csParam(*(reinterpret_cast<PreconditionedSolver *>(coarse_solver)->ExposeSolver()->evecs[0]));
-          // Create space in MG to hold deflation space, destroy space in coarse solver.
-          for (int i = 0; i < defl_size; i++) {
-            evecs.push_back(ColorSpinorField::Create(csParam));
-            blas::copy(*evecs[i], *(reinterpret_cast<PreconditionedSolver *>(coarse_solver)->ExposeSolver()->evecs[i]));
-            delete (reinterpret_cast<PreconditionedSolver *>(coarse_solver)->ExposeSolver()->evecs[i]);
-          }
-          (reinterpret_cast<PreconditionedSolver *>(coarse_solver)->ExposeSolver()->evecs.resize(0));
-=======
         auto &coarse_solver_inner = reinterpret_cast<PreconditionedSolver *>(coarse_solver)->ExposeSolver();
         // int defl_size = coarse_solver_inner.evecs.size();
         int defl_size = coarse_solver_inner.deflationSpaceSize();
@@ -420,7 +406,6 @@
           // Deflation space exists and we are going to create a new solver. Extract deflation space.
           if (getVerbosity() >= QUDA_VERBOSE) printfQuda("Extracting deflation space size %d to MG\n", defl_size);
           coarse_solver_inner.extractDeflationSpace(evecs);
->>>>>>> 3fa55816
         }
         delete coarse_solver;
         coarse_solver = nullptr;
@@ -546,13 +531,6 @@
 
         // Test if a coarse grid deflation space needs to be transferred to the coarse solver to prevent recomputation
         int defl_size = evecs.size();
-<<<<<<< HEAD
-        if (defl_size > 0 && transfer && param.mg_global.preserve_deflation) {
-          reinterpret_cast<PreconditionedSolver *>(coarse_solver)->ExposeSolver()->deflate_compute = false;
-        }
-
-        // Run a first dummy solve so that the deflation space is constructed and computed if needed during the MG setup
-=======
         auto &coarse_solver_inner = reinterpret_cast<PreconditionedSolver *>(coarse_solver)->ExposeSolver();
         if (defl_size > 0 && transfer && param.mg_global.preserve_deflation) {
           // We shall not recompute the deflation space, we shall transfer
@@ -567,39 +545,12 @@
 
         // Run a dummy solve so that the deflation space is constructed and computed if needed during the MG setup,
         // or the eigenvalues are recomputed during transfer.
->>>>>>> 3fa55816
         spinorNoise(*r_coarse, *coarse->rng, QUDA_NOISE_UNIFORM);
         param_coarse_solver->maxiter = 1; // do a single iteration on the dummy solve
         (*coarse_solver)(*x_coarse, *r_coarse);
         setOutputPrefix(prefix); // restore since we just popped back from coarse grid
         param_coarse_solver->maxiter = param.mg_global.coarse_solver_maxiter[param.level + 1];
-<<<<<<< HEAD
-
-        // Transfer vectors to deflation space
-        if (defl_size > 0) {
-          if (getVerbosity() >= QUDA_VERBOSE)
-            printfQuda("Transferring deflation space size %d to coarse solver\n", defl_size);
-          ColorSpinorParam csParam(*evecs[0]);
-          // Create space in coarse solver to hold deflation space, destroy space in MG.
-          for (int i = 0; i < defl_size; i++) {
-            (reinterpret_cast<PreconditionedSolver *>(coarse_solver)
-               ->ExposeSolver()
-               ->evecs.push_back(ColorSpinorField::Create(csParam)));
-            blas::copy(*(reinterpret_cast<PreconditionedSolver *>(coarse_solver)->ExposeSolver()->evecs[i]), *evecs[i]);
-            delete evecs[i];
-          }
-          evecs.resize(0);
-          if (defl_size > 0 && transfer && param.mg_global.preserve_deflation) {
-            // Run a second dummy solve so that the deflation eigenvalues are recomputed
-            reinterpret_cast<PreconditionedSolver *>(coarse_solver)->ExposeSolver()->recompute_evals = true;
-            param_coarse_solver->maxiter = 1; // do a single iteration on the dummy solve
-            (*coarse_solver)(*x_coarse, *r_coarse);
-            setOutputPrefix(prefix); // restore since we just popped back from coarse grid
-            param_coarse_solver->maxiter = param.mg_global.coarse_solver_maxiter[param.level + 1];
-          }
-        }
-=======
->>>>>>> 3fa55816
+	
       }
 
       if (getVerbosity() >= QUDA_VERBOSE) printfQuda("Assigned coarse solver to preconditioned GCR solver\n");
