#include <multigrid.h>
#include <qio_field.h>
#include <string.h>

#include <eigensolve_quda.h>

namespace quda
{

  using namespace blas;

  static bool debug = false;

  MG::MG(MGParam &param, TimeProfile &profile_global) :
    Solver(param, profile),
    param(param),
    transfer(0),
    resetTransfer(false),
    presmoother(nullptr),
    postsmoother(nullptr),
    profile_global(profile_global),
    profile("MG level " + std::to_string(param.level), false),
    coarse(nullptr),
    fine(param.fine),
    coarse_solver(nullptr),
    param_coarse(nullptr),
    param_presmooth(nullptr),
    param_postsmooth(nullptr),
    param_coarse_solver(nullptr),
    r(nullptr),
    r_coarse(nullptr),
    x_coarse(nullptr),
    tmp_coarse(nullptr),
    diracResidual(param.matResidual->Expose()),
    diracSmoother(param.matSmooth->Expose()),
    diracSmootherSloppy(param.matSmoothSloppy->Expose()),
    diracCoarseResidual(nullptr),
    diracCoarseSmoother(nullptr),
    diracCoarseSmootherSloppy(nullptr),
    matCoarseResidual(nullptr),
    matCoarseSmoother(nullptr),
    matCoarseSmootherSloppy(nullptr),
    rng(nullptr)
  {
    sprintf(prefix, "MG level %d (%s): ", param.level, param.location == QUDA_CUDA_FIELD_LOCATION ? "GPU" : "CPU");
    pushLevel(param.level);

    if (param.level >= QUDA_MAX_MG_LEVEL)
      errorQuda("Level=%d is greater than limit of multigrid recursion depth", param.level+1);

    if (param.coarse_grid_solution_type == QUDA_MATPC_SOLUTION && param.smoother_solve_type != QUDA_DIRECT_PC_SOLVE)
      errorQuda("Cannot use preconditioned coarse grid solution without preconditioned smoother solve");

    // allocating vectors
    {
      // create residual vectors
      ColorSpinorParam csParam(*(param.B[0]));
      csParam.create = QUDA_NULL_FIELD_CREATE;
      csParam.location = param.location;
      csParam.setPrecision(param.mg_global.invert_param->cuda_prec_sloppy, QUDA_INVALID_PRECISION,
                           csParam.location == QUDA_CUDA_FIELD_LOCATION ? true : false);
      if (csParam.location==QUDA_CUDA_FIELD_LOCATION) {
        csParam.gammaBasis = param.level > 0 ? QUDA_DEGRAND_ROSSI_GAMMA_BASIS: QUDA_UKQCD_GAMMA_BASIS;
      }
      if (param.B[0]->Nspin() == 1) csParam.gammaBasis = param.B[0]->GammaBasis(); // hack for staggered to avoid unnecessary basis checks
      r = ColorSpinorField::Create(csParam);

      // if we're using preconditioning then allocate storage for the preconditioned source vector
      if (param.smoother_solve_type == QUDA_DIRECT_PC_SOLVE) {
      	csParam.x[0] /= 2;
      	csParam.siteSubset = QUDA_PARITY_SITE_SUBSET;
      	b_tilde = ColorSpinorField::Create(csParam);
      }
    }

    rng = new RNG(param.B[0]->Volume(), 1234, param.B[0]->X());
    rng->Init();

    if (param.level < param.Nlevel-1) {
      if (param.mg_global.compute_null_vector == QUDA_COMPUTE_NULL_VECTOR_YES) {
        if (param.mg_global.generate_all_levels == QUDA_BOOLEAN_YES || param.level == 0) {

          // Initializing to random vectors
          for(int i=0; i<(int)param.B.size(); i++) {
            spinorNoise(*r, *rng, QUDA_NOISE_UNIFORM);
            *param.B[i] = *r;
            param.evals.push_back(0.0);
          }
        }
        if (param.mg_global.num_setup_iter[param.level] > 0) {
          if (strcmp(param.mg_global.vec_infile, "") != 0) { // only load if infile is defined and not computing
            loadVectors(param.B);
          } else if (param.mg_global.use_low_modes) {
            generateEigenVectors(); // Run the eigensolver
          } else {
            generateNullVectors(param.B);
          }
        }
      } else if (strcmp(param.mg_global.vec_infile, "") != 0) { // only load if infile is defined and not computing
        if ( param.mg_global.num_setup_iter[param.level] > 0 ) generateNullVectors(param.B);
      } else if (param.mg_global.vec_load == QUDA_BOOLEAN_YES) { // only conditional load of null vectors
	
        loadVectors(param.B);
      } else { // generate free field vectors
        buildFreeVectors(param.B);
      }
    }
    
    // in case of iterative setup with MG the coarse level may be already built
    if (!transfer) reset();

    popLevel(param.level);
  }

  void MG::reset(bool refresh) {
    pushLevel(param.level);

    if (getVerbosity() >= QUDA_SUMMARIZE) printfQuda("%s level %d of %d levels\n", transfer ? "Resetting":"Creating", param.level+1, param.Nlevel);

    destroySmoother();
    destroyCoarseSolver();

    // reset the Dirac operator pointers since these may have changed
    diracResidual = param.matResidual->Expose();
    diracSmoother = param.matSmooth->Expose();
    diracSmootherSloppy = param.matSmoothSloppy->Expose();

    // Refresh the null-space vectors if we need to
    if (refresh && param.level < param.Nlevel-1) {
      if (param.mg_global.setup_maxiter_refresh[param.level]) generateNullVectors(param.B, refresh);
    }

    // if not on the coarsest level, update next
    if (param.level < param.Nlevel-1) {

      if (transfer) {
        // restoring FULL parity in Transfer changed at the end of this procedure
        transfer->setSiteSubset(QUDA_FULL_SITE_SUBSET, QUDA_INVALID_PARITY);
        if (resetTransfer || refresh) {
          transfer->reset();
          resetTransfer = false;
        }
      } else {
        // create transfer operator
        if (getVerbosity() >= QUDA_VERBOSE) printfQuda("Creating transfer operator\n");
        transfer = new Transfer(param.B, param.Nvec, param.geoBlockSize, param.spinBlockSize,
                                param.mg_global.precision_null[param.level], profile);
        for (int i=0; i<QUDA_MAX_MG_LEVEL; i++) param.mg_global.geo_block_size[param.level][i] = param.geoBlockSize[i];

        // create coarse temporary vector
        tmp_coarse = param.B[0]->CreateCoarse(param.geoBlockSize, param.spinBlockSize, param.Nvec, r->Precision(), param.mg_global.location[param.level+1]);

        // create coarse residual vector
        r_coarse = param.B[0]->CreateCoarse(param.geoBlockSize, param.spinBlockSize, param.Nvec, r->Precision(), param.mg_global.location[param.level+1]);

        // create coarse solution vector
        x_coarse = param.B[0]->CreateCoarse(param.geoBlockSize, param.spinBlockSize, param.Nvec, r->Precision(), param.mg_global.location[param.level+1]);

        B_coarse = new std::vector<ColorSpinorField*>();
        int nVec_coarse
          = (param.level == param.Nlevel - 2 ? param.mg_global.n_vec[param.level + 1] :
                                               std::max(param.Nvec, param.mg_global.n_vec[param.level + 1]));
        B_coarse->resize(nVec_coarse);

        // only have single precision B vectors on the coarse grid
        QudaPrecision B_coarse_precision = std::max(param.mg_global.precision_null[param.level+1], QUDA_SINGLE_PRECISION);
        for (int i=0; i<nVec_coarse; i++)
          (*B_coarse)[i] = param.B[0]->CreateCoarse(param.geoBlockSize, param.spinBlockSize, param.Nvec, B_coarse_precision, param.mg_global.setup_location[param.level+1]);

        // if we're not generating on all levels then we need to propagate the vectors down
        if (param.mg_global.generate_all_levels == QUDA_BOOLEAN_NO) {
          if (getVerbosity() >= QUDA_VERBOSE) printfQuda("Restricting null space vectors\n");
          for (int i=0; i<param.Nvec; i++) {
            zero(*(*B_coarse)[i]);
            transfer->R(*(*B_coarse)[i], *(param.B[i]));
          }
        }
        if (getVerbosity() >= QUDA_VERBOSE) printfQuda("Transfer operator done\n");
      }

      createCoarseDirac();
    }

    // delay allocating smoother until after coarse-links have been created
    createSmoother();

    if (param.level < param.Nlevel-1) {
      // creating or resetting the coarse level
      if (coarse) {
        coarse->param.updateInvertParam(*param.mg_global.invert_param);
        coarse->param.delta = 1e-20;
        coarse->param.precision = param.mg_global.invert_param->cuda_prec_precondition;
        coarse->param.matResidual = matCoarseResidual;
        coarse->param.matSmooth = matCoarseSmoother;
        coarse->param.matSmoothSloppy = matCoarseSmootherSloppy;
        coarse->reset(refresh);
      } else {
        // create the next multigrid level
        param_coarse = new MGParam(param, *B_coarse, param.evals, matCoarseResidual, matCoarseSmoother,
                                   matCoarseSmootherSloppy, param.level + 1);
        param_coarse->fine = this;
        param_coarse->delta = 1e-20;
        param_coarse->precision = param.mg_global.invert_param->cuda_prec_precondition;

        coarse = new MG(*param_coarse, profile_global);
      }
      setOutputPrefix(prefix); // restore since we just popped back from coarse grid

      createCoarseSolver();
    }

    if (param.level == 0) {
      // now we can run the verification if requested
      if (param.mg_global.run_verify) verify();
    }

    if (getVerbosity() >= QUDA_SUMMARIZE) printfQuda("Setup of level %d of %d done\n", param.level+1, param.Nlevel);

    popLevel(param.level);
  }

  void MG::pushLevel(int level) const
  {
    postTrace();
    pushVerbosity(param.mg_global.verbosity[level]);
    pushOutputPrefix(prefix);
  }

  void MG::popLevel(int level) const
  {
    popVerbosity();
    popOutputPrefix();
    postTrace();
  }

  void MG::destroySmoother()
  {
    pushLevel(param.level);

    if (presmoother) {
      delete presmoother;
      presmoother = nullptr;
    }

    if (param_presmooth) {
      delete param_presmooth;
      param_presmooth = nullptr;
    }

    if (postsmoother) {
      delete postsmoother;
      postsmoother = nullptr;
    }

    if (param_postsmooth) {
      delete param_postsmooth;
      param_postsmooth = nullptr;
    }

    popLevel(param.level);
  }

  void MG::createSmoother() {
    pushLevel(param.level);

    // create the smoother for this level
    if (getVerbosity() >= QUDA_VERBOSE) printfQuda("Creating smoother\n");
    destroySmoother();
    param_presmooth = new SolverParam(param);

    param_presmooth->is_preconditioner = false;
    param_presmooth->preserve_source = QUDA_PRESERVE_SOURCE_NO;
    param_presmooth->return_residual = true; // pre-smoother returns the residual vector for subsequent coarsening
    param_presmooth->use_init_guess = QUDA_USE_INIT_GUESS_NO;

    param_presmooth->precision = param.mg_global.invert_param->cuda_prec_sloppy;
    param_presmooth->precision_sloppy = (param.level == 0) ? param.mg_global.invert_param->cuda_prec_precondition : param.mg_global.invert_param->cuda_prec_sloppy;
    param_presmooth->precision_precondition = (param.level == 0) ? param.mg_global.invert_param->cuda_prec_precondition : param.mg_global.invert_param->cuda_prec_sloppy;

    param_presmooth->inv_type = param.smoother;
    param_presmooth->inv_type_precondition = QUDA_INVALID_INVERTER;
    param_presmooth->residual_type = (param_presmooth->inv_type == QUDA_MR_INVERTER) ? QUDA_INVALID_RESIDUAL : QUDA_L2_RELATIVE_RESIDUAL;
    param_presmooth->Nsteps = param.mg_global.smoother_schwarz_cycle[param.level];
    param_presmooth->maxiter = (param.level < param.Nlevel-1) ? param.nu_pre : param.nu_pre + param.nu_post;

    param_presmooth->Nkrylov = param_presmooth->maxiter;
    param_presmooth->pipeline = param_presmooth->maxiter;
    param_presmooth->tol = param.smoother_tol;
    param_presmooth->global_reduction = param.global_reduction;

    param_presmooth->sloppy_converge = true; // this means we don't check the true residual before declaring convergence

    param_presmooth->schwarz_type = param.mg_global.smoother_schwarz_type[param.level];
    // inner solver should recompute the true residual after each cycle if using Schwarz preconditioning
    param_presmooth->compute_true_res = (param_presmooth->schwarz_type != QUDA_INVALID_SCHWARZ) ? true : false;

    presmoother = ( (param.level < param.Nlevel-1 || param_presmooth->schwarz_type != QUDA_INVALID_SCHWARZ) &&
                    param_presmooth->inv_type != QUDA_INVALID_INVERTER && param_presmooth->maxiter > 0) ?
      Solver::create(*param_presmooth, *param.matSmooth, *param.matSmoothSloppy, *param.matSmoothSloppy, profile) : nullptr;

    if (param.level < param.Nlevel-1) { //Create the post smoother
      param_postsmooth = new SolverParam(*param_presmooth);
      param_postsmooth->return_residual = false;  // post smoother does not need to return the residual vector
      param_postsmooth->use_init_guess = QUDA_USE_INIT_GUESS_YES;

      param_postsmooth->maxiter = param.nu_post;
      param_postsmooth->Nkrylov = param_postsmooth->maxiter;
      param_postsmooth->pipeline = param_postsmooth->maxiter;

      // we never need to compute the true residual for a post smoother
      param_postsmooth->compute_true_res = false;

      postsmoother = (param_postsmooth->inv_type != QUDA_INVALID_INVERTER && param_postsmooth->maxiter > 0) ?
	Solver::create(*param_postsmooth, *param.matSmooth, *param.matSmoothSloppy, *param.matSmoothSloppy, profile) : nullptr;
    }
    if (getVerbosity() >= QUDA_VERBOSE) printfQuda("Smoother done\n");

    popLevel(param.level);
  }

  void MG::createCoarseDirac() {
    pushLevel(param.level);

    if (getVerbosity() >= QUDA_VERBOSE) printfQuda("Creating coarse Dirac operator\n");
    // check if we are coarsening the preconditioned system then
    bool preconditioned_coarsen = (param.coarse_grid_solution_type == QUDA_MATPC_SOLUTION && param.smoother_solve_type == QUDA_DIRECT_PC_SOLVE);
    QudaMatPCType matpc_type = param.mg_global.invert_param->matpc_type;

    // create coarse grid operator
    DiracParam diracParam;
    diracParam.transfer = transfer;

    diracParam.dirac = preconditioned_coarsen ? const_cast<Dirac*>(diracSmoother) : const_cast<Dirac*>(diracResidual);
    diracParam.kappa = diracParam.dirac->Kappa();
    diracParam.mu = diracParam.dirac->Mu();
    diracParam.mu_factor = param.mg_global.mu_factor[param.level+1]-param.mg_global.mu_factor[param.level];

    diracParam.dagger = QUDA_DAG_NO;
    diracParam.matpcType = matpc_type;
    diracParam.type = QUDA_COARSE_DIRAC;
    diracParam.tmp1 = tmp_coarse;
    diracParam.halo_precision = param.mg_global.precision_null[param.level];
    constexpr int MAX_BLOCK_FLOAT_NC=32; // FIXME this is the maximum number of colors for which we support block-float format
    if (param.Nvec > MAX_BLOCK_FLOAT_NC) diracParam.halo_precision = QUDA_SINGLE_PRECISION;

    // use even-odd preconditioning for the coarse grid solver
    if (diracCoarseResidual) delete diracCoarseResidual;
    diracCoarseResidual = new DiracCoarse(diracParam, param.setup_location == QUDA_CUDA_FIELD_LOCATION ? true : false,
                                          param.mg_global.setup_minimize_memory == QUDA_BOOLEAN_YES ? true : false);

    // create smoothing operators
    diracParam.dirac = const_cast<Dirac*>(param.matSmooth->Expose());
    diracParam.halo_precision = param.mg_global.smoother_halo_precision[param.level+1];

    if (diracCoarseSmoother) delete diracCoarseSmoother;
    if (diracCoarseSmootherSloppy) delete diracCoarseSmootherSloppy;
    if (param.mg_global.smoother_solve_type[param.level+1] == QUDA_DIRECT_PC_SOLVE) {
      diracParam.type = QUDA_COARSEPC_DIRAC;
      diracParam.tmp1 = &(tmp_coarse->Even());
      diracCoarseSmoother = new DiracCoarsePC(static_cast<DiracCoarse&>(*diracCoarseResidual), diracParam);
      {
        bool schwarz = param.mg_global.smoother_schwarz_type[param.level+1] != QUDA_INVALID_SCHWARZ;
        for (int i=0; i<4; i++) diracParam.commDim[i] = schwarz ? 0 : 1;
      }
      diracCoarseSmootherSloppy = new DiracCoarsePC(static_cast<DiracCoarse&>(*diracCoarseSmoother),diracParam);
    } else {
      diracParam.type = QUDA_COARSE_DIRAC;
      diracParam.tmp1 = tmp_coarse;
      diracCoarseSmoother = new DiracCoarse(static_cast<DiracCoarse&>(*diracCoarseResidual), diracParam);
      {
        bool schwarz = param.mg_global.smoother_schwarz_type[param.level+1] != QUDA_INVALID_SCHWARZ;
        for (int i=0; i<4; i++) diracParam.commDim[i] = schwarz ? 0 : 1;
      }
      diracCoarseSmootherSloppy = new DiracCoarse(static_cast<DiracCoarse&>(*diracCoarseSmoother),diracParam);
    }

    if (matCoarseResidual) delete matCoarseResidual;
    if (matCoarseSmoother) delete matCoarseSmoother;
    if (matCoarseSmootherSloppy) delete matCoarseSmootherSloppy;
    matCoarseResidual = new DiracM(*diracCoarseResidual);
    matCoarseSmoother = new DiracM(*diracCoarseSmoother);
    matCoarseSmootherSloppy = new DiracM(*diracCoarseSmootherSloppy);

    if (getVerbosity() >= QUDA_VERBOSE) printfQuda("Coarse Dirac operator done\n");

    popLevel(param.level);
  }

  void MG::destroyCoarseSolver() {
    pushLevel(param.level);

    if (param.cycle_type == QUDA_MG_CYCLE_VCYCLE && param.level < param.Nlevel-2) {
      // nothing to do
    } else if (param.cycle_type == QUDA_MG_CYCLE_RECURSIVE || param.level == param.Nlevel-2) {
      if (coarse_solver) {
        delete coarse_solver;
        coarse_solver = nullptr;
      }
      if (param_coarse_solver) {
        delete param_coarse_solver;
        param_coarse_solver = nullptr;
      }
    } else {
      errorQuda("Multigrid cycle type %d not supported", param.cycle_type);
    }

    popLevel(param.level);
  }

  void MG::createCoarseSolver() {
    pushLevel(param.level);

    if (getVerbosity() >= QUDA_VERBOSE) printfQuda("Creating coarse solver wrapper\n");
    destroyCoarseSolver();
    if (param.cycle_type == QUDA_MG_CYCLE_VCYCLE && param.level < param.Nlevel-2) {
      // if coarse solver is not a bottom solver and on the second to bottom level then we can just use the coarse solver as is
      coarse_solver = coarse;
      if (getVerbosity() >= QUDA_VERBOSE) printfQuda("Assigned coarse solver to coarse MG operator\n");
    } else if (param.cycle_type == QUDA_MG_CYCLE_RECURSIVE || param.level == param.Nlevel-2) {

      param_coarse_solver = new SolverParam(param);
      param_coarse_solver->inv_type = param.mg_global.coarse_solver[param.level + 1];
      param_coarse_solver->is_preconditioner = false;
      param_coarse_solver->sloppy_converge = true; // this means we don't check the true residual before declaring convergence

      param_coarse_solver->preserve_source = QUDA_PRESERVE_SOURCE_NO;  // or can this be no
      param_coarse_solver->return_residual = false; // coarse solver does need to return residual vector

      param_coarse_solver->use_init_guess = QUDA_USE_INIT_GUESS_NO;
      if (param.mg_global.deflate_coarsest) {
        param_coarse_solver->eig_param = *param.mg_global.eig_param[param.Nlevel - 1];
        param_coarse_solver->deflate = QUDA_BOOLEAN_YES;
        param_coarse_solver->use_init_guess = QUDA_USE_INIT_GUESS_YES;
        printfQuda("deflate coarsest true\n");
      }
      param_coarse_solver->tol = param.mg_global.coarse_solver_tol[param.level+1];
      param_coarse_solver->global_reduction = true;
      param_coarse_solver->compute_true_res = false;
      param_coarse_solver->delta = 1e-8;
      param_coarse_solver->pipeline = 8;

      param_coarse_solver->maxiter = param.mg_global.coarse_solver_maxiter[param.level+1];
      param_coarse_solver->Nkrylov = param_coarse_solver->maxiter < 20 ? param_coarse_solver->maxiter : 20;
      if (param_coarse_solver->inv_type == QUDA_CA_CG_INVERTER ||
          param_coarse_solver->inv_type == QUDA_CA_CGNE_INVERTER ||
          param_coarse_solver->inv_type == QUDA_CA_CGNR_INVERTER ||
          param_coarse_solver->inv_type == QUDA_CA_GCR_INVERTER) {
        param_coarse_solver->ca_basis = param.mg_global.coarse_solver_ca_basis[param.level+1];
        param_coarse_solver->ca_lambda_min = param.mg_global.coarse_solver_ca_lambda_min[param.level+1];
        param_coarse_solver->ca_lambda_max = param.mg_global.coarse_solver_ca_lambda_max[param.level+1];
        param_coarse_solver->Nkrylov = param.mg_global.coarse_solver_ca_basis_size[param.level+1];
      }
      param_coarse_solver->inv_type_precondition = (param.level<param.Nlevel-2 || coarse->presmoother) ? QUDA_MG_INVERTER : QUDA_INVALID_INVERTER;
      param_coarse_solver->preconditioner = (param.level<param.Nlevel-2 || coarse->presmoother) ? coarse : nullptr;
      param_coarse_solver->mg_instance = true;
      param_coarse_solver->verbosity_precondition = param.mg_global.verbosity[param.level+1];

      // preconditioned solver wrapper is uniform precision
      param_coarse_solver->precision = r_coarse->Precision();
      param_coarse_solver->precision_sloppy = param_coarse_solver->precision;
      param_coarse_solver->precision_precondition = param_coarse_solver->precision_sloppy;

      if (param.mg_global.coarse_grid_solution_type[param.level+1] == QUDA_MATPC_SOLUTION) {
	Solver *solver = Solver::create(*param_coarse_solver, *matCoarseSmoother, *matCoarseSmoother, *matCoarseSmoother, profile);
        sprintf(coarse_prefix, "MG level %d (%s): ", param.level + 1,
                param.mg_global.location[param.level + 1] == QUDA_CUDA_FIELD_LOCATION ? "GPU" : "CPU");
        coarse_solver = new PreconditionedSolver(*solver, *matCoarseSmoother->Expose(), *param_coarse_solver, profile, coarse_prefix);
      } else {
	Solver *solver = Solver::create(*param_coarse_solver, *matCoarseResidual, *matCoarseResidual, *matCoarseResidual, profile);
        sprintf(coarse_prefix, "MG level %d (%s): ", param.level + 1,
                param.mg_global.location[param.level + 1] == QUDA_CUDA_FIELD_LOCATION ? "GPU" : "CPU");
        coarse_solver = new PreconditionedSolver(*solver, *matCoarseResidual->Expose(), *param_coarse_solver, profile, coarse_prefix);
      }

      if (getVerbosity() >= QUDA_VERBOSE) printfQuda("Assigned coarse solver to preconditioned GCR solver\n");
    } else {
      errorQuda("Multigrid cycle type %d not supported", param.cycle_type);
    }
    if (getVerbosity() >= QUDA_VERBOSE) printfQuda("Coarse solver wrapper done\n");

    popLevel(param.level);
  }

  MG::~MG()
  {
    pushLevel(param.level);

    if (param.level < param.Nlevel - 1) {
      if (coarse) delete coarse;
      if (param.level == param.Nlevel-1 || param.cycle_type == QUDA_MG_CYCLE_RECURSIVE) {
	if (coarse_solver) delete coarse_solver;
	if (param_coarse_solver) delete param_coarse_solver;
      }

      if (B_coarse) {
        int nVec_coarse
          = (param.level == param.Nlevel - 2 ? param.mg_global.n_vec[param.level + 1] :
                                               std::max(param.Nvec, param.mg_global.n_vec[param.level + 1]));
        for (int i=0; i<nVec_coarse; i++) if ((*B_coarse)[i]) delete (*B_coarse)[i];
	delete B_coarse;
      }
      if (transfer) delete transfer;
      if (matCoarseSmootherSloppy) delete matCoarseSmootherSloppy;
      if (diracCoarseSmootherSloppy) delete diracCoarseSmootherSloppy;
      if (matCoarseSmoother) delete matCoarseSmoother;
      if (diracCoarseSmoother) delete diracCoarseSmoother;
      if (matCoarseResidual) delete matCoarseResidual;
      if (diracCoarseResidual) delete diracCoarseResidual;
      if (postsmoother) delete postsmoother;
      if (param_postsmooth) delete param_postsmooth;
    }

    if (rng) {
      rng->Release();
      delete rng;
    }

    if (presmoother) delete presmoother;
    if (param_presmooth) delete param_presmooth;

    if (b_tilde && param.smoother_solve_type == QUDA_DIRECT_PC_SOLVE) delete b_tilde;
    if (r) delete r;
    if (r_coarse) delete r_coarse;
    if (x_coarse) delete x_coarse;
    if (tmp_coarse) delete tmp_coarse;

    if (param_coarse) delete param_coarse;

    if (getVerbosity() >= QUDA_VERBOSE) profile.Print();

    popLevel(param.level);
  }

  // FIXME need to make this more robust (implement Solver::flops() for all solvers)
  double MG::flops() const {
    double flops = 0;

    if (param_coarse_solver) {
      flops += param_coarse_solver->gflops * 1e9;
      param_coarse_solver->gflops = 0;
    } else if (param.level < param.Nlevel-1) {
      flops += coarse->flops();
    }

    if (param_presmooth) {
      flops += param_presmooth->gflops * 1e9;
      param_presmooth->gflops = 0;
    }

    if (param_postsmooth) {
      flops += param_postsmooth->gflops * 1e9;
      param_postsmooth->gflops = 0;
    }

    if (transfer) {
      flops += transfer->flops();
    }

    return flops;
  }

  /**
     Verification that the constructed multigrid operator is valid
   */
  void MG::verify() {
    pushLevel(param.level);

    // temporary fields used for verification
    ColorSpinorParam csParam(*r);
    csParam.create = QUDA_NULL_FIELD_CREATE;
    ColorSpinorField *tmp1 = ColorSpinorField::Create(csParam);
    ColorSpinorField *tmp2 = ColorSpinorField::Create(csParam);
    double deviation;

    QudaPrecision prec = (param.mg_global.precision_null[param.level] < csParam.Precision())
      ? param.mg_global.precision_null[param.level]  : csParam.Precision();

    // may want to revisit this---these were relaxed for cases where ghost_precision < precision
    // these were set while hacking in tests of quarter precision ghosts
    double tol = (prec == QUDA_QUARTER_PRECISION || prec == QUDA_HALF_PRECISION) ? 5e-2 : prec == QUDA_SINGLE_PRECISION ? 1e-3 : 1e-8;

    if (getVerbosity() >= QUDA_SUMMARIZE) printfQuda("Checking 0 = (1 - P P^\\dagger) v_k for %d vectors\n", param.Nvec);

    for (int i=0; i<param.Nvec; i++) {
      // as well as copying to the correct location this also changes basis if necessary
      *tmp1 = *param.B[i];

      transfer->R(*r_coarse, *tmp1);
      transfer->P(*tmp2, *r_coarse);
      deviation = sqrt(xmyNorm(*tmp1, *tmp2) / norm2(*tmp1));

      if (getVerbosity() >= QUDA_VERBOSE)
        printfQuda("Vector %d: norms v_k = %e P^\\dagger v_k = %e P P^\\dagger v_k = %e, L2 relative deivation = %e\n",
                   i, norm2(*tmp1), norm2(*r_coarse), norm2(*tmp2), deviation);
      if (deviation > tol) errorQuda("L2 relative deviation for k=%d failed, %e > %e", i, deviation, tol);
    }

    if (param.mg_global.run_oblique_proj_check) {

      sprintf(prefix, "MG level %d (%s): Null vector Oblique Projections : ", param.level + 1,
              param.location == QUDA_CUDA_FIELD_LOCATION ? "GPU" : "CPU");
      setOutputPrefix(prefix);

      // Oblique projections
      if (getVerbosity() >= QUDA_SUMMARIZE)
        printfQuda("Checking 1 > || (1 - DP(P^dagDP)P^dag) v_k || / || v_k || for %d vectors\n", param.Nvec);

      for (int i = 0; i < param.Nvec; i++) {
        transfer->R(*r_coarse, *(param.B[i]));
        (*coarse_solver)(*x_coarse, *r_coarse); // this needs to be an exact solve to pass
        setOutputPrefix(prefix);                // restore prefix after return from coarse grid
        transfer->P(*tmp2, *x_coarse);
        (*param.matResidual)(*tmp1, *tmp2);
        *tmp2 = *(param.B[i]);
        if (getVerbosity() >= QUDA_SUMMARIZE) {
          printfQuda("Vector %d: norms %e %e\n", i, norm2(*param.B[i]), norm2(*tmp1));
          printfQuda("relative residual = %e\n", sqrt(xmyNorm(*tmp2, *tmp1) / norm2(*param.B[i])));
        }
      }
      sprintf(prefix, "MG level %d (%s): ", param.level + 1, param.location == QUDA_CUDA_FIELD_LOCATION ? "GPU" : "CPU");
      setOutputPrefix(prefix);
    }
#if 0
    
    if (getVerbosity() >= QUDA_SUMMARIZE)
      printfQuda("Checking 1 > || (1 - D P (P^\\dagger D P) P^\\dagger v_k || / || v_k || for %d vectors\n",
		 param.Nvec);

    for (int i=0; i<param.Nvec; i++) {
      transfer->R(*r_coarse, *(param.B[i]));
      (*coarse)(*x_coarse, *r_coarse); // this needs to be an exact solve to pass
      setOutputPrefix(prefix); // restore output prefix
      transfer->P(*tmp2, *x_coarse);
      param.matResidual(*tmp1,*tmp2);
      *tmp2 = *(param.B[i]);
      if (getVerbosity() >= QUDA_VERBOSE) {
	printfQuda("Vector %d: norms %e %e ", i, norm2(*param.B[i]), norm2(*tmp1));
	printfQuda("relative residual = %e\n", sqrt(xmyNorm(*tmp2, *tmp1) / norm2(*param.B[i])) );
      }
    }
#endif

    if (getVerbosity() >= QUDA_SUMMARIZE) printfQuda("Checking 0 = (1 - P^\\dagger P) eta_c\n");

    spinorNoise(*x_coarse, *coarse->rng, QUDA_NOISE_UNIFORM);

    transfer->P(*tmp2, *x_coarse);
    transfer->R(*r_coarse, *tmp2);
    if (getVerbosity() >= QUDA_VERBOSE)
      printfQuda("L2 norms %e %e (fine tmp %e) ", norm2(*x_coarse), norm2(*r_coarse), norm2(*tmp2));

    deviation = sqrt( xmyNorm(*x_coarse, *r_coarse) / norm2(*x_coarse) );
    if (getVerbosity() >= QUDA_VERBOSE) printfQuda("relative deviation = %e\n", deviation);
    if (deviation > tol ) errorQuda("L2 relative deviation = %e > %e failed", deviation, tol);
    if (getVerbosity() >= QUDA_SUMMARIZE) printfQuda("Checking 0 = (D_c - P^\\dagger D P) (native coarse operator to emulated operator)\n");

    ColorSpinorField *tmp_coarse = param.B[0]->CreateCoarse(param.geoBlockSize, param.spinBlockSize, param.Nvec, r->Precision(), param.mg_global.location[param.level+1]);
    zero(*tmp_coarse);
    zero(*r_coarse);

    spinorNoise(*tmp_coarse, *coarse->rng, QUDA_NOISE_UNIFORM);
    transfer->P(*tmp1, *tmp_coarse);

    if (param.coarse_grid_solution_type == QUDA_MATPC_SOLUTION && param.smoother_solve_type == QUDA_DIRECT_PC_SOLVE) {
      double kappa = diracResidual->Kappa();
      if (param.level==0) {
	diracSmoother->DslashXpay(tmp2->Even(), tmp1->Odd(), QUDA_EVEN_PARITY, tmp1->Even(), -kappa);
	diracSmoother->DslashXpay(tmp2->Odd(), tmp1->Even(), QUDA_ODD_PARITY, tmp1->Odd(), -kappa);
      } else { // this is a hack since the coarse Dslash doesn't properly use the same xpay conventions yet
	diracSmoother->DslashXpay(tmp2->Even(), tmp1->Odd(), QUDA_EVEN_PARITY, tmp1->Even(), 1.0);
	diracSmoother->DslashXpay(tmp2->Odd(), tmp1->Even(), QUDA_ODD_PARITY, tmp1->Odd(), 1.0);
      }
    } else {
      (*param.matResidual)(*tmp2,*tmp1);
    }

    transfer->R(*x_coarse, *tmp2);
    (*param_coarse->matResidual)(*r_coarse, *tmp_coarse);

#if 0 // enable to print out emulated and actual coarse-grid operator vectors for debugging
    setOutputPrefix("");

    for (int i=0; i<comm_rank(); i++) { // this ensures that we print each rank in order
      if (i==comm_rank()) {
        if (getVerbosity() >= QUDA_VERBOSE) printfQuda("emulated\n");
        for (int x=0; x<x_coarse->Volume(); x++) tmp1->PrintVector(x);

        if (getVerbosity() >= QUDA_VERBOSE) printfQuda("actual\n");
        for (int x=0; x<r_coarse->Volume(); x++) tmp2->PrintVector(x);
      }
      comm_barrier();
    }
    setOutputPrefix(prefix);
#endif

    double r_nrm = norm2(*r_coarse);
    deviation = sqrt( xmyNorm(*x_coarse, *r_coarse) / norm2(*x_coarse) );

    if (diracResidual->Mu() != 0.0) {
      // When the mu is shifted on the coarse level; we can compute exactly the error we introduce in the check:
      //  it is given by 2*kappa*delta_mu || tmp_coarse ||; where tmp_coarse is the random vector generated for the test
      double delta_factor = param.mg_global.mu_factor[param.level+1] - param.mg_global.mu_factor[param.level];
      if(fabs(delta_factor) > tol ) {
	double delta_a = delta_factor * 2.0 * diracResidual->Kappa() *
	  diracResidual->Mu() * transfer->Vectors().TwistFlavor();
	deviation -= fabs(delta_a) * sqrt( norm2(*tmp_coarse) / norm2(*x_coarse) );
	deviation = fabs(deviation);
      }
    }
    if (getVerbosity() >= QUDA_VERBOSE)
      printfQuda("L2 norms: Emulated = %e, Native = %e, relative deviation = %e\n", norm2(*x_coarse), r_nrm, deviation);
    if (deviation > tol) errorQuda("failed, deviation = %e (tol=%e)", deviation, tol);

    // check the preconditioned operator construction if applicable
    if (param.coarse_grid_solution_type == QUDA_MATPC_SOLUTION && param.smoother_solve_type == QUDA_DIRECT_PC_SOLVE) {
      // check eo
      if (getVerbosity() >= QUDA_SUMMARIZE)
        printfQuda("Checking Doe of preconditioned operator 0 = \\hat{D}_c - A^{-1} D_c\n");
      static_cast<DiracCoarse *>(diracCoarseResidual)->Dslash(r_coarse->Even(), tmp_coarse->Odd(), QUDA_EVEN_PARITY);
      static_cast<DiracCoarse *>(diracCoarseResidual)->CloverInv(x_coarse->Even(), r_coarse->Even(), QUDA_EVEN_PARITY);
      static_cast<DiracCoarsePC *>(diracCoarseSmoother)->Dslash(r_coarse->Even(), tmp_coarse->Odd(), QUDA_EVEN_PARITY);
      r_nrm = norm2(r_coarse->Even());
      deviation = sqrt(xmyNorm(x_coarse->Even(), r_coarse->Even()) / norm2(x_coarse->Even()));
      if (getVerbosity() >= QUDA_VERBOSE)
        printfQuda("L2 norms: Emulated = %e, Native = %e, relative deviation = %e\n", norm2(x_coarse->Even()), r_nrm,
                   deviation);
      if (deviation > tol) errorQuda("failed, deviation = %e (tol=%e)", deviation, tol);

      // check Doe
      if (getVerbosity() >= QUDA_SUMMARIZE)
        printfQuda("Checking Doe of preconditioned operator 0 = \\hat{D}_c - A^{-1} D_c\n");
      static_cast<DiracCoarse *>(diracCoarseResidual)->Dslash(r_coarse->Odd(), tmp_coarse->Even(), QUDA_ODD_PARITY);
      static_cast<DiracCoarse *>(diracCoarseResidual)->CloverInv(x_coarse->Odd(), r_coarse->Odd(), QUDA_ODD_PARITY);
      static_cast<DiracCoarsePC *>(diracCoarseSmoother)->Dslash(r_coarse->Odd(), tmp_coarse->Even(), QUDA_ODD_PARITY);
      r_nrm = norm2(r_coarse->Odd());
      deviation = sqrt(xmyNorm(x_coarse->Odd(), r_coarse->Odd()) / norm2(x_coarse->Odd()));
      if (getVerbosity() >= QUDA_VERBOSE)
        printfQuda("L2 norms: Emulated = %e, Native = %e, relative deviation = %e\n", norm2(x_coarse->Odd()), r_nrm,
                   deviation);
      if (deviation > tol) errorQuda("failed, deviation = %e (tol=%e)", deviation, tol);
    }

    // here we check that the Hermitian conjugate operator is working
    // as expected for both the smoother and residual Dirac operators
    if (param.coarse_grid_solution_type == QUDA_MATPC_SOLUTION && param.smoother_solve_type == QUDA_DIRECT_PC_SOLVE) {
      if (getVerbosity() >= QUDA_SUMMARIZE) printfQuda("Checking normality of preconditioned operator\n");
      diracSmoother->MdagM(tmp2->Even(), tmp1->Odd());
      Complex dot = cDotProduct(tmp2->Even(),tmp1->Odd());
      double deviation = std::fabs(dot.imag()) / std::fabs(dot.real());
      if (getVerbosity() >= QUDA_VERBOSE) printfQuda("Smoother normal operator test (eta^dag M^dag M eta): real=%e imag=%e, relative imaginary deviation=%e\n",
						     real(dot), imag(dot), deviation);
      if (deviation > tol) errorQuda("failed, deviation = %e (tol=%e)", deviation, tol);
    }

    { // normal operator check for residual operator
      if (getVerbosity() >= QUDA_SUMMARIZE) printfQuda("Checking normality of residual operator\n");
      diracResidual->MdagM(*tmp2, *tmp1);
      Complex dot = cDotProduct(*tmp1,*tmp2);
      double deviation = std::fabs(dot.imag()) / std::fabs(dot.real());
      if (getVerbosity() >= QUDA_VERBOSE) printfQuda("Normal operator test (eta^dag M^dag M eta): real=%e imag=%e, relative imaginary deviation=%e\n",
						     real(dot), imag(dot), deviation);
      if (deviation > tol) errorQuda("failed, deviation = %e (tol=%e)", deviation, tol);
    }

    if (param.mg_global.run_low_mode_check) {

      sprintf(prefix, "MG level %d (%s): eigenvector overlap : ", param.level + 1,
              param.location == QUDA_CUDA_FIELD_LOCATION ? "GPU" : "CPU");
      setOutputPrefix(prefix);

      // Reuse the space for the Null vectors. By this point,
      // the coarse grid has already been constructed.
      // generateEigenVectors(param.B);
      generateEigenVectors();

      for (int i = 0; i < param.Nvec; i++) {
	
	// Restrict Evec, place result in r_coarse
        transfer->R(*r_coarse, *param.B[i]);
        // Prolong r_coarse, place result in tmp2
        transfer->P(*tmp2, *r_coarse);
	
        printfQuda("Vector %d: norms v_k = %e P^dag v_k = %e PP^dag v_k = %e\n", i, norm2(*param.B[i]),
                   norm2(*r_coarse), norm2(*tmp2));

        // Compare v_k and PP^dag v_k.
        deviation = sqrt(xmyNorm(*param.B[i], *tmp2) / norm2(*param.B[i]));
        printfQuda("L2 relative deviation = %e\n", deviation);

        if (param.mg_global.run_oblique_proj_check) {

          sprintf(prefix, "MG level %d (%s): eigenvector Oblique Projections : ", param.level + 1,
                  param.location == QUDA_CUDA_FIELD_LOCATION ? "GPU" : "CPU");
          setOutputPrefix(prefix);

          // Oblique projections
          if (getVerbosity() >= QUDA_SUMMARIZE)
            printfQuda("Checking 1 > || (1 - DP(P^dagDP)P^dag) v_k || / || v_k || for vector %d\n", i);

          transfer->R(*r_coarse, *param.B[i]);
          (*coarse_solver)(*x_coarse, *r_coarse); // this needs to be an exact solve to pass
          setOutputPrefix(prefix);                // restore prefix after return from coarse grid
          transfer->P(*tmp2, *x_coarse);
          (*param.matResidual)(*tmp1, *tmp2);

          if (getVerbosity() >= QUDA_SUMMARIZE) {
            printfQuda("Vector %d: norms v_k %e DP(P^dagDP)P^dag v_k %e\n", i, norm2(*param.B[i]), norm2(*tmp1));
            printfQuda("L2 relative deviation = %e\n", sqrt(xmyNorm(*param.B[i], *tmp1) / norm2(*param.B[i])));
          }
        }

        sprintf(prefix, "MG level %d (%s): ", param.level + 1,
                param.location == QUDA_CUDA_FIELD_LOCATION ? "GPU" : "CPU");
        setOutputPrefix(prefix);
      }
    }
    
    delete tmp1;
    delete tmp2;
    delete tmp_coarse;
    
    if (param.level < param.Nlevel - 2) coarse->verify();
    
    popLevel(param.level);
  }

  void MG::operator()(ColorSpinorField &x, ColorSpinorField &b) {
    char prefix_bkup[100];  strncpy(prefix_bkup, prefix, 100);  setOutputPrefix(prefix);

    { // set parity for the solver in the transfer operator
      QudaSiteSubset site_subset
        = param.coarse_grid_solution_type == QUDA_MATPC_SOLUTION ? QUDA_PARITY_SITE_SUBSET : QUDA_FULL_SITE_SUBSET;
      QudaMatPCType matpc_type = param.mg_global.invert_param->matpc_type;
      QudaParity parity = (matpc_type == QUDA_MATPC_EVEN_EVEN || matpc_type == QUDA_MATPC_EVEN_EVEN_ASYMMETRIC) ?
        QUDA_EVEN_PARITY :
        QUDA_ODD_PARITY;
      transfer->setSiteSubset(site_subset, parity); // use this to force location of transfer
    }

    // if input vector is single parity then we must be solving the
    // preconditioned system in general this can only happen on the
    // top level
    QudaSolutionType outer_solution_type = b.SiteSubset() == QUDA_FULL_SITE_SUBSET ? QUDA_MAT_SOLUTION : QUDA_MATPC_SOLUTION;
    QudaSolutionType inner_solution_type = param.coarse_grid_solution_type;

    if (debug) printfQuda("outer_solution_type = %d, inner_solution_type = %d\n", outer_solution_type, inner_solution_type);

    if ( outer_solution_type == QUDA_MATPC_SOLUTION && inner_solution_type == QUDA_MAT_SOLUTION)
      errorQuda("Unsupported solution type combination");

    if ( inner_solution_type == QUDA_MATPC_SOLUTION && param.smoother_solve_type != QUDA_DIRECT_PC_SOLVE)
      errorQuda("For this coarse grid solution type, a preconditioned smoother is required");

    if ( debug ) printfQuda("entering V-cycle with x2=%e, r2=%e\n", norm2(x), norm2(b));

    if (param.level < param.Nlevel-1) {
      //transfer->setTransferGPU(false); // use this to force location of transfer (need to check if still works for multi-level)

      // do the pre smoothing
      if ( debug ) printfQuda("pre-smoothing b2=%e\n", norm2(b));

      ColorSpinorField *out=nullptr, *in=nullptr;

      ColorSpinorField &residual = b.SiteSubset() == QUDA_FULL_SITE_SUBSET ? *r : r->Even();

      // FIXME only need to make a copy if not preconditioning
      residual = b; // copy source vector since we will overwrite source with iterated residual

      diracSmoother->prepare(in, out, x, residual, outer_solution_type);

      // b_tilde holds either a copy of preconditioned source or a pointer to original source
      if (param.smoother_solve_type == QUDA_DIRECT_PC_SOLVE) *b_tilde = *in;
      else b_tilde = &b;
      if (presmoother) (*presmoother)(*out, *in); else zero(*out);
      ColorSpinorField &solution = inner_solution_type == outer_solution_type ? x : x.Even();
      diracSmoother->reconstruct(solution, b, inner_solution_type);

      // if using preconditioned smoother then need to reconstruct full residual
      // FIXME extend this check for precision, Schwarz, etc.
      bool use_solver_residual =
	( (param.smoother_solve_type == QUDA_DIRECT_PC_SOLVE && inner_solution_type == QUDA_MATPC_SOLUTION) ||
	  (param.smoother_solve_type == QUDA_DIRECT_SOLVE && inner_solution_type == QUDA_MAT_SOLUTION) )
	? true : false;
      // FIXME this is currently borked if inner solver is preconditioned
      double r2 = 0.0;
      if (use_solver_residual) {
	if (debug) r2 = norm2(*r);
      } else {
	(*param.matResidual)(*r, x);
	if (debug) r2 = xmyNorm(b, *r);
	else axpby(1.0, b, -1.0, *r);
      }

      // We need this to ensure that the coarse level has been created.
      // e.g. in case of iterative setup with MG we use just pre- and post-smoothing at the first iteration.
      if (transfer) {
        // restrict to the coarse grid
        transfer->R(*r_coarse, residual);
        if ( debug ) printfQuda("after pre-smoothing x2 = %e, r2 = %e, r_coarse2 = %e\n", norm2(x), r2, norm2(*r_coarse));

        // recurse to the next lower level
        (*coarse_solver)(*x_coarse, *r_coarse);
        setOutputPrefix(prefix); // restore prefix after return from coarse grid
        if (debug) printfQuda("after coarse solve x_coarse2 = %e r_coarse2 = %e\n", norm2(*x_coarse), norm2(*r_coarse));

        // prolongate back to this grid
        ColorSpinorField &x_coarse_2_fine = inner_solution_type == QUDA_MAT_SOLUTION ? *r : r->Even(); // define according to inner solution type
        transfer->P(x_coarse_2_fine, *x_coarse); // repurpose residual storage
        xpy(x_coarse_2_fine, solution); // sum to solution FIXME - sum should be done inside the transfer operator
        if ( debug ) {
          printfQuda("Prolongated coarse solution y2 = %e\n", norm2(*r));
          printfQuda("after coarse-grid correction x2 = %e, r2 = %e\n", norm2(x), norm2(*r));
        }
      }

      // do the post smoothing
      //residual = outer_solution_type == QUDA_MAT_SOLUTION ? *r : r->Even(); // refine for outer solution type
      if (param.smoother_solve_type == QUDA_DIRECT_PC_SOLVE) {
	in = b_tilde;
      } else { // this incurs unecessary copying
	*r = b;
	in = r;
      }

      // we should keep a copy of the prepared right hand side as we've already destroyed it
      //dirac.prepare(in, out, solution, residual, inner_solution_type);

      if (postsmoother) (*postsmoother)(*out, *in); // for inner solve preconditioned, in the should be the original prepared rhs

      diracSmoother->reconstruct(x, b, outer_solution_type);

    } else { // do the coarse grid solve

      ColorSpinorField *out=nullptr, *in=nullptr;
      // Deflate EVEN ODD here
      diracSmoother->prepare(in, out, x, b, outer_solution_type);
      if (presmoother) (*presmoother)(*out, *in);
      diracSmoother->reconstruct(x, b, outer_solution_type);
    }

    if ( debug ) {
      (*param.matResidual)(*r, x);
      double r2 = xmyNorm(b, *r);
      printfQuda("leaving V-cycle with x2=%e, r2=%e\n", norm2(x), r2);
    }

    setOutputPrefix(param.level == 0 ? "" : prefix_bkup);
  }

<<<<<<< HEAD
  // supports separate reading or single file read
  void MG::loadVectors(std::vector<ColorSpinorField*> &B)
  {
    popLevel(param.level);
    profile_global.TPSTOP(QUDA_PROFILE_INIT);
    profile_global.TPSTART(QUDA_PROFILE_IO);    
=======
  //supports seperate reading or single file read
  void MG::loadVectors(std::vector<ColorSpinorField*> &B) {

    profile_global.TPSTOP(QUDA_PROFILE_INIT);
    profile_global.TPSTART(QUDA_PROFILE_IO);
    pushLevel(param.level);

>>>>>>> 9b90a2d4
    std::string vec_infile(param.mg_global.vec_infile);
    vec_infile += "_level_";
    vec_infile += std::to_string(param.level);
    eig_solve->loadVectors(B, vec_infile);
    popLevel(param.level);
    profile_global.TPSTOP(QUDA_PROFILE_IO);
    profile_global.TPSTART(QUDA_PROFILE_INIT);
  }
  
  void MG::saveVectors(std::vector<ColorSpinorField *> &B)
  {

<<<<<<< HEAD
=======
  void MG::saveVectors(std::vector<ColorSpinorField*> &B) const {
#ifdef HAVE_QIO

>>>>>>> 9b90a2d4
    profile_global.TPSTOP(QUDA_PROFILE_INIT);
    profile_global.TPSTART(QUDA_PROFILE_IO);
    pushLevel(param.level);
    std::string vec_outfile(param.mg_global.vec_outfile);
    vec_outfile += "_level_";
    vec_outfile += std::to_string(param.level);
    eig_solve->saveVectors(B, vec_outfile);
    popLevel(param.level);
    profile_global.TPSTOP(QUDA_PROFILE_IO);
    profile_global.TPSTART(QUDA_PROFILE_INIT);
<<<<<<< HEAD
=======
#else
    if (strcmp(param.mg_global.vec_outfile,"")!=0) {
      errorQuda("\nQIO library was not built.\n");
    }
#endif
>>>>>>> 9b90a2d4
  }
  
  void MG::dumpNullVectors()
  {
    saveVectors(param.B);
    if (param.level < param.Nlevel-2) coarse->dumpNullVectors();
  }
  
  void MG::generateNullVectors(std::vector<ColorSpinorField*> &B, bool refresh) {
    pushLevel(param.level);
    
    SolverParam solverParam(param);  // Set solver field parameters:
    // set null-space generation options - need to expose these
    solverParam.maxiter = refresh ? param.mg_global.setup_maxiter_refresh[param.level] : param.mg_global.setup_maxiter[param.level];
    solverParam.tol = param.mg_global.setup_tol[param.level];
    solverParam.use_init_guess = QUDA_USE_INIT_GUESS_YES;
    solverParam.delta = 1e-1;
    solverParam.inv_type = param.mg_global.setup_inv_type[param.level];
    // Hard coded for now...
    if (solverParam.inv_type == QUDA_CA_CG_INVERTER ||
        solverParam.inv_type == QUDA_CA_CGNE_INVERTER ||
        solverParam.inv_type == QUDA_CA_CGNR_INVERTER ||
        solverParam.inv_type == QUDA_CA_GCR_INVERTER) {
      solverParam.ca_basis = param.mg_global.setup_ca_basis[param.level];
      solverParam.ca_lambda_min = param.mg_global.setup_ca_lambda_min[param.level];
      solverParam.ca_lambda_max = param.mg_global.setup_ca_lambda_max[param.level];
      solverParam.Nkrylov = param.mg_global.setup_ca_basis_size[param.level];
    } else {
      solverParam.Nkrylov = 4;
    }
    solverParam.pipeline = (solverParam.inv_type == QUDA_BICGSTAB_INVERTER ? 0 : 4); // FIXME: pipeline != 0 breaks BICGSTAB
    solverParam.precision = r->Precision();

    if (param.level == 0) { // this enables half precision on the fine grid only if set
      solverParam.precision_sloppy = param.mg_global.invert_param->cuda_prec_precondition;
      solverParam.precision_precondition = param.mg_global.invert_param->cuda_prec_precondition;
    } else {
      solverParam.precision_precondition = solverParam.precision;
    }
    solverParam.residual_type = static_cast<QudaResidualType>(QUDA_L2_RELATIVE_RESIDUAL);
    solverParam.compute_null_vector = QUDA_COMPUTE_NULL_VECTOR_YES;
    ColorSpinorParam csParam(*B[0]);  // Create spinor field parameters:
    csParam.setPrecision(r->Precision(), r->Precision(), true); // ensure native ordering
    csParam.location = QUDA_CUDA_FIELD_LOCATION; // hard code to GPU location for null-space generation for now
    csParam.gammaBasis = QUDA_UKQCD_GAMMA_BASIS;
    csParam.create = QUDA_ZERO_FIELD_CREATE;
    ColorSpinorField *b = static_cast<ColorSpinorField*>(new cudaColorSpinorField(csParam));
    ColorSpinorField *x = static_cast<ColorSpinorField*>(new cudaColorSpinorField(csParam));

    csParam.create = QUDA_NULL_FIELD_CREATE;

    // if we not using GCR/MG smoother then we need to switch off Schwarz since regular Krylov solvers do not support it
    bool schwarz_reset = solverParam.inv_type != QUDA_MG_INVERTER && param.mg_global.smoother_schwarz_type[param.level] != QUDA_INVALID_SCHWARZ;
    if (schwarz_reset) {
      if (getVerbosity() >= QUDA_VERBOSE) printfQuda("Disabling Schwarz for null-space finding");
      int commDim[QUDA_MAX_DIM];
      for (int i=0; i<QUDA_MAX_DIM; i++) commDim[i] = 1;
        diracSmootherSloppy->setCommDim(commDim);
    }

    // if quarter precision halo, promote for null-space finding to half precision
    QudaPrecision halo_precision = diracSmootherSloppy->HaloPrecision();
    if (halo_precision == QUDA_QUARTER_PRECISION) diracSmootherSloppy->setHaloPrecision(QUDA_HALF_PRECISION);

    Solver *solve;
    DiracMdagM *mdagm = (solverParam.inv_type == QUDA_CG_INVERTER || solverParam.inv_type == QUDA_CA_CG_INVERTER) ? new DiracMdagM(*diracSmoother) : nullptr;
    DiracMdagM *mdagmSloppy = (solverParam.inv_type == QUDA_CG_INVERTER || solverParam.inv_type == QUDA_CA_CG_INVERTER) ? new DiracMdagM(*diracSmootherSloppy) : nullptr;
    if (solverParam.inv_type == QUDA_CG_INVERTER || solverParam.inv_type == QUDA_CA_CG_INVERTER) {
      solve = Solver::create(solverParam, *mdagm, *mdagmSloppy, *mdagmSloppy, profile);
    } else if(solverParam.inv_type == QUDA_MG_INVERTER) {
      // in case MG has not been created, we create the Smoother
      if (!transfer) createSmoother();

      // run GCR with the MG as a preconditioner
      solverParam.inv_type_precondition = QUDA_MG_INVERTER;
      solverParam.schwarz_type = QUDA_ADDITIVE_SCHWARZ;
      solverParam.precondition_cycle = 1;
      solverParam.tol_precondition = 1e-1;
      solverParam.maxiter_precondition = 1;
      solverParam.omega = 1.0;
      solverParam.verbosity_precondition = param.mg_global.verbosity[param.level+1];
      solverParam.precision_sloppy = solverParam.precision;
      solverParam.compute_true_res = 0;
      solverParam.preconditioner = this;

      solverParam.inv_type = QUDA_GCR_INVERTER;
      solve = Solver::create(solverParam, *param.matSmooth, *param.matSmooth, *param.matSmoothSloppy, profile);
      solverParam.inv_type = QUDA_MG_INVERTER;
    } else {
      solve = Solver::create(solverParam, *param.matSmooth, *param.matSmoothSloppy, *param.matSmoothSloppy, profile);
    }

    for (int si=0; si<param.mg_global.num_setup_iter[param.level]; si++ ) {
      if (getVerbosity() >= QUDA_VERBOSE) printfQuda("Running vectors setup on level %d iter %d of %d\n", param.level+1, si+1, param.mg_global.num_setup_iter[param.level]);

      // global orthonormalization of the initial null-space vectors
      if(param.mg_global.pre_orthonormalize) {
        for(int i=0; i<(int)B.size(); i++) {
          for (int j=0; j<i; j++) {
            Complex alpha = cDotProduct(*B[j], *B[i]);// <j,i>
            caxpy(-alpha, *B[j], *B[i]); // i-<j,i>j
          }
          double nrm2 = norm2(*B[i]);
          if (nrm2 > 1e-16) ax(1.0 /sqrt(nrm2), *B[i]);// i/<i,i>
          else errorQuda("\nCannot normalize %u vector\n", i);
        }
      }

      // launch solver for each source
      for (int i=0; i<(int)B.size(); i++) {
        if (param.mg_global.setup_type == QUDA_TEST_VECTOR_SETUP) { // DDalphaAMG test vector idea
          *b = *B[i];  // inverting against the vector
          zero(*x);    // with zero initial guess
        } else {
          *x = *B[i];
          zero(*b);
        }

        if (getVerbosity() >= QUDA_VERBOSE) printfQuda("Initial guess = %g\n", norm2(*x));
        if (getVerbosity() >= QUDA_VERBOSE) printfQuda("Initial rhs = %g\n", norm2(*b));

        ColorSpinorField *out=nullptr, *in=nullptr;
        diracSmoother->prepare(in, out, *x, *b, QUDA_MAT_SOLUTION);
        (*solve)(*out, *in);
        diracSmoother->reconstruct(*x, *b, QUDA_MAT_SOLUTION);

        if (getVerbosity() >= QUDA_VERBOSE) printfQuda("Solution = %g\n", norm2(*x));
        *B[i] = *x;
      }

      // global orthonormalization of the generated null-space vectors
      if (param.mg_global.post_orthonormalize) {
        for(int i=0; i<(int)B.size(); i++) {
          for (int j=0; j<i; j++) {
            Complex alpha = cDotProduct(*B[j], *B[i]);// <j,i>
            caxpy(-alpha, *B[j], *B[i]); // i-<j,i>j
          }
          double nrm2 = norm2(*B[i]);
          if (sqrt(nrm2) > 1e-16) ax(1.0/sqrt(nrm2), *B[i]);// i/<i,i>
          else errorQuda("\nCannot normalize %u vector (nrm=%e)\n", i, sqrt(nrm2));
        }
      }

      if (solverParam.inv_type == QUDA_MG_INVERTER) {

        if (transfer) {
          resetTransfer = true;
          reset();
          if ( param.level < param.Nlevel-2 ) {
            if ( param.mg_global.generate_all_levels == QUDA_BOOLEAN_YES ) {
              coarse->generateNullVectors(*B_coarse, refresh);
            } else {
              if (getVerbosity() >= QUDA_VERBOSE) printfQuda("Restricting null space vectors\n");
              for (int i=0; i<param.Nvec; i++) {
                zero(*(*B_coarse)[i]);
                transfer->R(*(*B_coarse)[i], *(param.B[i]));
              }
              // rebuild the transfer operator in the coarse level
              coarse->resetTransfer = true;
              coarse->reset();
            }
          }
        } else {
          reset();
        }
      }
    }

    delete solve;
    if (mdagm) delete mdagm;
    if (mdagmSloppy) delete mdagmSloppy;

    diracSmootherSloppy->setHaloPrecision(halo_precision); // restore halo precision

    delete x;
    delete b;

    // reenable Schwarz
    if (schwarz_reset) {
      if (getVerbosity() >= QUDA_VERBOSE) printfQuda("Reenabling Schwarz for null-space finding");
      int commDim[QUDA_MAX_DIM];
      for (int i=0; i<QUDA_MAX_DIM; i++) commDim[i] = 0;
      diracSmootherSloppy->setCommDim(commDim);
    }

    if (param.mg_global.vec_store == QUDA_BOOLEAN_YES) { // conditional store of null vectors
      saveVectors(B);
    }

    popLevel(param.level);
  }

  // generate a full span of free vectors.
  // FIXME: Assumes fine level is SU(3).
  void MG::buildFreeVectors(std::vector<ColorSpinorField *> &B)
  {
    pushLevel(param.level);
    const int Nvec = B.size();

    // Given the number of colors and spins, figure out if the number
    // of vectors in 'B' makes sense.
    const int Ncolor = B[0]->Ncolor();
    const int Nspin = B[0]->Nspin();

    if (Ncolor == 3) // fine level
    {
      if (Nspin == 4) // Wilson or Twisted Mass (singlet)
      {
        // There needs to be 6 null vectors -> 12 after chirality.
        if (Nvec != 6)
          errorQuda("\nError in MG::buildFreeVectors: Wilson-type fermions require Nvec = 6");

        if (getVerbosity() >= QUDA_VERBOSE) printfQuda("Building %d free field vectors for Wilson-type fermions\n", Nvec);

        // Zero the null vectors.
        for (int i = 0; i < Nvec ;i++) zero(*B[i]);

        // Create a temporary vector.
        ColorSpinorParam csParam(*B[0]);
        csParam.create = QUDA_ZERO_FIELD_CREATE;
        ColorSpinorField *tmp = ColorSpinorField::Create(csParam);

        int counter = 0;
        for (int c = 0; c < Ncolor; c++)
        {
          for (int s = 0; s < 2; s++)
          {
            tmp->Source(QUDA_CONSTANT_SOURCE, 1, s, c);
            xpy(*tmp, *B[counter]);
            tmp->Source(QUDA_CONSTANT_SOURCE, 1, s+2, c);
            xpy(*tmp, *B[counter]);
            counter++;
          }
        }

        delete tmp;
      }
      else if (Nspin == 1) // Staggered
      {
        // There needs to be 24 null vectors -> 48 after chirality.
        if (Nvec != 24)
          errorQuda("\nError in MG::buildFreeVectors: Staggered-type fermions require Nvec = 24\n");

        if (getVerbosity() >= QUDA_VERBOSE) printfQuda("Building %d free field vectors for Staggered-type fermions\n", Nvec);

        // Zero the null vectors.
        for (int i = 0; i < Nvec ;i++)
          zero(*B[i]);

        // Create a temporary vector.
        ColorSpinorParam csParam(*B[0]);
        csParam.create = QUDA_ZERO_FIELD_CREATE;
        ColorSpinorField *tmp = ColorSpinorField::Create(csParam);

        // Build free null vectors.
        for (int c = 0; c < B[0]->Ncolor(); c++)
        {
          // Need to pair an even+odd corner together
          // since they'll get split up.

          // 0000, 0001
          tmp->Source(QUDA_CORNER_SOURCE, 1, 0x0, c);
          xpy(*tmp,*B[8*c+0]);
          tmp->Source(QUDA_CORNER_SOURCE, 1, 0x1, c);
          xpy(*tmp,*B[8*c+0]);

          // 0010, 0011
          tmp->Source(QUDA_CORNER_SOURCE, 1, 0x2, c);
          xpy(*tmp,*B[8*c+1]);
          tmp->Source(QUDA_CORNER_SOURCE, 1, 0x3, c);
          xpy(*tmp,*B[8*c+1]);

          // 0100, 0101
          tmp->Source(QUDA_CORNER_SOURCE, 1, 0x4, c);
          xpy(*tmp,*B[8*c+2]);
          tmp->Source(QUDA_CORNER_SOURCE, 1, 0x5, c);
          xpy(*tmp,*B[8*c+2]);

          // 0110, 0111
          tmp->Source(QUDA_CORNER_SOURCE, 1, 0x6, c);
          xpy(*tmp,*B[8*c+3]);
          tmp->Source(QUDA_CORNER_SOURCE, 1, 0x7, c);
          xpy(*tmp,*B[8*c+3]);

          // 1000, 1001
          tmp->Source(QUDA_CORNER_SOURCE, 1, 0x8, c);
          xpy(*tmp,*B[8*c+4]);
          tmp->Source(QUDA_CORNER_SOURCE, 1, 0x9, c);
          xpy(*tmp,*B[8*c+4]);

          // 1010, 1011
          tmp->Source(QUDA_CORNER_SOURCE, 1, 0xA, c);
          xpy(*tmp,*B[8*c+5]);
          tmp->Source(QUDA_CORNER_SOURCE, 1, 0xB, c);
          xpy(*tmp,*B[8*c+5]);

          // 1100, 1101
          tmp->Source(QUDA_CORNER_SOURCE, 1, 0xC, c);
          xpy(*tmp,*B[8*c+6]);
          tmp->Source(QUDA_CORNER_SOURCE, 1, 0xD, c);
          xpy(*tmp,*B[8*c+6]);

          // 1110, 1111
          tmp->Source(QUDA_CORNER_SOURCE, 1, 0xE, c);
          xpy(*tmp,*B[8*c+7]);
          tmp->Source(QUDA_CORNER_SOURCE, 1, 0xF, c);
          xpy(*tmp,*B[8*c+7]);
        }

        delete tmp;
      }
      else
      {
        errorQuda("\nError in MG::buildFreeVectors: Unsupported combo of Nc %d, Nspin %d", Ncolor, Nspin);
      }
    }
    else // coarse level
    {
      if (Nspin == 2)
      {
        // There needs to be Ncolor null vectors.
        if (Nvec != Ncolor)
          errorQuda("\nError in MG::buildFreeVectors: Coarse fermions require Nvec = Ncolor");

        if (getVerbosity() >= QUDA_VERBOSE) printfQuda("Building %d free field vectors for Coarse fermions\n", Ncolor);

        // Zero the null vectors.
        for (int i = 0; i < Nvec; i++) zero(*B[i]);

        // Create a temporary vector.
        ColorSpinorParam csParam(*B[0]);
        csParam.create = QUDA_ZERO_FIELD_CREATE;
        ColorSpinorField *tmp = ColorSpinorField::Create(csParam);

        for (int c = 0; c < Ncolor; c++)
        {
          tmp->Source(QUDA_CONSTANT_SOURCE, 1, 0, c);
          xpy(*tmp, *B[c]);
          tmp->Source(QUDA_CONSTANT_SOURCE, 1, 1, c);
          xpy(*tmp, *B[c]);
        }

        delete tmp;
      }
      else if (Nspin == 1)
      {
        // There needs to be Ncolor null vectors.
        if (Nvec != Ncolor)
          errorQuda("\nError in MG::buildFreeVectors: Coarse fermions require Nvec = Ncolor");

        if (getVerbosity() >= QUDA_VERBOSE) printfQuda("Building %d free field vectors for Coarse fermions\n", Ncolor);

        // Zero the null vectors.
        for (int i = 0; i < Nvec; i++) zero(*B[i]);

        // Create a temporary vector.
        ColorSpinorParam csParam(*B[0]);
        csParam.create = QUDA_ZERO_FIELD_CREATE;
        ColorSpinorField *tmp = ColorSpinorField::Create(csParam);

        for (int c = 0; c < Ncolor; c++)
        {
          tmp->Source(QUDA_CONSTANT_SOURCE, 1, 0, c);
          xpy(*tmp, *B[c]);
        }

        delete tmp;
      }
      else
      {
        errorQuda("\nError in MG::buildFreeVectors: Unexpected Nspin = %d for coarse fermions", Nspin);
      }
    }

    // global orthonormalization of the generated null-space vectors
    if(param.mg_global.post_orthonormalize) {
      for(int i=0; i<(int)B.size(); i++) {
        double nrm2 = norm2(*B[i]);
        if (nrm2 > 1e-16) ax(1.0 /sqrt(nrm2), *B[i]);// i/<i,i>
        else errorQuda("\nCannot normalize %u vector\n", i);
      }
    }

    if (getVerbosity() >= QUDA_VERBOSE) printfQuda("Done building free vectors\n");

    popLevel(param.level);
  }

  void MG::generateEigenVectors()
  {

    sprintf(prefix, "MG level %d (%s): Eigensolver: ", param.level + 1,
            param.location == QUDA_CUDA_FIELD_LOCATION ? "GPU" : "CPU");
    setOutputPrefix(prefix);

    // Extract eigensolver params from the size of the null space.
    int nConv = param.B.size();
    param.mg_global.eig_param[param.level]->nConv = nConv;
    int nEv = param.B.size() + 10;
    param.mg_global.eig_param[param.level]->nEv = nEv;
    //int nKr = nEv + nEv / 2;
    int nKr = 3*nEv;
    param.mg_global.eig_param[param.level]->nKr = nKr;

    // Dummy array to keep the eigensolver happy.
    std::vector<Complex> evals(nEv, 0.0);

    std::vector<ColorSpinorField *> B_evecs;
    ColorSpinorParam csParam(*param.B[0]);
    csParam.gammaBasis = QUDA_UKQCD_GAMMA_BASIS;
    csParam.create = QUDA_ZERO_FIELD_CREATE;
    // This is the vector precision used by matResidual
    csParam.setPrecision(param.mg_global.invert_param->cuda_prec_sloppy, QUDA_INVALID_PRECISION, true);

    for (int i = 0; i < nKr; i++) B_evecs.push_back(ColorSpinorField::Create(csParam));

    EigenSolver *eig_solve = EigenSolver::create(param.mg_global.eig_param[param.level], *param.matResidual, profile);
    (*eig_solve)(B_evecs, evals);
    
    // Copy evecs back to MG
    for (unsigned int i = 0; i < param.B.size(); i++) { *param.B[i] = *B_evecs[i]; }

    // only save if outfile is defined
    if (strcmp(param.mg_global.vec_outfile, "") != 0) { saveVectors(B_evecs); }

    // Local clean-up
    for (unsigned int i = 0; i < B_evecs.size(); i++) { delete B_evecs[i]; }

    sprintf(prefix, "MG level %d (%s): ", param.level + 1, param.location == QUDA_CUDA_FIELD_LOCATION ? "GPU" : "CPU");
    setOutputPrefix(prefix);
  }  
} // namespace quda
<|MERGE_RESOLUTION|>--- conflicted
+++ resolved
@@ -99,13 +99,13 @@
       } else if (strcmp(param.mg_global.vec_infile, "") != 0) { // only load if infile is defined and not computing
         if ( param.mg_global.num_setup_iter[param.level] > 0 ) generateNullVectors(param.B);
       } else if (param.mg_global.vec_load == QUDA_BOOLEAN_YES) { // only conditional load of null vectors
-	
+
         loadVectors(param.B);
       } else { // generate free field vectors
         buildFreeVectors(param.B);
       }
     }
-    
+
     // in case of iterative setup with MG the coarse level may be already built
     if (!transfer) reset();
 
@@ -496,8 +496,9 @@
         int nVec_coarse
           = (param.level == param.Nlevel - 2 ? param.mg_global.n_vec[param.level + 1] :
                                                std::max(param.Nvec, param.mg_global.n_vec[param.level + 1]));
-        for (int i=0; i<nVec_coarse; i++) if ((*B_coarse)[i]) delete (*B_coarse)[i];
-	delete B_coarse;
+        for (int i = 0; i < nVec_coarse; i++)
+          if ((*B_coarse)[i]) delete (*B_coarse)[i];
+        delete B_coarse;
       }
       if (transfer) delete transfer;
       if (matCoarseSmootherSloppy) delete matCoarseSmootherSloppy;
@@ -774,12 +775,12 @@
       generateEigenVectors();
 
       for (int i = 0; i < param.Nvec; i++) {
-	
-	// Restrict Evec, place result in r_coarse
+
+        // Restrict Evec, place result in r_coarse
         transfer->R(*r_coarse, *param.B[i]);
         // Prolong r_coarse, place result in tmp2
         transfer->P(*tmp2, *r_coarse);
-	
+
         printfQuda("Vector %d: norms v_k = %e P^dag v_k = %e PP^dag v_k = %e\n", i, norm2(*param.B[i]),
                    norm2(*r_coarse), norm2(*tmp2));
 
@@ -814,13 +815,13 @@
         setOutputPrefix(prefix);
       }
     }
-    
+
     delete tmp1;
     delete tmp2;
     delete tmp_coarse;
-    
+
     if (param.level < param.Nlevel - 2) coarse->verify();
-    
+
     popLevel(param.level);
   }
 
@@ -947,22 +948,12 @@
     setOutputPrefix(param.level == 0 ? "" : prefix_bkup);
   }
 
-<<<<<<< HEAD
   // supports separate reading or single file read
-  void MG::loadVectors(std::vector<ColorSpinorField*> &B)
+  void MG::loadVectors(std::vector<ColorSpinorField *> &B)
   {
-    popLevel(param.level);
-    profile_global.TPSTOP(QUDA_PROFILE_INIT);
-    profile_global.TPSTART(QUDA_PROFILE_IO);    
-=======
-  //supports seperate reading or single file read
-  void MG::loadVectors(std::vector<ColorSpinorField*> &B) {
-
     profile_global.TPSTOP(QUDA_PROFILE_INIT);
     profile_global.TPSTART(QUDA_PROFILE_IO);
     pushLevel(param.level);
-
->>>>>>> 9b90a2d4
     std::string vec_infile(param.mg_global.vec_infile);
     vec_infile += "_level_";
     vec_infile += std::to_string(param.level);
@@ -971,91 +962,82 @@
     profile_global.TPSTOP(QUDA_PROFILE_IO);
     profile_global.TPSTART(QUDA_PROFILE_INIT);
   }
-  
+
   void MG::saveVectors(std::vector<ColorSpinorField *> &B)
   {
 
-<<<<<<< HEAD
-=======
-  void MG::saveVectors(std::vector<ColorSpinorField*> &B) const {
-#ifdef HAVE_QIO
-
->>>>>>> 9b90a2d4
-    profile_global.TPSTOP(QUDA_PROFILE_INIT);
-    profile_global.TPSTART(QUDA_PROFILE_IO);
-    pushLevel(param.level);
-    std::string vec_outfile(param.mg_global.vec_outfile);
-    vec_outfile += "_level_";
-    vec_outfile += std::to_string(param.level);
-    eig_solve->saveVectors(B, vec_outfile);
-    popLevel(param.level);
-    profile_global.TPSTOP(QUDA_PROFILE_IO);
-    profile_global.TPSTART(QUDA_PROFILE_INIT);
-<<<<<<< HEAD
-=======
-#else
-    if (strcmp(param.mg_global.vec_outfile,"")!=0) {
-      errorQuda("\nQIO library was not built.\n");
-    }
-#endif
->>>>>>> 9b90a2d4
-  }
-  
-  void MG::dumpNullVectors()
-  {
-    saveVectors(param.B);
-    if (param.level < param.Nlevel-2) coarse->dumpNullVectors();
-  }
-  
-  void MG::generateNullVectors(std::vector<ColorSpinorField*> &B, bool refresh) {
-    pushLevel(param.level);
-    
-    SolverParam solverParam(param);  // Set solver field parameters:
-    // set null-space generation options - need to expose these
-    solverParam.maxiter = refresh ? param.mg_global.setup_maxiter_refresh[param.level] : param.mg_global.setup_maxiter[param.level];
-    solverParam.tol = param.mg_global.setup_tol[param.level];
-    solverParam.use_init_guess = QUDA_USE_INIT_GUESS_YES;
-    solverParam.delta = 1e-1;
-    solverParam.inv_type = param.mg_global.setup_inv_type[param.level];
-    // Hard coded for now...
-    if (solverParam.inv_type == QUDA_CA_CG_INVERTER ||
-        solverParam.inv_type == QUDA_CA_CGNE_INVERTER ||
-        solverParam.inv_type == QUDA_CA_CGNR_INVERTER ||
-        solverParam.inv_type == QUDA_CA_GCR_INVERTER) {
-      solverParam.ca_basis = param.mg_global.setup_ca_basis[param.level];
-      solverParam.ca_lambda_min = param.mg_global.setup_ca_lambda_min[param.level];
-      solverParam.ca_lambda_max = param.mg_global.setup_ca_lambda_max[param.level];
-      solverParam.Nkrylov = param.mg_global.setup_ca_basis_size[param.level];
-    } else {
-      solverParam.Nkrylov = 4;
-    }
-    solverParam.pipeline = (solverParam.inv_type == QUDA_BICGSTAB_INVERTER ? 0 : 4); // FIXME: pipeline != 0 breaks BICGSTAB
-    solverParam.precision = r->Precision();
-
-    if (param.level == 0) { // this enables half precision on the fine grid only if set
-      solverParam.precision_sloppy = param.mg_global.invert_param->cuda_prec_precondition;
-      solverParam.precision_precondition = param.mg_global.invert_param->cuda_prec_precondition;
-    } else {
-      solverParam.precision_precondition = solverParam.precision;
-    }
-    solverParam.residual_type = static_cast<QudaResidualType>(QUDA_L2_RELATIVE_RESIDUAL);
-    solverParam.compute_null_vector = QUDA_COMPUTE_NULL_VECTOR_YES;
-    ColorSpinorParam csParam(*B[0]);  // Create spinor field parameters:
-    csParam.setPrecision(r->Precision(), r->Precision(), true); // ensure native ordering
-    csParam.location = QUDA_CUDA_FIELD_LOCATION; // hard code to GPU location for null-space generation for now
-    csParam.gammaBasis = QUDA_UKQCD_GAMMA_BASIS;
-    csParam.create = QUDA_ZERO_FIELD_CREATE;
-    ColorSpinorField *b = static_cast<ColorSpinorField*>(new cudaColorSpinorField(csParam));
-    ColorSpinorField *x = static_cast<ColorSpinorField*>(new cudaColorSpinorField(csParam));
-
-    csParam.create = QUDA_NULL_FIELD_CREATE;
-
-    // if we not using GCR/MG smoother then we need to switch off Schwarz since regular Krylov solvers do not support it
-    bool schwarz_reset = solverParam.inv_type != QUDA_MG_INVERTER && param.mg_global.smoother_schwarz_type[param.level] != QUDA_INVALID_SCHWARZ;
-    if (schwarz_reset) {
-      if (getVerbosity() >= QUDA_VERBOSE) printfQuda("Disabling Schwarz for null-space finding");
-      int commDim[QUDA_MAX_DIM];
-      for (int i=0; i<QUDA_MAX_DIM; i++) commDim[i] = 1;
+    void MG::saveVectors(std::vector<ColorSpinorField *> & B) const
+    {
+
+      profile_global.TPSTOP(QUDA_PROFILE_INIT);
+      profile_global.TPSTART(QUDA_PROFILE_IO);
+      pushLevel(param.level);
+      std::string vec_outfile(param.mg_global.vec_outfile);
+      vec_outfile += "_level_";
+      vec_outfile += std::to_string(param.level);
+      eig_solve->saveVectors(B, vec_outfile);
+      popLevel(param.level);
+      profile_global.TPSTOP(QUDA_PROFILE_IO);
+      profile_global.TPSTART(QUDA_PROFILE_INIT);
+    }
+
+    void MG::dumpNullVectors()
+    {
+      saveVectors(param.B);
+      if (param.level < param.Nlevel - 2) coarse->dumpNullVectors();
+    }
+
+    void MG::generateNullVectors(std::vector<ColorSpinorField *> & B, bool refresh)
+    {
+      pushLevel(param.level);
+
+      SolverParam solverParam(param); // Set solver field parameters:
+      // set null-space generation options - need to expose these
+      solverParam.maxiter
+        = refresh ? param.mg_global.setup_maxiter_refresh[param.level] : param.mg_global.setup_maxiter[param.level];
+      solverParam.tol = param.mg_global.setup_tol[param.level];
+      solverParam.use_init_guess = QUDA_USE_INIT_GUESS_YES;
+      solverParam.delta = 1e-1;
+      solverParam.inv_type = param.mg_global.setup_inv_type[param.level];
+      // Hard coded for now...
+      if (solverParam.inv_type == QUDA_CA_CG_INVERTER || solverParam.inv_type == QUDA_CA_CGNE_INVERTER
+          || solverParam.inv_type == QUDA_CA_CGNR_INVERTER || solverParam.inv_type == QUDA_CA_GCR_INVERTER) {
+        solverParam.ca_basis = param.mg_global.setup_ca_basis[param.level];
+        solverParam.ca_lambda_min = param.mg_global.setup_ca_lambda_min[param.level];
+        solverParam.ca_lambda_max = param.mg_global.setup_ca_lambda_max[param.level];
+        solverParam.Nkrylov = param.mg_global.setup_ca_basis_size[param.level];
+      } else {
+        solverParam.Nkrylov = 4;
+      }
+      solverParam.pipeline
+        = (solverParam.inv_type == QUDA_BICGSTAB_INVERTER ? 0 : 4); // FIXME: pipeline != 0 breaks BICGSTAB
+      solverParam.precision = r->Precision();
+
+      if (param.level == 0) { // this enables half precision on the fine grid only if set
+        solverParam.precision_sloppy = param.mg_global.invert_param->cuda_prec_precondition;
+        solverParam.precision_precondition = param.mg_global.invert_param->cuda_prec_precondition;
+      } else {
+        solverParam.precision_precondition = solverParam.precision;
+      }
+      solverParam.residual_type = static_cast<QudaResidualType>(QUDA_L2_RELATIVE_RESIDUAL);
+      solverParam.compute_null_vector = QUDA_COMPUTE_NULL_VECTOR_YES;
+      ColorSpinorParam csParam(*B[0]);                            // Create spinor field parameters:
+      csParam.setPrecision(r->Precision(), r->Precision(), true); // ensure native ordering
+      csParam.location = QUDA_CUDA_FIELD_LOCATION; // hard code to GPU location for null-space generation for now
+      csParam.gammaBasis = QUDA_UKQCD_GAMMA_BASIS;
+      csParam.create = QUDA_ZERO_FIELD_CREATE;
+      ColorSpinorField *b = static_cast<ColorSpinorField *>(new cudaColorSpinorField(csParam));
+      ColorSpinorField *x = static_cast<ColorSpinorField *>(new cudaColorSpinorField(csParam));
+
+      csParam.create = QUDA_NULL_FIELD_CREATE;
+
+      // if we not using GCR/MG smoother then we need to switch off Schwarz since regular Krylov solvers do not support it
+      bool schwarz_reset = solverParam.inv_type != QUDA_MG_INVERTER
+        && param.mg_global.smoother_schwarz_type[param.level] != QUDA_INVALID_SCHWARZ;
+      if (schwarz_reset) {
+        if (getVerbosity() >= QUDA_VERBOSE) printfQuda("Disabling Schwarz for null-space finding");
+        int commDim[QUDA_MAX_DIM];
+        for (int i = 0; i < QUDA_MAX_DIM; i++) commDim[i] = 1;
         diracSmootherSloppy->setCommDim(commDim);
     }
 
@@ -1399,8 +1381,8 @@
     param.mg_global.eig_param[param.level]->nConv = nConv;
     int nEv = param.B.size() + 10;
     param.mg_global.eig_param[param.level]->nEv = nEv;
-    //int nKr = nEv + nEv / 2;
-    int nKr = 3*nEv;
+    // int nKr = nEv + nEv / 2;
+    int nKr = 3 * nEv;
     param.mg_global.eig_param[param.level]->nKr = nKr;
 
     // Dummy array to keep the eigensolver happy.
@@ -1417,7 +1399,7 @@
 
     EigenSolver *eig_solve = EigenSolver::create(param.mg_global.eig_param[param.level], *param.matResidual, profile);
     (*eig_solve)(B_evecs, evals);
-    
+
     // Copy evecs back to MG
     for (unsigned int i = 0; i < param.B.size(); i++) { *param.B[i] = *B_evecs[i]; }
 
@@ -1429,5 +1411,5 @@
 
     sprintf(prefix, "MG level %d (%s): ", param.level + 1, param.location == QUDA_CUDA_FIELD_LOCATION ? "GPU" : "CPU");
     setOutputPrefix(prefix);
-  }  
-} // namespace quda
+  }
+  } // namespace quda