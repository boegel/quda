#include <multigrid.h>
#include <qio_field.h>
#include <string.h>

namespace quda {  

  MG::MG(MGParam &param, TimeProfile &profile_global) 
    : Solver(param, profile), param(param), presmoother(0), postsmoother(0), 
      profile_global(profile_global),
      profile( "MG level " + std::to_string(param.level+1), false ),
      coarse(0), fine(param.fine), param_coarse(0), param_presmooth(0), param_postsmooth(0), r(0), r_coarse(0), x_coarse(0), 
      diracCoarse(0), matCoarse(0) {

    // for reporting level 1 is the fine level but internally use level 0 for indexing
    sprintf(prefix,"MG level %d (%s): ", param.level+1, param.location == QUDA_CUDA_FIELD_LOCATION ? "GPU" : "CPU" );
    setOutputPrefix(prefix);

    printfQuda("Creating level %d of %d levels\n", param.level+1, param.Nlevel);

    if (param.level >= QUDA_MAX_MG_LEVEL)
      errorQuda("Level=%d is greater than limit of multigrid recursion depth", param.level+1);

    // create the smoother for this level
    printfQuda("smoother has operator %s\n", typeid(param.matSmooth).name());

    param_presmooth = new MGParam(param, param.B, param.matResidual, param.matSmooth);

    param_presmooth->inv_type = param.smoother;
    if (param_presmooth->level < param.Nlevel) param_presmooth->inv_type_precondition = QUDA_GCR_INVERTER;
    param_presmooth->preserve_source = QUDA_PRESERVE_SOURCE_YES;
    param_presmooth->use_init_guess = QUDA_USE_INIT_GUESS_NO;
    param_presmooth->maxiter = param.nu_pre;
    param_presmooth->Nkrylov = 4;
    param_presmooth->inv_type_precondition = QUDA_INVALID_INVERTER;
    if (param.level==param.Nlevel-1) {
      param_presmooth->Nkrylov = 100;
      param_presmooth->maxiter = 1000;
      param_presmooth->tol = 1e-3;
      param_presmooth->preserve_source = QUDA_PRESERVE_SOURCE_NO;
      param_presmooth->delta = 1e-3;
    }
    presmoother = Solver::create(*param_presmooth, param_presmooth->matResidual,
				 param_presmooth->matSmooth, param_presmooth->matSmooth, profile);

    if (param.level < param.Nlevel-1) {

      //Create the post smoother
      param_postsmooth = new MGParam(param, param.B, param.matResidual, param.matSmooth);
      
      param_postsmooth->inv_type = param.smoother;
      if (param_postsmooth->level == 1) param_postsmooth->inv_type_precondition = QUDA_GCR_INVERTER;
      param_postsmooth->preserve_source = QUDA_PRESERVE_SOURCE_YES;
      param_postsmooth->use_init_guess = QUDA_USE_INIT_GUESS_YES;
      param_postsmooth->maxiter = param.nu_post;
      param_postsmooth->Nkrylov = 4;
      param_postsmooth->inv_type_precondition = QUDA_INVALID_INVERTER;
      postsmoother = Solver::create(*param_postsmooth, param_postsmooth->matResidual, 
				    param_postsmooth->matSmooth, param_postsmooth->matSmooth, profile);
    }

    // create residual vectors
    {
      ColorSpinorParam csParam(*(param.B[0]));
      csParam.create = QUDA_NULL_FIELD_CREATE;
      csParam.location = param.location;
      if (csParam.location==QUDA_CUDA_FIELD_LOCATION) {
<<<<<<< HEAD
	// all coarse GPU vectors use FLOAT2 ordering (also fine level for staggered field)
	csParam.fieldOrder = (csParam.precision == QUDA_DOUBLE_PRECISION || param.level > 0 || (param.level == 0 && param.B[0]->Nspin() == 1)) ?
=======
	// all coarse GPU vectors use FLOAT2 ordering
	csParam.fieldOrder = (csParam.precision == QUDA_DOUBLE_PRECISION || param.level > 0) ? 
>>>>>>> d8a7a94a
	  QUDA_FLOAT2_FIELD_ORDER : QUDA_FLOAT4_FIELD_ORDER;
	csParam.setPrecision(csParam.precision);
	csParam.gammaBasis = param.level > 0 ? QUDA_DEGRAND_ROSSI_GAMMA_BASIS: QUDA_UKQCD_GAMMA_BASIS;
      }
      r = ColorSpinorField::Create(csParam);
    }

    // if not on the coarsest level, construct it
    if (param.level < param.Nlevel-1) {
      // create transfer operator
      printfQuda("start creating transfer operator\n");
      transfer = new Transfer(param.B, param.Nvec, param.geoBlockSize, param.spinBlockSize,
			      param.location == QUDA_CUDA_FIELD_LOCATION ? true : false);
      //transfer->setTransferGPU(false); // use this to force location of transfer
      printfQuda("end creating transfer operator\n");

      // create coarse residual vector
      r_coarse = param.B[0]->CreateCoarse(param.geoBlockSize, param.spinBlockSize, param.Nvec, param.mg_global.location[param.level+1]);

      // create coarse solution vector
      x_coarse = param.B[0]->CreateCoarse(param.geoBlockSize, param.spinBlockSize, param.Nvec, param.mg_global.location[param.level+1]);

      // create coarse grid operator

      printfQuda("creating coarse operator of type %s\n", typeid(matCoarse).name());

      DiracParam diracParam;
      diracParam.transfer = transfer;
      diracParam.dirac = const_cast<Dirac*>(param.matResidual.Expose());
      diracParam.kappa = param.matResidual.Expose()->Kappa();
      printfQuda("Kappa = %e\n", diracParam.kappa);
      diracCoarse = new DiracCoarse(diracParam);
      matCoarse = new DiracM(*diracCoarse);

      printfQuda("coarse operator of type %s created\n", typeid(matCoarse).name());

      // coarse null space vectors (dummy for now)
      printfQuda("Creating coarse null-space vectors\n");
      B_coarse = new std::vector<ColorSpinorField*>();
      B_coarse->resize(param.Nvec);

      for (int i=0; i<param.Nvec; i++) {
	(*B_coarse)[i] = param.B[0]->CreateCoarse(param.geoBlockSize, param.spinBlockSize, param.Nvec);
	blas::zero(*(*B_coarse)[i]);
	transfer->R(*(*B_coarse)[i], *(param.B[i]));
	#if 0
	if (param.level != 99) {
	  ColorSpinorParam csParam2(*(*B_coarse)[i]);
	  csParam2.create = QUDA_ZERO_FIELD_CREATE;
	  ColorSpinorField *tmp = ColorSpinorField::Create(csParam2);
	  for (int s=i; s<(*B_coarse)[i]->Nspin(); s+=2) {
	    for (int c=0; c<(*B_coarse)[i]->Ncolor(); c++) {
	      tmp->Source(QUDA_CONSTANT_SOURCE, 1, s, c);
	      //tmp->Source(QUDA_SINUSOIDAL_SOURCE, 3, 2);                                                                                       
	      //blas::xpy(*tmp,*(*B_coarse)[i]);
	    }
	  }
	  delete tmp;
          (*B_coarse)[i]->Source(QUDA_RANDOM_SOURCE);                                                                                      
          printfQuda("B_coarse[%d]\n", i);
          //for (int x=0; x<(*B_coarse)[i]->Volume(); x++) static_cast<cpuColorSpinorField*>((*B_coarse)[i])->PrintVector(x);
	}
	#endif

      }

      // create the next multigrid level
      printfQuda("Creating next multigrid level\n");
      param_coarse = new MGParam(param, *B_coarse, *matCoarse, *matCoarse, param.level+1);
      param_coarse->fine = this;
      param_coarse->delta = 1e-20;

      coarse = new MG(*param_coarse, profile_global);
      setOutputPrefix(prefix); // restore since we just popped back from coarse grid
    }

    printfQuda("setup completed\n");

    // now we can run through the verificaion
    if (param.level < param.Nlevel-1) verify();  

    setOutputPrefix("");
  }

  MG::~MG() {
    if (param.level < param.Nlevel-1) {
      if (B_coarse) for (int i=0; i<param.Nvec; i++) delete (*B_coarse)[i];
      if (coarse) delete coarse;
      if (transfer) delete transfer;
      if (matCoarse) delete matCoarse;
      if (diracCoarse) delete diracCoarse;
      if (postsmoother) delete postsmoother;
    }
    if (presmoother) delete presmoother;

    if (r) delete r;
    if (r_coarse) delete r_coarse;
    if (x_coarse) delete x_coarse;

    if (param_coarse) delete param_coarse;
    if (param_presmooth) delete param_presmooth;
    if (param_postsmooth) delete param_postsmooth;

    if (getVerbosity() >= QUDA_VERBOSE) profile.Print();
  }

  /**
     Verification that the constructed multigrid operator is valid
   */
  void MG::verify() {
    // temporary fields used for verification
    ColorSpinorParam csParam(*r);
    csParam.create = QUDA_NULL_FIELD_CREATE;
    ColorSpinorField *tmp1 = ColorSpinorField::Create(csParam);
    ColorSpinorField *tmp2 = ColorSpinorField::Create(csParam);
    double deviation;
    QudaPrecision prec = csParam.precision;

    printfQuda("\n");
    printfQuda("Checking 0 = (1 - P P^\\dagger) v_k for %d vectors\n", param.Nvec);

    for (int i=0; i<param.Nvec; i++) {
      // as well as copying to the correct location this also changes basis if necessary
      *tmp1 = *param.B[i]; 

      transfer->R(*r_coarse, *tmp1);
      transfer->P(*tmp2, *r_coarse);
<<<<<<< HEAD
=======

>>>>>>> d8a7a94a
      printfQuda("Vector %d: norms v_k = %e P^\\dagger v_k = %e P^\\dagger P v_k = %e\n", 
		 i, blas::norm2(*tmp1), blas::norm2(*r_coarse), blas::norm2(*tmp2));

      deviation = blas::xmyNorm(*tmp1, *tmp2);
      printfQuda("deviation = %e\n", deviation);

      if (deviation > pow(1.0,-2*prec)) errorQuda("failed");
    }
#if 0
    printfQuda("Checking 1 > || (1 - D P (P^\\dagger D P) P^\\dagger v_k || / || v_k || for %d vectors\n", 
	       param.Nvec);

    for (int i=0; i<param.Nvec; i++) {
      transfer->R(*r_coarse, *(param.B[i]));
      (*coarse)(*x_coarse, *r_coarse); // this needs to be an exact solve to pass
      setOutputPrefix(prefix); // restore output prefix
      transfer->P(*tmp2, *x_coarse);
      param.matResidual(*tmp1,*tmp2);
      *tmp2 = *(param.B[i]);
      printfQuda("Vector %d: norms %e %e ", i, blas::norm2(*param.B[i]), blas::norm2(*tmp1));
      printfQuda("relative residual = %e\n", sqrt(blas::xmyNorm(*tmp2, *tmp1) / blas::norm2(*param.B[i])) );
    }
#endif

    printfQuda("\n");
    printfQuda("Checking 0 = (1 - P^\\dagger P) eta_c\n");
    x_coarse->Source(QUDA_RANDOM_SOURCE);
    transfer->P(*tmp2, *x_coarse);
    transfer->R(*r_coarse, *tmp2);
    printfQuda("Vector norms %e %e (fine tmp %e) ", blas::norm2(*x_coarse), blas::norm2(*r_coarse), blas::norm2(*tmp2));

    deviation = blas::xmyNorm(*x_coarse, *r_coarse);
    printfQuda("deviation = %e\n", deviation);
    if (deviation > pow(1.0,-2*prec) ) errorQuda("failed");

    printfQuda("\n");
    printfQuda("Comparing native coarse operator to emulated operator\n");
    ColorSpinorField *tmp_coarse = param.B[0]->CreateCoarse(param.geoBlockSize, param.spinBlockSize, param.Nvec, param.mg_global.location[param.level+1]);
    blas::zero(*tmp_coarse);
    blas::zero(*r_coarse);
    #if 1
    tmp_coarse->Source(QUDA_RANDOM_SOURCE);
    #else
    for(int s = 0; s < tmp_coarse->Nspin(); s++)
      for(int c=0; c < tmp_coarse->Ncolor(); c++) 
	tmp_coarse->Source(QUDA_POINT_SOURCE,0,s,c);
    #endif
    transfer->P(*tmp1, *tmp_coarse);
    param.matResidual(*tmp2,*tmp1);	
    transfer->R(*x_coarse, *tmp2);
    param_coarse->matResidual(*r_coarse, *tmp_coarse);
    #if 0
    if(param.level == 0) {
      printfQuda("x_coarse\n");
      //static_cast<cpuColorSpinorField*>(x_coarse)->PrintVector(0);
      for (int x=0; x<x_coarse->Volume(); x++) if(x<2) static_cast<cpuColorSpinorField*>(x_coarse)->PrintVector(x);
      printfQuda("r_coarse\n");
      for (int x=0; x<r_coarse->Volume(); x++) if(x<2) static_cast<cpuColorSpinorField*>(r_coarse)->PrintVector(x);
      //static_cast<cpuColorSpinorField*>(r_coarse)->PrintVector(0);
    }
    #endif

    printfQuda("Vector norms Emulated=%e Native=%e ", blas::norm2(*x_coarse), blas::norm2(*r_coarse));
    deviation = blas::xmyNorm(*x_coarse, *r_coarse);
    printfQuda("deviation = %e\n\n", deviation);
    if (deviation > pow(1.0, -2*prec)) errorQuda("failed");
    
    delete tmp1;
    delete tmp2;
    delete tmp_coarse;
  }

  bool debug = false;

  void MG::operator()(ColorSpinorField &x, ColorSpinorField &b) {
    setOutputPrefix(prefix);

    if ( debug ) {
      printfQuda("entering V-cycle with x2=%e, r2=%e\n", blas::norm2(x), blas::norm2(b));
    }

    if (param.level < param.Nlevel-1) {
      //transfer->setTransferGPU(false); // use this to force location of transfer
      
      // do the pre smoothing
      if ( debug ) printfQuda("pre-smoothing b2=%e\n", blas::norm2(b));

      (*presmoother)(x, b);

      // FIXME - residual computation should be in the previous smoother
      param.matResidual(*r, x);
      double r2 = blas::xmyNorm(b, *r);

      // restrict to the coarse grid
      transfer->R(*r_coarse, *r);
      if ( debug ) {
	printfQuda("after pre-smoothing x2 = %e, r2 = %e, r_coarse2 = %e\n", 
		   blas::norm2(x), r2, blas::norm2(*r_coarse));
      }

      // recurse to the next lower level
      (*coarse)(*x_coarse, *r_coarse);

      setOutputPrefix(prefix); // restore prefix after return from coarse grid

      if ( debug ) {
	printfQuda("after coarse solve x_coarse2 = %e r_coarse2 = %e\n", 
		   blas::norm2(*x_coarse), blas::norm2(*r_coarse)); 
      }

      // prolongate back to this grid
      transfer->P(*r, *x_coarse); // repurpose residual storage
      // FIXME - sum should be done inside the transfer operator
      blas::xpy(*r, x); // sum to solution

      if ( debug ) {
	printfQuda("Prolongated coarse solution y2 = %e\n", blas::norm2(*r)); 
	printfQuda("after coarse-grid correction x2 = %e, r2 = %e\n", 
		   blas::norm2(x), blas::norm2(*r));
      }

      // do the post smoothing
      (*postsmoother)(x,b);
    } else { // do the coarse grid solve
      (*presmoother)(x, b);
    }

    if ( debug ) {
      param.matResidual(*r, x);
      double r2 = blas::xmyNorm(b, *r);
      printfQuda("leaving V-cycle with x2=%e, r2=%e\n", blas::norm2(x), r2);
    }

    setOutputPrefix("");
  }

  //supports seperate reading or single file read
  void loadVectors(std::vector<ColorSpinorField*> &B) {
    const int Nvec = B.size();
    printfQuda("Start loading %d vectors from %s\n", Nvec, vecfile);


    void **V = new void*[Nvec];
    for (int i=0; i<Nvec; i++) { 
      V[i] = B[i]->V();
      if (V[i] == NULL) {
<<<<<<< HEAD
	printfQuda("Could not allocate V[%d]\n", i);      
=======
	printfQuda("Could not allocate V[%d]\n", i);
>>>>>>> d8a7a94a
      }
    }
    
    if (strcmp(vecfile,"")!=0) {
#if 0
      read_spinor_field(vecfile, &V[0], B[0]->Precision(), B[0]->X(), 
			B[0]->Ncolor(), B[0]->Nspin(), Nvec, 0,  (char**)0);
#else 
      for (int i=0; i<Nvec; i++) {
	char filename[256];
	sprintf(filename, "%s.%d", vecfile, i);
	printf("Reading vector %d from file %s\n", i, filename);
	read_spinor_field(filename, &V[i], B[i]->Precision(), B[i]->X(), 
			  B[i]->Ncolor(), B[i]->Nspin(), 1, 0,  (char**)0);
      }
#endif
    } else {
      printfQuda("Using %d constant nullvectors\n", Nvec);
      //errorQuda("No nullspace file defined");

      for (int i = 0; i < (Nvec < 2 ? Nvec : 2); i++) {
	blas::zero(*B[i]);
#if 1
	ColorSpinorParam csParam(*B[i]);
	csParam.create = QUDA_ZERO_FIELD_CREATE;
	ColorSpinorField *tmp = ColorSpinorField::Create(csParam);
	for (int s=i; s<4; s+=2) {
	  for (int c=0; c<B[i]->Ncolor(); c++) {
	    tmp->Source(QUDA_CONSTANT_SOURCE, 1, s, c);
	    //tmp->Source(QUDA_SINUSOIDAL_SOURCE, 3, 2);
	    blas::xpy(*tmp,*B[i]);
	  }
	}
	delete tmp;
#else
	printfQuda("Using random source for nullvector = %d\n",i);
	B[i]->Source(QUDA_RANDOM_SOURCE);
#endif
	//printfQuda("B[%d]\n",i);
	//for (int x=0; x<B[i]->Volume(); x++) static_cast<cpuColorSpinorField*>(B[i])->PrintVector(x);
      }

      for (int i=2; i<Nvec; i++) B[i] -> Source(QUDA_RANDOM_SOURCE);
    }

    printfQuda("Done loading vectors\n");
  }

}<|MERGE_RESOLUTION|>--- conflicted
+++ resolved
@@ -64,13 +64,8 @@
       csParam.create = QUDA_NULL_FIELD_CREATE;
       csParam.location = param.location;
       if (csParam.location==QUDA_CUDA_FIELD_LOCATION) {
-<<<<<<< HEAD
 	// all coarse GPU vectors use FLOAT2 ordering (also fine level for staggered field)
 	csParam.fieldOrder = (csParam.precision == QUDA_DOUBLE_PRECISION || param.level > 0 || (param.level == 0 && param.B[0]->Nspin() == 1)) ?
-=======
-	// all coarse GPU vectors use FLOAT2 ordering
-	csParam.fieldOrder = (csParam.precision == QUDA_DOUBLE_PRECISION || param.level > 0) ? 
->>>>>>> d8a7a94a
 	  QUDA_FLOAT2_FIELD_ORDER : QUDA_FLOAT4_FIELD_ORDER;
 	csParam.setPrecision(csParam.precision);
 	csParam.gammaBasis = param.level > 0 ? QUDA_DEGRAND_ROSSI_GAMMA_BASIS: QUDA_UKQCD_GAMMA_BASIS;
@@ -198,10 +193,6 @@
 
       transfer->R(*r_coarse, *tmp1);
       transfer->P(*tmp2, *r_coarse);
-<<<<<<< HEAD
-=======
-
->>>>>>> d8a7a94a
       printfQuda("Vector %d: norms v_k = %e P^\\dagger v_k = %e P^\\dagger P v_k = %e\n", 
 		 i, blas::norm2(*tmp1), blas::norm2(*r_coarse), blas::norm2(*tmp2));
 
@@ -348,11 +339,7 @@
     for (int i=0; i<Nvec; i++) { 
       V[i] = B[i]->V();
       if (V[i] == NULL) {
-<<<<<<< HEAD
-	printfQuda("Could not allocate V[%d]\n", i);      
-=======
 	printfQuda("Could not allocate V[%d]\n", i);
->>>>>>> d8a7a94a
       }
     }
     
