--- conflicted
+++ resolved
@@ -289,8 +289,8 @@
     }
 
     printfQuda("Done loading vectors\n");
-
-<<<<<<< HEAD
+  }
+
   void DiracCoarse::initializeCoarse() {
 
     QudaPrecision prec = t->Vectors().Precision();
@@ -324,8 +324,6 @@
     cpuGaugeField *Y = new cpuGaugeField(gParam);
     
     dirac->createCoarseOp(*t,*Y);
-=======
->>>>>>> 7cd1ac77
   }
 
 }