--- conflicted
+++ resolved
@@ -152,11 +152,7 @@
       }
       diracParam.dagger = QUDA_DAG_NO;
       diracParam.matpcType = matpc_type;
-<<<<<<< HEAD
-=======
       diracParam.tmp1 = &(tmp_coarse->Even());
-      printfQuda("Kappa = %e\n", diracParam.kappa);
->>>>>>> ec80bf7b
       // use even-odd preconditioning for the coarse grid solver
       diracCoarseResidual = new DiracCoarse(diracParam);
       matCoarseResidual = new DiracM(*diracCoarseResidual);
@@ -672,16 +668,12 @@
     solverParam.tol = 5e-4;
     solverParam.use_init_guess = QUDA_USE_INIT_GUESS_YES;
     solverParam.delta = 1e-7;
-<<<<<<< HEAD
     solverParam.inv_type = (param.level == 0 && param.matSmooth.isStaggered() && param.smoother_solve_type == QUDA_NORMOP_PC_SOLVE) ? QUDA_CG_INVERTER : QUDA_BICGSTAB_INVERTER;
-=======
-    solverParam.inv_type = QUDA_BICGSTAB_INVERTER;
-    if (param.level == 0) { // this enables half precision on the fine grid only if set
+    if (param.level == 0 && !param.matSmooth.isStaggered() ) { // this enables half precision on the fine grid only if set
       solverParam.precision_sloppy = param.mg_global.invert_param->cuda_prec_precondition;
       solverParam.precision_precondition = param.mg_global.invert_param->cuda_prec_precondition;
       if (solverParam.precision_sloppy == QUDA_HALF_PRECISION) solverParam.delta = 1e-1;
     }
->>>>>>> ec80bf7b
     // end setting null-space generation options
 
     solverParam.residual_type = static_cast<QudaResidualType>(QUDA_L2_RELATIVE_RESIDUAL);
@@ -713,24 +705,29 @@
 
 	if (getVerbosity() >= QUDA_VERBOSE) printfQuda("Initial guess = %g\n", norm2(*x));
 #if 1 //for debug only!
-        Dirac &dirac_tmp = const_cast<Dirac&>(dirac);
-        double init_mass = dirac_tmp.Mass();
-        dirac_tmp.setMass((0.001*init_mass));//0.001=>0.0001
-
-<<<<<<< HEAD
-	Solver *solve = Solver::create(solverParam, param.matSmooth, param.matSmooth, param.matSmooth, profile);
-=======
-	Solver *solve = Solver::create(solverParam, param.matSmooth, param.matSmoothSloppy, param.matSmoothSloppy, profile);
-
-	const Dirac &dirac = *(param.matSmooth.Expose());
->>>>>>> ec80bf7b
-	ColorSpinorField *out=nullptr, *in=nullptr;
-
-        dirac.prepare(in, out, *x, *b, QUDA_MAT_SOLUTION);
-        (*solve)(*out, *in);
-        dirac.reconstruct(*x, *b, QUDA_MAT_SOLUTION);
-
-        dirac_tmp.setMass(init_mass);
+        Solver *solve = nullptr;
+        ColorSpinorField *out=nullptr, *in=nullptr;
+        if(param.matSmooth.isStaggered())
+        {
+          Dirac &dirac_tmp = const_cast<Dirac&>(dirac);
+          double init_mass = dirac_tmp.Mass();
+          dirac_tmp.setMass((0.001*init_mass));//0.001=>0.0001
+	  solve = Solver::create(solverParam, param.matSmooth, param.matSmooth, param.matSmooth, profile);
+
+          dirac.prepare(in, out, *x, *b, QUDA_MAT_SOLUTION);
+          (*solve)(*out, *in);
+          dirac.reconstruct(*x, *b, QUDA_MAT_SOLUTION);
+
+          dirac_tmp.setMass(init_mass);
+        }
+        else
+        {
+	  solve = Solver::create(solverParam, param.matSmooth, param.matSmoothSloppy, param.matSmoothSloppy, profile);
+	
+          dirac.prepare(in, out, *x, *b, QUDA_MAT_SOLUTION);
+          (*solve)(*out, *in);
+          dirac.reconstruct(*x, *b, QUDA_MAT_SOLUTION);
+        }
 	delete solve;
 #endif
 	if (getVerbosity() >= QUDA_VERBOSE) printfQuda("Solution norm squared = %g\n", norm2(*x));
