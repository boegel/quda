--- conflicted
+++ resolved
@@ -2,16 +2,12 @@
 #include <qio_field.h>
 #include <string.h>
 
-<<<<<<< HEAD
 #include <Eigen/Dense>
 
 // ESW DEBUG
 #include <index_helper.cuh>
 
-#include <quda_arpack_interface.h>
-=======
 #include <eigensolve_quda.h>
->>>>>>> efa3f6da
 
 namespace quda {  
 
@@ -68,15 +64,12 @@
       }
     }
 
-<<<<<<< HEAD
     // ESW HACK GENERATE STAGGERED WITHOUT CORRECT INTERFACE
     if (param.level == 0 && param.is_staggered == QUDA_BOOLEAN_YES) {
       // no op, don't need near-null vectors
     } else {
       if (param.level < param.Nlevel-1) {
         if (param.mg_global.compute_null_vector == QUDA_COMPUTE_NULL_VECTOR_YES) {
-
-
           if (param.mg_global.generate_all_levels == QUDA_BOOLEAN_YES || param.level == 0) {
 
             if (param.B[0]->Location() == QUDA_CUDA_FIELD_LOCATION) {
@@ -88,64 +81,39 @@
             for(int i=0; i<(int)param.B.size(); i++) {
               if (param.B[i]->Location() == QUDA_CPU_FIELD_LOCATION) param.B[i]->Source(QUDA_RANDOM_SOURCE);
               else spinorNoise(*param.B[i], *rng, QUDA_NOISE_UNIFORM);
+              *param.B[i] = *r;
+              param.evals.push_back(0.0);
             }
+
+            if (param.mg_global.num_setup_iter[param.level] > 0) {
+              if (param.mg_global.use_low_modes) {
+                generateEigenvectors(); //Run the eigensolver
+                //temporary check that the null vectors are populated and normalised
+                //for(unsigned int j=0; j<param.B.size(); j++) printfQuda("NV norm %f\n", sqrt(blas::norm2(*(param.B[j]))));
+              } else {
+                generateNullVectors(param.B);
+              }
+            }
+          } else if (strcmp(param.mg_global.vec_infile,"")!=0) { // only load if infile is defined and not computing
+            loadVectors(param.B);
+          } else { // generate free field vectors
+            buildFreeVectors(param.B);
           }
-
-          if (param.mg_global.num_setup_iter[param.level] > 0) generateNullVectors(param.B);
-        } else if (strcmp(param.mg_global.vec_infile,"")!=0) { // only load if infile is defined and not computing
-          loadVectors(param.B);
-        } else { // generate free field vectors
-          buildFreeVectors(param.B);
-        }
-=======
-    if (param.level < param.Nlevel-1) {      
-      if (param.mg_global.compute_null_vector == QUDA_COMPUTE_NULL_VECTOR_YES) {
-        if (param.mg_global.generate_all_levels == QUDA_BOOLEAN_YES || param.level == 0) {
-	  
-          if (param.B[0]->Location() == QUDA_CUDA_FIELD_LOCATION) {
-            rng = new RNG(param.B[0]->Volume(), 1234, param.B[0]->X());
-            rng->Init();
+        }
+      } else {
+        //DMH 1
+        //We're on the coarsest grid. Create eigenvectors for deflation
+        if (param.mg_global.deflate_coarsest) {
+          if (strcmp(param.mg_global.vec_infile,"") !=0 ) { // only load if infile is defined and not computing
+            loadVectors(param.B);
+          } else {
+            generateEigenVectors(); //Run the eigensolver
+            //temporary check that the null vectors are populated and normalised
+            //for(unsigned int j=0; j<param.B.size(); j++) printfQuda("NV norm %f\n", sqrt(blas::norm2(*(param.B[j]))));
           }
-	  
-          // Initializing to random vectors, allocate eval memory
-          for(int i=0; i<(int)param.B.size(); i++) {
-            if (param.B[i]->Location() == QUDA_CPU_FIELD_LOCATION) r->Source(QUDA_RANDOM_SOURCE);
-            else spinorNoise(*r, *rng, QUDA_NOISE_UNIFORM);
-            *param.B[i] = *r;
-	    param.evals.push_back(0.0);
-          }
-        }
-	
-	if ( param.mg_global.num_setup_iter[param.level] > 0 ) {
-	  if (strcmp(param.mg_global.vec_infile,"") !=0 ) { // only load if infile is defined and not computing
-	    loadVectors(param.B);
-	  } else if (param.mg_global.use_low_modes) {
-	    generateEigenVectors(); //Run the eigensolver
-	    //temporary check that the null vectors are populated and normalised
-	    //for(unsigned int j=0; j<param.B.size(); j++) printfQuda("NV norm %f\n", sqrt(blas::norm2(*(param.B[j]))));
-	  } else {
-	    generateNullVectors(param.B);
-	  }
-	}
-      } else if (strcmp(param.mg_global.vec_infile,"")!=0) { // only load if infile is defined and not computing
-	loadVectors(param.B);
-      } else { // generate free field vectors
-	buildFreeVectors(param.B);
->>>>>>> efa3f6da
-      }
-    } else {
-      //DMH 1
-      //We're on the coarsest grid. Create eigenvectors for deflation
-      if (param.mg_global.deflate_coarsest) {
-	if (strcmp(param.mg_global.vec_infile,"") !=0 ) { // only load if infile is defined and not computing
-	  loadVectors(param.B);
-	} else {
-	  generateEigenVectors(); //Run the eigensolver
-	  //temporary check that the null vectors are populated and normalised
-	  //for(unsigned int j=0; j<param.B.size(); j++) printfQuda("NV norm %f\n", sqrt(blas::norm2(*(param.B[j]))));
-	}
-      }      
-    }      
+        }      
+      }
+    }
     
     // in case of iterative setup with MG the coarse level may be already built
     if (!transfer) reset();
@@ -526,13 +494,9 @@
 
       param_coarse_solver->preserve_source = QUDA_PRESERVE_SOURCE_NO;  // or can this be no
       param_coarse_solver->return_residual = false; // coarse solver does need to return residual vector
-<<<<<<< HEAD
+
       param_coarse_solver->use_init_guess = QUDA_USE_INIT_GUESS_NO;
       param_coarse_solver->Nkrylov = (param_coarse_solver->inv_type == QUDA_BICGSTABL_INVERTER || param_coarse_solver->inv_type == QUDA_CA_GCR_INVERTER) ? 6 : 20;
-=======
-
-      param_coarse_solver->use_init_guess = QUDA_USE_INIT_GUESS_NO;  
->>>>>>> efa3f6da
 
       param_coarse_solver->tol = param.mg_global.coarse_solver_tol[param.level+1];
       param_coarse_solver->global_reduction = true;
@@ -541,7 +505,7 @@
       param_coarse_solver->pipeline = 8;
 
       param_coarse_solver->maxiter = param.mg_global.coarse_solver_maxiter[param.level+1];
-      param_coarse_solver->Nkrylov = param_coarse_solver->maxiter < 20 ? param_coarse_solver->maxiter : 20;
+      param_coarse_solver->Nkrylov = param_coarse_solver->maxiter < param_coarse_solver->Nkrylov ? param_coarse_solver->maxiter : param_coarse_solver->Nkrylov;
       if (param_coarse_solver->inv_type == QUDA_CA_CG_INVERTER ||
           param_coarse_solver->inv_type == QUDA_CA_CGNE_INVERTER ||
           param_coarse_solver->inv_type == QUDA_CA_CGNR_INVERTER ||
@@ -678,11 +642,7 @@
 
     QudaPrecision prec = (param.mg_global.precision_null[param.level] < csParam.Precision())
       ? param.mg_global.precision_null[param.level]  : csParam.Precision();
-<<<<<<< HEAD
-
-=======
-    
->>>>>>> efa3f6da
+
     // may want to revisit this---these were relaxed for cases where ghost_precision < precision
     // these were set while hacking in tests of quarter precision ghosts
     double tol = (prec == QUDA_QUARTER_PRECISION || prec == QUDA_HALF_PRECISION) ? 5e-2 : prec == QUDA_SINGLE_PRECISION ? 1e-3 : 1e-8;
@@ -698,27 +658,19 @@
         transfer->R(*r_coarse, *tmp1);
         transfer->P(*tmp2, *r_coarse);
 
-<<<<<<< HEAD
-        // ESW lots of verbosity comments
-        /*if (getVerbosity() >= QUDA_VERBOSE)*/
-        printfQuda("Vector %d: norms v_k = %e P^\\dagger v_k = %e P P^\\dagger v_k = %e\n",
+        if (getVerbosity() >= QUDA_VERBOSE) {
+          printfQuda("Vector %d: norms v_k = %e P^\\dag v_k = %e P P^\\dag v_k = %e\n",
                 i, norm2(*tmp1), norm2(*r_coarse), norm2(*tmp2));
+        }
 
         deviation = sqrt( xmyNorm(*tmp1, *tmp2) / norm2(*tmp1) );
-        /*if (getVerbosity() >= QUDA_VERBOSE)*/ printfQuda("L2 relative deviation = %e\n", deviation);
-        if (deviation > tol) errorQuda("L2 relative deviation for k=%d failed, %e > %e", i, deviation, tol);
-      }
-=======
-      if (getVerbosity() >= QUDA_VERBOSE)
-	printfQuda("Vector %d: norms v_k = %e P^\\dag v_k = %e P P^\\dag v_k = %e\n",
-		   i, norm2(*tmp1), norm2(*r_coarse), norm2(*tmp2));
-
-      deviation = sqrt( xmyNorm(*tmp1, *tmp2) / norm2(*tmp1) );
-      if (getVerbosity() >= QUDA_VERBOSE)
-	printfQuda("L2 relative deviation = %e\n", deviation);
-      if (deviation > tol)
-	errorQuda("L2 relative deviation for k=%d failed, %e > %e", i, deviation, tol);
->>>>>>> efa3f6da
+        if (getVerbosity() >= QUDA_VERBOSE) {
+          printfQuda("L2 relative deviation = %e\n", deviation);
+        }
+        if (deviation > tol) {
+          errorQuda("L2 relative deviation for k=%d failed, %e > %e", i, deviation, tol);
+        }
+
     }
 
     if (param.mg_global.run_oblique_proj_check) {
@@ -1146,33 +1098,19 @@
       // b_tilde holds either a copy of preconditioned source or a pointer to original source
       if (param.smoother_solve_type == QUDA_DIRECT_PC_SOLVE) *b_tilde = *in;
       else b_tilde = &b;
-<<<<<<< HEAD
-
-      if ( esw_debug ) printfQuda("about to apply pre-smoother\n");
 
       if (presmoother) (*presmoother)(*out, *in); else zero(*out);
 
-      if ( debug ) printfQuda("applied pre-smoother\n");
-
-=======
-      if (presmoother) (*presmoother)(*out, *in); else zero(*out);
->>>>>>> efa3f6da
       ColorSpinorField &solution = inner_solution_type == outer_solution_type ? x : x.Even();
       diracSmoother->reconstruct(solution, b, inner_solution_type);
       
       // if using preconditioned smoother then need to reconstruct full residual
       // FIXME extend this check for precision, Schwarz, etc.
       bool use_solver_residual =
-<<<<<<< HEAD
         ( (param.smoother_solve_type == QUDA_DIRECT_PC_SOLVE && inner_solution_type == QUDA_MATPC_SOLUTION) ||
           (param.smoother_solve_type == QUDA_DIRECT_SOLVE && inner_solution_type == QUDA_MAT_SOLUTION) )
         ? true : false;
 
-=======
-	( (param.smoother_solve_type == QUDA_DIRECT_PC_SOLVE && inner_solution_type == QUDA_MATPC_SOLUTION) ||
-	  (param.smoother_solve_type == QUDA_DIRECT_SOLVE && inner_solution_type == QUDA_MAT_SOLUTION) )
-	? true : false;
->>>>>>> efa3f6da
       // FIXME this is currently borked if inner solver is preconditioned
       double r2 = 0.0;
       /*if (inner_solution_type == QUDA_MAT_SOLUTION)
