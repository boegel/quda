#include <multigrid.h>
#include <qio_field.h>
#include <string.h>

namespace quda {  

  using namespace blas;

  static bool debug = false;

  MG::MG(MGParam &param, TimeProfile &profile_global) 
    : Solver(param, profile), param(param), transfer(0), presmoother(0), postsmoother(0),
      profile_global(profile_global),
      profile( "MG level " + std::to_string(param.level+1), false ),
      coarse(0), fine(param.fine), param_coarse(0), param_presmooth(0), param_postsmooth(0), r(0), r_coarse(0), x_coarse(0), 
      diracCoarseResidual(0), diracCoarseSmoother(0), matCoarseResidual(0), matCoarseSmoother(0) {

    // for reporting level 1 is the fine level but internally use level 0 for indexing
    sprintf(prefix,"MG level %d (%s): ", param.level+1, param.location == QUDA_CUDA_FIELD_LOCATION ? "GPU" : "CPU" );
    setOutputPrefix(prefix);

    printfQuda("Creating level %d of %d levels\n", param.level+1, param.Nlevel);

    if (param.level == 0) { // null space generation only on level 1 currently
      if (param.mg_global.compute_null_vector == QUDA_COMPUTE_NULL_VECTOR_YES) {
	generateNullVectors(param.B);
      } else {
	loadVectors(param.B);
      }
    }

    if (param.level >= QUDA_MAX_MG_LEVEL)
      errorQuda("Level=%d is greater than limit of multigrid recursion depth", param.level+1);

    // create the smoother for this level
    printfQuda("smoother has operator %s\n", typeid(param.matSmooth).name());

    param_presmooth = new SolverParam(param);

    param_presmooth->inv_type = param.smoother;
    param_presmooth->inv_type_precondition = QUDA_INVALID_INVERTER;
    param_presmooth->is_preconditioner = false;
    param_presmooth->preserve_source = QUDA_PRESERVE_SOURCE_NO;
    param_presmooth->use_init_guess = QUDA_USE_INIT_GUESS_NO;
    param_presmooth->maxiter = param.nu_pre;
    param_presmooth->Nkrylov = 4;
    if (param.level==param.Nlevel-1) {
      param_presmooth->Nkrylov = 20;
      param_presmooth->maxiter = 500;
      param_presmooth->tol = 2e-1;
      param_presmooth->preserve_source = QUDA_PRESERVE_SOURCE_NO;
      param_presmooth->delta = 1e-2;
      param_presmooth->compute_true_res = false;
    }

    presmoother = Solver::create(*param_presmooth, param.matSmooth,
				 param.matSmooth, param.matSmooth, profile);

    if (param.level < param.Nlevel-1) { //Create the post smoother
      param_postsmooth = new SolverParam(*param_presmooth);
      param_postsmooth->use_init_guess = QUDA_USE_INIT_GUESS_YES;
      param_postsmooth->maxiter = param.nu_post;
      postsmoother = Solver::create(*param_postsmooth, param.matSmooth,
				    param.matSmooth, param.matSmooth, profile);
    }

    // create residual vectors
    {
      ColorSpinorParam csParam(*(param.B[0]));
      csParam.create = QUDA_NULL_FIELD_CREATE;
      csParam.location = param.location;
      if (csParam.location==QUDA_CUDA_FIELD_LOCATION) {
	// all coarse GPU vectors use FLOAT2 ordering (also fine level for staggered field)
	csParam.fieldOrder = (csParam.precision == QUDA_DOUBLE_PRECISION || param.level > 0 || (param.level == 0 && param.B[0]->Nspin() == 1)) ?
	  QUDA_FLOAT2_FIELD_ORDER : QUDA_FLOAT4_FIELD_ORDER;
	csParam.setPrecision(csParam.precision);
	csParam.gammaBasis = param.level > 0 ? QUDA_DEGRAND_ROSSI_GAMMA_BASIS: QUDA_UKQCD_GAMMA_BASIS;
      }
      if(param.B[0]->Nspin() == 1)  csParam.gammaBasis = param.B[0]->GammaBasis();//We need this hack for staggered.
      r = ColorSpinorField::Create(csParam);
    }

    // if not on the coarsest level, construct it
    if (param.level < param.Nlevel-1) {
      QudaMatPCType matpc_type = param.mg_global.invert_param->matpc_type;
      QudaParity parity = (matpc_type == QUDA_MATPC_EVEN_EVEN || matpc_type == QUDA_MATPC_EVEN_EVEN_ASYMMETRIC) ? QUDA_EVEN_PARITY : QUDA_ODD_PARITY;

      // create transfer operator
      printfQuda("start creating transfer operator\n");
      transfer = new Transfer(param.B, param.Nvec, param.geoBlockSize, param.spinBlockSize, parity,
			      param.location == QUDA_CUDA_FIELD_LOCATION ? true : false, profile);
      for (int i=0; i<QUDA_MAX_MG_LEVEL; i++) param.mg_global.geo_block_size[param.level][i] = param.geoBlockSize[i];

      //transfer->setTransferGPU(false); // use this to force location of transfer
      printfQuda("end creating transfer operator\n");

      // create coarse residual vector
      r_coarse = param.B[0]->CreateCoarse(param.geoBlockSize, param.spinBlockSize, param.Nvec, param.mg_global.location[param.level+1]);
      // create coarse solution vector
      x_coarse = param.B[0]->CreateCoarse(param.geoBlockSize, param.spinBlockSize, param.Nvec, param.mg_global.location[param.level+1]);

      // check if we are coarsening the preconditioned system then
      bool preconditioned_coarsen = (param.coarse_grid_solution_type == QUDA_MATPC_SOLUTION && param.smoother_solve_type == QUDA_DIRECT_PC_SOLVE);

      // create coarse grid operator
      DiracParam diracParam;
      diracParam.transfer = transfer;
<<<<<<< HEAD
      diracParam.dirac = const_cast<Dirac*>(param.matResidual.Expose());
      if (param.B[0]->Nspin() != 1)
      {
        diracParam.kappa = param.matResidual.Expose()->Kappa();
        printfQuda("Kappa = %e\n", diracParam.kappa);
      }else {
        printfQuda("Mass = %e\n", diracParam.mass);
      }
=======

      diracParam.dirac = preconditioned_coarsen ? const_cast<Dirac*>(param.matSmooth.Expose()) : const_cast<Dirac*>(param.matResidual.Expose());
      diracParam.kappa = param.matResidual.Expose()->Kappa();
>>>>>>> 3ebbac28
      diracParam.dagger = QUDA_DAG_NO;
      diracParam.matpcType = matpc_type;
      // use even-odd preconditioning for the coarse grid solver
      diracCoarseResidual = new DiracCoarse(diracParam);
      matCoarseResidual = new DiracM(*diracCoarseResidual);

      // create smoothing operators
      diracParam.dirac = const_cast<Dirac*>(param.matSmooth.Expose());
      diracCoarseSmoother = (param.mg_global.smoother_solve_type[param.level+1] == QUDA_DIRECT_PC_SOLVE) ?
	new DiracCoarsePC(static_cast<DiracCoarse&>(*diracCoarseResidual), diracParam) :
	new DiracCoarse(static_cast<DiracCoarse&>(*diracCoarseResidual), diracParam);
      matCoarseSmoother = new DiracM(*diracCoarseSmoother);


      // coarse null space vectors (dummy for now)
      printfQuda("Creating coarse null-space vectors\n");
      B_coarse = new std::vector<ColorSpinorField*>();
      B_coarse->resize(param.Nvec);

      for (int i=0; i<param.Nvec; i++) {
	(*B_coarse)[i] = param.B[0]->CreateCoarse(param.geoBlockSize, param.spinBlockSize, param.Nvec);
	zero(*(*B_coarse)[i]);
	transfer->R(*(*B_coarse)[i], *(param.B[i]));
#if 0
	if (param.level != 99) {
	  ColorSpinorParam csParam2(*(*B_coarse)[i]);
	  csParam2.create = QUDA_ZERO_FIELD_CREATE;
	  ColorSpinorField *tmp = ColorSpinorField::Create(csParam2);
	  for (int s=i; s<(*B_coarse)[i]->Nspin(); s+=2) {
	    for (int c=0; c<(*B_coarse)[i]->Ncolor(); c++) {
	      tmp->Source(QUDA_CONSTANT_SOURCE, 1, s, c);
	      //tmp->Source(QUDA_SINUSOIDAL_SOURCE, 3, 2);                                                                                       
	      //xpy(*tmp,*(*B_coarse)[i]);
	    }
	  }
	  delete tmp;
          (*B_coarse)[i]->Source(QUDA_RANDOM_SOURCE);                                                                                      
          printfQuda("B_coarse[%d]\n", i);
	}
#endif

      }

      // create the next multigrid level
      printfQuda("Creating next multigrid level\n");
      param_coarse = new MGParam(param, *B_coarse, *matCoarseResidual, *matCoarseSmoother, param.level+1);
      param_coarse->fine = this;
      param_coarse->delta = 1e-20;

      coarse = new MG(*param_coarse, profile_global);
      setOutputPrefix(prefix); // restore since we just popped back from coarse grid
    }

    printfQuda("setup completed\n");

    // now we can run through the verification if requested
    if (param.level == 0 && param.mg_global.run_verify) verify();

    setOutputPrefix("");
  }

  MG::~MG() {
    if (param.level < param.Nlevel-1) {
      if (B_coarse) {
	for (int i=0; i<param.Nvec; i++) if ((*B_coarse)[i]) delete (*B_coarse)[i];
	delete B_coarse;
      }
      if (coarse) delete coarse;
      if (transfer) delete transfer;
      if (matCoarseSmoother) delete matCoarseSmoother;
      if (diracCoarseSmoother) delete diracCoarseSmoother;
      if (matCoarseResidual) delete matCoarseResidual;
      if (diracCoarseResidual) delete diracCoarseResidual;
      if (postsmoother) delete postsmoother;
    }
    if (presmoother) delete presmoother;

    if (r) delete r;
    if (r_coarse) delete r_coarse;
    if (x_coarse) delete x_coarse;

    if (param_coarse) delete param_coarse;
    if (param_presmooth) delete param_presmooth;
    if (param_postsmooth) delete param_postsmooth;

    if (getVerbosity() >= QUDA_VERBOSE) profile.Print();
  }

  double MG::flops() const {
    double flops = 0;
    if (param.level < param.Nlevel-1) flops += coarse->flops();

    if (param_presmooth) {
      flops += param_presmooth->gflops * 1e9;
      param_presmooth->gflops = 0;
    }

    if (param_postsmooth) {
      flops += param_postsmooth->gflops * 1e9;
      param_postsmooth->gflops = 0;
    }

    if (transfer) {
      flops += transfer->flops();
    }

    return flops;
  }

  /**
     Verification that the constructed multigrid operator is valid
   */
  void MG::verify() {
    setOutputPrefix(prefix);

    // temporary fields used for verification
    ColorSpinorParam csParam(*r);
    csParam.create = QUDA_NULL_FIELD_CREATE;

    if(param.B[0]->Nspin() == 1)  csParam.gammaBasis = param.B[0]->GammaBasis();

    ColorSpinorField *tmp1 = ColorSpinorField::Create(csParam);
    ColorSpinorField *tmp2 = ColorSpinorField::Create(csParam);
    double deviation;
    double tol = std::pow(10.0, 4-2*csParam.precision);

    printfQuda("\n");
    printfQuda("Checking 0 = (1 - P P^\\dagger) v_k for %d vectors\n", param.Nvec);

    for (int i=0; i<param.Nvec; i++) {
      // as well as copying to the correct location this also changes basis if necessary
      *tmp1 = *param.B[i]; 

      transfer->R(*r_coarse, *tmp1);
      transfer->P(*tmp2, *r_coarse);

      printfQuda("Vector %d: norms v_k = %e P^\\dagger v_k = %e P P^\\dagger v_k = %e\n",
		 i, norm2(*tmp1), norm2(*r_coarse), norm2(*tmp2));

      deviation = sqrt( xmyNorm(*tmp1, *tmp2) / norm2(*tmp1) );
      printfQuda("L2 relative deviation = %e\n", deviation);
      if (deviation > tol) errorQuda("failed");
    }
#if 1
    printfQuda("Checking 1 > || (1 - P (P^\\dagger D P) P^\\dagger D v_k || / || v_k || for %d vectors\n", 
	       param.Nvec);

    for (int i=0; i<param.Nvec; i++) {
      *tmp1 = *param.B[i];
      param.matResidual(*tmp2,*tmp1);
      transfer->R(*r_coarse, *tmp2);
      (*coarse)(*x_coarse, *r_coarse); // this needs to be an exact solve to pass
      setOutputPrefix(prefix); // restore output prefix
      transfer->P(*tmp2, *x_coarse);
      printfQuda("Vector %d: norms %e %e ", i, norm2(*param.B[i]), norm2(*tmp2));
      printfQuda("relative residual = %e\n", sqrt(xmyNorm(*tmp1, *tmp2) / norm2(*param.B[i])) );
    }
#endif

    printfQuda("\n");
    printfQuda("Checking 0 = (1 - P^\\dagger P) eta_c\n");
    x_coarse->Source(QUDA_RANDOM_SOURCE);
    transfer->P(*tmp2, *x_coarse);
    transfer->R(*r_coarse, *tmp2);
    printfQuda("Vector norms %e %e (fine tmp %e) ", norm2(*x_coarse), norm2(*r_coarse), norm2(*tmp2));

    deviation = sqrt( xmyNorm(*x_coarse, *r_coarse) / norm2(*x_coarse) );
    printfQuda("L2 relative deviation = %e\n", deviation);
    if (deviation > tol ) errorQuda("failed");

    printfQuda("\n");
    printfQuda("Comparing native coarse operator to emulated operator\n");
    ColorSpinorField *tmp_coarse = param.B[0]->CreateCoarse(param.geoBlockSize, param.spinBlockSize, param.Nvec, param.mg_global.location[param.level+1]);
    zero(*tmp_coarse);
    zero(*r_coarse);

    tmp_coarse->Source(QUDA_RANDOM_SOURCE);
    transfer->P(*tmp1, *tmp_coarse);
    param.matResidual(*tmp2,*tmp1);
    transfer->R(*x_coarse, *tmp2);
    param_coarse->matResidual(*r_coarse, *tmp_coarse);

#if 0 // enable to print out emulated and actual coarse-grid operator vectors for debugging
    {
      printfQuda("emulated\n");
      ColorSpinorParam param(*x_coarse);
      param.location = QUDA_CPU_FIELD_LOCATION;
      param.create = QUDA_NULL_FIELD_CREATE;
      param.fieldOrder = QUDA_SPACE_SPIN_COLOR_FIELD_ORDER;

      cpuColorSpinorField *v1 = static_cast<cpuColorSpinorField*>(ColorSpinorField::Create(param));
      *v1 = *x_coarse;
      for (int x=0; x<x_coarse->Volume(); x++) v1->PrintVector(x);

      printfQuda("actual\n");
      cpuColorSpinorField *v2 = static_cast<cpuColorSpinorField*>(ColorSpinorField::Create(param));
      *v2 = *r_coarse;
      for (int x=0; x<r_coarse->Volume(); x++) v2->PrintVector(x);

      delete v1;
      delete v2;
    }
#endif

    printfQuda("Vector norms Emulated=%e Native=%e ", norm2(*x_coarse), norm2(*r_coarse));
    deviation = sqrt( xmyNorm(*x_coarse, *r_coarse) / norm2(*x_coarse) );
    printfQuda("L2 relative deviation = %e\n\n", deviation);
    if (deviation > tol) errorQuda("failed");
    
    delete tmp1;
    delete tmp2;
    delete tmp_coarse;

    if (param.level < param.Nlevel-2) coarse->verify();
  }

  void MG::operator()(ColorSpinorField &x, ColorSpinorField &b) {
    setOutputPrefix(prefix);

    // if input vector is single parity then we must be solving the
    // preconditioned system in general this can only happen on the
    // top level
    QudaSolutionType outer_solution_type = b.SiteSubset() == QUDA_FULL_SITE_SUBSET ? QUDA_MAT_SOLUTION : QUDA_MATPC_SOLUTION;
    QudaSolutionType inner_solution_type = param.coarse_grid_solution_type;

    if (debug) printfQuda("outer_solve_type = %d, inner_solver_type = %d\n", outer_solution_type, inner_solution_type);

    if ( outer_solution_type == QUDA_MATPC_SOLUTION && inner_solution_type == QUDA_MAT_SOLUTION)
      errorQuda("Unsupported solution type combination");

    if ( inner_solution_type == QUDA_MATPC_SOLUTION && param.smoother_solve_type != QUDA_DIRECT_PC_SOLVE)
      errorQuda("For this coarse grid solution type, a preconditioned smoother is required");

    if ( debug ) {
      printfQuda("entering V-cycle with x2=%e, r2=%e\n", norm2(x), norm2(b));
    }

    if (param.level < param.Nlevel-1) {
      //transfer->setTransferGPU(false); // use this to force location of transfer
      
      // do the pre smoothing
      if ( debug ) printfQuda("pre-smoothing b2=%e\n", norm2(b));

      ColorSpinorField *out=nullptr, *in=nullptr;

      ColorSpinorField &residual = outer_solution_type == QUDA_MAT_SOLUTION ? *r : r->Even();
      residual = b; // copy source vector since we will overwrite source with iterated residual

      const Dirac &dirac = *(param.matSmooth.Expose());
      dirac.prepare(in, out, x, residual, outer_solution_type);
      (*presmoother)(*out, *in);

      ColorSpinorField &solution = inner_solution_type == outer_solution_type ? x : x.Even();
      dirac.reconstruct(solution, b, inner_solution_type);

      double r2 = 0.0;

      // if using preconditioned smoother then need to reconstruct full residual
      // FIXME extend this check for precision, etc.
      // also need to extend this when residual operator is itself preconditioned
      bool use_solver_residual =
	( ((param.smoother_solve_type == QUDA_DIRECT_PC_SOLVE || param.smoother_solve_type == QUDA_NORMOP_PC_SOLVE) && inner_solution_type == QUDA_MATPC_SOLUTION) ||
	  (param.smoother_solve_type == QUDA_DIRECT_SOLVE && inner_solution_type == QUDA_MAT_SOLUTION) )
	? true : false;

      // FIXME this is currently borked if inner solver is preconditioned
      if (use_solver_residual) {
	if (debug) r2 = norm2(*r);
      } else {
	param.matResidual(*r, x);
	if (debug) r2 = xmyNorm(b, *r);
	else axpby(1.0, b, -1.0, *r);
      }

      // restrict to the coarse grid
      transfer->R(*r_coarse, residual);
      if ( debug ) {
	printfQuda("after pre-smoothing x2 = %e, r2 = %e, r_coarse2 = %e\n", 
		   norm2(x), r2, norm2(*r_coarse));
      }

      // recurse to the next lower level
      (*coarse)(*x_coarse, *r_coarse);

      setOutputPrefix(prefix); // restore prefix after return from coarse grid

      if ( debug ) {
	printfQuda("after coarse solve x_coarse2 = %e r_coarse2 = %e\n", 
		   norm2(*x_coarse), norm2(*r_coarse));
      }

      // prolongate back to this grid
      residual = inner_solution_type == QUDA_MAT_SOLUTION ? *r : r->Even(); // define according to inner solution type
      transfer->P(residual, *x_coarse); // repurpose residual storage

      // FIXME - sum should be done inside the transfer operator
      xpy(residual, solution); // sum to solution

      if ( debug ) {
	printfQuda("Prolongated coarse solution y2 = %e\n", norm2(*r));
	printfQuda("after coarse-grid correction x2 = %e, r2 = %e\n", 
		   norm2(x), norm2(*r));
      }

      // do the post smoothing
      residual = outer_solution_type == QUDA_MAT_SOLUTION ? *r : r->Even(); // refine for outer solution type
      residual = b;

      dirac.prepare(in, out, solution, residual, inner_solution_type);
      (*postsmoother)(*out, *in);
      dirac.reconstruct(x, b, outer_solution_type);

    } else { // do the coarse grid solve
      const Dirac &dirac = *(param.matSmooth.Expose());
      ColorSpinorField *out=nullptr, *in=nullptr;

      dirac.prepare(in, out, x, b, outer_solution_type);
      (*presmoother)(*out, *in);
      dirac.reconstruct(x, b, outer_solution_type);
    }

    if ( debug ) {
      param.matResidual(*r, x);
      double r2 = xmyNorm(b, *r);
      printfQuda("leaving V-cycle with x2=%e, r2=%e\n", norm2(x), r2);
    }

    setOutputPrefix("");
  }

  //supports seperate reading or single file read
  void MG::loadVectors(std::vector<ColorSpinorField*> &B) {
    profile_global.TPSTOP(QUDA_PROFILE_INIT);
    profile_global.TPSTART(QUDA_PROFILE_IO);
    const char *vec_infile = param.mg_global.vec_infile;

    const int Nvec = B.size();
    printfQuda("Start loading %d vectors from %s\n", Nvec, vec_infile);

    void **V = new void*[Nvec];
    for (int i=0; i<Nvec; i++) { 
      V[i] = B[i]->V();
      if (V[i] == NULL) {
	printfQuda("Could not allocate V[%d]\n", i);
      }
    }
    
    if (strcmp(vec_infile,"")!=0) {
#if 1
      read_spinor_field(vec_infile, &V[0], B[0]->Precision(), B[0]->X(), 
			B[0]->Ncolor(), B[0]->Nspin(), Nvec, 0,  (char**)0);
#else 
      for (int i=0; i<Nvec; i++) {
	char filename[256];
	sprintf(filename, "%s.%d", vec_infile, i);
	printfQuda("Reading vector %d from file %s\n", i, filename);
	read_spinor_field(filename, &V[i], B[i]->Precision(), B[i]->X(), 
			  B[i]->Ncolor(), B[i]->Nspin(), 1, 0,  (char**)0);
      }
#endif
    } else {
      printfQuda("Using %d constant nullvectors\n", Nvec);
      //errorQuda("No nullspace file defined");

      for (int i = 0; i < (Nvec < 2 ? Nvec : 2); i++) {
	zero(*B[i]);
#if 1
	ColorSpinorParam csParam(*B[i]);
	csParam.create = QUDA_ZERO_FIELD_CREATE;
	ColorSpinorField *tmp = ColorSpinorField::Create(csParam);
	for (int s=i; s<4; s+=2) {
	  for (int c=0; c<B[i]->Ncolor(); c++) {
            tmp->Source(QUDA_CONSTANT_SOURCE, 1, s, c);
	    //tmp->Source(QUDA_SINUSOIDAL_SOURCE, 3, s, 2); // sin in dim 3, mode s, offset = 2
	    xpy(*tmp,*B[i]);
	  }
	}
	delete tmp;
#else
	printfQuda("Using random source for nullvector = %d\n",i);
	B[i]->Source(QUDA_RANDOM_SOURCE);
#endif
	//printfQuda("B[%d]\n",i);
	//for (int x=0; x<B[i]->Volume(); x++) static_cast<cpuColorSpinorField*>(B[i])->PrintVector(x);
      }

      for (int i=2; i<Nvec; i++) B[i] -> Source(QUDA_RANDOM_SOURCE);
    }

    printfQuda("Done loading vectors\n");
    profile_global.TPSTOP(QUDA_PROFILE_IO);
    profile_global.TPSTART(QUDA_PROFILE_INIT);
  }

  void MG::saveVectors(std::vector<ColorSpinorField*> &B) {
    profile_global.TPSTOP(QUDA_PROFILE_INIT);
    profile_global.TPSTART(QUDA_PROFILE_IO);
    const char *vec_outfile = param.mg_global.vec_outfile;

    if (strcmp(vec_outfile,"")!=0) {
      const int Nvec = B.size();
      printfQuda("Start saving %d vectors from %s\n", Nvec, vec_outfile);

      void **V = static_cast<void**>(safe_malloc(Nvec*sizeof(void*)));
      for (int i=0; i<Nvec; i++) {
	V[i] = B[i]->V();
	if (V[i] == NULL) {
	  printfQuda("Could not allocate V[%d]\n", i);
	}
      }

#if 1
      write_spinor_field(vec_outfile, &V[0], B[0]->Precision(), B[0]->X(),
			 B[0]->Ncolor(), B[0]->Nspin(), Nvec, 0,  (char**)0);
#else
      for (int i=0; i<Nvec; i++) {
	char filename[256];
	sprintf(filename, "%s.%d", vec_outfile, i);
	printf("Saving vector %d to file %s\n", i, filename);
	write_spinor_field(filename, &V[i], B[i]->Precision(), B[i]->X(),
			   B[i]->Ncolor(), B[i]->Nspin(), 1, 0,  (char**)0);
      }
#endif

      host_free(V);
      printfQuda("Done saving vectors\n");
    }

    profile_global.TPSTOP(QUDA_PROFILE_IO);
    profile_global.TPSTART(QUDA_PROFILE_INIT);
  }

  void MG::generateNullVectors(std::vector<ColorSpinorField*> B) {
    printfQuda("\nGenerate null vectors\n");
    //Create spinor field parameters:
    const Dirac &dirac = *(param.matSmooth.Expose());

    SolverParam solverParam(param);

    // set null-space generation options - need to expose these
    solverParam.maxiter = 500;
    solverParam.tol = 5e-4;
    solverParam.use_init_guess = QUDA_USE_INIT_GUESS_YES;
    solverParam.delta = 1e-7;
    solverParam.inv_type = (param.level == 0 && param.matSmooth.isStaggered() && param.smoother_solve_type == QUDA_NORMOP_PC_SOLVE) ? QUDA_CG_INVERTER : QUDA_BICGSTAB_INVERTER;
    // end setting null-space generation options

    solverParam.residual_type = static_cast<QudaResidualType>(QUDA_L2_RELATIVE_RESIDUAL);
    solverParam.compute_null_vector = QUDA_COMPUTE_NULL_VECTOR_YES;

    ColorSpinorParam csParam(*B[0]);

    // to force setting the field to be native first set to double-precision native order
    // then use the setPrecision method to set to native order
    csParam.fieldOrder = QUDA_FLOAT2_FIELD_ORDER;
    csParam.precision = QUDA_DOUBLE_PRECISION;
    csParam.setPrecision(B[0]->Precision());

    csParam.location = QUDA_CUDA_FIELD_LOCATION; // hard code to GPU location for null-space generation for now

     if(param.B[0]->Nspin() == 1)  csParam.gammaBasis = param.B[0]->GammaBasis();//hack for staggered
     else csParam.gammaBasis = QUDA_UKQCD_GAMMA_BASIS;

    // Generate sources and launch solver for each source:
    for(std::vector<ColorSpinorField*>::iterator nullvec = B.begin() ; nullvec != B.end(); ++nullvec) {
	cpuColorSpinorField *curr_nullvec = static_cast<cpuColorSpinorField*> (*nullvec);
	curr_nullvec->Source(QUDA_RANDOM_SOURCE);//random initial guess

	csParam.create = QUDA_ZERO_FIELD_CREATE;
	ColorSpinorField *b = static_cast<ColorSpinorField*>(new cudaColorSpinorField(csParam));
	//copy fields:
	csParam.create = QUDA_COPY_FIELD_CREATE;
	ColorSpinorField *x = static_cast<ColorSpinorField*>(new cudaColorSpinorField(*curr_nullvec, csParam));

	if (getVerbosity() >= QUDA_VERBOSE) printfQuda("Initial guess = %g\n", norm2(*x));
#if 1 //for debug only!
	Solver *solve = Solver::create(solverParam, param.matSmooth, param.matSmooth, param.matSmooth, profile);
	ColorSpinorField *out=nullptr, *in=nullptr;

        dirac.prepare(in, out, *x, *b, QUDA_MAT_SOLUTION);
        (*solve)(*out, *in);
        dirac.reconstruct(*x, *b, QUDA_MAT_SOLUTION);

	delete solve;
#endif
	if (getVerbosity() >= QUDA_VERBOSE) printfQuda("Solution norm squared = %g\n", norm2(*x));

	*curr_nullvec = *x;

        if (getVerbosity() >= QUDA_VERBOSE)
        {
        //
          csParam.create = QUDA_ZERO_FIELD_CREATE;

  	  ColorSpinorField *t = static_cast<ColorSpinorField*>(new cudaColorSpinorField(csParam));
          double nrm_1 = blas::norm2(*x);
          printfQuda("Solution = %g\n", nrm_1);

          //check null vector quality:
          param.matResidual(*b, *x, *t);
          double nrm_2 = blas::norm2(*b);
          printfQuda("Null vector check = %g\n", nrm_2 / nrm_1);

          delete t;
        }

	// global orthoonormalization of the generated null-space vectors
	for (std::vector<ColorSpinorField*>::iterator prevvec = B.begin(); prevvec != nullvec; ++prevvec)//row id
	  {
	    cpuColorSpinorField *prev_nullvec = static_cast<cpuColorSpinorField*> (*prevvec);

	    Complex alpha = cDotProduct(*prev_nullvec, *curr_nullvec);//<j,i>
	    caxpy(-alpha, *prev_nullvec, *curr_nullvec); //i-<j,i>j
	  }

	double nrm2 = norm2(*curr_nullvec);
	if (nrm2 > 1e-16) ax(1.0 /sqrt(nrm2), *curr_nullvec);
	else errorQuda("\nCannot orthogonalize %ld vector\n", nullvec-B.begin());

	delete b;
	delete x;
      }//stop for-loop:

    saveVectors(B);

    return;
  }

}<|MERGE_RESOLUTION|>--- conflicted
+++ resolved
@@ -105,8 +105,7 @@
       // create coarse grid operator
       DiracParam diracParam;
       diracParam.transfer = transfer;
-<<<<<<< HEAD
-      diracParam.dirac = const_cast<Dirac*>(param.matResidual.Expose());
+      diracParam.dirac = preconditioned_coarsen ? const_cast<Dirac*>(param.matSmooth.Expose()) : const_cast<Dirac*>(param.matResidual.Expose());
       if (param.B[0]->Nspin() != 1)
       {
         diracParam.kappa = param.matResidual.Expose()->Kappa();
@@ -114,11 +113,6 @@
       }else {
         printfQuda("Mass = %e\n", diracParam.mass);
       }
-=======
-
-      diracParam.dirac = preconditioned_coarsen ? const_cast<Dirac*>(param.matSmooth.Expose()) : const_cast<Dirac*>(param.matResidual.Expose());
-      diracParam.kappa = param.matResidual.Expose()->Kappa();
->>>>>>> 3ebbac28
       diracParam.dagger = QUDA_DAG_NO;
       diracParam.matpcType = matpc_type;
       // use even-odd preconditioning for the coarse grid solver
