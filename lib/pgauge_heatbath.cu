--- conflicted
+++ resolved
@@ -118,17 +118,9 @@
 
       if (getVerbosity() >= QUDA_VERBOSE) {
         qudaDeviceSynchronize();
-<<<<<<< HEAD
-        profileHBOVR.TPSTOP(QUDA_PROFILE_COMPUTE);
-        double secs = profileHBOVR.Last(QUDA_PROFILE_COMPUTE);
-        double gflops = (hb.flops() * 8 * nhb * 1e-9) / (secs);
-        double gbytes = hb.bytes() * 8 * nhb / (secs * 1e9);
-        printfQuda("HB:  Time = %6.6f s, Gflop/s = %6.1f, GB/s = %6.1f\n", secs, gflops * comm_size(), gbytes * comm_size());
-=======
         timer.stop();
         hb_time = timer.last();
         timer.start();
->>>>>>> 9ffa88b0
       }
 
       for (int step = 0; step < nover; step++) {
