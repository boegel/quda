--- conflicted
+++ resolved
@@ -1,4 +1,3 @@
-#include "hip/hip_runtime.h"
 #include <color_spinor_field.h>
 #include <color_spinor_field_order.h>
 #include <tune_quda.h>
@@ -158,11 +157,7 @@
 
     virtual ~ProlongateLaunch() { }
 
-<<<<<<< HEAD
-    void apply(const hipStream_t &stream) {
-=======
     void apply(const qudaStream_t &stream) {
->>>>>>> 4f390279
       if (location == QUDA_CPU_FIELD_LOCATION) {
         if (out.FieldOrder() == QUDA_SPACE_SPIN_COLOR_FIELD_ORDER) {
           ProlongateArg<Float,vFloat,fineSpin,fineColor,coarseSpin,coarseColor,QUDA_SPACE_SPIN_COLOR_FIELD_ORDER>
