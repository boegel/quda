--- conflicted
+++ resolved
@@ -407,13 +407,8 @@
 int write_suN_field(QIO_Writer *outfile, int count, void *field_out[],
     QudaPrecision file_prec, QudaPrecision cpu_prec, const char* type)
 {
-<<<<<<< HEAD
   return write_field(outfile, count, field_out, file_prec, cpu_prec, QUDA_FULL_SITE_SUBSET, QUDA_INVALID_PARITY, 0,
 		     N_COLORS, 2*N_COLORS*N_COLORS, type);
-=======
-  return write_field(outfile, count, field_out, file_prec, cpu_prec, QUDA_FULL_SITE_SUBSET, QUDA_INVALID_PARITY, 0, 3,
-                     18, type);
->>>>>>> 30f67f3e
 }
 
 void write_gauge_field(const char *filename, void *gauge[], QudaPrecision precision, const int *X, int, char *[])
