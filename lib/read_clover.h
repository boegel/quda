#define READ_CLOVER_DOUBLE(clover, chi)		      \
  double2 C0 = clover[sid + (18*chi+0)*cl_stride];    \
  double2 C1 = clover[sid + (18*chi+1)*cl_stride];    \
  double2 C2 = clover[sid + (18*chi+2)*cl_stride];    \
  double2 C3 = clover[sid + (18*chi+3)*cl_stride];    \
  double2 C4 = clover[sid + (18*chi+4)*cl_stride];    \
  double2 C5 = clover[sid + (18*chi+5)*cl_stride];    \
  double2 C6 = clover[sid + (18*chi+6)*cl_stride];    \
  double2 C7 = clover[sid + (18*chi+7)*cl_stride];    \
  double2 C8 = clover[sid + (18*chi+8)*cl_stride];    \
  double2 C9 = clover[sid + (18*chi+9)*cl_stride];    \
  double2 C10 = clover[sid + (18*chi+10)*cl_stride];  \
  double2 C11 = clover[sid + (18*chi+11)*cl_stride];  \
  double2 C12 = clover[sid + (18*chi+12)*cl_stride];  \
  double2 C13 = clover[sid + (18*chi+13)*cl_stride];  \
  double2 C14 = clover[sid + (18*chi+14)*cl_stride];  \
  double2 C15 = clover[sid + (18*chi+15)*cl_stride];  \
  double2 C16 = clover[sid + (18*chi+16)*cl_stride];  \
  double2 C17 = clover[sid + (18*chi+17)*cl_stride];

#define READ_CLOVER_DOUBLE_STR(clover, chi)				\
  double2 C0, C1, C2, C3, C4, C5, C6, C7, C8, C9;			\
  double2 C10, C11, C12, C13, C14, C15, C16, C17;			\
  load_streaming_double2(C0, &clover[sid + (18*chi+0)*cl_stride]);	\
  load_streaming_double2(C1, &clover[sid + (18*chi+1)*cl_stride]);	\
  load_streaming_double2(C2, &clover[sid + (18*chi+2)*cl_stride]);	\
  load_streaming_double2(C3, &clover[sid + (18*chi+3)*cl_stride]);	\
  load_streaming_double2(C4, &clover[sid + (18*chi+4)*cl_stride]);	\
  load_streaming_double2(C5, &clover[sid + (18*chi+5)*cl_stride]);	\
  load_streaming_double2(C6, &clover[sid + (18*chi+6)*cl_stride]);	\
  load_streaming_double2(C7, &clover[sid + (18*chi+7)*cl_stride]);	\
  load_streaming_double2(C8, &clover[sid + (18*chi+8)*cl_stride]);	\
  load_streaming_double2(C9, &clover[sid + (18*chi+9)*cl_stride]);	\
  load_streaming_double2(C10, &clover[sid + (18*chi+10)*cl_stride]);	\
  load_streaming_double2(C11, &clover[sid + (18*chi+11)*cl_stride]);	\
  load_streaming_double2(C12, &clover[sid + (18*chi+12)*cl_stride]);	\
  load_streaming_double2(C13, &clover[sid + (18*chi+13)*cl_stride]);	\
  load_streaming_double2(C14, &clover[sid + (18*chi+14)*cl_stride]);	\
  load_streaming_double2(C15, &clover[sid + (18*chi+15)*cl_stride]);	\
  load_streaming_double2(C16, &clover[sid + (18*chi+16)*cl_stride]);	\
  load_streaming_double2(C17, &clover[sid + (18*chi+17)*cl_stride]);	

#define READ_CLOVER_SINGLE(clover, chi)		  \
  float4 C0 = clover[sid + (9*chi+0)*cl_stride];  \
  float4 C1 = clover[sid + (9*chi+1)*cl_stride];  \
  float4 C2 = clover[sid + (9*chi+2)*cl_stride];  \
  float4 C3 = clover[sid + (9*chi+3)*cl_stride];  \
  float4 C4 = clover[sid + (9*chi+4)*cl_stride];  \
  float4 C5 = clover[sid + (9*chi+5)*cl_stride];  \
  float4 C6 = clover[sid + (9*chi+6)*cl_stride];  \
  float4 C7 = clover[sid + (9*chi+7)*cl_stride];  \
  float4 C8 = clover[sid + (9*chi+8)*cl_stride];

#define READ_CLOVER_HALF(clover, chi)				\
  float4 C0 = short42float4(clover[sid + (9*chi+0)*cl_stride]);	\
  float4 C1 = short42float4(clover[sid + (9*chi+1)*cl_stride]);	\
  float4 C2 = short42float4(clover[sid + (9*chi+2)*cl_stride]);	\
  float4 C3 = short42float4(clover[sid + (9*chi+3)*cl_stride]);	\
  float4 C4 = short42float4(clover[sid + (9*chi+4)*cl_stride]);	\
  float4 C5 = short42float4(clover[sid + (9*chi+5)*cl_stride]);	\
  float4 C6 = short42float4(clover[sid + (9*chi+6)*cl_stride]);	\
  float4 C7 = short42float4(clover[sid + (9*chi+7)*cl_stride]);	\
  float4 C8 = short42float4(clover[sid + (9*chi+8)*cl_stride]);	\
  float K = cloverNorm[sid + chi*cl_stride];			\
  C0.x *= K; C0.y *= K;	C0.z *= K; C0.w *= K;		        \
  C1.x *= K; C1.y *= K;	C1.z *= K; C1.w *= K;		        \
  C2.x *= K; C2.y *= K;	C2.z *= K; C2.w *= K;		        \
  C3.x *= K; C3.y *= K;	C3.z *= K; C3.w *= K;		        \
  C4.x *= K; C4.y *= K;	C4.z *= K; C4.w *= K;		        \
  C5.x *= K; C5.y *= K;	C5.z *= K; C5.w *= K;		        \
  C6.x *= K; C6.y *= K;	C6.z *= K; C6.w *= K;		        \
  C7.x *= K; C7.y *= K;	C7.z *= K; C7.w *= K;		        \
  C8.x *= K; C8.y *= K;	C8.z *= K; C8.w *= K;		 

#define READ_CLOVER_DOUBLE_TEX(clover, chi)			       \
  double2 C0 = fetch_double2((clover), sid + (18*chi+0)*cl_stride);	\
  double2 C1 = fetch_double2((clover), sid + (18*chi+1)*cl_stride);    \
  double2 C2 = fetch_double2((clover), sid + (18*chi+2)*cl_stride);    \
  double2 C3 = fetch_double2((clover), sid + (18*chi+3)*cl_stride);    \
  double2 C4 = fetch_double2((clover), sid + (18*chi+4)*cl_stride);    \
  double2 C5 = fetch_double2((clover), sid + (18*chi+5)*cl_stride);    \
  double2 C6 = fetch_double2((clover), sid + (18*chi+6)*cl_stride);    \
  double2 C7 = fetch_double2((clover), sid + (18*chi+7)*cl_stride);    \
  double2 C8 = fetch_double2((clover), sid + (18*chi+8)*cl_stride);    \
  double2 C9 = fetch_double2((clover), sid + (18*chi+9)*cl_stride);    \
  double2 C10 = fetch_double2((clover), sid + (18*chi+10)*cl_stride);  \
  double2 C11 = fetch_double2((clover), sid + (18*chi+11)*cl_stride);  \
  double2 C12 = fetch_double2((clover), sid + (18*chi+12)*cl_stride);  \
  double2 C13 = fetch_double2((clover), sid + (18*chi+13)*cl_stride);  \
  double2 C14 = fetch_double2((clover), sid + (18*chi+14)*cl_stride);  \
  double2 C15 = fetch_double2((clover), sid + (18*chi+15)*cl_stride);  \
  double2 C16 = fetch_double2((clover), sid + (18*chi+16)*cl_stride);  \
  double2 C17 = fetch_double2((clover), sid + (18*chi+17)*cl_stride);

//#endif // USE_TEXTURE_OBJECTS

#define READ_CLOVER_SINGLE_TEX(clover, chi)			\
  float4 C0 = TEX1DFETCH(float4, (clover), sid + (9*chi+0)*cl_stride);	\
  float4 C1 = TEX1DFETCH(float4, (clover), sid + (9*chi+1)*cl_stride);  \
  float4 C2 = TEX1DFETCH(float4, (clover), sid + (9*chi+2)*cl_stride);  \
  float4 C3 = TEX1DFETCH(float4, (clover), sid + (9*chi+3)*cl_stride);  \
  float4 C4 = TEX1DFETCH(float4, (clover), sid + (9*chi+4)*cl_stride);  \
  float4 C5 = TEX1DFETCH(float4, (clover), sid + (9*chi+5)*cl_stride);  \
  float4 C6 = TEX1DFETCH(float4, (clover), sid + (9*chi+6)*cl_stride);  \
  float4 C7 = TEX1DFETCH(float4, (clover), sid + (9*chi+7)*cl_stride);	\
  float4 C8 = TEX1DFETCH(float4, (clover), sid + (9*chi+8)*cl_stride);

#define READ_CLOVER_HALF_TEX(clover, chi)			\
  float4 C0 = TEX1DFETCH(float4, (clover), sid + (9*chi+0)*cl_stride);  \
  float4 C1 = TEX1DFETCH(float4, (clover), sid + (9*chi+1)*cl_stride);  \
  float4 C2 = TEX1DFETCH(float4, (clover), sid + (9*chi+2)*cl_stride);  \
  float4 C3 = TEX1DFETCH(float4, (clover), sid + (9*chi+3)*cl_stride);  \
  float4 C4 = TEX1DFETCH(float4, (clover), sid + (9*chi+4)*cl_stride);  \
  float4 C5 = TEX1DFETCH(float4, (clover), sid + (9*chi+5)*cl_stride);  \
  float4 C6 = TEX1DFETCH(float4, (clover), sid + (9*chi+6)*cl_stride);  \
  float4 C7 = TEX1DFETCH(float4, (clover), sid + (9*chi+7)*cl_stride);  \
  float4 C8 = TEX1DFETCH(float4, (clover), sid + (9*chi+8)*cl_stride);  \
  float K = TEX1DFETCH(float, (CLOVERTEXNORM), sid + chi*cl_stride); \
<<<<<<< HEAD
=======
  C0.x *= K; C0.y *= K;	C0.z *= K; C0.w *= K;		        \
  C1.x *= K; C1.y *= K;	C1.z *= K; C1.w *= K;		        \
  C2.x *= K; C2.y *= K;	C2.z *= K; C2.w *= K;		        \
  C3.x *= K; C3.y *= K;	C3.z *= K; C3.w *= K;		        \
  C4.x *= K; C4.y *= K;	C4.z *= K; C4.w *= K;		        \
  C5.x *= K; C5.y *= K;	C5.z *= K; C5.w *= K;		        \
  C6.x *= K; C6.y *= K;	C6.z *= K; C6.w *= K;		        \
  C7.x *= K; C7.y *= K;	C7.z *= K; C7.w *= K;		        \
  C8.x *= K; C8.y *= K;	C8.z *= K; C8.w *= K;		
 
#define ASSN_CLOVER_DOUBLE(clover, chi)		      \
  C0 = clover[sid + (18*chi+0)*cl_stride];    \
  C1 = clover[sid + (18*chi+1)*cl_stride];    \
  C2 = clover[sid + (18*chi+2)*cl_stride];    \
  C3 = clover[sid + (18*chi+3)*cl_stride];    \
  C4 = clover[sid + (18*chi+4)*cl_stride];    \
  C5 = clover[sid + (18*chi+5)*cl_stride];    \
  C6 = clover[sid + (18*chi+6)*cl_stride];    \
  C7 = clover[sid + (18*chi+7)*cl_stride];    \
  C8 = clover[sid + (18*chi+8)*cl_stride];    \
  C9 = clover[sid + (18*chi+9)*cl_stride];    \
  C10 = clover[sid + (18*chi+10)*cl_stride];  \
  C11 = clover[sid + (18*chi+11)*cl_stride];  \
  C12 = clover[sid + (18*chi+12)*cl_stride];  \
  C13 = clover[sid + (18*chi+13)*cl_stride];  \
  C14 = clover[sid + (18*chi+14)*cl_stride];  \
  C15 = clover[sid + (18*chi+15)*cl_stride];  \
  C16 = clover[sid + (18*chi+16)*cl_stride];  \
  C17 = clover[sid + (18*chi+17)*cl_stride];

#define ASSN_CLOVER_DOUBLE_STR(clover, chi)				\
  load_streaming_double2(C0, &clover[sid + (18*chi+0)*cl_stride]);	\
  load_streaming_double2(C1, &clover[sid + (18*chi+1)*cl_stride]);	\
  load_streaming_double2(C2, &clover[sid + (18*chi+2)*cl_stride]);	\
  load_streaming_double2(C3, &clover[sid + (18*chi+3)*cl_stride]);	\
  load_streaming_double2(C4, &clover[sid + (18*chi+4)*cl_stride]);	\
  load_streaming_double2(C5, &clover[sid + (18*chi+5)*cl_stride]);	\
  load_streaming_double2(C6, &clover[sid + (18*chi+6)*cl_stride]);	\
  load_streaming_double2(C7, &clover[sid + (18*chi+7)*cl_stride]);	\
  load_streaming_double2(C8, &clover[sid + (18*chi+8)*cl_stride]);	\
  load_streaming_double2(C9, &clover[sid + (18*chi+9)*cl_stride]);	\
  load_streaming_double2(C10, &clover[sid + (18*chi+10)*cl_stride]);	\
  load_streaming_double2(C11, &clover[sid + (18*chi+11)*cl_stride]);	\
  load_streaming_double2(C12, &clover[sid + (18*chi+12)*cl_stride]);	\
  load_streaming_double2(C13, &clover[sid + (18*chi+13)*cl_stride]);	\
  load_streaming_double2(C14, &clover[sid + (18*chi+14)*cl_stride]);	\
  load_streaming_double2(C15, &clover[sid + (18*chi+15)*cl_stride]);	\
  load_streaming_double2(C16, &clover[sid + (18*chi+16)*cl_stride]);	\
  load_streaming_double2(C17, &clover[sid + (18*chi+17)*cl_stride]);	

#define ASSN_CLOVER_SINGLE(clover, chi)		  \
  C0 = clover[sid + (9*chi+0)*cl_stride];  \
  C1 = clover[sid + (9*chi+1)*cl_stride];  \
  C2 = clover[sid + (9*chi+2)*cl_stride];  \
  C3 = clover[sid + (9*chi+3)*cl_stride];  \
  C4 = clover[sid + (9*chi+4)*cl_stride];  \
  C5 = clover[sid + (9*chi+5)*cl_stride];  \
  C6 = clover[sid + (9*chi+6)*cl_stride];  \
  C7 = clover[sid + (9*chi+7)*cl_stride];  \
  C8 = clover[sid + (9*chi+8)*cl_stride];

#define ASSN_CLOVER_HALF(clover, chi)				\
  C0 = short42float4(clover[sid + (9*chi+0)*cl_stride]);	\
  C1 = short42float4(clover[sid + (9*chi+1)*cl_stride]);	\
  C2 = short42float4(clover[sid + (9*chi+2)*cl_stride]);	\
  C3 = short42float4(clover[sid + (9*chi+3)*cl_stride]);	\
  C4 = short42float4(clover[sid + (9*chi+4)*cl_stride]);	\
  C5 = short42float4(clover[sid + (9*chi+5)*cl_stride]);	\
  C6 = short42float4(clover[sid + (9*chi+6)*cl_stride]);	\
  C7 = short42float4(clover[sid + (9*chi+7)*cl_stride]);	\
  C8 = short42float4(clover[sid + (9*chi+8)*cl_stride]);	\
  K = cloverNorm[sid + chi*cl_stride];			\
  C0.x *= K; C0.y *= K;	C0.z *= K; C0.w *= K;		        \
  C1.x *= K; C1.y *= K;	C1.z *= K; C1.w *= K;		        \
  C2.x *= K; C2.y *= K;	C2.z *= K; C2.w *= K;		        \
  C3.x *= K; C3.y *= K;	C3.z *= K; C3.w *= K;		        \
  C4.x *= K; C4.y *= K;	C4.z *= K; C4.w *= K;		        \
  C5.x *= K; C5.y *= K;	C5.z *= K; C5.w *= K;		        \
  C6.x *= K; C6.y *= K;	C6.z *= K; C6.w *= K;		        \
  C7.x *= K; C7.y *= K;	C7.z *= K; C7.w *= K;		        \
  C8.x *= K; C8.y *= K;	C8.z *= K; C8.w *= K;		 

#define ASSN_CLOVER_DOUBLE_TEX(clover, chi)			       \
  C0 = fetch_double2((clover), sid + (18*chi+0)*cl_stride);	\
  C1 = fetch_double2((clover), sid + (18*chi+1)*cl_stride);    \
  C2 = fetch_double2((clover), sid + (18*chi+2)*cl_stride);    \
  C3 = fetch_double2((clover), sid + (18*chi+3)*cl_stride);    \
  C4 = fetch_double2((clover), sid + (18*chi+4)*cl_stride);    \
  C5 = fetch_double2((clover), sid + (18*chi+5)*cl_stride);    \
  C6 = fetch_double2((clover), sid + (18*chi+6)*cl_stride);    \
  C7 = fetch_double2((clover), sid + (18*chi+7)*cl_stride);    \
  C8 = fetch_double2((clover), sid + (18*chi+8)*cl_stride);    \
  C9 = fetch_double2((clover), sid + (18*chi+9)*cl_stride);    \
  C10 = fetch_double2((clover), sid + (18*chi+10)*cl_stride);  \
  C11 = fetch_double2((clover), sid + (18*chi+11)*cl_stride);  \
  C12 = fetch_double2((clover), sid + (18*chi+12)*cl_stride);  \
  C13 = fetch_double2((clover), sid + (18*chi+13)*cl_stride);  \
  C14 = fetch_double2((clover), sid + (18*chi+14)*cl_stride);  \
  C15 = fetch_double2((clover), sid + (18*chi+15)*cl_stride);  \
  C16 = fetch_double2((clover), sid + (18*chi+16)*cl_stride);  \
  C17 = fetch_double2((clover), sid + (18*chi+17)*cl_stride);

//#endif // USE_TEXTURE_OBJECTS

#define ASSN_CLOVER_SINGLE_TEX(clover, chi)			\
  C0 = TEX1DFETCH(float4, (clover), sid + (9*chi+0)*cl_stride);	\
  C1 = TEX1DFETCH(float4, (clover), sid + (9*chi+1)*cl_stride);  \
  C2 = TEX1DFETCH(float4, (clover), sid + (9*chi+2)*cl_stride);  \
  C3 = TEX1DFETCH(float4, (clover), sid + (9*chi+3)*cl_stride);  \
  C4 = TEX1DFETCH(float4, (clover), sid + (9*chi+4)*cl_stride);  \
  C5 = TEX1DFETCH(float4, (clover), sid + (9*chi+5)*cl_stride);  \
  C6 = TEX1DFETCH(float4, (clover), sid + (9*chi+6)*cl_stride);  \
  C7 = TEX1DFETCH(float4, (clover), sid + (9*chi+7)*cl_stride);	\
  C8 = TEX1DFETCH(float4, (clover), sid + (9*chi+8)*cl_stride);

#define ASSN_CLOVER_HALF_TEX(clover, chi)			\
  C0 = TEX1DFETCH(float4, (clover), sid + (9*chi+0)*cl_stride);  \
  C1 = TEX1DFETCH(float4, (clover), sid + (9*chi+1)*cl_stride);  \
  C2 = TEX1DFETCH(float4, (clover), sid + (9*chi+2)*cl_stride);  \
  C3 = TEX1DFETCH(float4, (clover), sid + (9*chi+3)*cl_stride);  \
  C4 = TEX1DFETCH(float4, (clover), sid + (9*chi+4)*cl_stride);  \
  C5 = TEX1DFETCH(float4, (clover), sid + (9*chi+5)*cl_stride);  \
  C6 = TEX1DFETCH(float4, (clover), sid + (9*chi+6)*cl_stride);  \
  C7 = TEX1DFETCH(float4, (clover), sid + (9*chi+7)*cl_stride);  \
  C8 = TEX1DFETCH(float4, (clover), sid + (9*chi+8)*cl_stride);  \
  K = TEX1DFETCH(float, (TMCLOVERTEXNORM), sid + chi*cl_stride); \
  C0.x *= K; C0.y *= K;	C0.z *= K; C0.w *= K;		        \
  C1.x *= K; C1.y *= K;	C1.z *= K; C1.w *= K;		        \
  C2.x *= K; C2.y *= K;	C2.z *= K; C2.w *= K;		        \
  C3.x *= K; C3.y *= K;	C3.z *= K; C3.w *= K;		        \
  C4.x *= K; C4.y *= K;	C4.z *= K; C4.w *= K;		        \
  C5.x *= K; C5.y *= K;	C5.z *= K; C5.w *= K;		        \
  C6.x *= K; C6.y *= K;	C6.z *= K; C6.w *= K;		        \
  C7.x *= K; C7.y *= K;	C7.z *= K; C7.w *= K;		        \
  C8.x *= K; C8.y *= K;	C8.z *= K; C8.w *= K;		
 
#define PACK_CLOVER_DOUBLE(clover, chi)		      \
  double2 C0 = clover[idx + (18*chi+0)*cl_stride];    \
  double2 C1 = clover[idx + (18*chi+1)*cl_stride];    \
  double2 C2 = clover[idx + (18*chi+2)*cl_stride];    \
  double2 C3 = clover[idx + (18*chi+3)*cl_stride];    \
  double2 C4 = clover[idx + (18*chi+4)*cl_stride];    \
  double2 C5 = clover[idx + (18*chi+5)*cl_stride];    \
  double2 C6 = clover[idx + (18*chi+6)*cl_stride];    \
  double2 C7 = clover[idx + (18*chi+7)*cl_stride];    \
  double2 C8 = clover[idx + (18*chi+8)*cl_stride];    \
  double2 C9 = clover[idx + (18*chi+9)*cl_stride];    \
  double2 C10 = clover[idx + (18*chi+10)*cl_stride];  \
  double2 C11 = clover[idx + (18*chi+11)*cl_stride];  \
  double2 C12 = clover[idx + (18*chi+12)*cl_stride];  \
  double2 C13 = clover[idx + (18*chi+13)*cl_stride];  \
  double2 C14 = clover[idx + (18*chi+14)*cl_stride];  \
  double2 C15 = clover[idx + (18*chi+15)*cl_stride];  \
  double2 C16 = clover[idx + (18*chi+16)*cl_stride];  \
  double2 C17 = clover[idx + (18*chi+17)*cl_stride];

#define PACK_CLOVER_SINGLE(clover, chi)		  \
  float4 C0 = clover[idx + (9*chi+0)*cl_stride];  \
  float4 C1 = clover[idx + (9*chi+1)*cl_stride];  \
  float4 C2 = clover[idx + (9*chi+2)*cl_stride];  \
  float4 C3 = clover[idx + (9*chi+3)*cl_stride];  \
  float4 C4 = clover[idx + (9*chi+4)*cl_stride];  \
  float4 C5 = clover[idx + (9*chi+5)*cl_stride];  \
  float4 C6 = clover[idx + (9*chi+6)*cl_stride];  \
  float4 C7 = clover[idx + (9*chi+7)*cl_stride];  \
  float4 C8 = clover[idx + (9*chi+8)*cl_stride];

#define PACK_CLOVER_HALF(clover, chi)				\
  float4 C0 = short42float4(clover[idx + (9*chi+0)*cl_stride]);	\
  float4 C1 = short42float4(clover[idx + (9*chi+1)*cl_stride]);	\
  float4 C2 = short42float4(clover[idx + (9*chi+2)*cl_stride]);	\
  float4 C3 = short42float4(clover[idx + (9*chi+3)*cl_stride]);	\
  float4 C4 = short42float4(clover[idx + (9*chi+4)*cl_stride]);	\
  float4 C5 = short42float4(clover[idx + (9*chi+5)*cl_stride]);	\
  float4 C6 = short42float4(clover[idx + (9*chi+6)*cl_stride]);	\
  float4 C7 = short42float4(clover[idx + (9*chi+7)*cl_stride]);	\
  float4 C8 = short42float4(clover[idx + (9*chi+8)*cl_stride]);	\
  float K = cloverNorm[idx + chi*cl_stride];			\
  C0.x *= K; C0.y *= K;	C0.z *= K; C0.w *= K;		        \
  C1.x *= K; C1.y *= K;	C1.z *= K; C1.w *= K;		        \
  C2.x *= K; C2.y *= K;	C2.z *= K; C2.w *= K;		        \
  C3.x *= K; C3.y *= K;	C3.z *= K; C3.w *= K;		        \
  C4.x *= K; C4.y *= K;	C4.z *= K; C4.w *= K;		        \
  C5.x *= K; C5.y *= K;	C5.z *= K; C5.w *= K;		        \
  C6.x *= K; C6.y *= K;	C6.z *= K; C6.w *= K;		        \
  C7.x *= K; C7.y *= K;	C7.z *= K; C7.w *= K;		        \
  C8.x *= K; C8.y *= K;	C8.z *= K; C8.w *= K;		 

#define PACK_CLOVER_DOUBLE_TEX(clover, chi)			\
  double2 C0 = fetch_double2((clover), idx + (18*chi+0)*cl_stride);	\
  double2 C1 = fetch_double2((clover), idx + (18*chi+1)*cl_stride);	\
  double2 C2 = fetch_double2((clover), idx + (18*chi+2)*cl_stride);	\
  double2 C3 = fetch_double2((clover), idx + (18*chi+3)*cl_stride);	\
  double2 C4 = fetch_double2((clover), idx + (18*chi+4)*cl_stride);	\
  double2 C5 = fetch_double2((clover), idx + (18*chi+5)*cl_stride);	\
  double2 C6 = fetch_double2((clover), idx + (18*chi+6)*cl_stride);	\
  double2 C7 = fetch_double2((clover), idx + (18*chi+7)*cl_stride);	\
  double2 C8 = fetch_double2((clover), idx + (18*chi+8)*cl_stride);	\
  double2 C9 = fetch_double2((clover), idx + (18*chi+9)*cl_stride);	\
  double2 C10 = fetch_double2((clover), idx + (18*chi+10)*cl_stride);	\
  double2 C11 = fetch_double2((clover), idx + (18*chi+11)*cl_stride);	\
  double2 C12 = fetch_double2((clover), idx + (18*chi+12)*cl_stride);	\
  double2 C13 = fetch_double2((clover), idx + (18*chi+13)*cl_stride);	\
  double2 C14 = fetch_double2((clover), idx + (18*chi+14)*cl_stride);	\
  double2 C15 = fetch_double2((clover), idx + (18*chi+15)*cl_stride);	\
  double2 C16 = fetch_double2((clover), idx + (18*chi+16)*cl_stride);	\
  double2 C17 = fetch_double2((clover), idx + (18*chi+17)*cl_stride);

#define PACK_CLOVER_SINGLE_TEX(clover, chi)			\
  float4 C0 = TEX1DFETCH(float4, (clover), idx + (9*chi+0)*cl_stride);	\
  float4 C1 = TEX1DFETCH(float4, (clover), idx + (9*chi+1)*cl_stride);  \
  float4 C2 = TEX1DFETCH(float4, (clover), idx + (9*chi+2)*cl_stride);  \
  float4 C3 = TEX1DFETCH(float4, (clover), idx + (9*chi+3)*cl_stride);  \
  float4 C4 = TEX1DFETCH(float4, (clover), idx + (9*chi+4)*cl_stride);  \
  float4 C5 = TEX1DFETCH(float4, (clover), idx + (9*chi+5)*cl_stride);  \
  float4 C6 = TEX1DFETCH(float4, (clover), idx + (9*chi+6)*cl_stride);  \
  float4 C7 = TEX1DFETCH(float4, (clover), idx + (9*chi+7)*cl_stride);	\
  float4 C8 = TEX1DFETCH(float4, (clover), idx + (9*chi+8)*cl_stride);

#define PACK_CLOVER_HALF_TEX(clover, chi)			\
  float4 C0 = TEX1DFETCH(float4, (clover), idx + (9*chi+0)*cl_stride);  \
  float4 C1 = TEX1DFETCH(float4, (clover), idx + (9*chi+1)*cl_stride);  \
  float4 C2 = TEX1DFETCH(float4, (clover), idx + (9*chi+2)*cl_stride);  \
  float4 C3 = TEX1DFETCH(float4, (clover), idx + (9*chi+3)*cl_stride);  \
  float4 C4 = TEX1DFETCH(float4, (clover), idx + (9*chi+4)*cl_stride);  \
  float4 C5 = TEX1DFETCH(float4, (clover), idx + (9*chi+5)*cl_stride);  \
  float4 C6 = TEX1DFETCH(float4, (clover), idx + (9*chi+6)*cl_stride);  \
  float4 C7 = TEX1DFETCH(float4, (clover), idx + (9*chi+7)*cl_stride);  \
  float4 C8 = TEX1DFETCH(float4, (clover), idx + (9*chi+8)*cl_stride);  \
  float K = TEX1DFETCH(float, (TMCLOVERTEXNORM), idx + chi*cl_stride); \
>>>>>>> 1584726e
  C0.x *= K; C0.y *= K;	C0.z *= K; C0.w *= K;		        \
  C1.x *= K; C1.y *= K;	C1.z *= K; C1.w *= K;		        \
  C2.x *= K; C2.y *= K;	C2.z *= K; C2.w *= K;		        \
  C3.x *= K; C3.y *= K;	C3.z *= K; C3.w *= K;		        \
  C4.x *= K; C4.y *= K;	C4.z *= K; C4.w *= K;		        \
  C5.x *= K; C5.y *= K;	C5.z *= K; C5.w *= K;		        \
  C6.x *= K; C6.y *= K;	C6.z *= K; C6.w *= K;		        \
  C7.x *= K; C7.y *= K;	C7.z *= K; C7.w *= K;		        \
  C8.x *= K; C8.y *= K;	C8.z *= K; C8.w *= K;		
 <|MERGE_RESOLUTION|>--- conflicted
+++ resolved
@@ -116,8 +116,6 @@
   float4 C7 = TEX1DFETCH(float4, (clover), sid + (9*chi+7)*cl_stride);  \
   float4 C8 = TEX1DFETCH(float4, (clover), sid + (9*chi+8)*cl_stride);  \
   float K = TEX1DFETCH(float, (CLOVERTEXNORM), sid + chi*cl_stride); \
-<<<<<<< HEAD
-=======
   C0.x *= K; C0.y *= K;	C0.z *= K; C0.w *= K;		        \
   C1.x *= K; C1.y *= K;	C1.z *= K; C1.w *= K;		        \
   C2.x *= K; C2.y *= K;	C2.z *= K; C2.w *= K;		        \
@@ -348,7 +346,6 @@
   float4 C7 = TEX1DFETCH(float4, (clover), idx + (9*chi+7)*cl_stride);  \
   float4 C8 = TEX1DFETCH(float4, (clover), idx + (9*chi+8)*cl_stride);  \
   float K = TEX1DFETCH(float, (TMCLOVERTEXNORM), idx + chi*cl_stride); \
->>>>>>> 1584726e
   C0.x *= K; C0.y *= K;	C0.z *= K; C0.w *= K;		        \
   C1.x *= K; C1.y *= K;	C1.z *= K; C1.w *= K;		        \
   C2.x *= K; C2.y *= K;	C2.z *= K; C2.w *= K;		        \
