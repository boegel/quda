#include <atomic>

#include <blas_quda.h>
#include <tune_quda.h>
#include <color_spinor_field_order.h>

#include <launch_kernel.cuh>
#include <jitify_helper.cuh>
#include <kernels/reduce_core.cuh>

// These are used for reduction kernels
static device_reduce_t *d_reduce = nullptr;
static device_reduce_t *h_reduce = nullptr;
static device_reduce_t *hd_reduce = nullptr;
static cudaEvent_t reduceEnd;
static bool fast_reduce_enabled = false;

namespace quda {

  namespace blas {

    qudaStream_t* getStream();

    void* getDeviceReduceBuffer() { return d_reduce; }
    void* getMappedHostReduceBuffer() { return hd_reduce; }
    void* getHostReduceBuffer() { return h_reduce; }
    cudaEvent_t* getReduceEvent() { return &reduceEnd; }
    bool getFastReduce() { return fast_reduce_enabled; }

    void initFastReduce(int32_t words)
    {
      // initialize the reduction values in 32-bit increments to INT_MIN
      for (int32_t i = 0; i < words; i++) {
        reinterpret_cast<int32_t *>(h_reduce)[i] = std::numeric_limits<int32_t>::min();
      }

      // ensure that the host memory write is complete before we launch the kernel
      atomic_thread_fence(std::memory_order_release);
    }

    void completeFastReduce(int32_t words)
    {
      volatile int32_t *check = reinterpret_cast<int32_t *>(h_reduce);
      int count = 0;
      int complete = 0;
      while (complete < words) {
        // ensure visiblity to any changes in memory
        atomic_thread_fence(std::memory_order_acquire);

        complete = 0;
        for (int32_t i = 0; i < words; i++) {
          // spin-wait until all values have been updated
          if (check[i] != std::numeric_limits<int32_t>::min()) complete++;
        }
        if (count++ % 10000 == 0) { // check error every 10000 iterations
          // if there is an error in the kernel then we need to exit the spin-wait
          if (cudaSuccess != cudaPeekAtLastError()) break;
        }
      }
    }

    size_t reduceBufferSize()
    {
      /* we have these different reductions to cater for:

         - regular reductions (reduce_quda.cu) where are reducing to a
           single vector type (max length 4 presently), with possibly
           parity dimension, and a grid-stride loop with max number of
           blocks = 2 x SM count

         - multi-reductions where we are reducing to a matrix of size
           of size QUDA_MAX_MULTI_REDUCE of vectors (max length 4), with
           possible parity dimension, and a grid-stride loop with
           maximum number of blocks = 2 x SM count
      */

      int reduce_size = 4 * sizeof(device_reduce_t);
      int max_reduce = 2 * reduce_size;
      int max_multi_reduce = 2 * QUDA_MAX_MULTI_REDUCE * reduce_size;
      int max_reduce_blocks = 2 * deviceProp.multiProcessorCount;

      // reduction buffer size
      size_t bytes = max_reduce_blocks * std::max(max_reduce, max_multi_reduce);
      return bytes;
    }

    void initReduce()
    {
      auto bytes = reduceBufferSize();
      if (!d_reduce) d_reduce = (device_reduce_t *) device_malloc(bytes);

      // these arrays are actually oversized currently (only needs to be device_reduce_t x 3)

      // if the device supports host-mapped memory then use a host-mapped array for the reduction
      if (!h_reduce) {
	// only use zero copy reductions when using 64-bit
#if (defined(_MSC_VER) && defined(_WIN64)) || defined(__LP64__)
	if(deviceProp.canMapHostMemory) {
	  h_reduce = (device_reduce_t *) mapped_malloc(bytes);
	  cudaHostGetDevicePointer(&hd_reduce, h_reduce, 0); // set the matching device pointer
	} else
#endif
	  {
	    h_reduce = (device_reduce_t *) pinned_malloc(bytes);
	    hd_reduce = d_reduce;
	  }
	memset(h_reduce, 0, bytes); // added to ensure that valgrind doesn't report h_reduce is unitialised
      }

      cudaEventCreateWithFlags(&reduceEnd, cudaEventDisableTiming);

      // enable fast reductions with CPU spin waiting as opposed to using CUDA events
      char *fast_reduce_env = getenv("QUDA_ENABLE_FAST_REDUCE");
      if (fast_reduce_env && strcmp(fast_reduce_env,"1") == 0) {
        warningQuda("Experimental fast reductions enabled");
        fast_reduce_enabled = true;
      }

      checkCudaError();
    }

    void endReduce(void)
    {
      if (d_reduce) {
	device_free(d_reduce);
	d_reduce = 0;
      }
      if (h_reduce) {
	host_free(h_reduce);
	h_reduce = 0;
      }
      hd_reduce = 0;

      cudaEventDestroy(reduceEnd);
    }

    /**
       Generic reduction kernel launcher
    */
    template <typename host_reduce_t, typename real, int len, typename Arg>
    auto reduceLaunch(Arg &arg, const TuneParam &tp, const qudaStream_t &stream, Tunable &tunable)
    {
      using device_reduce_t = typename Arg::Reducer::reduce_t;
      if (tp.grid.x > (unsigned int)deviceProp.maxGridSize[0])
        errorQuda("Grid size %d greater than maximum %d\n", tp.grid.x, deviceProp.maxGridSize[0]);

      const int32_t words = tp.grid.y * sizeof(device_reduce_t) / sizeof(int32_t);
      if (getFastReduce() && !commAsyncReduction()) initFastReduce(words);

#ifdef JITIFY
      using namespace jitify::reflection;
      tunable.jitifyError() = program->kernel("quda::blas::reduceKernel")
                                  .instantiate((int)tp.block.x, Type<real>(), len, Type<Arg>())
                                  .configure(tp.grid, tp.block, tp.shared_bytes, stream)
                                  .launch(arg);
#else
      LAUNCH_KERNEL(reduceKernel, tunable, tp, stream, arg, real, len);
#endif

      if (!commAsyncReduction()) {
#if (defined(_MSC_VER) && defined(_WIN64)) || defined(__LP64__)
        if (deviceProp.canMapHostMemory) {
          if (getFastReduce()) {
            completeFastReduce(words);
          } else {
            qudaEventRecord(reduceEnd, stream);
            while (cudaSuccess != qudaEventQuery(reduceEnd)) { ; }
          }
        } else
#endif
        {
          qudaMemcpy(h_reduce, hd_reduce, sizeof(device_reduce_t), cudaMemcpyDeviceToHost);
        }
      }

      host_reduce_t cpu_sum = set(((device_reduce_t *)h_reduce)[0]);
      if (tp.grid.y == 2) sum(cpu_sum, ((device_reduce_t *)h_reduce)[1]); // add other parity if needed
      return cpu_sum;
    }

    template <template <typename ReducerType, typename real> class Reducer,
              typename store_t, typename y_store_t, int nSpin, typename coeff_t>
    class Reduce : public Tunable
    {
      using real = typename mapper<y_store_t>::type;
      using host_reduce_t = typename Reducer<double, real>::reduce_t;
      Reducer<device_reduce_t, real> r;
      const int nParity; // for composite fields this includes the number of composites
      host_reduce_t &result;

      const coeff_t &a, &b;
      ColorSpinorField &x, &y, &z, &w, &v;
      QudaFieldLocation location;

      unsigned int sharedBytesPerThread() const { return 0; }
      unsigned int sharedBytesPerBlock(const TuneParam &param) const { return 0; }

      bool advanceSharedBytes(TuneParam &param) const
      {
        TuneParam next(param);
        advanceBlockDim(next); // to get next blockDim
        int nthreads = next.block.x * next.block.y * next.block.z;
        param.shared_bytes = sharedBytesPerThread() * nthreads > sharedBytesPerBlock(param) ?
            sharedBytesPerThread() * nthreads :
            sharedBytesPerBlock(param);
        return false;
      }

    public:
      Reduce(const coeff_t &a, const coeff_t &b, const coeff_t &c, ColorSpinorField &x, ColorSpinorField &y,
             ColorSpinorField &z, ColorSpinorField &w, ColorSpinorField &v, host_reduce_t &result) :
        r(a, b),
        nParity((x.IsComposite() ? x.CompositeDim() : 1) * (x.SiteSubset())),
        a(a),
        b(b),
        x(x),
        y(y),
        z(z),
        w(w),
        v(v),
        result(result),
        location(checkLocation(x, y, z, w, v))
      {
        checkLength(x, y, z, w, v);
        auto x_prec = checkPrecision(x, z, w);
        auto y_prec = checkPrecision(y, v);
        auto x_order = checkOrder(x, z, w);
        auto y_order = checkOrder(y, v);
        if (sizeof(store_t) != x_prec) errorQuda("Expected precision %lu but received %d", sizeof(store_t), x_prec);
        if (sizeof(y_store_t) != y_prec) errorQuda("Expected precision %lu but received %d", sizeof(y_store_t), y_prec);
        if (x_prec == y_prec && x_order != y_order) errorQuda("Orders %d %d do not match", x_order, y_order);

        strcpy(aux, x.AuxString());
        if (x_prec != y_prec) {
          strcat(aux, ",");
          strcat(aux, y.AuxString());
        }
        if (location == QUDA_CPU_FIELD_LOCATION) strcat(aux, ",CPU");
        else if (getFastReduce()) strcat(aux, ",fast_reduce");

#ifdef JITIFY
        ::quda::create_jitify_program("kernels/reduce_core.cuh");
#endif

        apply(*(blas::getStream()));
        checkCudaError();

        blas::bytes += bytes();
        blas::flops += flops();

        const int Nreduce = sizeof(host_reduce_t) / sizeof(double);
        reduceDoubleArray((double *)&result, Nreduce);
      }

      TuneKey tuneKey() const { return TuneKey(x.VolString(), typeid(r).name(), aux); }

      void apply(const qudaStream_t &stream)
      {
        constexpr bool site_unroll_check = !std::is_same<store_t, y_store_t>::value || isFixed<store_t>::value || decltype(r)::site_unroll;
        if (site_unroll_check && (x.Ncolor() != 3 || x.Nspin() == 2))
          errorQuda("site unroll not supported for nSpin = %d nColor = %d", x.Nspin(), x.Ncolor());

        TuneParam tp = tuneLaunch(*this, getTuning(), getVerbosity());
        if (location == QUDA_CUDA_FIELD_LOCATION) {
          if (site_unroll_check) checkNative(x, y, z, w, v); // require native order when using site_unroll
          using device_store_t = typename device_type_mapper<store_t>::type;
          using device_y_store_t = typename device_type_mapper<y_store_t>::type;
          using device_real_t = typename mapper<device_y_store_t>::type;
          Reducer<device_reduce_t, device_real_t> r_(a, b);

          // redefine site_unroll with device_store types to ensure we have correct N/Ny/M values
          constexpr bool site_unroll = !std::is_same<device_store_t, device_y_store_t>::value || isFixed<device_store_t>::value || decltype(r)::site_unroll;
          constexpr int N = n_vector<device_store_t, true, nSpin, site_unroll>();
          constexpr int Ny = n_vector<device_y_store_t, true, nSpin, site_unroll>();
          constexpr int M = site_unroll ? (nSpin == 4 ? 24 : 6) : N; // real numbers per thread
          const int length = x.Length() / (nParity * M);

          ReductionArg<device_store_t, N, device_y_store_t, Ny, decltype(r_)> arg(x, y, z, w, v, r_, length, nParity);
          result = reduceLaunch<host_reduce_t, device_real_t, M>(arg, tp, stream, *this);
        } else {
          if (checkOrder(x, y, z, w, v) != QUDA_SPACE_SPIN_COLOR_FIELD_ORDER) {
            warningQuda("CPU Blas functions expect AoS field order");
            return;
          }

          using host_store_t = typename host_type_mapper<store_t>::type;
          using host_y_store_t = typename host_type_mapper<y_store_t>::type;
          using host_real_t = typename mapper<host_y_store_t>::type;
          Reducer<double, host_real_t> r_(a, b);

          // redefine site_unroll with host_store types to ensure we have correct N/Ny/M values
          constexpr bool site_unroll = !std::is_same<host_store_t, host_y_store_t>::value || isFixed<host_store_t>::value || decltype(r)::site_unroll;
          constexpr int N = n_vector<host_store_t, false, nSpin, site_unroll>();
          constexpr int Ny = n_vector<host_y_store_t, false, nSpin, site_unroll>();
          constexpr int M = N; // if site unrolling then M=N will be 24/6, e.g., full AoS
          const int length = x.Length() / (nParity * M);

          ReductionArg<host_store_t, N, host_y_store_t, Ny, decltype(r_)> arg(x, y, z, w, v, r_, length, nParity);
          result = reduceCPU<host_real_t, M>(arg);
        }
      }

      void preTune()
      {
        if (r.write.X) x.backup();
        if (r.write.Y) y.backup();
        if (r.write.Z) z.backup();
        if (r.write.W) w.backup();
        if (r.write.V) v.backup();
      }

      void postTune()
      {
        if (r.write.X) x.restore();
        if (r.write.Y) y.restore();
        if (r.write.Z) z.restore();
        if (r.write.W) w.restore();
        if (r.write.V) v.restore();
      }

      bool advanceTuneParam(TuneParam &param) const
      {
        return location == QUDA_CPU_FIELD_LOCATION ? false : Tunable::advanceTuneParam(param);
      }

      void initTuneParam(TuneParam &param) const
      {
        Tunable::initTuneParam(param);
        param.grid.y = nParity;
      }

      void defaultTuneParam(TuneParam &param) const
      {
        Tunable::defaultTuneParam(param);
        param.grid.y = nParity;
      }

      long long flops() const { return r.flops() * x.Length(); }

      long long bytes() const
      {
        // the factor two here assumes we are reading and writing to the high precision vector
        // this will evaluate correctly for non-mixed kernels since the +2/-2 will cancel out
        return (r.streams() - 2) * x.Bytes() + 2 * z.Bytes();
      }

      int tuningIter() const { return 3; }
    };

    template <template <typename reduce_t, typename real> class Functor, bool mixed, typename... Args>
    auto instantiateReduce(Args &&... args)
    {
      using host_reduce_t = typename Functor<double, double>::reduce_t;
      host_reduce_t value;
      ::quda::zero(value); // no default constructor so we need to explicitly zero
      instantiate<Functor, Reduce, mixed>(args..., value);
      return value;
    }

    double norm1(const ColorSpinorField &x)
    {
      ColorSpinorField &y = const_cast<ColorSpinorField &>(x); // FIXME
      return instantiateReduce<Norm1, false>(0.0, 0.0, 0.0, y, y, y, y, y);
    }

    double norm2(const ColorSpinorField &x)
    {
      ColorSpinorField &y = const_cast<ColorSpinorField &>(x);
      return instantiateReduce<Norm2, false>(0.0, 0.0, 0.0, y, y, y, y, y);
    }

    double reDotProduct(ColorSpinorField &x, ColorSpinorField &y)
    {
      return instantiateReduce<Dot, false>(0.0, 0.0, 0.0, x, y, x, x, x);
    }

    double axpbyzNorm(double a, ColorSpinorField &x, double b, ColorSpinorField &y, ColorSpinorField &z)
    {
      return instantiateReduce<axpbyzNorm2, false>(a, b, 0.0, x, y, z, x, x);
    }

    double axpyReDot(double a, ColorSpinorField &x, ColorSpinorField &y)
    {
      return instantiateReduce<AxpyReDot, false>(a, 0.0, 0.0, x, y, x, x, x);
    }

    double caxpyNorm(const Complex &a, ColorSpinorField &x, ColorSpinorField &y)
    {
      return instantiateReduce<caxpyNorm2, false>(a, Complex(0.0), Complex(0.0), x, y, x, x, x);
    }

    double caxpyXmazNormX(const Complex &a, ColorSpinorField &x, ColorSpinorField &y, ColorSpinorField &z)
    {
      return instantiateReduce<caxpyxmaznormx, false>(a, Complex(0.0), Complex(0.0), x, y, z, x, x);
    }

    double cabxpyzAxNorm(double a, const Complex &b, ColorSpinorField &x, ColorSpinorField &y, ColorSpinorField &z)
    {
      return instantiateReduce<cabxpyzaxnorm, false>(Complex(a), b, Complex(0.0), x, y, z, x, x);
    }

    Complex cDotProduct(ColorSpinorField &x, ColorSpinorField &y)
    {
      auto cdot = instantiateReduce<Cdot, false>(0.0, 0.0, 0.0, x, y, x, x, x);
      return Complex(cdot.x, cdot.y);
    }

    Complex caxpyDotzy(const Complex &a, ColorSpinorField &x, ColorSpinorField &y, ColorSpinorField &z)
    {
      auto cdot = instantiateReduce<caxpydotzy, false>(a, Complex(0.0), Complex(0.0), x, y, z, x, x);
      return Complex(cdot.x, cdot.y);
    }

    double3 cDotProductNormA(ColorSpinorField &x, ColorSpinorField &y)
    {
      return instantiateReduce<CdotNormA, false>(0.0, 0.0, 0.0, x, y, x, x, x);
    }

    double3 caxpbypzYmbwcDotProductUYNormY(const Complex &a, ColorSpinorField &x, const Complex &b, ColorSpinorField &y,
                                           ColorSpinorField &z, ColorSpinorField &w, ColorSpinorField &u)
    {
      return instantiateReduce<caxpbypzYmbwcDotProductUYNormY_, true>(a, b, Complex(0.0), x, z, y, w, u);
    }

    Complex axpyCGNorm(double a, ColorSpinorField &x, ColorSpinorField &y)
    {
      double2 cg_norm = instantiateReduce<axpyCGNorm2, true>(a, 0.0, 0.0, x, y, x, x, y);
      return Complex(cg_norm.x, cg_norm.y);
    }

    double3 HeavyQuarkResidualNorm(ColorSpinorField &x, ColorSpinorField &r)
    {
      // in case of x.Ncolor()!=3 (MG mainly) reduce_core do not support this function.
      if (x.Ncolor() != 3) return make_double3(0.0, 0.0, 0.0);
      double3 rtn = instantiateReduce<HeavyQuarkResidualNorm_, false>(0.0, 0.0, 0.0, x, r, r, r, r);
      rtn.z /= (x.Volume()*comm_size());
      return rtn;
    }

    double3 xpyHeavyQuarkResidualNorm(ColorSpinorField &x, ColorSpinorField &y, ColorSpinorField &r)
    {
      // in case of x.Ncolor()!=3 (MG mainly) reduce_core do not support this function.
      if (x.Ncolor()!=3) return make_double3(0.0, 0.0, 0.0);
      double3 rtn = instantiateReduce<xpyHeavyQuarkResidualNorm_, false>(0.0, 0.0, 0.0, x, y, r, r, r);
      rtn.z /= (x.Volume()*comm_size());
      return rtn;
    }

    double3 tripleCGReduction(ColorSpinorField &x, ColorSpinorField &y, ColorSpinorField &z)
    {
      return instantiateReduce<tripleCGReduction_, false>(0.0, 0.0, 0.0, x, y, z, x, x);
    }

    double4 quadrupleCGReduction(ColorSpinorField &x, ColorSpinorField &y, ColorSpinorField &z)
    {
      return instantiateReduce<quadrupleCGReduction_, false>(0.0, 0.0, 0.0, x, y, z, x, x);
    }

    double quadrupleCG3InitNorm(double a, ColorSpinorField &x, ColorSpinorField &y,
                                ColorSpinorField &z, ColorSpinorField &w, ColorSpinorField &v)
    {
      return instantiateReduce<quadrupleCG3InitNorm_, false>(a, 0.0, 0.0, x, y, z, w, v);
    }

    double quadrupleCG3UpdateNorm(double a, double b, ColorSpinorField &x, ColorSpinorField &y,
                                  ColorSpinorField &z, ColorSpinorField &w, ColorSpinorField &v)
    {
      return instantiateReduce<quadrupleCG3UpdateNorm_, false>(a, b, 0.0, x, y, z, w, v);
    }

<<<<<<< HEAD
				double4 quadrupleEigCGUpdate(double a, double b, ColorSpinorField &x, ColorSpinorField &y, ColorSpinorField &z, ColorSpinorField &w, ColorSpinorField &v) {
      return uni_reduce<double4, QudaSumFloat4, quadrupleEigCGUpdate_, 1, 1, 0, 1, 1, false>(
          make_double2(a, 0.0), make_double2(b, 0.0), x, y, z, w, v);
    }



   } // namespace blas
=======
  } // namespace blas
>>>>>>> b9961934

} // namespace quda<|MERGE_RESOLUTION|>--- conflicted
+++ resolved
@@ -467,18 +467,12 @@
     {
       return instantiateReduce<quadrupleCG3UpdateNorm_, false>(a, b, 0.0, x, y, z, w, v);
     }
-
-<<<<<<< HEAD
-				double4 quadrupleEigCGUpdate(double a, double b, ColorSpinorField &x, ColorSpinorField &y, ColorSpinorField &z, ColorSpinorField &w, ColorSpinorField &v) {
-      return uni_reduce<double4, QudaSumFloat4, quadrupleEigCGUpdate_, 1, 1, 0, 1, 1, false>(
-          make_double2(a, 0.0), make_double2(b, 0.0), x, y, z, w, v);
-    }
-
-
-
-   } // namespace blas
-=======
+    
+    double4 quadrupleEigCGUpdate(double a, double b, ColorSpinorField &x, ColorSpinorField &y, ColorSpinorField &z, ColorSpinorField &w, ColorSpinorField &v)
+    {
+      return uni_reduce<double4, QudaSumFloat4, quadrupleEigCGUpdate_, 1, 1, 0, 1, 1, false>(make_double2(a, 0.0), make_double2(b, 0.0), x, y, z, w, v);
+    }
+    
   } // namespace blas
->>>>>>> b9961934
-
+  
 } // namespace quda