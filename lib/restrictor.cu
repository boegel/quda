#include <color_spinor_field.h>
#include <color_spinor_field_order.h>
#include <tune_quda.h>
#include <cub/cub.cuh>
#include <typeinfo>
#include <multigrid_helper.cuh>
#include <fast_intdiv.h>

// enabling CTA swizzling improves spatial locality of MG blocks reducing cache line wastage
#define SWIZZLE

namespace quda {

#ifdef GPU_MULTIGRID

  using namespace quda::colorspinor;

  /** 
      Kernel argument struct
  */
  template <typename Float, int fineSpin, int fineColor, int coarseSpin, int coarseColor, QudaFieldOrder order>
  struct RestrictArg {

    FieldOrderCB<Float,coarseSpin,coarseColor,1,order> out;
    const FieldOrderCB<Float,fineSpin,fineColor,1,order> in;
    const FieldOrderCB<Float,fineSpin,fineColor,coarseColor,order> V;
    const int *fine_to_coarse;
    const int *coarse_to_fine;
    const spin_mapper<fineSpin,coarseSpin> spin_map;
    const int parity; // the parity of the input field (if single parity)
    const int nParity; // number of parities of input fine field
    int_fastdiv swizzle; // swizzle factor for transposing blockIdx.x mapping to coarse grid coordinate

    RestrictArg(ColorSpinorField &out, const ColorSpinorField &in, const ColorSpinorField &V,
		const int *fine_to_coarse, const int *coarse_to_fine, int parity)
      : out(out), in(in), V(V), fine_to_coarse(fine_to_coarse), coarse_to_fine(coarse_to_fine),
	spin_map(), parity(parity), nParity(in.SiteSubset()), swizzle(1)
    { }

    RestrictArg(const RestrictArg<Float,fineSpin,fineColor,coarseSpin,coarseColor,order> &arg) :
      out(arg.out), in(arg.in), V(arg.V), 
      fine_to_coarse(arg.fine_to_coarse), coarse_to_fine(arg.coarse_to_fine), spin_map(),
      parity(arg.parity), nParity(arg.nParity), swizzle(arg.swizzle)
    { }
  };

  /**
     Rotates from the fine-color basis into the coarse-color basis.
  */
  template <typename Float, int fineSpin, int fineColor, int coarseColor, int coarse_colors_per_thread,
	    class FineColor, class Rotator>
  __device__ __host__ inline void rotateCoarseColor(complex<Float> out[fineSpin*coarse_colors_per_thread],
						    const FineColor &in, const Rotator &V,
						    int parity, int nParity, int x_cb, int coarse_color_block) {
    const int spinor_parity = (nParity == 2) ? parity : 0;
    const int v_parity = (V.Nparity() == 2) ? parity : 0;

#pragma unroll
    for (int s=0; s<fineSpin; s++)
#pragma unroll
      for (int coarse_color_local=0; coarse_color_local<coarse_colors_per_thread; coarse_color_local++) {
	out[s*coarse_colors_per_thread+coarse_color_local] = 0.0;
      }

#pragma unroll
    for (int coarse_color_local=0; coarse_color_local<coarse_colors_per_thread; coarse_color_local++) {
      int i = coarse_color_block + coarse_color_local;
#pragma unroll
      for (int s=0; s<fineSpin; s++) {

	constexpr int color_unroll = fineColor == 3 ? 3 : 2;

	complex<Float> partial[color_unroll];
#pragma unroll
	for (int k=0; k<color_unroll; k++) partial[k] = 0.0;

#pragma unroll
	for (int j=0; j<fineColor; j+=color_unroll) {
#pragma unroll
	  for (int k=0; k<color_unroll; k++)
	    partial[k] += conj(V(v_parity, x_cb, s, j+k, i)) * in(spinor_parity, x_cb, s, j+k);
	}

#pragma unroll
	for (int k=0; k<color_unroll; k++) out[s*coarse_colors_per_thread + coarse_color_local] += partial[k];
      }
    }

  }

  template <typename Float, int fineSpin, int fineColor, int coarseSpin, int coarseColor, int coarse_colors_per_thread, typename Arg>
  void Restrict(Arg arg) {
    for (int parity_coarse=0; parity_coarse<2; parity_coarse++) 
      for (int x_coarse_cb=0; x_coarse_cb<arg.out.VolumeCB(); x_coarse_cb++)
	for (int s=0; s<coarseSpin; s++) 
	  for (int c=0; c<coarseColor; c++)
	    arg.out(parity_coarse, x_coarse_cb, s, c) = 0.0;

    // loop over fine degrees of freedom
    for (int parity=0; parity<arg.nParity; parity++) {
      parity = (arg.nParity == 2) ? parity : arg.parity;

      for (int x_cb=0; x_cb<arg.in.VolumeCB(); x_cb++) {

	int x = parity*arg.in.VolumeCB() + x_cb;
	int x_coarse = arg.fine_to_coarse[x];
	int parity_coarse = (x_coarse >= arg.out.VolumeCB()) ? 1 : 0;
	int x_coarse_cb = x_coarse - parity_coarse*arg.out.VolumeCB();
	
	for (int coarse_color_block=0; coarse_color_block<coarseColor; coarse_color_block+=coarse_colors_per_thread) {
	  complex<Float> tmp[fineSpin*coarse_colors_per_thread];
	  rotateCoarseColor<Float,fineSpin,fineColor,coarseColor,coarse_colors_per_thread>
	    (tmp, arg.in, arg.V, parity, arg.nParity, x_cb, coarse_color_block);

	  for (int s=0; s<fineSpin; s++) {
	    for (int coarse_color_local=0; coarse_color_local<coarse_colors_per_thread; coarse_color_local++) {
	      int c = coarse_color_block + coarse_color_local;
	      arg.out(parity_coarse,x_coarse_cb,arg.spin_map(s),c) += tmp[s*coarse_colors_per_thread+coarse_color_local];
	    }
	  }

	}
      }
    }

  }

  /**
     struct which acts as a wrapper to a vector of data.
   */
  template <typename scalar, int n>
  struct vector_type {
    scalar data[n];
    __device__ __host__ inline scalar& operator[](int i) { return data[i]; }
    __device__ __host__ inline const scalar& operator[](int i) const { return data[i]; }
    __device__ __host__ inline static constexpr int size() { return n; }
    __device__ __host__ vector_type() { for (int i=0; i<n; i++) data[i] = 0.0; }
  };

  /**
     functor that defines how to do a multi-vector reduction
   */
  template <typename T>
  struct reduce {
    __device__ __host__ inline T operator()(const T &a, const T &b) {
      T sum;
      for (int i=0; i<sum.size(); i++) sum[i] = a[i] + b[i];
      return sum;
    }
  };

  /**
     Here, we ensure that each thread block maps exactly to a
     geometric block.  Each thread block corresponds to one geometric
     block, with number of threads equal to the number of fine grid
     points per aggregate, so each thread represents a fine-grid
     point.  The look up table coarse_to_fine is the mapping to
     each fine grid point.
  */
  template <typename Float, int fineSpin, int fineColor, int coarseSpin, int coarseColor, int coarse_colors_per_thread,
	    typename Arg, int block_size>
  __global__ void RestrictKernel(Arg arg) {

#ifdef SWIZZLE
    // the portion of the grid that is exactly divisible by the number of SMs
    const int gridp = gridDim.x - gridDim.x % arg.swizzle;

    int x_coarse = blockIdx.x;
    if (blockIdx.x < gridp) {
      // this is the portion of the block that we are going to transpose
      const int i = blockIdx.x % arg.swizzle;
      const int j = blockIdx.x / arg.swizzle;

      // tranpose the coordinates
      x_coarse = i * (gridp / arg.swizzle) + j;
    }
#else
    int x_coarse = blockIdx.x;
#endif

    int parity_coarse = x_coarse >= arg.out.VolumeCB() ? 1 : 0;
    int x_coarse_cb = x_coarse - parity_coarse*arg.out.VolumeCB();

    // obtain fine index from this look up table
    // since both parities map to the same block, each thread block must do both parities

    // threadIdx.x - fine checkboard offset
    // threadIdx.y - fine parity offset
    // blockIdx.x  - which coarse block are we working on (swizzled to improve cache efficiency)
    // assume that coarse_to_fine look up map is ordered as (coarse-block-id + fine-point-id)
    // and that fine-point-id is parity ordered
    int parity = arg.nParity == 2 ? threadIdx.y : arg.parity;
    int x_fine = arg.coarse_to_fine[ (x_coarse*2 + parity) * blockDim.x + threadIdx.x];
    int x_fine_cb = x_fine - parity*arg.in.VolumeCB();

    int coarse_color_block = (blockDim.z*blockIdx.z + threadIdx.z) * coarse_colors_per_thread;
    if (coarse_color_block >= coarseColor) return;

    complex<Float> tmp[fineSpin*coarse_colors_per_thread];
    rotateCoarseColor<Float,fineSpin,fineColor,coarseColor,coarse_colors_per_thread>
      (tmp, arg.in, arg.V, parity, arg.nParity, x_fine_cb, coarse_color_block);

    typedef vector_type<complex<Float>, coarseSpin*coarse_colors_per_thread> vector;
    vector reduced;

    // first lets coarsen spin locally
    for (int s=0; s<fineSpin; s++) {
      for (int v=0; v<coarse_colors_per_thread; v++) {
	reduced[arg.spin_map(s)*coarse_colors_per_thread+v] += tmp[s*coarse_colors_per_thread+v];
      }
    }

    // now lets coarsen geometry across threads
    if (arg.nParity == 2) {
      typedef cub::BlockReduce<vector, block_size, cub::BLOCK_REDUCE_WARP_REDUCTIONS, 2> BlockReduce;
      __shared__ typename BlockReduce::TempStorage temp_storage;
      reduce<vector> reducer; // reduce functor

      // note this is not safe for blockDim.z > 1
      reduced = BlockReduce(temp_storage).Reduce(reduced, reducer);
    } else {
      typedef cub::BlockReduce<vector, block_size, cub::BLOCK_REDUCE_WARP_REDUCTIONS> BlockReduce;
      __shared__ typename BlockReduce::TempStorage temp_storage;
      reduce<vector> reducer; // reduce functor

      // note this is not safe for blockDim.z > 1
      reduced = BlockReduce(temp_storage).Reduce(reduced, reducer);
    }

    if (threadIdx.x==0 && threadIdx.y == 0) {
      for (int s=0; s<coarseSpin; s++) {
	for (int coarse_color_local=0; coarse_color_local<coarse_colors_per_thread; coarse_color_local++) {
	  int v = coarse_color_block + coarse_color_local;
	  arg.out(parity_coarse, x_coarse_cb, s, v) = reduced[s*coarse_colors_per_thread+coarse_color_local];
	}
      }
    }
  }

  template <typename Float, int fineSpin, int fineColor, int coarseSpin, int coarseColor,
	    int coarse_colors_per_thread>
  class RestrictLaunch : public Tunable {

  protected:
    ColorSpinorField &out;
    const ColorSpinorField &in;
    const ColorSpinorField &v;
    const int *fine_to_coarse;
    const int *coarse_to_fine;
    const int parity;
    const QudaFieldLocation location;
    const int block_size;
    char vol[TuneKey::volume_n];

    unsigned int sharedBytesPerThread() const { return 0; }
    unsigned int sharedBytesPerBlock(const TuneParam &param) const { return 0; }
    bool tuneGridDim() const { return false; } // Don't tune the grid dimensions.
    unsigned int minThreads() const { return in.VolumeCB(); } // fine parity is the block y dimension

  public:
    RestrictLaunch(ColorSpinorField &out, const ColorSpinorField &in, const ColorSpinorField &v,
		   const int *fine_to_coarse, const int *coarse_to_fine, int parity)
      : out(out), in(in), v(v), fine_to_coarse(fine_to_coarse), coarse_to_fine(coarse_to_fine),
	parity(parity), location(Location(out,in,v)), block_size(in.VolumeCB()/(2*out.VolumeCB()))
    {
      strcpy(vol, out.VolString());
      strcat(vol, ",");
      strcat(vol, in.VolString());

      strcpy(aux, out.AuxString());
      strcat(aux, ",");
      strcat(aux, in.AuxString());
    } // block size is checkerboard fine length / full coarse length
    virtual ~RestrictLaunch() { }

    void apply(const cudaStream_t &stream) {
      if (location == QUDA_CPU_FIELD_LOCATION) {
	if (out.FieldOrder() == QUDA_SPACE_SPIN_COLOR_FIELD_ORDER) {
	  RestrictArg<Float,fineSpin,fineColor,coarseSpin,coarseColor,QUDA_SPACE_SPIN_COLOR_FIELD_ORDER>
	    arg(out, in, v, fine_to_coarse, coarse_to_fine, parity);
	  Restrict<Float,fineSpin,fineColor,coarseSpin,coarseColor,coarse_colors_per_thread>(arg);
	} else {
	  errorQuda("Unsupported field order %d", out.FieldOrder());
	}
      } else {
	TuneParam tp = tuneLaunch(*this, getTuning(), getVerbosity());

	if (out.FieldOrder() == QUDA_FLOAT2_FIELD_ORDER) {
	  typedef RestrictArg<Float,fineSpin,fineColor,coarseSpin,coarseColor,QUDA_FLOAT2_FIELD_ORDER> Arg;
	  Arg arg(out, in, v, fine_to_coarse, coarse_to_fine, parity);
	  arg.swizzle = tp.aux.x;

	  if (block_size == 4) {          // for 2x2x2x1 aggregates
	    RestrictKernel<Float,fineSpin,fineColor,coarseSpin,coarseColor,coarse_colors_per_thread,Arg,4>
	      <<<tp.grid, tp.block, tp.shared_bytes, stream>>>(arg);
	  } else if (block_size == 8) {   // for 2x2x2x2 aggregates
	    RestrictKernel<Float,fineSpin,fineColor,coarseSpin,coarseColor,coarse_colors_per_thread,Arg,8>
	      <<<tp.grid, tp.block, tp.shared_bytes, stream>>>(arg);
	  } else if (block_size == 16) {  // for 4x2x2x2 aggregates
	    RestrictKernel<Float,fineSpin,fineColor,coarseSpin,coarseColor,coarse_colors_per_thread,Arg,16>
	      <<<tp.grid, tp.block, tp.shared_bytes, stream>>>(arg);
	  } else if (block_size == 27) {  // for 3x3x3x2 aggregates
	    RestrictKernel<Float,fineSpin,fineColor,coarseSpin,coarseColor,coarse_colors_per_thread,Arg,27>
	      <<<tp.grid, tp.block, tp.shared_bytes, stream>>>(arg);
	  } else if (block_size == 36) {  // for 3x3x2x4 aggregates
	    RestrictKernel<Float,fineSpin,fineColor,coarseSpin,coarseColor,coarse_colors_per_thread,Arg,36>
	      <<<tp.grid, tp.block, tp.shared_bytes, stream>>>(arg);
	  } else if (block_size == 54) {  // for 3x3x3x4 aggregates
	    RestrictKernel<Float,fineSpin,fineColor,coarseSpin,coarseColor,coarse_colors_per_thread,Arg,54>
	      <<<tp.grid, tp.block, tp.shared_bytes, stream>>>(arg);
	  } else if (block_size == 64) {  // for 2x4x4x4 aggregates
	    RestrictKernel<Float,fineSpin,fineColor,coarseSpin,coarseColor,coarse_colors_per_thread,Arg,64>
	      <<<tp.grid, tp.block, tp.shared_bytes, stream>>>(arg);
	  } else if (block_size == 96) {  // for 4x4x3x4 aggregates
	    RestrictKernel<Float,fineSpin,fineColor,coarseSpin,coarseColor,coarse_colors_per_thread,Arg,96>
	      <<<tp.grid, tp.block, tp.shared_bytes, stream>>>(arg);
	  } else if (block_size == 100) {  // for 5x5x2x4 aggregates
	    RestrictKernel<Float,fineSpin,fineColor,coarseSpin,coarseColor,coarse_colors_per_thread,Arg,100>
	      <<<tp.grid, tp.block, tp.shared_bytes, stream>>>(arg);
	  } else if (block_size == 108) {  // for 3x3x3x8 aggregates
	    RestrictKernel<Float,fineSpin,fineColor,coarseSpin,coarseColor,coarse_colors_per_thread,Arg,108>
	      <<<tp.grid, tp.block, tp.shared_bytes, stream>>>(arg);
	  } else if (block_size == 128) { // for 4x4x4x4 aggregates
	    RestrictKernel<Float,fineSpin,fineColor,coarseSpin,coarseColor,coarse_colors_per_thread,Arg,128>
	      <<<tp.grid, tp.block, tp.shared_bytes, stream>>>(arg);
<<<<<<< HEAD
	  } else if (block_size == 144) {  // for 4x4x3x6 aggregates
	    RestrictKernel<Float,fineSpin,fineColor,coarseSpin,coarseColor,coarse_colors_per_thread,Arg,144>
	      <<<tp.grid, tp.block, tp.shared_bytes, stream>>>(arg);
	  } else if (block_size == 192) {  // for 4x4x3x8 aggregates
	    RestrictKernel<Float,fineSpin,fineColor,coarseSpin,coarseColor,coarse_colors_per_thread,Arg,192>
	      <<<tp.grid, tp.block, tp.shared_bytes, stream>>>(arg);
=======
#if __COMPUTE_CAPABILITY__ >= 300
>>>>>>> 720a94db
	  } else if (block_size == 200) { // for 5x5x2x8  aggregates
	    RestrictKernel<Float,fineSpin,fineColor,coarseSpin,coarseColor,coarse_colors_per_thread,Arg,200>
	      <<<tp.grid, tp.block, tp.shared_bytes, stream>>>(arg);
	  } else if (block_size == 256) { // for 4x4x4x8  aggregates
	    RestrictKernel<Float,fineSpin,fineColor,coarseSpin,coarseColor,coarse_colors_per_thread,Arg,256>
	      <<<tp.grid, tp.block, tp.shared_bytes, stream>>>(arg);
	  } else if (block_size == 432) { // for 6x6x6x4 aggregates
	    RestrictKernel<Float,fineSpin,fineColor,coarseSpin,coarseColor,coarse_colors_per_thread,Arg,432>
	      <<<tp.grid, tp.block, tp.shared_bytes, stream>>>(arg);
	  } else if (block_size == 500) { // 5x5x5x8 aggregates
	    RestrictKernel<Float,fineSpin,fineColor,coarseSpin,coarseColor,coarse_colors_per_thread,Arg,500>
	      <<<tp.grid, tp.block, tp.shared_bytes, stream>>>(arg);
#endif
	  } else {
	    errorQuda("Block size %d not instantiated", block_size);
	  }
	} else {
	  errorQuda("Unsupported field order %d", out.FieldOrder());
	}
      }
    }

    // This block tuning tunes for the optimal amount of color
    // splitting between blockDim.z and gridDim.z.  However, enabling
    // blockDim.z > 1 gives incorrect results due to cub reductions
    // being unable to do independent sliced reductions along
    // blockDim.z.  So for now we only split between colors per thread
    // and grid.z.
    bool advanceBlockDim(TuneParam &param) const
    {
      // let's try to advance spin/block-color
      while(param.block.z <= coarseColor/coarse_colors_per_thread) {
	param.block.z++;
	if ( (coarseColor/coarse_colors_per_thread) % param.block.z == 0) {
	  param.grid.z = (coarseColor/coarse_colors_per_thread) / param.block.z;
	  break;
	}
      }

      // we can advance spin/block-color since this is valid
      if (param.block.z <= (coarseColor/coarse_colors_per_thread) ) { //
	return true;
      } else { // we have run off the end so let's reset
	param.block.z = 1;
	param.grid.z = coarseColor/coarse_colors_per_thread;
	return false;
      }
    }

    int tuningIter() const { return 3; }

    bool advanceAux(TuneParam &param) const
    {
#ifdef SWIZZLE
      if (param.aux.x < 2*deviceProp.multiProcessorCount) {
        param.aux.x++;
	return true;
      } else {
        param.aux.x = 1;
	return false;
      }
#else
      return false;
#endif
    }

    // only tune shared memory per thread (disable tuning for block.z for now)
    bool advanceTuneParam(TuneParam &param) const { return advanceSharedBytes(param) || advanceAux(param); }

    TuneKey tuneKey() const { return TuneKey(vol, typeid(*this).name(), aux); }

    void initTuneParam(TuneParam &param) const { defaultTuneParam(param); }

    /** sets default values for when tuning is disabled */
    void defaultTuneParam(TuneParam &param) const {
      param.block = dim3(block_size, in.SiteSubset(), 1);
      param.grid = dim3( (minThreads()+param.block.x-1) / param.block.x, 1, 1);
      param.shared_bytes = 0;

      param.block.z = 1;
      param.grid.z = coarseColor / coarse_colors_per_thread;
      param.aux.x = 1; // swizzle factor
    }

    long long flops() const { return 8 * fineSpin * fineColor * coarseColor * in.SiteSubset()*in.VolumeCB(); }

    long long bytes() const {
      size_t v_bytes = v.Bytes() / (v.SiteSubset() == in.SiteSubset() ? 1 : 2);
      return in.Bytes() + out.Bytes() + v_bytes + in.SiteSubset()*in.VolumeCB()*sizeof(int);
    }

  };

  template <typename Float, int fineSpin, int fineColor, int coarseSpin, int coarseColor>
  void Restrict(ColorSpinorField &out, const ColorSpinorField &in, const ColorSpinorField &v,
		const int *fine_to_coarse, const int *coarse_to_fine, int parity) {

    // for fine grids (Nc=3) have more parallelism so can use more coarse strategy
    constexpr int coarse_colors_per_thread = fineColor != 3 ? 2 : coarseColor >= 4 && coarseColor % 4 == 0 ? 4 : 2;
    //coarseColor >= 8 && coarseColor % 8 == 0 ? 8 : coarseColor >= 4 && coarseColor % 4 == 0 ? 4 : 2;

    RestrictLaunch<Float, fineSpin, fineColor, coarseSpin, coarseColor, coarse_colors_per_thread>
      restrictor(out, in, v, fine_to_coarse, coarse_to_fine, parity);
    restrictor.apply(0);

    if (Location(out, in, v) == QUDA_CUDA_FIELD_LOCATION) checkCudaError();
  }

  template <typename Float, int fineSpin>
  void Restrict(ColorSpinorField &out, const ColorSpinorField &in, const ColorSpinorField &v,
		int nVec, const int *fine_to_coarse, const int *coarse_to_fine, const int *spin_map, int parity) {

    if (out.Nspin() != 2) errorQuda("Unsupported nSpin %d", out.Nspin());
    const int coarseSpin = 2;

    // first check that the spin_map matches the spin_mapper
    spin_mapper<fineSpin,coarseSpin> mapper;
    for (int s=0; s<fineSpin; s++) 
      if (mapper(s) != spin_map[s]) errorQuda("Spin map does not match spin_mapper");


    // Template over fine color
    if (in.Ncolor() == 3) { // standard QCD
      const int fineColor = 3;
      if (nVec == 2) {
	Restrict<Float,fineSpin,fineColor,coarseSpin,2>(out, in, v, fine_to_coarse, coarse_to_fine, parity);
      } else if (nVec == 4) {
	Restrict<Float,fineSpin,fineColor,coarseSpin,4>(out, in, v, fine_to_coarse, coarse_to_fine, parity);
      } else if (nVec == 24) {
	Restrict<Float,fineSpin,fineColor,coarseSpin,24>(out, in, v, fine_to_coarse, coarse_to_fine, parity);
      } else if (nVec == 32) {
	Restrict<Float,fineSpin,fineColor,coarseSpin,32>(out, in, v, fine_to_coarse, coarse_to_fine, parity);
      } else {
	errorQuda("Unsupported nVec %d", nVec);
      }
    } else if (in.Ncolor() == 2) {
      const int fineColor = 2;
      if (nVec == 2) { // these are probably only for debugging only
	Restrict<Float,fineSpin,fineColor,coarseSpin,2>(out, in, v, fine_to_coarse, coarse_to_fine, parity);
      } else if (nVec == 4) {
	Restrict<Float,fineSpin,fineColor,coarseSpin,4>(out, in, v, fine_to_coarse, coarse_to_fine, parity);
      } else {
	errorQuda("Unsupported nVec %d", nVec);
      }
    } else if (in.Ncolor() == 24) { // to keep compilation under control coarse grids have same or more colors
      const int fineColor = 24;
      if (nVec == 24) {
	Restrict<Float,fineSpin,fineColor,coarseSpin,24>(out, in, v, fine_to_coarse, coarse_to_fine, parity);
      } else if (nVec == 32) {
	Restrict<Float,fineSpin,fineColor,coarseSpin,32>(out, in, v, fine_to_coarse, coarse_to_fine, parity);
      } else {
	errorQuda("Unsupported nVec %d", nVec);
      }
    } else if (in.Ncolor() == 32) {
      const int fineColor = 32;
      if (nVec == 32) {
	Restrict<Float,fineSpin,fineColor,coarseSpin,32>(out, in, v, fine_to_coarse, coarse_to_fine, parity);
      } else {
	errorQuda("Unsupported nVec %d", nVec);
      }
    } else {
      errorQuda("Unsupported nColor %d", in.Ncolor());
    }
  }

  template <typename Float>
  void Restrict(ColorSpinorField &out, const ColorSpinorField &in, const ColorSpinorField &v,
		int Nvec, const int *fine_to_coarse, const int *coarse_to_fine, const int *spin_map, int parity) {

    if (in.Nspin() == 4) {
      Restrict<Float,4>(out, in, v, Nvec, fine_to_coarse, coarse_to_fine, spin_map, parity);
    } else if (in.Nspin() == 2) {
      Restrict<Float,2>(out, in, v, Nvec, fine_to_coarse, coarse_to_fine, spin_map, parity);
#if GPU_STAGGERED_DIRAC
    } else if (in.Nspin() == 1) {
      Restrict<Float,1>(out, in, v, Nvec, fine_to_coarse, coarse_to_fine, spin_map, parity);
#endif
    } else {
      errorQuda("Unsupported nSpin %d", in.Nspin());
    }
  }

#endif // GPU_MULTIGRID

  void Restrict(ColorSpinorField &out, const ColorSpinorField &in, const ColorSpinorField &v,
		int Nvec, const int *fine_to_coarse, const int *coarse_to_fine, const int *spin_map, int parity) {

#ifdef GPU_MULTIGRID
    if (out.FieldOrder() != in.FieldOrder() ||	out.FieldOrder() != v.FieldOrder())
      errorQuda("Field orders do not match (out=%d, in=%d, v=%d)",
		out.FieldOrder(), in.FieldOrder(), v.FieldOrder());

    QudaPrecision precision = Precision(out, in, v);

    if (precision == QUDA_DOUBLE_PRECISION) {
#ifdef GPU_MULTIGRID_DOUBLE
      Restrict<double>(out, in, v, Nvec, fine_to_coarse, coarse_to_fine, spin_map, parity);
#else
      errorQuda("Double precision multigrid has not been enabled");
#endif
    } else if (precision == QUDA_SINGLE_PRECISION) {
      Restrict<float>(out, in, v, Nvec, fine_to_coarse, coarse_to_fine, spin_map, parity);
    } else {
      errorQuda("Unsupported precision %d", out.Precision());
    }
#else
    errorQuda("Multigrid has not been built");
#endif
  }

} // namespace quda<|MERGE_RESOLUTION|>--- conflicted
+++ resolved
@@ -323,16 +323,13 @@
 	  } else if (block_size == 128) { // for 4x4x4x4 aggregates
 	    RestrictKernel<Float,fineSpin,fineColor,coarseSpin,coarseColor,coarse_colors_per_thread,Arg,128>
 	      <<<tp.grid, tp.block, tp.shared_bytes, stream>>>(arg);
-<<<<<<< HEAD
 	  } else if (block_size == 144) {  // for 4x4x3x6 aggregates
 	    RestrictKernel<Float,fineSpin,fineColor,coarseSpin,coarseColor,coarse_colors_per_thread,Arg,144>
 	      <<<tp.grid, tp.block, tp.shared_bytes, stream>>>(arg);
 	  } else if (block_size == 192) {  // for 4x4x3x8 aggregates
 	    RestrictKernel<Float,fineSpin,fineColor,coarseSpin,coarseColor,coarse_colors_per_thread,Arg,192>
 	      <<<tp.grid, tp.block, tp.shared_bytes, stream>>>(arg);
-=======
 #if __COMPUTE_CAPABILITY__ >= 300
->>>>>>> 720a94db
 	  } else if (block_size == 200) { // for 5x5x2x8  aggregates
 	    RestrictKernel<Float,fineSpin,fineColor,coarseSpin,coarseColor,coarse_colors_per_thread,Arg,200>
 	      <<<tp.grid, tp.block, tp.shared_bytes, stream>>>(arg);
