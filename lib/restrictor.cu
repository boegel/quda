#include <color_spinor_field.h>
#include <color_spinor_field_order.h>
#include <tune_quda.h>
#include <cub/cub.cuh>
#include <typeinfo>
#include <multigrid_helper.cuh>
#include <fast_intdiv.h>

// enabling CTA swizzling improves spatial locality of MG blocks reducing cache line wastage
#define SWIZZLE

namespace quda {

#ifdef GPU_MULTIGRID

  using namespace quda::colorspinor;

  /** 
      Kernel argument struct
  */
  template <typename Float, int fineSpin, int fineColor, int coarseSpin, int coarseColor, QudaFieldOrder order>
  struct RestrictArg {

    FieldOrderCB<Float,coarseSpin,coarseColor,1,order> out;
    const FieldOrderCB<Float,fineSpin,fineColor,1,order> in;
    const FieldOrderCB<Float,fineSpin,fineColor,coarseColor,order> V;
    const int *fine_to_coarse;
    const int *coarse_to_fine;
    const spin_mapper<fineSpin,coarseSpin> spin_map;
    const int parity; // the parity of the input field (if single parity)
    const int nParity; // number of parities of input fine field
<<<<<<< HEAD
    int swizzle; // swizzle factor for transposing blockIdx.x mapping to coarse grid coordinate
=======
    int_fastdiv swizzle; // swizzle factor for transposing blockIdx.x mapping to coarse grid coordinate
>>>>>>> 310fcd9c

    RestrictArg(ColorSpinorField &out, const ColorSpinorField &in, const ColorSpinorField &V,
		const int *fine_to_coarse, const int *coarse_to_fine, int parity)
      : out(out), in(in), V(V), fine_to_coarse(fine_to_coarse), coarse_to_fine(coarse_to_fine),
	spin_map(), parity(parity), nParity(in.SiteSubset()), swizzle(1)
    { }

    RestrictArg(const RestrictArg<Float,fineSpin,fineColor,coarseSpin,coarseColor,order> &arg) :
      out(arg.out), in(arg.in), V(arg.V), 
      fine_to_coarse(arg.fine_to_coarse), coarse_to_fine(arg.coarse_to_fine), spin_map(),
      parity(arg.parity), nParity(arg.nParity), swizzle(arg.swizzle)
    { }
  };

  /**
     Rotates from the fine-color basis into the coarse-color basis.
  */
  template <typename Float, int fineSpin, int fineColor, int coarseColor, int coarse_colors_per_thread,
	    class FineColor, class Rotator>
  __device__ __host__ inline void rotateCoarseColor(complex<Float> out[fineSpin*coarse_colors_per_thread],
						    const FineColor &in, const Rotator &V,
						    int parity, int nParity, int x_cb, int coarse_color_block) {
    const int spinor_parity = (nParity == 2) ? parity : 0;
    const int v_parity = (V.Nparity() == 2) ? parity : 0;

#pragma unroll
    for (int s=0; s<fineSpin; s++)
#pragma unroll
      for (int coarse_color_local=0; coarse_color_local<coarse_colors_per_thread; coarse_color_local++) {
	out[s*coarse_colors_per_thread+coarse_color_local] = 0.0;
      }

#pragma unroll
    for (int coarse_color_local=0; coarse_color_local<coarse_colors_per_thread; coarse_color_local++) {
      int i = coarse_color_block + coarse_color_local;
#pragma unroll
      for (int s=0; s<fineSpin; s++) {

	constexpr int color_unroll = fineColor == 3 ? 3 : 2;

	complex<Float> partial[color_unroll];
#pragma unroll
	for (int k=0; k<color_unroll; k++) partial[k] = 0.0;

#pragma unroll
	for (int j=0; j<fineColor; j+=color_unroll) {
#pragma unroll
	  for (int k=0; k<color_unroll; k++)
	    partial[k] += conj(V(v_parity, x_cb, s, j+k, i)) * in(spinor_parity, x_cb, s, j+k);
	}

#pragma unroll
	for (int k=0; k<color_unroll; k++) out[s*coarse_colors_per_thread + coarse_color_local] += partial[k];
      }
    }

  }

  template <typename Float, int fineSpin, int fineColor, int coarseSpin, int coarseColor, int coarse_colors_per_thread, typename Arg>
  void Restrict(Arg arg) {
    for (int parity_coarse=0; parity_coarse<2; parity_coarse++) 
      for (int x_coarse_cb=0; x_coarse_cb<arg.out.VolumeCB(); x_coarse_cb++)
	for (int s=0; s<coarseSpin; s++) 
	  for (int c=0; c<coarseColor; c++)
	    arg.out(parity_coarse, x_coarse_cb, s, c) = 0.0;

    // loop over fine degrees of freedom
    for (int parity=0; parity<arg.nParity; parity++) {
      parity = (arg.nParity == 2) ? parity : arg.parity;

      for (int x_cb=0; x_cb<arg.in.VolumeCB(); x_cb++) {

	int x = parity*arg.in.VolumeCB() + x_cb;
	int x_coarse = arg.fine_to_coarse[x];
	int parity_coarse = (x_coarse >= arg.out.VolumeCB()) ? 1 : 0;
	int x_coarse_cb = x_coarse - parity_coarse*arg.out.VolumeCB();
	
	for (int coarse_color_block=0; coarse_color_block<coarseColor; coarse_color_block+=coarse_colors_per_thread) {
	  complex<Float> tmp[fineSpin*coarse_colors_per_thread];
	  rotateCoarseColor<Float,fineSpin,fineColor,coarseColor,coarse_colors_per_thread>
	    (tmp, arg.in, arg.V, parity, arg.nParity, x_cb, coarse_color_block);

	  for (int s=0; s<fineSpin; s++) {
	    for (int coarse_color_local=0; coarse_color_local<coarse_colors_per_thread; coarse_color_local++) {
	      int c = coarse_color_block + coarse_color_local;
	      arg.out(parity_coarse,x_coarse_cb,arg.spin_map(s),c) += tmp[s*coarse_colors_per_thread+coarse_color_local];
	    }
	  }

	}
      }
    }

  }

  /**
     struct which acts as a wrapper to a vector of data.
   */
  template <typename scalar, int n>
  struct vector_type {
    scalar data[n];
    __device__ __host__ inline scalar& operator[](int i) { return data[i]; }
    __device__ __host__ inline const scalar& operator[](int i) const { return data[i]; }
    __device__ __host__ inline static constexpr int size() { return n; }
    __device__ __host__ vector_type() { for (int i=0; i<n; i++) data[i] = 0.0; }
  };

  /**
     functor that defines how to do a multi-vector reduction
   */
  template <typename T>
  struct reduce {
    __device__ __host__ inline T operator()(const T &a, const T &b) {
      T sum;
      for (int i=0; i<sum.size(); i++) sum[i] = a[i] + b[i];
      return sum;
    }
  };

  /**
     Here, we ensure that each thread block maps exactly to a
     geometric block.  Each thread block corresponds to one geometric
     block, with number of threads equal to the number of fine grid
     points per aggregate, so each thread represents a fine-grid
     point.  The look up table coarse_to_fine is the mapping to
     each fine grid point.
  */
  template <typename Float, int fineSpin, int fineColor, int coarseSpin, int coarseColor, int coarse_colors_per_thread,
	    typename Arg, int block_size>
  __global__ void RestrictKernel(Arg arg) {

#ifdef SWIZZLE
    // the portion of the grid that is exactly divisible by the number of SMs
    const int gridp = gridDim.x - gridDim.x % arg.swizzle;

    int x_coarse = blockIdx.x;
    if (blockIdx.x < gridp) {
      // this is the portion of the block that we are going to transpose
      const int i = blockIdx.x % arg.swizzle;
      const int j = blockIdx.x / arg.swizzle;

      // tranpose the coordinates
      x_coarse = i * (gridp / arg.swizzle) + j;
    }
#else
    int x_coarse = blockIdx.x;
#endif

    int parity_coarse = x_coarse >= arg.out.VolumeCB() ? 1 : 0;
    int x_coarse_cb = x_coarse - parity_coarse*arg.out.VolumeCB();

    // obtain fine index from this look up table
    // since both parities map to the same block, each thread block must do both parities

    // threadIdx.x - fine checkboard offset
    // threadIdx.y - fine parity offset
    // blockIdx.x  - which coarse block are we working on (swizzled to improve cache efficiency)
    // assume that coarse_to_fine look up map is ordered as (coarse-block-id + fine-point-id)
    // and that fine-point-id is parity ordered
    int parity = arg.nParity == 2 ? threadIdx.y : arg.parity;
    int x_fine = arg.coarse_to_fine[ (x_coarse*2 + parity) * blockDim.x + threadIdx.x];
    int x_fine_cb = x_fine - parity*arg.in.VolumeCB();

    int coarse_color_block = (blockDim.z*blockIdx.z + threadIdx.z) * coarse_colors_per_thread;
    if (coarse_color_block >= coarseColor) return;

    complex<Float> tmp[fineSpin*coarse_colors_per_thread];
    rotateCoarseColor<Float,fineSpin,fineColor,coarseColor,coarse_colors_per_thread>
      (tmp, arg.in, arg.V, parity, arg.nParity, x_fine_cb, coarse_color_block);

    typedef vector_type<complex<Float>, coarseSpin*coarse_colors_per_thread> vector;
    vector reduced;

    // first lets coarsen spin locally
    for (int s=0; s<fineSpin; s++) {
      for (int v=0; v<coarse_colors_per_thread; v++) {
	reduced[arg.spin_map(s)*coarse_colors_per_thread+v] += tmp[s*coarse_colors_per_thread+v];
      }
    }

    // now lets coarsen geometry across threads
    if (arg.nParity == 2) {
      typedef cub::BlockReduce<vector, block_size, cub::BLOCK_REDUCE_WARP_REDUCTIONS, 2> BlockReduce;
      __shared__ typename BlockReduce::TempStorage temp_storage;
      reduce<vector> reducer; // reduce functor

      // note this is not safe for blockDim.z > 1
      reduced = BlockReduce(temp_storage).Reduce(reduced, reducer);
    } else {
      typedef cub::BlockReduce<vector, block_size, cub::BLOCK_REDUCE_WARP_REDUCTIONS> BlockReduce;
      __shared__ typename BlockReduce::TempStorage temp_storage;
      reduce<vector> reducer; // reduce functor

      // note this is not safe for blockDim.z > 1
      reduced = BlockReduce(temp_storage).Reduce(reduced, reducer);
    }

    if (threadIdx.x==0 && threadIdx.y == 0) {
      for (int s=0; s<coarseSpin; s++) {
	for (int coarse_color_local=0; coarse_color_local<coarse_colors_per_thread; coarse_color_local++) {
	  int v = coarse_color_block + coarse_color_local;
	  arg.out(parity_coarse, x_coarse_cb, s, v) = reduced[s*coarse_colors_per_thread+coarse_color_local];
	}
      }
    }
  }

  template <typename Float, int fineSpin, int fineColor, int coarseSpin, int coarseColor,
	    int coarse_colors_per_thread>
  class RestrictLaunch : public Tunable {

  protected:
    ColorSpinorField &out;
    const ColorSpinorField &in;
    const ColorSpinorField &v;
    const int *fine_to_coarse;
    const int *coarse_to_fine;
    const int parity;
    const QudaFieldLocation location;
    const int block_size;
    char vol[TuneKey::volume_n];

    unsigned int sharedBytesPerThread() const { return 0; }
    unsigned int sharedBytesPerBlock(const TuneParam &param) const { return 0; }
    bool tuneGridDim() const { return false; } // Don't tune the grid dimensions.
<<<<<<< HEAD
=======
    bool tuneAuxDim() const { return true; } // Do tune the aux dimensions.
>>>>>>> 310fcd9c
    unsigned int minThreads() const { return in.VolumeCB(); } // fine parity is the block y dimension

  public:
    RestrictLaunch(ColorSpinorField &out, const ColorSpinorField &in, const ColorSpinorField &v,
		   const int *fine_to_coarse, const int *coarse_to_fine, int parity)
      : out(out), in(in), v(v), fine_to_coarse(fine_to_coarse), coarse_to_fine(coarse_to_fine),
	parity(parity), location(Location(out,in,v)), block_size(in.VolumeCB()/(2*out.VolumeCB()))
    {
      strcpy(vol, out.VolString());
      strcat(vol, ",");
      strcat(vol, in.VolString());

      strcpy(aux, out.AuxString());
      strcat(aux, ",");
      strcat(aux, in.AuxString());
    } // block size is checkerboard fine length / full coarse length
    virtual ~RestrictLaunch() { }

    void apply(const cudaStream_t &stream) {
      if (location == QUDA_CPU_FIELD_LOCATION) {
	if (out.FieldOrder() == QUDA_SPACE_SPIN_COLOR_FIELD_ORDER) {
	  RestrictArg<Float,fineSpin,fineColor,coarseSpin,coarseColor,QUDA_SPACE_SPIN_COLOR_FIELD_ORDER>
	    arg(out, in, v, fine_to_coarse, coarse_to_fine, parity);
	  Restrict<Float,fineSpin,fineColor,coarseSpin,coarseColor,coarse_colors_per_thread>(arg);
	} else {
	  errorQuda("Unsupported field order %d", out.FieldOrder());
	}
      } else {
	TuneParam tp = tuneLaunch(*this, getTuning(), getVerbosity());

	if (out.FieldOrder() == QUDA_FLOAT2_FIELD_ORDER) {
	  typedef RestrictArg<Float,fineSpin,fineColor,coarseSpin,coarseColor,QUDA_FLOAT2_FIELD_ORDER> Arg;
	  Arg arg(out, in, v, fine_to_coarse, coarse_to_fine, parity);
	  arg.swizzle = tp.aux.x;

	  if (block_size == 4) {          // for 2x2x2x1 aggregates
	    RestrictKernel<Float,fineSpin,fineColor,coarseSpin,coarseColor,coarse_colors_per_thread,Arg,4>
	      <<<tp.grid, tp.block, tp.shared_bytes, stream>>>(arg);
	  } else if (block_size == 8) {   // for 2x2x2x2 aggregates
	    RestrictKernel<Float,fineSpin,fineColor,coarseSpin,coarseColor,coarse_colors_per_thread,Arg,8>
	      <<<tp.grid, tp.block, tp.shared_bytes, stream>>>(arg);
	  } else if (block_size == 16) {  // for 4x2x2x2 aggregates
	    RestrictKernel<Float,fineSpin,fineColor,coarseSpin,coarseColor,coarse_colors_per_thread,Arg,16>
	      <<<tp.grid, tp.block, tp.shared_bytes, stream>>>(arg);
	  } else if (block_size == 27) {  // for 3x3x3x2 aggregates
	    RestrictKernel<Float,fineSpin,fineColor,coarseSpin,coarseColor,coarse_colors_per_thread,Arg,27>
	      <<<tp.grid, tp.block, tp.shared_bytes, stream>>>(arg);
	  } else if (block_size == 36) {  // for 3x3x2x4 aggregates
	    RestrictKernel<Float,fineSpin,fineColor,coarseSpin,coarseColor,coarse_colors_per_thread,Arg,36>
	      <<<tp.grid, tp.block, tp.shared_bytes, stream>>>(arg);
	  } else if (block_size == 54) {  // for 3x3x3x4 aggregates
	    RestrictKernel<Float,fineSpin,fineColor,coarseSpin,coarseColor,coarse_colors_per_thread,Arg,54>
	      <<<tp.grid, tp.block, tp.shared_bytes, stream>>>(arg);
	  } else if (block_size == 64) {  // for 2x4x4x4 aggregates
	    RestrictKernel<Float,fineSpin,fineColor,coarseSpin,coarseColor,coarse_colors_per_thread,Arg,64>
	      <<<tp.grid, tp.block, tp.shared_bytes, stream>>>(arg);
<<<<<<< HEAD
	  } else if (block_size == 96) {  // for 4x4x3x4 aggregates
	    RestrictKernel<Float,fineSpin,fineColor,coarseSpin,coarseColor,coarse_colors_per_thread,Arg,96>
	      <<<tp.grid, tp.block, tp.shared_bytes, stream>>>(arg);
=======
>>>>>>> 310fcd9c
	  } else if (block_size == 100) {  // for 5x5x2x4 aggregates
	    RestrictKernel<Float,fineSpin,fineColor,coarseSpin,coarseColor,coarse_colors_per_thread,Arg,100>
	      <<<tp.grid, tp.block, tp.shared_bytes, stream>>>(arg);
	  } else if (block_size == 108) {  // for 3x3x3x8 aggregates
	    RestrictKernel<Float,fineSpin,fineColor,coarseSpin,coarseColor,coarse_colors_per_thread,Arg,108>
	      <<<tp.grid, tp.block, tp.shared_bytes, stream>>>(arg);
	  } else if (block_size == 128) { // for 4x4x4x4 aggregates
	    RestrictKernel<Float,fineSpin,fineColor,coarseSpin,coarseColor,coarse_colors_per_thread,Arg,128>
	      <<<tp.grid, tp.block, tp.shared_bytes, stream>>>(arg);
<<<<<<< HEAD
	  } else if (block_size == 144) {  // for 4x4x3x6 aggregates
	    RestrictKernel<Float,fineSpin,fineColor,coarseSpin,coarseColor,coarse_colors_per_thread,Arg,144>
	      <<<tp.grid, tp.block, tp.shared_bytes, stream>>>(arg);
	  } else if (block_size == 192) {  // for 4x4x3x8 aggregates
	    RestrictKernel<Float,fineSpin,fineColor,coarseSpin,coarseColor,coarse_colors_per_thread,Arg,192>
	      <<<tp.grid, tp.block, tp.shared_bytes, stream>>>(arg);
	  } else if (block_size == 200) { // for 5x5x2x8  aggregates
	    RestrictKernel<Float,fineSpin,fineColor,coarseSpin,coarseColor,coarse_colors_per_thread,Arg,200>
	      <<<tp.grid, tp.block, tp.shared_bytes, stream>>>(arg);
	  } else if (block_size == 256) { // for 4x4x4x8  aggregates
	    RestrictKernel<Float,fineSpin,fineColor,coarseSpin,coarseColor,coarse_colors_per_thread,Arg,256>
	      <<<tp.grid, tp.block, tp.shared_bytes, stream>>>(arg);
#if __COMPUTE_CAPABILITY__ >= 300
=======
#if __COMPUTE_CAPABILITY__ >= 300
	  } else if (block_size == 200) { // for 5x5x2x8  aggregates
	    RestrictKernel<Float,fineSpin,fineColor,coarseSpin,coarseColor,coarse_colors_per_thread,Arg,200>
	      <<<tp.grid, tp.block, tp.shared_bytes, stream>>>(arg);
	  } else if (block_size == 256) { // for 4x4x4x8  aggregates
	    RestrictKernel<Float,fineSpin,fineColor,coarseSpin,coarseColor,coarse_colors_per_thread,Arg,256>
	      <<<tp.grid, tp.block, tp.shared_bytes, stream>>>(arg);
>>>>>>> 310fcd9c
	  } else if (block_size == 432) { // for 6x6x6x4 aggregates
	    RestrictKernel<Float,fineSpin,fineColor,coarseSpin,coarseColor,coarse_colors_per_thread,Arg,432>
	      <<<tp.grid, tp.block, tp.shared_bytes, stream>>>(arg);
	  } else if (block_size == 500) { // 5x5x5x8 aggregates
	    RestrictKernel<Float,fineSpin,fineColor,coarseSpin,coarseColor,coarse_colors_per_thread,Arg,500>
	      <<<tp.grid, tp.block, tp.shared_bytes, stream>>>(arg);
#endif
	  } else {
	    errorQuda("Block size %d not instantiated", block_size);
	  }
	} else {
	  errorQuda("Unsupported field order %d", out.FieldOrder());
	}
      }
    }

    // This block tuning tunes for the optimal amount of color
    // splitting between blockDim.z and gridDim.z.  However, enabling
    // blockDim.z > 1 gives incorrect results due to cub reductions
    // being unable to do independent sliced reductions along
    // blockDim.z.  So for now we only split between colors per thread
    // and grid.z.
    bool advanceBlockDim(TuneParam &param) const
    {
      // let's try to advance spin/block-color
      while(param.block.z <= coarseColor/coarse_colors_per_thread) {
	param.block.z++;
	if ( (coarseColor/coarse_colors_per_thread) % param.block.z == 0) {
	  param.grid.z = (coarseColor/coarse_colors_per_thread) / param.block.z;
	  break;
	}
      }

      // we can advance spin/block-color since this is valid
      if (param.block.z <= (coarseColor/coarse_colors_per_thread) ) { //
	return true;
      } else { // we have run off the end so let's reset
	param.block.z = 1;
	param.grid.z = coarseColor/coarse_colors_per_thread;
	return false;
      }
    }

    int tuningIter() const { return 3; }

    bool advanceAux(TuneParam &param) const
    {
#ifdef SWIZZLE
      if (param.aux.x < 2*deviceProp.multiProcessorCount) {
        param.aux.x++;
	return true;
      } else {
        param.aux.x = 1;
	return false;
      }
#else
      return false;
#endif
    }

    // only tune shared memory per thread (disable tuning for block.z for now)
    bool advanceTuneParam(TuneParam &param) const { return advanceSharedBytes(param) || advanceAux(param); }

    TuneKey tuneKey() const { return TuneKey(vol, typeid(*this).name(), aux); }

    void initTuneParam(TuneParam &param) const { defaultTuneParam(param); }

    /** sets default values for when tuning is disabled */
    void defaultTuneParam(TuneParam &param) const {
      param.block = dim3(block_size, in.SiteSubset(), 1);
      param.grid = dim3( (minThreads()+param.block.x-1) / param.block.x, 1, 1);
      param.shared_bytes = 0;

      param.block.z = 1;
      param.grid.z = coarseColor / coarse_colors_per_thread;
      param.aux.x = 1; // swizzle factor
    }

    long long flops() const { return 8 * fineSpin * fineColor * coarseColor * in.SiteSubset()*in.VolumeCB(); }

    long long bytes() const {
      size_t v_bytes = v.Bytes() / (v.SiteSubset() == in.SiteSubset() ? 1 : 2);
      return in.Bytes() + out.Bytes() + v_bytes + in.SiteSubset()*in.VolumeCB()*sizeof(int);
    }

  };

  template <typename Float, int fineSpin, int fineColor, int coarseSpin, int coarseColor>
  void Restrict(ColorSpinorField &out, const ColorSpinorField &in, const ColorSpinorField &v,
		const int *fine_to_coarse, const int *coarse_to_fine, int parity) {

    // for fine grids (Nc=3) have more parallelism so can use more coarse strategy
    constexpr int coarse_colors_per_thread = fineColor != 3 ? 2 : coarseColor >= 4 && coarseColor % 4 == 0 ? 4 : 2;
    //coarseColor >= 8 && coarseColor % 8 == 0 ? 8 : coarseColor >= 4 && coarseColor % 4 == 0 ? 4 : 2;

    RestrictLaunch<Float, fineSpin, fineColor, coarseSpin, coarseColor, coarse_colors_per_thread>
      restrictor(out, in, v, fine_to_coarse, coarse_to_fine, parity);
    restrictor.apply(0);

    if (Location(out, in, v) == QUDA_CUDA_FIELD_LOCATION) checkCudaError();
  }

  template <typename Float, int fineSpin>
  void Restrict(ColorSpinorField &out, const ColorSpinorField &in, const ColorSpinorField &v,
		int nVec, const int *fine_to_coarse, const int *coarse_to_fine, const int *spin_map, int parity) {

    if (out.Nspin() != 2) errorQuda("Unsupported nSpin %d", out.Nspin());
    const int coarseSpin = 2;

    // first check that the spin_map matches the spin_mapper
    spin_mapper<fineSpin,coarseSpin> mapper;
    for (int s=0; s<fineSpin; s++) 
      if (mapper(s) != spin_map[s]) errorQuda("Spin map does not match spin_mapper");


    // Template over fine color
    if (in.Ncolor() == 3) { // standard QCD
      const int fineColor = 3;
      if (nVec == 2) {
	Restrict<Float,fineSpin,fineColor,coarseSpin,2>(out, in, v, fine_to_coarse, coarse_to_fine, parity);
      } else if (nVec == 4) {
	Restrict<Float,fineSpin,fineColor,coarseSpin,4>(out, in, v, fine_to_coarse, coarse_to_fine, parity);
      } else if (nVec == 24) {
	Restrict<Float,fineSpin,fineColor,coarseSpin,24>(out, in, v, fine_to_coarse, coarse_to_fine, parity);
      } else if (nVec == 32) {
	Restrict<Float,fineSpin,fineColor,coarseSpin,32>(out, in, v, fine_to_coarse, coarse_to_fine, parity);
      } else {
	errorQuda("Unsupported nVec %d", nVec);
      }
    } else if (in.Ncolor() == 2) {
      const int fineColor = 2;
      if (nVec == 2) { // these are probably only for debugging only
	Restrict<Float,fineSpin,fineColor,coarseSpin,2>(out, in, v, fine_to_coarse, coarse_to_fine, parity);
      } else if (nVec == 4) {
	Restrict<Float,fineSpin,fineColor,coarseSpin,4>(out, in, v, fine_to_coarse, coarse_to_fine, parity);
      } else {
	errorQuda("Unsupported nVec %d", nVec);
      }
    } else if (in.Ncolor() == 24) { // to keep compilation under control coarse grids have same or more colors
      const int fineColor = 24;
      if (nVec == 24) {
	Restrict<Float,fineSpin,fineColor,coarseSpin,24>(out, in, v, fine_to_coarse, coarse_to_fine, parity);
      } else if (nVec == 32) {
	Restrict<Float,fineSpin,fineColor,coarseSpin,32>(out, in, v, fine_to_coarse, coarse_to_fine, parity);
      } else {
	errorQuda("Unsupported nVec %d", nVec);
      }
    } else if (in.Ncolor() == 32) {
      const int fineColor = 32;
      if (nVec == 32) {
	Restrict<Float,fineSpin,fineColor,coarseSpin,32>(out, in, v, fine_to_coarse, coarse_to_fine, parity);
      } else {
	errorQuda("Unsupported nVec %d", nVec);
      }
    } else {
      errorQuda("Unsupported nColor %d", in.Ncolor());
    }
  }

  template <typename Float>
  void Restrict(ColorSpinorField &out, const ColorSpinorField &in, const ColorSpinorField &v,
		int Nvec, const int *fine_to_coarse, const int *coarse_to_fine, const int *spin_map, int parity) {

    if (in.Nspin() == 4) {
      Restrict<Float,4>(out, in, v, Nvec, fine_to_coarse, coarse_to_fine, spin_map, parity);
    } else if (in.Nspin() == 2) {
      Restrict<Float,2>(out, in, v, Nvec, fine_to_coarse, coarse_to_fine, spin_map, parity);
#if GPU_STAGGERED_DIRAC
    } else if (in.Nspin() == 1) {
      Restrict<Float,1>(out, in, v, Nvec, fine_to_coarse, coarse_to_fine, spin_map, parity);
#endif
    } else {
      errorQuda("Unsupported nSpin %d", in.Nspin());
    }
  }

#endif // GPU_MULTIGRID

  void Restrict(ColorSpinorField &out, const ColorSpinorField &in, const ColorSpinorField &v,
		int Nvec, const int *fine_to_coarse, const int *coarse_to_fine, const int *spin_map, int parity) {

#ifdef GPU_MULTIGRID
    if (out.FieldOrder() != in.FieldOrder() ||	out.FieldOrder() != v.FieldOrder())
      errorQuda("Field orders do not match (out=%d, in=%d, v=%d)",
		out.FieldOrder(), in.FieldOrder(), v.FieldOrder());

    QudaPrecision precision = Precision(out, in, v);

    if (precision == QUDA_DOUBLE_PRECISION) {
#ifdef GPU_MULTIGRID_DOUBLE
      Restrict<double>(out, in, v, Nvec, fine_to_coarse, coarse_to_fine, spin_map, parity);
#else
      errorQuda("Double precision multigrid has not been enabled");
#endif
    } else if (precision == QUDA_SINGLE_PRECISION) {
      Restrict<float>(out, in, v, Nvec, fine_to_coarse, coarse_to_fine, spin_map, parity);
    } else {
      errorQuda("Unsupported precision %d", out.Precision());
    }
#else
    errorQuda("Multigrid has not been built");
#endif
  }

} // namespace quda<|MERGE_RESOLUTION|>--- conflicted
+++ resolved
@@ -29,11 +29,7 @@
     const spin_mapper<fineSpin,coarseSpin> spin_map;
     const int parity; // the parity of the input field (if single parity)
     const int nParity; // number of parities of input fine field
-<<<<<<< HEAD
-    int swizzle; // swizzle factor for transposing blockIdx.x mapping to coarse grid coordinate
-=======
     int_fastdiv swizzle; // swizzle factor for transposing blockIdx.x mapping to coarse grid coordinate
->>>>>>> 310fcd9c
 
     RestrictArg(ColorSpinorField &out, const ColorSpinorField &in, const ColorSpinorField &V,
 		const int *fine_to_coarse, const int *coarse_to_fine, int parity)
@@ -259,10 +255,7 @@
     unsigned int sharedBytesPerThread() const { return 0; }
     unsigned int sharedBytesPerBlock(const TuneParam &param) const { return 0; }
     bool tuneGridDim() const { return false; } // Don't tune the grid dimensions.
-<<<<<<< HEAD
-=======
     bool tuneAuxDim() const { return true; } // Do tune the aux dimensions.
->>>>>>> 310fcd9c
     unsigned int minThreads() const { return in.VolumeCB(); } // fine parity is the block y dimension
 
   public:
@@ -319,12 +312,9 @@
 	  } else if (block_size == 64) {  // for 2x4x4x4 aggregates
 	    RestrictKernel<Float,fineSpin,fineColor,coarseSpin,coarseColor,coarse_colors_per_thread,Arg,64>
 	      <<<tp.grid, tp.block, tp.shared_bytes, stream>>>(arg);
-<<<<<<< HEAD
 	  } else if (block_size == 96) {  // for 4x4x3x4 aggregates
 	    RestrictKernel<Float,fineSpin,fineColor,coarseSpin,coarseColor,coarse_colors_per_thread,Arg,96>
 	      <<<tp.grid, tp.block, tp.shared_bytes, stream>>>(arg);
-=======
->>>>>>> 310fcd9c
 	  } else if (block_size == 100) {  // for 5x5x2x4 aggregates
 	    RestrictKernel<Float,fineSpin,fineColor,coarseSpin,coarseColor,coarse_colors_per_thread,Arg,100>
 	      <<<tp.grid, tp.block, tp.shared_bytes, stream>>>(arg);
@@ -334,10 +324,10 @@
 	  } else if (block_size == 128) { // for 4x4x4x4 aggregates
 	    RestrictKernel<Float,fineSpin,fineColor,coarseSpin,coarseColor,coarse_colors_per_thread,Arg,128>
 	      <<<tp.grid, tp.block, tp.shared_bytes, stream>>>(arg);
-<<<<<<< HEAD
 	  } else if (block_size == 144) {  // for 4x4x3x6 aggregates
 	    RestrictKernel<Float,fineSpin,fineColor,coarseSpin,coarseColor,coarse_colors_per_thread,Arg,144>
 	      <<<tp.grid, tp.block, tp.shared_bytes, stream>>>(arg);
+#if __COMPUTE_CAPABILITY__ >= 300
 	  } else if (block_size == 192) {  // for 4x4x3x8 aggregates
 	    RestrictKernel<Float,fineSpin,fineColor,coarseSpin,coarseColor,coarse_colors_per_thread,Arg,192>
 	      <<<tp.grid, tp.block, tp.shared_bytes, stream>>>(arg);
@@ -347,16 +337,6 @@
 	  } else if (block_size == 256) { // for 4x4x4x8  aggregates
 	    RestrictKernel<Float,fineSpin,fineColor,coarseSpin,coarseColor,coarse_colors_per_thread,Arg,256>
 	      <<<tp.grid, tp.block, tp.shared_bytes, stream>>>(arg);
-#if __COMPUTE_CAPABILITY__ >= 300
-=======
-#if __COMPUTE_CAPABILITY__ >= 300
-	  } else if (block_size == 200) { // for 5x5x2x8  aggregates
-	    RestrictKernel<Float,fineSpin,fineColor,coarseSpin,coarseColor,coarse_colors_per_thread,Arg,200>
-	      <<<tp.grid, tp.block, tp.shared_bytes, stream>>>(arg);
-	  } else if (block_size == 256) { // for 4x4x4x8  aggregates
-	    RestrictKernel<Float,fineSpin,fineColor,coarseSpin,coarseColor,coarse_colors_per_thread,Arg,256>
-	      <<<tp.grid, tp.block, tp.shared_bytes, stream>>>(arg);
->>>>>>> 310fcd9c
 	  } else if (block_size == 432) { // for 6x6x6x4 aggregates
 	    RestrictKernel<Float,fineSpin,fineColor,coarseSpin,coarseColor,coarse_colors_per_thread,Arg,432>
 	      <<<tp.grid, tp.block, tp.shared_bytes, stream>>>(arg);
