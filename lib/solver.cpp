#include <quda_internal.h>
#include <invert_quda.h>
#include <multigrid.h>
#include <cmath>

namespace quda {

  static void report(const char *type) {
    if (getVerbosity() >= QUDA_VERBOSE) printfQuda("Creating a %s solver\n", type);
  }

  // solver factory
  Solver* Solver::create(SolverParam &param, DiracMatrix &mat, DiracMatrix &matSloppy,
			 DiracMatrix &matPrecon, TimeProfile &profile)
  {
    Solver *solver=0;

    if (param.preconditioner && param.inv_type != QUDA_GCR_INVERTER)
      errorQuda("Explicit preconditoner not supported for %d solver", param.inv_type);

    if (param.preconditioner && param.inv_type_precondition != QUDA_MG_INVERTER)
      errorQuda("Explicit preconditoner not supported for %d preconditioner", param.inv_type_precondition);

    switch (param.inv_type) {
    case QUDA_CG_INVERTER:
      report("CG");
      solver = new CG(mat, matSloppy, param, profile);
      break;
    case QUDA_BICGSTAB_INVERTER:
      report("BiCGstab");
      solver = new BiCGstab(mat, matSloppy, matPrecon, param, profile);
      break;
    case QUDA_GCR_INVERTER:
      report("GCR");
      if (param.preconditioner && param.maxiter == 11) { // FIXME - dirty hack
	MG *mg = static_cast<MG*>(param.preconditioner);
	solver = new GCR(mat, *(mg), matSloppy, matPrecon, param, profile);
      } else if (param.preconditioner) {
	multigrid_solver *mg = static_cast<multigrid_solver*>(param.preconditioner);
	// FIXME dirty hack to ensure that preconditioner precision set in interface isn't used in the outer GCR-MG solver
	param.precision_precondition = param.precision_sloppy;
	solver = new GCR(mat, *(mg->mg), matSloppy, matPrecon, param, profile);
      } else {
	solver = new GCR(mat, matSloppy, matPrecon, param, profile);
      }
      break;
    case QUDA_MR_INVERTER:
      report("MR");
      solver = new MR(mat, matSloppy, param, profile);
      break;
    case QUDA_SD_INVERTER:
      report("SD");
      solver = new SD(mat, param, profile);
      break;
    case QUDA_XSD_INVERTER:
#ifdef MULTI_GPU
      report("XSD");
      solver = new XSD(mat, param, profile);
#else
      errorQuda("Extended Steepest Descent is multi-gpu only");
#endif
      break;
    case QUDA_PCG_INVERTER:
      report("PCG");
      solver = new PreconCG(mat, matSloppy, matPrecon, param, profile);
      break;
    case QUDA_MPCG_INVERTER:
      report("MPCG");
      solver = new MPCG(mat, param, profile);
      break;
    case QUDA_MPBICGSTAB_INVERTER:
      report("MPBICGSTAB");
      solver = new MPBiCGstab(mat, param, profile);
      break;
    case QUDA_BICGSTABL_INVERTER:
      report("BICGSTABL");
      solver = new BiCGstabL(mat, matSloppy, param, profile);
      break;
<<<<<<< HEAD
=======
    case QUDA_EIGCG_INVERTER:
      report("EIGCG");
      solver = new IncEigCG(mat, matSloppy, matPrecon, param, profile);
      break;
    case QUDA_INC_EIGCG_INVERTER:
      report("INC EIGCG");
      solver = new IncEigCG(mat, matSloppy, matPrecon, param, profile);
      break;
    case QUDA_GMRESDR_INVERTER:
      report("GMRESDR");
      if (param.preconditioner) {
	multigrid_solver *mg = static_cast<multigrid_solver*>(param.preconditioner);
	// FIXME dirty hack to ensure that preconditioner precision set in interface isn't used in the outer GCR-MG solver
	param.precision_precondition = param.precision_sloppy;
	solver = new GMResDR(mat, *(mg->mg), matSloppy, matPrecon, param, profile);
      } else {
	solver = new GMResDR(mat, matSloppy, matPrecon, param, profile);
      }
      break;
>>>>>>> 0543c593
    case QUDA_CGNE_INVERTER:
      report("CGNE");
      solver = new CGNE(mat, matSloppy, param, profile);
      break;
    case QUDA_CGNR_INVERTER:
      report("CGNR");
      solver = new CGNR(mat, matSloppy, param, profile);
      break;
<<<<<<< HEAD
    case QUDA_CG3_INVERTER:
      report("CG3");
      solver = new CG3(mat, matSloppy, param, profile);
      break;
    case QUDA_CG3NE_INVERTER:
      report("CG3NE");
      solver = new CG3NE(mat, matSloppy, param, profile);
      break;
    case QUDA_CG3NR_INVERTER:
      report("CG3NR");
      // CG3NR is included in CG3NE
      solver = new CG3NE(mat, matSloppy, param, profile);
      break;
=======
>>>>>>> 0543c593
    default:
      errorQuda("Invalid solver type %d", param.inv_type);
    }

    return solver;
  }


  void Solver::solve(ColorSpinorField& out, ColorSpinorField& in){
    for (int i = 0; i < param.num_src; i++) {
      (*this)(out.Component(i), in.Component(i));
      param.true_res_offset[i] = param.true_res;
      param.true_res_hq_offset[i] = param.true_res_hq;
    }
  }

  double Solver::stopping(const double &tol, const double &b2, QudaResidualType residual_type) {

    double stop=0.0;
    if ( (residual_type & QUDA_L2_ABSOLUTE_RESIDUAL) &&
	 (residual_type & QUDA_L2_RELATIVE_RESIDUAL) ) {
      // use the most stringent stopping condition
      double lowest = (b2 < 1.0) ? b2 : 1.0;
      stop = lowest*tol*tol;
    } else if (residual_type & QUDA_L2_ABSOLUTE_RESIDUAL) {
      stop = tol*tol;
    } else {
      stop = b2*tol*tol;
    }

    return stop;
  }

  bool Solver::convergence(const double &r2, const double &hq2, const double &r2_tol,
			   const double &hq_tol) {
    //printf("converge: L2 %e / %e and HQ %e / %e\n", r2, r2_tol, hq2, hq_tol);

    // check the heavy quark residual norm if necessary
    if ( (param.residual_type & QUDA_HEAVY_QUARK_RESIDUAL) && (hq2 > hq_tol) )
      return false;

    // check the L2 relative residual norm if necessary
    if ( ((param.residual_type & QUDA_L2_RELATIVE_RESIDUAL) ||
	  (param.residual_type & QUDA_L2_ABSOLUTE_RESIDUAL)) && (r2 > r2_tol) )
      return false;

    return true;
  }

//
  bool Solver::convergenceHQ(const double &r2, const double &hq2, const double &r2_tol,
         const double &hq_tol) {
    //printf("converge: L2 %e / %e and HQ %e / %e\n", r2, r2_tol, hq2, hq_tol);

    // check the heavy quark residual norm if necessary
    if ( (param.residual_type & QUDA_HEAVY_QUARK_RESIDUAL) && (hq2 > hq_tol) )
      return false;

    return true;
  }

  bool Solver::convergenceL2(const double &r2, const double &hq2, const double &r2_tol,
         const double &hq_tol) {
    //printf("converge: L2 %e / %e and HQ %e / %e\n", r2, r2_tol, hq2, hq_tol);

    // check the L2 relative residual norm if necessary
    if ( ((param.residual_type & QUDA_L2_RELATIVE_RESIDUAL) ||
    (param.residual_type & QUDA_L2_ABSOLUTE_RESIDUAL)) && (r2 > r2_tol) )
      return false;

    return true;
  }

  void Solver::PrintStats(const char* name, int k, const double &r2,
			  const double &b2, const double &hq2) {
    if (getVerbosity() >= QUDA_VERBOSE) {
      if (param.residual_type & QUDA_HEAVY_QUARK_RESIDUAL) {
	printfQuda("%s: %d iterations, <r,r> = %e, |r|/|b| = %e, heavy-quark residual = %e\n",
		   name, k, r2, sqrt(r2/b2), hq2);
      } else {
	printfQuda("%s: %d iterations, <r,r> = %e, |r|/|b| = %e\n",
		   name, k, r2, sqrt(r2/b2));
      }
    }

    if (std::isnan(r2)) errorQuda("Solver appears to have diverged");
  }

  void Solver::PrintSummary(const char *name, int k, const double &r2, const double &b2) {
    if (getVerbosity() >= QUDA_SUMMARIZE) {
      if (param.compute_true_res) {
	if (param.residual_type & QUDA_HEAVY_QUARK_RESIDUAL) {
	  printfQuda("%s: Convergence at %d iterations, L2 relative residual: iterated = %e, true = %e, heavy-quark residual = %e\n",
		     name, k, sqrt(r2/b2), param.true_res, param.true_res_hq);
	} else {
	  printfQuda("%s: Convergence at %d iterations, L2 relative residual: iterated = %e, true = %e\n",
		     name, k, sqrt(r2/b2), param.true_res);
	}
      } else {
	if (param.residual_type & QUDA_HEAVY_QUARK_RESIDUAL) {
	  printfQuda("%s: Convergence at %d iterations, L2 relative residual: iterated = %e, heavy-quark residual = %e\n",
		     name, k, sqrt(r2/b2), param.true_res_hq);
	} else {
	  printfQuda("%s: Convergence at %d iterations, L2 relative residual: iterated = %e\n", name, k, sqrt(r2/b2));
	}
      }
    }
  }


  bool MultiShiftSolver::convergence(const double *r2, const double *r2_tol, int n) const {

    for (int i=0; i<n; i++) {
      // check the L2 relative residual norm if necessary
      if ( ((param.residual_type & QUDA_L2_RELATIVE_RESIDUAL) ||
	    (param.residual_type & QUDA_L2_ABSOLUTE_RESIDUAL)) && (r2[i] > r2_tol[i]) )
	return false;
    }

    return true;
  }

} // namespace quda<|MERGE_RESOLUTION|>--- conflicted
+++ resolved
@@ -76,8 +76,6 @@
       report("BICGSTABL");
       solver = new BiCGstabL(mat, matSloppy, param, profile);
       break;
-<<<<<<< HEAD
-=======
     case QUDA_EIGCG_INVERTER:
       report("EIGCG");
       solver = new IncEigCG(mat, matSloppy, matPrecon, param, profile);
@@ -97,7 +95,6 @@
 	solver = new GMResDR(mat, matSloppy, matPrecon, param, profile);
       }
       break;
->>>>>>> 0543c593
     case QUDA_CGNE_INVERTER:
       report("CGNE");
       solver = new CGNE(mat, matSloppy, param, profile);
@@ -106,7 +103,6 @@
       report("CGNR");
       solver = new CGNR(mat, matSloppy, param, profile);
       break;
-<<<<<<< HEAD
     case QUDA_CG3_INVERTER:
       report("CG3");
       solver = new CG3(mat, matSloppy, param, profile);
@@ -120,8 +116,6 @@
       // CG3NR is included in CG3NE
       solver = new CG3NE(mat, matSloppy, param, profile);
       break;
-=======
->>>>>>> 0543c593
     default:
       errorQuda("Invalid solver type %d", param.inv_type);
     }
