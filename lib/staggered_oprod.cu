#include <cstdio>
#include <cstdlib>
#include <staggered_oprod.h>

#include <tune_quda.h>
#include <quda_internal.h>
#include <gauge_field_order.h>
#include <quda_matrix.h>

namespace quda {

#ifdef GPU_STAGGERED_OPROD

  namespace { // anonymous
#include <texture.h>
  }

  template<int N>
    void createEventArray(cudaEvent_t (&event)[N], unsigned int flags=cudaEventDefault)
    {
      for(int i=0; i<N; ++i)
        cudaEventCreate(&event[i],flags);
      return;
    }

  template<int N>
    void destroyEventArray(cudaEvent_t (&event)[N])
    {
      for(int i=0; i<N; ++i)
        cudaEventDestroy(event[i]);
    }


  static cudaEvent_t packEnd;
  static cudaEvent_t gatherEnd[4];
  static cudaEvent_t scatterEnd[4];
  static cudaEvent_t oprodStart;
  static cudaEvent_t oprodEnd;


  void createStaggeredOprodEvents(){
#ifdef MULTI_GPU
    cudaEventCreate(&packEnd, cudaEventDisableTiming);
    createEventArray(gatherEnd, cudaEventDisableTiming);
    createEventArray(scatterEnd, cudaEventDisableTiming);
#endif
    cudaEventCreate(&oprodStart, cudaEventDisableTiming);
    cudaEventCreate(&oprodEnd, cudaEventDisableTiming);
    return;
  }

  void destroyStaggeredOprodEvents(){
#ifdef MULTI_GPU
    destroyEventArray(gatherEnd);
    destroyEventArray(scatterEnd);
    cudaEventDestroy(packEnd);
#endif
    cudaEventDestroy(oprodStart);
    cudaEventDestroy(oprodEnd);
    return;
  }


  enum KernelType {OPROD_INTERIOR_KERNEL, OPROD_EXTERIOR_KERNEL};

  template<typename Complex, typename Output, typename InputA, typename InputB>
    struct StaggeredOprodArg {
      unsigned int length;
      int X[4];
      unsigned int parity;
      unsigned int dir;
      unsigned int ghostOffset;
      unsigned int displacement;
      KernelType kernelType;
      bool partitioned[4];
      InputA inA;
      InputB inB;
      Output outA;
      Output outB;
      cudaGaugeField& outFieldA;
      cudaGaugeField& outFieldB;
      typename RealTypeId<Complex>::Type coeff[2];
      
      StaggeredOprodArg(const unsigned int length,
          const int X[4],
          const unsigned int parity,
          const unsigned int dir,
          const unsigned int ghostOffset,
          const unsigned int displacement,   
          const KernelType& kernelType, 
          const double coeff[2],
          InputA& inA,
          InputB& inB,
          Output& outA,
          Output& outB,
          cudaGaugeField& outFieldA,
          cudaGaugeField& outFieldB) : length(length), parity(parity), ghostOffset(ghostOffset), 
      displacement(displacement), kernelType(kernelType), inA(inA), inB(inB), outA(outA), outB(outB),
      outFieldA(outFieldA), outFieldB(outFieldB)
      {
        this->coeff[0] = coeff[0];
        this->coeff[1] = coeff[1];
        for(int i=0; i<4; ++i) this->X[i] = X[i];
        for(int i=0; i<4; ++i) this->partitioned[i] = commDimPartitioned(i) ? true : false;
      }
  };

  enum IndexType {
    EVEN_X = 0,
    EVEN_Y = 1,
    EVEN_Z = 2,
    EVEN_T = 3
  };

  template <IndexType idxType>
    static __device__ __forceinline__ void coordsFromIndex(int& idx, int c[4],  
        const unsigned int cb_idx, const unsigned int parity, const int X[4])
    {
      const int &LX = X[0];
      const int &LY = X[1];
      const int &LZ = X[2];
      const int XYZ = X[2]*X[1]*X[0];
      const int XY = X[1]*X[0];

      idx = 2*cb_idx;

      int x, y, z, t;

      if (idxType == EVEN_X /*!(LX & 1)*/) { // X even
        //   t = idx / XYZ;
        //   z = (idx / XY) % Z;
        //   y = (idx / X) % Y;
        //   idx += (parity + t + z + y) & 1;
        //   x = idx % X;
        // equivalent to the above, but with fewer divisions/mods:
        int aux1 = idx / LX;
        x = idx - aux1 * LX;
        int aux2 = aux1 / LY;
        y = aux1 - aux2 * LY;
        t = aux2 / LZ;
        z = aux2 - t * LZ;
        aux1 = (parity + t + z + y) & 1;
        x += aux1;
        idx += aux1;
      } else if (idxType == EVEN_Y /*!(LY & 1)*/) { // Y even
        t = idx / XYZ;
        z = (idx / XY) % LZ;
        idx += (parity + t + z) & 1;
        y = (idx / LX) % LY;
        x = idx % LX;
      } else if (idxType == EVEN_Z /*!(LZ & 1)*/) { // Z even
        t = idx / XYZ;
        idx += (parity + t) & 1;
        z = (idx / XY) % LZ;
        y = (idx / LX) % LY;
        x = idx % LX;
      } else {
        idx += parity;
        t = idx / XYZ;
        z = (idx / XY) % LZ;
        y = (idx / LX) % LY;
        x = idx % LX;
      }

      c[0] = x;
      c[1] = y;
      c[2] = z;
      c[3] = t;
    }




  // Get the  coordinates for the exterior kernels
  template<int Nspin>
    __device__ void coordsFromIndex(int x[4], const unsigned int cb_idx, const int X[4], const unsigned int dir, const int displacement, const unsigned int parity)
    {

      if(Nspin == 1){
        unsigned int Xh[2] = {X[0]/2, X[1]/2};
        switch(dir){
          case 0:
            x[2] = cb_idx/Xh[1] % X[2];
            x[3] = cb_idx/(Xh[1]*X[2]) % X[3];
            x[0] = cb_idx/(Xh[1]*X[2]*X[3]);
            x[0] += (X[0] - displacement);
            x[1] = 2*(cb_idx % Xh[1]) + ((x[0]+x[2]+x[3]+parity)&1);
            break;

          case 1:
            x[2] = cb_idx/Xh[0] % X[2];
            x[3] = cb_idx/(Xh[0]*X[2]) % X[3];
            x[1] = cb_idx/(Xh[0]*X[2]*X[3]);
            x[1] += (X[1] - displacement);
            x[0] = 2*(cb_idx % Xh[0]) + ((x[1]+x[2]+x[3]+parity)&1);

            break;

          case 2:
            x[1] = cb_idx/Xh[0] % X[1];
            x[3] = cb_idx/(Xh[0]*X[1]) % X[3];
            x[2] = cb_idx/(Xh[0]*X[1]*X[3]);
            x[2] += (X[2] - displacement);
            x[0] = 2*(cb_idx % Xh[0]) + ((x[1]+x[2]+x[3]+parity)&1);

            break;

          case 3:
            x[1] = cb_idx/Xh[0] % X[1];
            x[2] = cb_idx/(Xh[0]*X[1]) % X[2];
            x[3] = cb_idx/(Xh[0]*X[1]*X[2]);
            x[3] += (X[3] - displacement);
            x[0] = 2*(cb_idx % Xh[0]) + ((x[1]+x[2]+x[3]+parity)&1);

            break;
        }
      }else if(Nspin == 3){
        // currently unsupported
      }
      return;
    }


  template<int Nspin, int Nface> 
    __device__  int ghostIndexFromCoords(const int x[4], const int X[4], const unsigned int dir, const int shift){
      return 0;
    }



  template<>
    __device__  int ghostIndexFromCoords<1,3>(
        const int x[4],
        const int X[4], 
        unsigned int dir, 
        const int shift)
    {
      /*
	FIXME the below can be extremely simplified.  Each of these
	essentially return cb_idx, and for the case the positive
	shift, there is an offset of size surfaceCB[dim]*nFace to
	start at the forward face instead of the backward face.

	The factors of 3 confused me when first reading this.  One
	factor comes from 3 colors, the other comes from the fact that
	the ghost zone is depth nFace=3 since this is for improved
	staggered fermions.  Float2 indexing is assumed here.
      */

      int ghost_idx;
      if(shift > 0){
        if((x[dir] + shift) >= X[dir]){
          switch(dir){
            case 0:
              ghost_idx = (3*3 + (x[0]-X[0]+shift))*(X[3]*X[2]*X[1])/2 + ((x[3]*X[2] + x[2])*X[1] + x[1])/2;
              break;          
            case 1:
              ghost_idx = (3*3 + (x[1]-X[1]+shift))*(X[3]*X[2]*X[0])/2 + (x[3]*X[2]*X[0] + x[2]*X[0] + x[0])/2;
              break;
            case 2:
              ghost_idx = (3*3 + (x[2]-X[2]+shift))*(X[3]*X[1]*X[0])/2 + (x[3]*X[1]*X[0] + x[1]*X[0] + x[0])/2;
              break;
            case 3:
              ghost_idx = (3*3 + (x[3]-X[3]+shift))*(X[2]*X[1]*X[0])/2 + (x[2]*X[1]*X[0] + x[1]*X[0] + x[0])/2;
              break;
            default:
              break;
          } // switch
        } // x[dir] + shift[dir] >= X[dir]
      }else{ // shift < 0
        if(static_cast<int>(x[dir]) + shift < 0){
          switch(dir){
            case 0:
              ghost_idx = (3 + shift)*(X[3]*X[2]*X[1])/2 + ((x[3]*X[2] + x[2])*X[1] + x[1])/2;
              break;
            case 1:
              ghost_idx = (3 + shift)*(X[3]*X[2]*X[0])/2 + ((x[3]*X[2] + x[2])*X[0] + x[0])/2;
              break;
            case 2:
              ghost_idx = (3 + shift)*(X[3]*X[1]*X[0])/2 + ((x[3]*X[1] + x[1])*X[0]  + x[0])/2;
              break;
            case 3:
              ghost_idx = (3 + shift)*(X[2]*X[1]*X[0])/2 + ((x[2]*X[1] + x[1])*X[0] + x[0])/2;
              break;
          } // switch(dir)
        }
      } // shift < 0

      return ghost_idx;
    }




  __device__ __forceinline__
    int neighborIndex(const unsigned int& cb_idx, const int shift[4],  const bool partitioned[4], const unsigned int& parity, 
        const int X[4]){

      int  full_idx;
      int x[4]; 


      coordsFromIndex<EVEN_X>(full_idx, x, cb_idx, parity, X);

#ifdef MULTI_GPU
      for(int dim = 0; dim<4; ++dim){
        if(partitioned[dim])
          if( (x[dim]+shift[dim])<0 || (x[dim]+shift[dim])>=X[dim]) return -1;
      }
#endif

      for(int dim=0; dim<4; ++dim){
        x[dim] = shift[dim] ? (x[dim]+shift[dim] + X[dim]) % X[dim] : x[dim];
      }
      return  (((x[3]*X[2] + x[2])*X[1] + x[1])*X[0] + x[0]) >> 1;
    }



  template<typename Complex, typename Output, typename InputA, typename InputB>
  __global__ void interiorOprodKernel(StaggeredOprodArg<Complex, Output, InputA, InputB> arg)
    {
      unsigned int idx = blockIdx.x*blockDim.x + threadIdx.x;
      const unsigned int gridSize = gridDim.x*blockDim.x;

      typedef typename RealTypeId<Complex>::Type real;
      Complex x[3];
      Complex y[3];
      Complex z[3];
      Matrix<Complex,3> result;
      Matrix<Complex,3> tempA, tempB; // input


      while(idx<arg.length){
        arg.inA.load(x, idx);
        for(int dir=0; dir<4; ++dir){
          int shift[4] = {0,0,0,0};
          shift[dir] = 1;
          const int first_nbr_idx = neighborIndex(idx, shift, arg.partitioned, arg.parity, arg.X);
          if(first_nbr_idx >= 0){
            arg.inB.load(y, first_nbr_idx);
            outerProd(y,x,&result);
            arg.outA.load(reinterpret_cast<real*>(tempA.data), idx, dir, arg.parity); 
            result = tempA + result*arg.coeff[0];
            arg.outA.save(reinterpret_cast<real*>(result.data), idx, dir, arg.parity); 

            shift[dir] = 3;
            const int third_nbr_idx = neighborIndex(idx, shift, arg.partitioned, arg.parity, arg.X);
            if(third_nbr_idx >= 0){
              arg.inB.load(z, third_nbr_idx);
              outerProd(z, x, &result);
              arg.outB.load(reinterpret_cast<real*>(tempB.data), idx, dir, arg.parity); 
              result = tempB + result*arg.coeff[1];
              arg.outB.save(reinterpret_cast<real*>(result.data), idx, dir, arg.parity); 
            }
          }
        } // dir
        idx += gridSize;
      }
      return;
    } // interiorOprodKernel



  template<typename Complex, typename Output, typename InputA, typename InputB> 
  __global__ void exteriorOprodKernel(StaggeredOprodArg<Complex, Output, InputA, InputB> arg)
    {
      unsigned int cb_idx = blockIdx.x*blockDim.x + threadIdx.x;
      const unsigned int gridSize = gridDim.x*blockDim.x;

      Complex a[3];
      Complex b[3];
      Matrix<Complex,3> result;
      Matrix<Complex,3> inmatrix; // input
      typedef typename RealTypeId<Complex>::Type real;


      Output& out = (arg.displacement == 1) ? arg.outA : arg.outB;
      real coeff = (arg.displacement == 1) ? arg.coeff[0] : arg.coeff[1];

      int x[4];
      while(cb_idx<arg.length){
        coordsFromIndex<1>(x, cb_idx, arg.X, arg.dir, arg.displacement, arg.parity); 
        const unsigned int bulk_cb_idx = ((((x[3]*arg.X[2] + x[2])*arg.X[1] + x[1])*arg.X[0] + x[0]) >> 1);

        out.load(reinterpret_cast<real*>(inmatrix.data), bulk_cb_idx, arg.dir, arg.parity); 
        arg.inA.load(a, bulk_cb_idx);

        const unsigned int ghost_idx = arg.ghostOffset + ghostIndexFromCoords<1,3>(x, arg.X, arg.dir, arg.displacement);
        arg.inB.loadGhost(b, ghost_idx, arg.dir);

        outerProd(b,a,&result);
        result = inmatrix + result*coeff; 
        out.save(reinterpret_cast<real*>(result.data), bulk_cb_idx, arg.dir, arg.parity); 

        cb_idx += gridSize;
      }
      return;
    }



  template<typename Complex, typename Output, typename InputA, typename InputB> 
    class StaggeredOprodField : public Tunable {

      private:
        StaggeredOprodArg<Complex,Output,InputA,InputB> arg;
        const GaugeField &meta;
        QudaFieldLocation location; // location of the lattice fields

        unsigned int sharedBytesPerThread() const { return 0; }
        unsigned int sharedBytesPerBlock(const TuneParam &) const { return 0; }

        unsigned int minThreads() const { return arg.outA.volumeCB; }
        bool tunedGridDim() const { return false; }

      public:
      StaggeredOprodField(const StaggeredOprodArg<Complex,Output,InputA,InputB> &arg,
			  const GaugeField &meta, QudaFieldLocation location)
	: arg(arg), meta(meta), location(location) {
   	  writeAuxString("threads=%d,prec=%lu,stride=%d",arg.length,sizeof(Complex)/2,arg.inA.Stride());
	  // this sets the communications pattern for the packing kernel
	  int comms[QUDA_MAX_DIM] = { commDimPartitioned(0), commDimPartitioned(1), commDimPartitioned(2), commDimPartitioned(3) };
	  setPackComms(comms);
	} 

       virtual ~StaggeredOprodField() {}

       void set(const StaggeredOprodArg<Complex,Output,InputA,InputB> &arg, QudaFieldLocation location){
          // This is a hack. Need to change this!
          this->arg.dir = arg.dir;
          this->arg.length = arg.length;
          this->arg.ghostOffset = arg.ghostOffset;
          this->arg.kernelType = arg.kernelType;
          this->location = location;
        } // set

        void apply(const cudaStream_t &stream){
          if(location == QUDA_CUDA_FIELD_LOCATION){
            // Disable tuning for the time being
            TuneParam tp = tuneLaunch(*this, QUDA_TUNE_NO, getVerbosity());
            //if(arg.kernelType == OPROD_INTERIOR_KERNEL){
            interiorOprodKernel<<<tp.grid,tp.block,tp.shared_bytes, stream>>>(arg);
            //  dim3 blockDim(128, 1, 1);
            //  const int gridSize = (arg.length + (blockDim.x-1))/blockDim.x;
            //  dim3 gridDim(gridSize, 1, 1);               
            //  interiorOprodKernel<<<gridDim,blockDim,0, stream>>>(arg);
           // }else if(arg.kernelType == OPROD_EXTERIOR_KERNEL){
           //   const unsigned int volume = arg.X[0]*arg.X[1]*arg.X[2]*arg.X[3];
           //   exteriorOprodKernel<<<tp.grid,tp.block,tp.shared_bytes, stream>>>(arg);
           // }else{
           //   errorQuda("Kernel type not supported\n");
           // }
          }else{ // run the CPU code
            errorQuda("No CPU support for staggered outer-product calculation\n");
          }
        } // apply

        void preTune(){
          this->arg.outFieldA.backup();
          this->arg.outFieldB.backup();
        }
        void postTune(){
          this->arg.outFieldA.restore();
          this->arg.outFieldB.restore();
        }
  
        long long flops() const {
          return 0; // fix this
        }

        long long bytes() const { 
	  return 0; // fix this
        }

        TuneKey tuneKey() const { return TuneKey(meta.VolString(), typeid(*this).name(), aux);}
  }; // StaggeredOprodField

  template<typename Complex, typename Output, typename InputA, typename InputB>
    void computeStaggeredOprodCuda(Output outA, Output outB, cudaGaugeField& outFieldA, cudaGaugeField& outFieldB, InputA& inA, InputB& inB, cudaColorSpinorField& src, 
        FaceBuffer& faceBuffer,  const unsigned int parity, const int faceVolumeCB[4], 
        const unsigned int ghostOffset[4], const double coeff[2])
    {

      cudaEventRecord(oprodStart, streams[Nstream-1]);


      const int dim[4] = {src.X(0)*2, src.X(1), src.X(2), src.X(3)};
      // Create the arguments for the interior kernel 
      StaggeredOprodArg<Complex,Output,InputA,InputB> arg(outA.volumeCB, dim, parity, 0, 0, 1, OPROD_INTERIOR_KERNEL, coeff, inA, inB, outA, outB, outFieldA, 
							  outFieldB);


      StaggeredOprodField<Complex,Output,InputA,InputB> oprod(arg, outFieldA, QUDA_CUDA_FIELD_LOCATION);

#ifdef MULTI_GPU
      bool pack=false;
      for(int i=3; i>=0; i--){
        if(commDimPartitioned(i) && (i!=3 || getKernelPackT())){
          pack = true;
          break;
        }
      } // i=3,..,0

      // source, dir(+/-1), parity, dagger, stream_ptr
      // packing is all done in streams[Nstream-1]
      // always call pack since this also sets the stream pointer even if not packing
      //faceBuffer.pack(src, -1, 1-parity, 0, streams); 
      faceBuffer.pack(src, 1-parity, 0, streams);  // FIXME work around since uni-direction packing is broken
      if(pack){
        cudaEventRecord(packEnd, streams[Nstream-1]);
      }

      for(int i=3; i>=0; i--){
        if(commDimPartitioned(i)){

          cudaEvent_t &event = (i!=3 || getKernelPackT()) ? packEnd : oprodStart;
          cudaStreamWaitEvent(streams[2*i], event, 0); // wait in stream 2*i for event to complete
      

          // Initialize the host transfer from the source spinor
          faceBuffer.gather(src, false, 2*i); 
          // record the end of the gathering 
          cudaEventRecord(gatherEnd[i], streams[2*i]);
        } // comDim(i)
      } // i=3,..,0
#endif
      oprod.apply(streams[Nstream-1]); 

/*
      dim3 blockDim(128, 1, 1);
      const int gridSize = (arg.length + (blockDim.x-1))/blockDim.x;
      dim3 gridDim(gridSize, 1, 1);
      interiorOprodKernel<<<gridDim,blockDim,0,streams[Nstream-1]>>>(arg);

*/



#ifdef MULTI_GPU
      // compute gather completed 
      int gatherCompleted[5];
      int commsCompleted[5];
      int oprodCompleted[4];

      for(int i=0; i<4; ++i){
        gatherCompleted[i] = commsCompleted[i] = oprodCompleted[i] = 0;
      }
      gatherCompleted[4] = commsCompleted[4] = 1;

      // initialize commDimTotal 
      int commDimTotal = 0;
      for(int i=0; i<4; ++i){
        commDimTotal += commDimPartitioned(i);
      }
      commDimTotal *= 2;

      // initialize previousDir
      int previousDir[4];
      for(int i=3; i>=0; i--){
        if(commDimPartitioned(i)){
          int prev = 4;
          for(int j=3; j>i; j--){
            if(commDimPartitioned(j)){
              prev = j;
            }
          }
          previousDir[i] = prev;
        }
      } // set previous directions


      if(commDimTotal){
        arg.kernelType = OPROD_EXTERIOR_KERNEL;
        unsigned int completeSum=0;
        while(completeSum < commDimTotal){

          for(int i=3; i>=0; i--){
            if(!commDimPartitioned(i)) continue;

            if(!gatherCompleted[i] && gatherCompleted[previousDir[i]]){
              cudaError_t event_test = cudaEventQuery(gatherEnd[i]);

              if(event_test == cudaSuccess){
                gatherCompleted[i] = 1;
                completeSum++;
                faceBuffer.commsStart(2*i);
              }
            }

            // Query if comms has finished 
            if(!commsCompleted[i] && commsCompleted[previousDir[i]] && gatherCompleted[i]){
              int comms_test = faceBuffer.commsQuery(2*i);
              if(comms_test){
                commsCompleted[i] = 1;
                completeSum++;
                faceBuffer.scatter(src, false, 2*i);
              }
            }

            // enqueue the boundary oprod kernel as soon as the scatters have been enqueud
            if(!oprodCompleted[i] && commsCompleted[i]){
              cudaEventRecord(scatterEnd[i], streams[2*i]);
              cudaStreamWaitEvent(streams[Nstream-1], scatterEnd[i],0);

              arg.dir = i;
              arg.ghostOffset = ghostOffset[i];
              const unsigned int volume = arg.X[0]*arg.X[1]*arg.X[2]*arg.X[3];
              // First, do the one hop term
              {

                arg.length = faceVolumeCB[i];
                arg.displacement = 1;
                dim3 blockDim(128, 1, 1);
                const int gridSize = (arg.length + (blockDim.x-1))/blockDim.x;
                dim3 gridDim(gridSize, 1, 1);               
                exteriorOprodKernel<<<gridDim, blockDim, 0, streams[Nstream-1]>>>(arg);              
              }
              // Now do the 3 hop term - Try putting this in a separate stream
              {

                arg.displacement = 3;                      
                arg.length = arg.displacement*faceVolumeCB[i];
                dim3 blockDim(128, 1, 1);
                const int gridSize = (arg.length + (blockDim.x-1))/blockDim.x;
                dim3 gridDim(gridSize, 1, 1);               
		exteriorOprodKernel<<<gridDim, blockDim, 0, streams[Nstream-1]>>>(arg);
              } 

              oprodCompleted[i] = 1;
            }

          } // i=3,..,0 
        } // completeSum < commDimTotal
      } // if commDimTotal
#endif
    } // computeStaggeredOprodCuda

#endif // GPU_STAGGERED_OPROD

  // At the moment, I pass an instance of FaceBuffer in. 
  // Soon, faceBuffer will be subsumed into cudaColorSpinorField.
  void computeStaggeredOprod(cudaGaugeField& outA, cudaGaugeField& outB, 
      cudaColorSpinorField& inEven,  
      cudaColorSpinorField& inOdd,
      FaceBuffer& faceBuffer,
      const unsigned int parity, const double coeff[2])
  {

#ifdef GPU_STAGGERED_OPROD 

    if(outA.Order() != QUDA_FLOAT2_GAUGE_ORDER)
      errorQuda("Unsupported output ordering: %d\n", outA.Order());    

    if(outB.Order() != QUDA_FLOAT2_GAUGE_ORDER)
      errorQuda("Unsupported output ordering: %d\n", outB.Order());    

    unsigned int ghostOffset[4] = {0,0,0,0};
#ifdef MULTI_GPU
    const unsigned int Npad = inEven.Ncolor()*inEven.Nspin()*2/inEven.FieldOrder();
    for(int dir=0; dir<4; ++dir){
      ghostOffset[dir] = Npad*(inEven.GhostOffset(dir) + inEven.Stride()); 
    }
#endif

    if(inEven.Precision() != outA.Precision()) errorQuda("Mixed precision not supported: %d %d\n", inEven.Precision(), outA.Precision());

    cudaColorSpinorField& inA = (parity&1) ? inOdd : inEven;
    cudaColorSpinorField& inB = (parity&1) ? inEven : inOdd;

#if (__COMPUTE_CAPABILITY__ >= 200)
    if(inEven.Precision() == QUDA_DOUBLE_PRECISION){
<<<<<<< HEAD

      Spinor<double2, double2, double2, 3, 0, 0> spinorA(inA);
      Spinor<double2, double2, double2, 3, 0, 1> spinorB(inB);

      computeStaggeredOprodCuda<double2>(gauge::FloatNOrder<double, 18, 2, 18>(outA), gauge::FloatNOrder<double, 18, 2, 18>(outB), 
=======
      // 3 sets number of faces in ghost_stride - we need to set this to 1 for naive staggered
      Spinor<double2, double2, double2, 3, 0, 0> spinorA(inA, 3); 
      Spinor<double2, double2, double2, 3, 0, 1> spinorB(inB, 3);
      computeStaggeredOprodCuda<double2>(FloatNOrder<double, 18, 2, 18>(outA), FloatNOrder<double, 18, 2, 18>(outB), 
>>>>>>> 9cfad35c
          outA, outB, 
          spinorA, spinorB, inB, faceBuffer, parity, inB.GhostFace(), ghostOffset, coeff);
    }else if(inEven.Precision() == QUDA_SINGLE_PRECISION){

<<<<<<< HEAD
      Spinor<float2, float2, float2, 3, 0, 0> spinorA(inA);
      Spinor<float2, float2, float2, 3, 0, 1> spinorB(inB);
      computeStaggeredOprodCuda<float2>(gauge::FloatNOrder<float, 18, 2, 18>(outA), gauge::FloatNOrder<float, 18, 2, 18>(outB), 
=======
      Spinor<float2, float2, float2, 3, 0, 0> spinorA(inA, 3);
      Spinor<float2, float2, float2, 3, 0, 1> spinorB(inB, 3);
      computeStaggeredOprodCuda<float2>(FloatNOrder<float, 18, 2, 18>(outA), FloatNOrder<float, 18, 2, 18>(outB), 
>>>>>>> 9cfad35c
          outA, outB,
          spinorA, spinorB, inB, faceBuffer, parity, inB.GhostFace(), ghostOffset, coeff);
    } else {
      errorQuda("Unsupported precision: %d\n", inEven.Precision());
    }
#else
    errorQuda("Staggered Outer Product not supported on pre-Fermi architecture");
#endif


#else // GPU_STAGGERED_OPROD not defined
   errorQuda("Staggered Outer Product has not been built!"); 
#endif

    return;
  } // computeStaggeredOprod

} // namespace quda<|MERGE_RESOLUTION|>--- conflicted
+++ resolved
@@ -670,33 +670,19 @@
 
 #if (__COMPUTE_CAPABILITY__ >= 200)
     if(inEven.Precision() == QUDA_DOUBLE_PRECISION){
-<<<<<<< HEAD
-
-      Spinor<double2, double2, double2, 3, 0, 0> spinorA(inA);
-      Spinor<double2, double2, double2, 3, 0, 1> spinorB(inB);
+      // 3 sets number of faces in ghost_stride - we need to set this to 1 for naive staggered
+      Spinor<double2, double2, double2, 3, 0, 0> spinorA(inA, 3);
+      Spinor<double2, double2, double2, 3, 0, 1> spinorB(inB, 3);
 
       computeStaggeredOprodCuda<double2>(gauge::FloatNOrder<double, 18, 2, 18>(outA), gauge::FloatNOrder<double, 18, 2, 18>(outB), 
-=======
-      // 3 sets number of faces in ghost_stride - we need to set this to 1 for naive staggered
-      Spinor<double2, double2, double2, 3, 0, 0> spinorA(inA, 3); 
-      Spinor<double2, double2, double2, 3, 0, 1> spinorB(inB, 3);
-      computeStaggeredOprodCuda<double2>(FloatNOrder<double, 18, 2, 18>(outA), FloatNOrder<double, 18, 2, 18>(outB), 
->>>>>>> 9cfad35c
-          outA, outB, 
-          spinorA, spinorB, inB, faceBuffer, parity, inB.GhostFace(), ghostOffset, coeff);
+					 outA, outB, 
+					 spinorA, spinorB, inB, faceBuffer, parity, inB.GhostFace(), ghostOffset, coeff);
     }else if(inEven.Precision() == QUDA_SINGLE_PRECISION){
-
-<<<<<<< HEAD
-      Spinor<float2, float2, float2, 3, 0, 0> spinorA(inA);
-      Spinor<float2, float2, float2, 3, 0, 1> spinorB(inB);
-      computeStaggeredOprodCuda<float2>(gauge::FloatNOrder<float, 18, 2, 18>(outA), gauge::FloatNOrder<float, 18, 2, 18>(outB), 
-=======
       Spinor<float2, float2, float2, 3, 0, 0> spinorA(inA, 3);
       Spinor<float2, float2, float2, 3, 0, 1> spinorB(inB, 3);
-      computeStaggeredOprodCuda<float2>(FloatNOrder<float, 18, 2, 18>(outA), FloatNOrder<float, 18, 2, 18>(outB), 
->>>>>>> 9cfad35c
-          outA, outB,
-          spinorA, spinorB, inB, faceBuffer, parity, inB.GhostFace(), ghostOffset, coeff);
+      computeStaggeredOprodCuda<float2>(gauge::FloatNOrder<float, 18, 2, 18>(outA), gauge::FloatNOrder<float, 18, 2, 18>(outB), 
+					outA, outB,
+					spinorA, spinorB, inB, faceBuffer, parity, inB.GhostFace(), ghostOffset, coeff);
     } else {
       errorQuda("Unsupported precision: %d\n", inEven.Precision());
     }
