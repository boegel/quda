#include <blas_lapack.h>
#ifdef NATIVE_LAPACK_LIB
#include <cublas_v2.h>
#include <malloc_quda.h>
#endif

//#define _DEBUG

#ifdef _DEBUG
<<<<<<< HEAD
#ifdef HAVE_OPENBLAS
#define EIGEN_USE_LAPACKE
#define EIGEN_USE_BLAS
#endif
#include <Eigen/LU>
using namespace Eigen;
=======
#include <eigen_helper.h>
>>>>>>> 994d810f
#endif

namespace quda
{

  namespace blas_lapack
  {

    namespace native
    {

#ifdef NATIVE_LAPACK_LIB
      static cublasHandle_t handle;
#endif
      static bool cublas_init = false;

      void init()
      {
        if (!cublas_init) {
#ifdef NATIVE_LAPACK_LIB
          cublasStatus_t error = cublasCreate(&handle);
          if (error != CUBLAS_STATUS_SUCCESS) errorQuda("cublasCreate failed with error %d", error);
          cublas_init = true;
#endif
        }
      }

      void destroy()
      {
        if (cublas_init) {
#ifdef NATIVE_LAPACK_LIB
          cublasStatus_t error = cublasDestroy(handle);
          if (error != CUBLAS_STATUS_SUCCESS)
            errorQuda("\nError indestroying cublas context, error code = %d\n", error);
          cublas_init = false;
#endif
        }
      }

#ifdef _DEBUG
      template <typename EigenMatrix, typename Float>
      __host__ void checkEigen(std::complex<Float> *A_h, std::complex<Float> *Ainv_h, int n, uint64_t batch)
      {
        EigenMatrix A = EigenMatrix::Zero(n, n);
        EigenMatrix Ainv = EigenMatrix::Zero(n, n);
        for (int j = 0; j < n; j++) {
          for (int k = 0; k < n; k++) {
            A(k, j) = A_h[batch * n * n + j * n + k];
            Ainv(k, j) = Ainv_h[batch * n * n + j * n + k];
          }
        }

        // Check result:
        EigenMatrix unit = EigenMatrix::Identity(n, n);
        EigenMatrix prod = A * Ainv;
        Float L2norm = ((prod - unit).norm() / (n * n));
        printfQuda("cuBLAS: Norm of (A * Ainv - I) batch %lu = %e\n", batch, L2norm);
      }
#endif

      // FIXME do this in pipelined fashion to reduce memory overhead.
      long long BatchInvertMatrix(void *Ainv, void *A, const int n, const uint64_t batch, QudaPrecision prec,
                                  QudaFieldLocation location)
      {
#ifdef NATIVE_LAPACK_LIB
        init();
        if (getVerbosity() >= QUDA_VERBOSE)
          printfQuda("BatchInvertMatrix (native - cuBLAS): Nc = %d, batch = %lu\n", n, batch);

        long long flops = 0;
        timeval start, stop;
        gettimeofday(&start, NULL);

        size_t size = 2 * n * n * prec * batch;
        void *A_d = location == QUDA_CUDA_FIELD_LOCATION ? A : pool_device_malloc(size);
        void *Ainv_d = location == QUDA_CUDA_FIELD_LOCATION ? Ainv : pool_device_malloc(size);
        if (location == QUDA_CPU_FIELD_LOCATION) qudaMemcpy(A_d, A, size, cudaMemcpyHostToDevice);

#ifdef _DEBUG
        // Debug code: Copy original A matrix to host
        std::complex<float> *A_h
          = (location == QUDA_CUDA_FIELD_LOCATION ? static_cast<std::complex<float> *>(pool_pinned_malloc(size)) :
                                                    static_cast<std::complex<float> *>(A_d));
        if (location == QUDA_CUDA_FIELD_LOCATION) qudaMemcpy((void *)A_h, A_d, size, cudaMemcpyDeviceToHost);
#endif

        int *dipiv = static_cast<int *>(pool_device_malloc(batch * n * sizeof(int)));
        int *dinfo_array = static_cast<int *>(pool_device_malloc(batch * sizeof(int)));
        int *info_array = static_cast<int *>(pool_pinned_malloc(batch * sizeof(int)));
        memset(info_array, '0', batch * sizeof(int)); // silence memcheck warnings

        if (prec == QUDA_SINGLE_PRECISION) {
          typedef cuFloatComplex C;
          C **A_array = static_cast<C **>(pool_device_malloc(2 * batch * sizeof(C *)));
          C **Ainv_array = A_array + batch;
          C **A_array_h = static_cast<C **>(pool_pinned_malloc(2 * batch * sizeof(C *)));
          C **Ainv_array_h = A_array_h + batch;
          for (uint64_t i = 0; i < batch; i++) {
            A_array_h[i] = static_cast<C *>(A_d) + i * n * n;
            Ainv_array_h[i] = static_cast<C *>(Ainv_d) + i * n * n;
          }
          qudaMemcpy(A_array, A_array_h, 2 * batch * sizeof(C *), cudaMemcpyHostToDevice);

          cublasStatus_t error = cublasCgetrfBatched(handle, n, A_array, n, dipiv, dinfo_array, batch);
          flops += batch * FLOPS_CGETRF(n, n);

          if (error != CUBLAS_STATUS_SUCCESS)
            errorQuda("\nError in LU decomposition (cublasCgetrfBatched), error code = %d\n", error);

          qudaMemcpy(info_array, dinfo_array, batch * sizeof(int), cudaMemcpyDeviceToHost);
          for (uint64_t i = 0; i < batch; i++) {
            if (info_array[i] < 0) {
              errorQuda("%lu argument had an illegal value or another error occured, such as memory allocation failed",
                        i);
            } else if (info_array[i] > 0) {
              errorQuda("%lu factorization completed but the factor U is exactly singular", i);
            }
          }

          error = cublasCgetriBatched(handle, n, (const C **)A_array, n, dipiv, Ainv_array, n, dinfo_array, batch);
          flops += batch * FLOPS_CGETRI(n);

          if (error != CUBLAS_STATUS_SUCCESS)
            errorQuda("\nError in matrix inversion (cublasCgetriBatched), error code = %d\n", error);

          qudaMemcpy(info_array, dinfo_array, batch * sizeof(int), cudaMemcpyDeviceToHost);

          for (uint64_t i = 0; i < batch; i++) {
            if (info_array[i] < 0) {
              errorQuda("%lu argument had an illegal value or another error occured, such as memory allocation failed",
                        i);
            } else if (info_array[i] > 0) {
              errorQuda("%lu factorization completed but the factor U is exactly singular", i);
            }
          }

          pool_device_free(A_array);
          pool_pinned_free(A_array_h);

#ifdef _DEBUG
          // Debug code: Copy computed Ainv to host
          std::complex<float> *Ainv_h = static_cast<std::complex<float> *>(pool_pinned_malloc(size));
          qudaMemcpy((void *)Ainv_h, Ainv_d, size, cudaMemcpyDeviceToHost);

          for (uint64_t i = 0; i < batch; i++) { checkEigen<MatrixXcf, float>(A_h, Ainv_h, n, i); }
          pool_pinned_free(Ainv_h);
          pool_pinned_free(A_h);
#endif
        } else {
          errorQuda("%s not implemented for precision=%d", __func__, prec);
        }

        if (location == QUDA_CPU_FIELD_LOCATION) {
          qudaMemcpy(Ainv, Ainv_d, size, cudaMemcpyDeviceToHost);
          pool_device_free(Ainv_d);
          pool_device_free(A_d);
        }

        pool_device_free(dipiv);
        pool_device_free(dinfo_array);
        pool_pinned_free(info_array);

        qudaDeviceSynchronize();
        gettimeofday(&stop, NULL);
        long ds = stop.tv_sec - start.tv_sec;
        long dus = stop.tv_usec - start.tv_usec;
        double time = ds + 0.000001 * dus;

        if (getVerbosity() >= QUDA_VERBOSE)
          printfQuda("Batched matrix inversion completed in %f seconds with GFLOPS = %f\n", time, 1e-9 * flops / time);

        return flops;
#else
        errorQuda("Native BLAS not built. Please build and use native BLAS or use generic BLAS");
        return 0; // Stops a compiler warning
#endif
      }

    } // namespace native
  }   // namespace blas_lapack
} // namespace quda<|MERGE_RESOLUTION|>--- conflicted
+++ resolved
@@ -7,16 +7,7 @@
 //#define _DEBUG
 
 #ifdef _DEBUG
-<<<<<<< HEAD
-#ifdef HAVE_OPENBLAS
-#define EIGEN_USE_LAPACKE
-#define EIGEN_USE_BLAS
-#endif
-#include <Eigen/LU>
-using namespace Eigen;
-=======
 #include <eigen_helper.h>
->>>>>>> 994d810f
 #endif
 
 namespace quda
