#include <color_spinor_field.h>
#include <color_spinor_field_order.h>
#include <tune_quda.h>
#include <typeinfo>
#include <vector>
#include <assert.h>

namespace quda {

  using namespace quda::colorspinor;

//ok for staggered: nSpin = 1 will work as well, that is, Accessors work fine for nSpin=1.

  // copy the null-space vectors into the V-field
  template <int nSpin, int nColor, int nVec, class V, class B>
  void fill(V &out, const B &in, int v) {
    for (int parity=0; parity<out.Nparity(); parity++) {
      for (int x_cb=0; x_cb<out.VolumeCB(); x_cb++) {
	for (int s=0; s<nSpin; s++) {
	  for (int c=0; c<nColor; c++) {
	    out(parity, x_cb, s, c, v) = in(parity, x_cb, s, c);
	  }
	}
      }
    }
  }

  template <typename Float, int nSpin, int nColor, int nVec, QudaFieldOrder order>
  void fillV(ColorSpinorField &V, const std::vector<ColorSpinorField*> &B) {
    FieldOrderCB<Float,nSpin,nColor,nVec,order> vOrder(const_cast<ColorSpinorField&>(V));
    for (int v=0; v<nVec; v++) {
      FieldOrderCB<Float,nSpin,nColor,1,order> bOrder(const_cast<ColorSpinorField&>(*B[v]));
      fill<nSpin,nColor,nVec>(vOrder, bOrder, v);
    }
  }

  template <typename real, int nSpin, int nColor, int nVec, QudaFieldOrder order>
  class FillVLaunch : public Tunable {

    ColorSpinorField &V;
    const std::vector<ColorSpinorField*> &B;

    unsigned int sharedBytesPerThread() const { return 0; }
    unsigned int sharedBytesPerBlock(const TuneParam &param) const { return 0; }

  public:
    FillVLaunch(ColorSpinorField &V, const std::vector<ColorSpinorField*> &B) : V(V), B(B) {
      (V.Location() == QUDA_CPU_FIELD_LOCATION) ? strcpy(aux, "CPU") : strcpy(aux,"GPU");
    }
    virtual ~FillVLaunch() { }

    void apply(const cudaStream_t &stream) {
      TuneParam tp = tuneLaunch(*this, getTuning(), getVerbosity());
      if (V.Location() == QUDA_CPU_FIELD_LOCATION) {
	fillV<real,nSpin,nColor,nVec,order>(V,B);
      } else {
	errorQuda("Not implemented for GPU");
      }
    }

    bool advanceTuneParam(TuneParam &param) const { return false; }

    TuneKey tuneKey() const { return TuneKey(V.VolString(), typeid(*this).name(), aux); }

    long long flops() const { return 0; }
    long long bytes() const { return 2*V.Bytes(); }
  };


  template <typename real, int nSpin, int nColor, int nVec, QudaFieldOrder order>
  void FillV(ColorSpinorField &V, const std::vector<ColorSpinorField*> &B) {
    FillVLaunch<real,nSpin,nColor,nVec,order> f(V,B);
    f.apply(0);
  }

//for staggered: this does not include factor 2 due to parity decomposition!

  template <typename Float, int nSpin, int nColor, QudaFieldOrder order>
  void FillV(ColorSpinorField &V, const std::vector<ColorSpinorField*> &B, int Nvec) {
    if (Nvec == 2) {
      FillV<Float,nSpin,nColor,2,order>(V,B);
    } else if (Nvec == 4) {
      FillV<Float,nSpin,nColor,4,order>(V,B);
    } else if (Nvec == 8) {
      FillV<Float,nSpin,nColor,8,order>(V,B);
    } else if (Nvec == 12) {
      FillV<Float,nSpin,nColor,12,order>(V,B);
    } else if (Nvec == 16) {
      FillV<Float,nSpin,nColor,16,order>(V,B);
    } else if (Nvec == 20) {
      FillV<Float,nSpin,nColor,20,order>(V,B);
    } else if (Nvec == 24) {
      FillV<Float,nSpin,nColor,24,order>(V,B);
    } else if (Nvec == 32) {
      FillV<Float,nSpin,nColor,32,order>(V,B);
    } else if (Nvec == 48) {
      FillV<Float,nSpin,nColor,48,order>(V,B);
    } else if (Nvec == 96) {
      FillV<Float,nSpin,nColor,96,order>(V,B);
    } else {
      errorQuda("Unsupported Nvec %d", Nvec);
    }
  }

//ok for 2-cycle multigrid, must be extended for more complicated version.

  template <typename Float, int nSpin, QudaFieldOrder order>
  void FillV(ColorSpinorField &V, const std::vector<ColorSpinorField*> &B, int Nvec) {
    if (B[0]->Ncolor()*Nvec != V.Ncolor()) errorQuda("Something wrong here");

    if (B[0]->Ncolor() == 2) {
      FillV<Float,nSpin,2,order>(V,B,Nvec);
    } else if(B[0]->Ncolor() == 3) {
      FillV<Float,nSpin,3,order>(V,B,Nvec);
    } else if(B[0]->Ncolor() == 8) {
      FillV<Float,nSpin,8,order>(V,B,Nvec);
    } else if(B[0]->Ncolor() == 16) {
      FillV<Float,nSpin,16,order>(V,B,Nvec);
    } else if(B[0]->Ncolor() == 24) {
      FillV<Float,nSpin,24,order>(V,B,Nvec);
    } else if(B[0]->Ncolor() == 32) {
      FillV<Float,nSpin,32,order>(V,B,Nvec);
    } else {
      errorQuda("Unsupported nColor %d", B[0]->Ncolor());
    }
  }

  template <typename Float, QudaFieldOrder order>
  void FillV(ColorSpinorField &V, const std::vector<ColorSpinorField*> &B, int Nvec) {
    if (V.Nspin() == 4) {
      FillV<Float,4,order>(V,B,Nvec);
    } else if (V.Nspin() == 2) {
      FillV<Float,2,order>(V,B,Nvec);
#ifdef GPU_STAGGERED_DIRAC
    } else if (V.Nspin() == 1) {
      FillV<Float,1,order>(V,B,Nvec);
#endif
    } else {
      errorQuda("Unsupported nSpin %d", V.Nspin());
    }
  }

  template <typename Float>
  void FillV(ColorSpinorField &V, const std::vector<ColorSpinorField*> &B, int Nvec) {
    if (V.FieldOrder() == QUDA_FLOAT2_FIELD_ORDER) {
      FillV<Float,QUDA_FLOAT2_FIELD_ORDER>(V,B,Nvec);
    } else if (V.FieldOrder() == QUDA_SPACE_SPIN_COLOR_FIELD_ORDER) {
      FillV<Float,QUDA_SPACE_SPIN_COLOR_FIELD_ORDER>(V,B,Nvec);
    } else {
      errorQuda("Unsupported field type %d", V.FieldOrder());
    }
  }

  void FillV(ColorSpinorField &V, const std::vector<ColorSpinorField*> &B, int Nvec) {
    if (V.Precision() == QUDA_DOUBLE_PRECISION) {
#ifdef GPU_MULTIGRID_DOUBLE
      FillV<double>(V,B,Nvec);
#else
      errorQuda("Double precision multigrid has not been enabled");
#endif
    } else if (V.Precision() == QUDA_SINGLE_PRECISION) {
      FillV<float>(V,B,Nvec);
    } else {
      errorQuda("Unsupported precision %d", V.Precision());
    }
  }

  // Creates a block-ordered version of a ColorSpinorField
  // N.B.: Only works for the V field, as we need to block spin.
  template <bool toBlock, int nVec, class Complex, class FieldOrder>
  void blockOrderV(Complex *out, FieldOrder &in,
		   const int *geo_map, const int *geo_bs, int spin_bs,
		   const cpuColorSpinorField &V) {
    //printfQuda("in.Ncolor = %d\n", in.Ncolor());
    int nSpin_coarse = in.Nspin() / spin_bs; // this is number of chiral blocks

    //Compute the size of each block
    int geoBlockSize = 1;
    for (int d=0; d<in.Ndim(); d++) geoBlockSize *= geo_bs[d];
    int blockSize = geoBlockSize * in.Ncolor() * spin_bs; // blockSize includes internal dof

    int x[QUDA_MAX_DIM]; // global coordinates
    int y[QUDA_MAX_DIM]; // local coordinates within a block (full site ordering)

    int checkLength = in.Nparity() * in.VolumeCB() * in.Ncolor() * in.Nspin() * in.Nvec();
    int *check = new int[checkLength];
    int count = 0;

    // Run through the fine grid and do the block ordering
    for (int parity = 0; parity<in.Nparity(); parity++) {
      for (int x_cb=0; x_cb<in.VolumeCB(); x_cb++) {
	int i = parity*in.VolumeCB() + x_cb;

	// Get fine grid coordinates
	V.LatticeIndex(x, i);
	
	//Compute the geometric offset within a block 
	// (x fastest direction, t is slowest direction, non-parity ordered)
	int blockOffset = 0;
	for (int d=in.Ndim()-1; d>=0; d--) {
	  y[d] = x[d]%geo_bs[d];
	  blockOffset *= geo_bs[d];
	  blockOffset += y[d];
	}
	
	//Take the block-ordered offset from the coarse grid offset (geo_map) 
	int offset = geo_map[i]*nSpin_coarse*nVec*geoBlockSize*in.Ncolor()*spin_bs;
	
	for (int v=0; v<in.Nvec(); v++) {
	  for (int s=0; s<in.Nspin(); s++) {
	    for (int c=0; c<in.Ncolor(); c++) {
	      
	      int chirality =  in.Nspin() != 1 ?  s / spin_bs : 1; // chirality is the coarse spin
	      int blockSpin =  in.Nspin() != 1 ?  s % spin_bs : 1; // the remaining spin dof left in each block
	      
	      int index = offset +                                              // geo block
		chirality * nVec * geoBlockSize * spin_bs * in.Ncolor() + // chiral block
	                       v * geoBlockSize * spin_bs * in.Ncolor() + // vector
	                            blockOffset * spin_bs * in.Ncolor() + // local geometry
	                                          blockSpin*in.Ncolor() + // block spin
	                                                                   c;   // color

	      if (toBlock) out[index] = in(parity, x_cb, s, c, v); // going to block order
	      else in(parity, x_cb, s, c, v) = out[index]; // coming from block order
	    
	      check[count++] = index;
	    }
	  }
	}
      }

      //printf("blockOrderV done %d / %d\n", i, in.Volume());
    }
    
    if (count != checkLength) {
      errorQuda("Number of elements packed %d does not match expected value %d nvec=%d nspin=%d ncolor=%d", 
		count, checkLength, in.Nvec(), in.Nspin(), in.Ncolor());
    }

    /*
    // need non-quadratic check
    for (int i=0; i<checkLength; i++) {
      for (int j=0; j<i; j++) {
      if (check[i] == check[j]) errorQuda("Collision detected in block ordering\n");
      }
    }
    */
    delete []check;
  }

  // Creates a block-ordered version of a ColorSpinorField, with parity blocking (for staggered fields)
  // N.B.: same as above but parity are separated (chirality).
  template <bool toBlock, int nVec, class Complex, class FieldOrder>
  void blockKSOrderV(Complex *out, FieldOrder &in,
		   const int *geo_map, const int *geo_bs, int spin_bs,
		   const cpuColorSpinorField &V) {
    //Compute the size of each block
    int geoBlockSize = 1;
    for (int d=0; d<in.Ndim(); d++) geoBlockSize *= geo_bs[d];

    const int geoBlockSizeCB = geoBlockSize / 2; //parity block size

    int x[QUDA_MAX_DIM];    // global coordinates
    int y[QUDA_MAX_DIM]; // local coordinates within a block (parity site ordering)

    int checkLength = in.Nparity() * in.VolumeCB() * in.Ncolor() * in.Nvec();
    int *check = new int[checkLength];
    int count = 0;

    // Run through the fine grid and do the block ordering
    for (int parity = 0; parity<in.Nparity(); parity++) {
      for (int x_cb=0; x_cb<in.VolumeCB(); x_cb++) {
	int i = parity*in.VolumeCB() + x_cb;
	// Get fine grid coordinates
	V.LatticeIndex(x, i);
	//Compute the geometric offset within a block 
	// (x fastest direction, t is slowest direction, non-parity ordered)
	int blockOffset = 0;

	for (int d=in.Ndim()-1; d>=0; d--) {
	  y[d] = x[d]%geo_bs[d];
	  blockOffset *= geo_bs[d];
	  blockOffset += y[d];
	}
        //
	if(spin_bs != 0) blockOffset /= 2;

	//Take the block-ordered offset from the coarse grid offset (geo_map) 
	//A.S.: geo_map introduced for the full site ordering, so ok to use it for the offset
	int offset = geo_map[i]*nVec*geoBlockSize*in.Ncolor();
        int index = 0;

	for (int v=0; v<in.Nvec(); v++) {
	  for (int c=0; c<in.Ncolor(); c++) {
//
            if(spin_bs == 0)//we don't block parity components
            {
               index = offset +                                // geo block
                             v * geoBlockSize * in.Ncolor() + // vector
                                  blockOffset * in.Ncolor() + // local (parity) geometry
                                                               c;   // color
            }
            else
            {
	       index = offset +                                // geo block
	       parity * nVec * geoBlockSizeCB * in.Ncolor() + // chiral block
	                     v * geoBlockSizeCB * in.Ncolor() + // vector
	                          blockOffset * in.Ncolor() + // local (parity) geometry
	                                                       c;   // color
            } 

	    if (toBlock) out[index] = in(parity, x_cb, 0, c, v); // going to block order
	    else in(parity, x_cb, 0, c, v) = out[index]; // coming from block order
	    
	    check[count++] = index;
          }  
        }
      }
    }

    if (count != checkLength) {
      errorQuda("Number of elements packed %d does not match expected value %d nvec=%d ncolor=%d", 
		count, checkLength, in.Nvec(), in.Ncolor());
    }

    delete []check;
  }


  // Orthogonalise the nc vectors v[] of length n
  // this assumes the ordering v[(b * Nvec + v) * blocksize + i]

  template <typename sumFloat, typename Float, int N>
  void blockGramSchmidt(complex<Float> *v, int nBlocks, int blockSize) {
    
    for (int b=0; b<nBlocks; b++){
      for (int jc=0; jc<N; jc++){
	for (int ic=0; ic<jc; ic++){
	  // Calculate dot product.
	  complex<Float> dot = 0.0;
	  for (int i=0; i<blockSize; i++) 
	    dot += conj(v[(b*N+ic)*blockSize+i]) * v[(b*N+jc)*blockSize+i];
	  
	  // Subtract the blocks to orthogonalise
	  for (int i=0; i<blockSize; i++) 
	    v[(b*N+jc)*blockSize+i] -= dot * v[(b*N+ic)*blockSize+i];
	}
	
	// Normalize the block
	// nrm2 is pure real, but need to use Complex because of template.
        sumFloat nrm2 = 0.0;
	for (int i=0; i<blockSize; i++) nrm2 += norm(v[(b*N+jc)*blockSize+i]);
	sumFloat scale = nrm2 > 0.0 ? 1.0/sqrt(nrm2) : 0.0;
	for (int i=0; i<blockSize; i++) v[(b*N+jc)*blockSize+i] *= scale;
      }

      /*      
      for (int jc=0; jc<N; jc++) {
        complex<sumFloat> nrm2 = 0.0;
        for(int i=0; i<blockSize; i++) nrm2 += norm(v[(b*N+jc)*blockSize+i]);
	//printfQuda("block = %d jc = %d nrm2 = %f\n", b, jc, nrm2.real());
      }
      */

      //printf("blockGramSchmidt done %d / %d\n", b, nBlocks);
    }

  }

  template <typename sumType, typename real, int N>
  class BlockGramSchmidt : public Tunable {

    complex<real> *v;
    int nBlock;
    int blockSize;
    const ColorSpinorField &meta;

    unsigned int sharedBytesPerThread() const { return 0; }
    unsigned int sharedBytesPerBlock(const TuneParam &param) const { return 0; }

  public:
    BlockGramSchmidt(complex<real> *v, int nBlock, int blockSize, const ColorSpinorField &meta)
      : v(v), nBlock(nBlock), blockSize(blockSize), meta(meta) {
      if (meta.Location() == QUDA_CPU_FIELD_LOCATION) sprintf(aux, "nBlock=%d,blockSize=%d,CPU", nBlock, blockSize);
      else sprintf(aux, "nBlock=%d,blockSize=%d,GPU", nBlock, blockSize);
    }

    virtual ~BlockGramSchmidt() { }

    void apply(const cudaStream_t &stream) {
      TuneParam tp = tuneLaunch(*this, getTuning(), getVerbosity());
      if (meta.Location() == QUDA_CPU_FIELD_LOCATION) {
	blockGramSchmidt<sumType, real, N>(v, nBlock, blockSize);
      } else {
	errorQuda("Not implemented for GPU");
      }
    }

    bool advanceTuneParam(TuneParam &param) const { return false; }

    TuneKey tuneKey() const { return TuneKey(meta.VolString(), typeid(*this).name(), aux); }

    long long flops() const { return nBlock * N * ((N-1) * (8l + 8l) + 2l) * blockSize; }
    long long bytes() const { return 2*meta.Bytes(); }
  };

  template <bool toBlock, int N, typename real, typename Order>
  class BlockOrderV : public Tunable {

    complex<real> *vBlock;
    Order &vOrder;
    const int *geo_map;
    const int *geo_bs;
    int spin_bs;
    const ColorSpinorField &V;

    unsigned int sharedBytesPerThread() const { return 0; }
    unsigned int sharedBytesPerBlock(const TuneParam &param) const { return 0; }

  public:
    BlockOrderV(complex<real> *vBlock, Order &vOrder, const int *geo_map, const int *geo_bs, int spin_bs, const ColorSpinorField &V)
      : vBlock(vBlock), vOrder(vOrder), geo_map(geo_map), geo_bs(geo_bs), spin_bs(spin_bs), V(V) {
      (V.Location() == QUDA_CPU_FIELD_LOCATION) ? strcpy(aux, "CPU") : strcpy(aux,"GPU");
    }

    virtual ~BlockOrderV() { }

    void apply(const cudaStream_t &stream) {
      TuneParam tp = tuneLaunch(*this, getTuning(), getVerbosity());
      if (V.Location() == QUDA_CPU_FIELD_LOCATION) {
	blockOrderV<toBlock,N,complex<real>,Order>(vBlock,vOrder,geo_map,geo_bs,spin_bs,V);
      } else {
	errorQuda("Not implemented for GPU");
      }
    }

    bool advanceTuneParam(TuneParam &param) const { return false; }

    TuneKey tuneKey() const { return TuneKey(V.VolString(), typeid(*this).name(), aux); }

    long long flops() const { return 0; }
    long long bytes() const { return 2*V.Bytes(); }
  };


  template<typename Float, int nSpin, int nColor, int nVec, QudaFieldOrder order>
  void BlockOrthogonalize(ColorSpinorField &V, const int *geo_bs, const int *geo_map, int spin_bs) {
    complex<Float> *Vblock = new complex<Float>[V.Volume()*V.Nspin()*V.Ncolor()];

    typedef FieldOrderCB<Float,nSpin,nColor,nVec,order> VectorField;
    VectorField vOrder(const_cast<ColorSpinorField&>(V));

    int geo_blocksize = 1;
    for (int d = 0; d < V.Ndim(); d++) geo_blocksize *= geo_bs[d];

    int chiralBlocks = V.Nspin() != 1 ? vOrder.Nspin() / spin_bs : ( (spin_bs == 1) ? 2 : 1 ); //chiral blocks for staggered are just parity components
    int numblocks = (V.Volume()/geo_blocksize) * chiralBlocks;
<<<<<<< HEAD

    if(V.Nspin() != 1){
      int blocksize = geo_blocksize * vOrder.Ncolor() * spin_bs; 
      printfQuda("Block Orthogonalizing %d blocks of %d length and width %d\n", numblocks, blocksize, nVec);
    
      blockOrderV<true,nVec>(Vblock, vOrder, geo_map, geo_bs, spin_bs, V);
      blockGramSchmidt<double,Float,nVec>(Vblock, numblocks, blocksize);  
      blockOrderV<false,nVec>(Vblock, vOrder, geo_map, geo_bs, spin_bs, V);    
    }
    else{
      int blocksize = (geo_blocksize * vOrder.Ncolor()) / chiralBlocks; //parity block size?
      printfQuda("Block Orthogonalizing %d blocks of %d length and width %d\n", numblocks, blocksize, nVec);

      blockKSOrderV<true,nVec>(Vblock, vOrder, geo_map, geo_bs, spin_bs, V);
      blockGramSchmidt<double,Float,nVec>(Vblock, numblocks, blocksize);  
      blockKSOrderV<false,nVec>(Vblock, vOrder, geo_map, geo_bs, spin_bs, V);    
   
    }
=======
    if (V.Nspin() == 1) blocksize /= chiralBlocks; //for staggered chiral block size is a parity block size
    
    printfQuda("Block Orthogonalizing %d blocks of %d length and width %d\n", numblocks, blocksize, nVec);

    BlockOrderV<true,nVec,Float,VectorField> reorder(Vblock, vOrder, geo_map, geo_bs, spin_bs, V);
    reorder.apply(0);

    BlockGramSchmidt<double,Float,nVec> ortho(Vblock, numblocks, blocksize, V);
    ortho.apply(0);

    BlockOrderV<false,nVec,Float,VectorField> reset(Vblock, vOrder, geo_map, geo_bs, spin_bs, V);
    reset.apply(0);

>>>>>>> 3ef47faf
    delete []Vblock;
  }


  template<typename Float, int nSpin, int nColor, QudaFieldOrder order>
  void BlockOrthogonalize(ColorSpinorField &V, int Nvec, const int *geo_bs, const int *geo_map, int spin_bs) {
    if (Nvec == 2) {
      BlockOrthogonalize<Float,nSpin,nColor,2,order>(V, geo_bs, geo_map, spin_bs);
    } else if (Nvec == 4) {
      BlockOrthogonalize<Float,nSpin,nColor,4,order>(V, geo_bs, geo_map, spin_bs);
    } else if (Nvec == 8) {
      BlockOrthogonalize<Float,nSpin,nColor,8,order>(V, geo_bs, geo_map, spin_bs);
    } else if (Nvec == 12) {
      BlockOrthogonalize<Float,nSpin,nColor,12,order>(V, geo_bs, geo_map, spin_bs);
    } else if (Nvec == 16) {
      BlockOrthogonalize<Float,nSpin,nColor,16,order>(V, geo_bs, geo_map, spin_bs);
    } else if (Nvec == 20) {
      BlockOrthogonalize<Float,nSpin,nColor,20,order>(V, geo_bs, geo_map, spin_bs);
    } else if (Nvec == 24) {
      BlockOrthogonalize<Float,nSpin,nColor,24,order>(V, geo_bs, geo_map, spin_bs);
    } else if (Nvec == 32) {
      BlockOrthogonalize<Float,nSpin,nColor,32,order>(V, geo_bs, geo_map, spin_bs);
    } else if (Nvec == 48) {
      BlockOrthogonalize<Float,nSpin,nColor,48,order>(V, geo_bs, geo_map, spin_bs);
    } else if (Nvec == 96) {
      BlockOrthogonalize<Float,nSpin,nColor,96,order>(V, geo_bs, geo_map, spin_bs);
    } else {
      errorQuda("Unsupported nVec %d\n", Nvec);
    }
  }

  template<typename Float, int nSpin, QudaFieldOrder order>
  void BlockOrthogonalize(ColorSpinorField &V, int Nvec, 
			  const int *geo_bs, const int *geo_map, int spin_bs) {
    if (V.Ncolor()/Nvec == 3) {
      BlockOrthogonalize<Float,nSpin,3,order>(V, Nvec, geo_bs, geo_map, spin_bs);
    }
    else if (V.Ncolor()/Nvec == 2) {
      BlockOrthogonalize<Float,nSpin,2,order>(V, Nvec, geo_bs, geo_map, spin_bs);
    }
    else if (V.Ncolor()/Nvec == 8) {
      BlockOrthogonalize<Float,nSpin,8,order>(V, Nvec, geo_bs, geo_map, spin_bs);
    }
    else if (V.Ncolor()/Nvec == 16) {
      BlockOrthogonalize<Float,nSpin,16,order>(V, Nvec, geo_bs, geo_map, spin_bs);
    }
    else if (V.Ncolor()/Nvec == 24) {
      BlockOrthogonalize<Float,nSpin,24,order>(V, Nvec, geo_bs, geo_map, spin_bs);
    }
    else if (V.Ncolor()/Nvec == 32) {
      BlockOrthogonalize<Float,nSpin,32,order>(V, Nvec, geo_bs, geo_map, spin_bs);
    }
    else if (V.Ncolor()/Nvec == 48) {
      BlockOrthogonalize<Float,nSpin,48,order>(V, Nvec, geo_bs, geo_map, spin_bs); //for staggered, even-odd blocking presumed
    }  
    else {
      errorQuda("Unsupported nColor %d\n", V.Ncolor()/Nvec);
    }
  }

  template<typename Float, QudaFieldOrder order>
  void BlockOrthogonalize(ColorSpinorField &V, int Nvec, 
			  const int *geo_bs, const int *geo_map, int spin_bs) {
    if (V.Nspin() == 4) {
      BlockOrthogonalize<Float,4,order>(V, Nvec, geo_bs, geo_map, spin_bs);
    }
    else if(V.Nspin() ==2) {
      BlockOrthogonalize<Float,2,order>(V, Nvec, geo_bs, geo_map, spin_bs);
    } 
    else if (V.Nspin() == 1) {
      BlockOrthogonalize<Float,1,order>(V, Nvec, geo_bs, geo_map, 1);
    }
    else {
      errorQuda("Unsupported nSpin %d\n", V.Nspin());
    }
  }

  template<typename Float>
  void BlockOrthogonalize(ColorSpinorField &V, int Nvec, 
			  const int *geo_bs, const int *geo_map, int spin_bs) {
  if (V.FieldOrder() == QUDA_SPACE_SPIN_COLOR_FIELD_ORDER) {
      BlockOrthogonalize<Float,QUDA_SPACE_SPIN_COLOR_FIELD_ORDER>(V, Nvec, geo_bs, geo_map, spin_bs);
    } else {
      errorQuda("Unsupported field order %d\n", V.FieldOrder());
    }
  }

  void BlockOrthogonalize(ColorSpinorField &V, int Nvec, 
			  const int *geo_bs, const int *geo_map, int spin_bs) {
    if (V.Precision() == QUDA_DOUBLE_PRECISION) {
#ifdef GPU_MULTIGRID_DOUBLE
      BlockOrthogonalize<double>(V, Nvec, geo_bs, geo_map, spin_bs);
#else
      errorQuda("Double precision multigrid has not been enabled");
#endif
    } else if (V.Precision() == QUDA_SINGLE_PRECISION) {
      BlockOrthogonalize<float>(V, Nvec, geo_bs, geo_map, spin_bs);
    } else {
      errorQuda("Unsupported precision %d\n", V.Precision());
    }
  }

} // namespace quda<|MERGE_RESOLUTION|>--- conflicted
+++ resolved
@@ -413,13 +413,14 @@
     const int *geo_bs;
     int spin_bs;
     const ColorSpinorField &V;
+    bool parity_blocks;
 
     unsigned int sharedBytesPerThread() const { return 0; }
     unsigned int sharedBytesPerBlock(const TuneParam &param) const { return 0; }
 
   public:
-    BlockOrderV(complex<real> *vBlock, Order &vOrder, const int *geo_map, const int *geo_bs, int spin_bs, const ColorSpinorField &V)
-      : vBlock(vBlock), vOrder(vOrder), geo_map(geo_map), geo_bs(geo_bs), spin_bs(spin_bs), V(V) {
+    BlockOrderV(complex<real> *vBlock, Order &vOrder, const int *geo_map, const int *geo_bs, int spin_bs, const ColorSpinorField &V, bool is_staggered)
+      : vBlock(vBlock), vOrder(vOrder), geo_map(geo_map), geo_bs(geo_bs), spin_bs(spin_bs), V(V), parity_blocks(is_staggered) {
       (V.Location() == QUDA_CPU_FIELD_LOCATION) ? strcpy(aux, "CPU") : strcpy(aux,"GPU");
     }
 
@@ -428,7 +429,8 @@
     void apply(const cudaStream_t &stream) {
       TuneParam tp = tuneLaunch(*this, getTuning(), getVerbosity());
       if (V.Location() == QUDA_CPU_FIELD_LOCATION) {
-	blockOrderV<toBlock,N,complex<real>,Order>(vBlock,vOrder,geo_map,geo_bs,spin_bs,V);
+        if(!parity_blocks) blockOrderV<toBlock,N,complex<real>,Order>(vBlock,vOrder,geo_map,geo_bs,spin_bs,V);
+        else               blockKSOrderV<toBlock,N,complex<real>,Order>(vBlock,vOrder,geo_map,geo_bs,spin_bs,V);
       } else {
 	errorQuda("Not implemented for GPU");
       }
@@ -453,42 +455,28 @@
     int geo_blocksize = 1;
     for (int d = 0; d < V.Ndim(); d++) geo_blocksize *= geo_bs[d];
 
-    int chiralBlocks = V.Nspin() != 1 ? vOrder.Nspin() / spin_bs : ( (spin_bs == 1) ? 2 : 1 ); //chiral blocks for staggered are just parity components
+    int blocksize = geo_blocksize * vOrder.Ncolor() * ((V.Nspin() != 1) ? spin_bs : 1);
+    int chiralBlocks = (V.Nspin() != 1) ? vOrder.Nspin() / spin_bs : 2; //always 2 for staggered. 
     int numblocks = (V.Volume()/geo_blocksize) * chiralBlocks;
-<<<<<<< HEAD
-
-    if(V.Nspin() != 1){
-      int blocksize = geo_blocksize * vOrder.Ncolor() * spin_bs; 
-      printfQuda("Block Orthogonalizing %d blocks of %d length and width %d\n", numblocks, blocksize, nVec);
-    
-      blockOrderV<true,nVec>(Vblock, vOrder, geo_map, geo_bs, spin_bs, V);
-      blockGramSchmidt<double,Float,nVec>(Vblock, numblocks, blocksize);  
-      blockOrderV<false,nVec>(Vblock, vOrder, geo_map, geo_bs, spin_bs, V);    
-    }
-    else{
-      int blocksize = (geo_blocksize * vOrder.Ncolor()) / chiralBlocks; //parity block size?
-      printfQuda("Block Orthogonalizing %d blocks of %d length and width %d\n", numblocks, blocksize, nVec);
-
-      blockKSOrderV<true,nVec>(Vblock, vOrder, geo_map, geo_bs, spin_bs, V);
-      blockGramSchmidt<double,Float,nVec>(Vblock, numblocks, blocksize);  
-      blockKSOrderV<false,nVec>(Vblock, vOrder, geo_map, geo_bs, spin_bs, V);    
-   
-    }
-=======
-    if (V.Nspin() == 1) blocksize /= chiralBlocks; //for staggered chiral block size is a parity block size
+
+    bool is_staggered = false;
+    if (V.Nspin() == 1) 
+    {
+      is_staggered = true;
+      blocksize /= chiralBlocks; //for staggered chiral block size is a parity block size
+    }
     
     printfQuda("Block Orthogonalizing %d blocks of %d length and width %d\n", numblocks, blocksize, nVec);
 
-    BlockOrderV<true,nVec,Float,VectorField> reorder(Vblock, vOrder, geo_map, geo_bs, spin_bs, V);
+    BlockOrderV<true,nVec,Float,VectorField> reorder(Vblock, vOrder, geo_map, geo_bs, spin_bs, V, is_staggered);
     reorder.apply(0);
 
     BlockGramSchmidt<double,Float,nVec> ortho(Vblock, numblocks, blocksize, V);
     ortho.apply(0);
 
-    BlockOrderV<false,nVec,Float,VectorField> reset(Vblock, vOrder, geo_map, geo_bs, spin_bs, V);
+    BlockOrderV<false,nVec,Float,VectorField> reset(Vblock, vOrder, geo_map, geo_bs, spin_bs, V, is_staggered);
     reset.apply(0);
 
->>>>>>> 3ef47faf
     delete []Vblock;
   }
 
