--- conflicted
+++ resolved
@@ -305,11 +305,7 @@
     int num_failures = 0;
     Matrix<complex<double>,3> inlink, outlink;
       
-<<<<<<< HEAD
-    for (size_t i=0; i<infield.Volume(); ++i){
-=======
     for (unsigned int i=0; i<infield.Volume(); ++i){
->>>>>>> 21dfab38
       for (int dir=0; dir<4; ++dir){
 	if (infield.Precision() == QUDA_SINGLE_PRECISION){
 	  copyArrayToLink(&inlink, ((float*)(infield.Gauge_p()) + (i*4 + dir)*18)); // order of arguments?
@@ -335,11 +331,7 @@
 #ifdef GPU_UNITARIZE
     Matrix<complex<double>,3> link, identity;
       
-<<<<<<< HEAD
-    for(size_t i=0; i<field.Volume(); ++i){
-=======
     for(unsigned int i=0; i<field.Volume(); ++i){
->>>>>>> 21dfab38
       for(int dir=0; dir<4; ++dir){
 	if(field.Precision() == QUDA_SINGLE_PRECISION){
 	  copyArrayToLink(&link, ((float*)(field.Gauge_p()) + (i*4 + dir)*18)); // order of arguments?
