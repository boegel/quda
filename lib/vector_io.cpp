#include <color_spinor_field.h>
#include <qio_field.h>
#include <vector_io.h>
#include <blas_quda.h>

namespace quda
{

  VectorIO::VectorIO(const std::string &filename, bool parity_inflate) :
#ifdef HAVE_QIO
    filename(filename),
    parity_inflate(parity_inflate)
#else
    filename(filename)
#endif
  {
    if (strcmp(filename.c_str(), "") == 0)
      errorQuda("No eigenspace input file defined (filename = %s, parity_inflate = %d", filename.c_str(), parity_inflate);
  }

#ifdef HAVE_QIO
  void VectorIO::load(std::vector<ColorSpinorField *> &vecs)
  {
    const int Nvec = vecs.size();
    auto spinor_parity = vecs[0]->SuggestedParity();
    if (getVerbosity() >= QUDA_SUMMARIZE) printfQuda("Start loading %04d vectors from %s\n", Nvec, filename.c_str());

    std::vector<ColorSpinorField *> tmp;
    tmp.reserve(Nvec);
    if (vecs[0]->Location() == QUDA_CUDA_FIELD_LOCATION) {
      ColorSpinorParam csParam(*vecs[0]);
      csParam.fieldOrder = QUDA_SPACE_SPIN_COLOR_FIELD_ORDER;
      csParam.setPrecision(vecs[0]->Precision() < QUDA_SINGLE_PRECISION ? QUDA_SINGLE_PRECISION : vecs[0]->Precision());
      csParam.location = QUDA_CPU_FIELD_LOCATION;
      csParam.create = QUDA_NULL_FIELD_CREATE;
      if (csParam.siteSubset == QUDA_PARITY_SITE_SUBSET && parity_inflate) {
        csParam.x[0] *= 2;
        csParam.siteSubset = QUDA_FULL_SITE_SUBSET;
      }
      for (int i = 0; i < Nvec; i++) { tmp.push_back(ColorSpinorField::Create(csParam)); }
    } else {
      ColorSpinorParam csParam(*vecs[0]);
      if (csParam.siteSubset == QUDA_PARITY_SITE_SUBSET && parity_inflate) {
        csParam.x[0] *= 2;
        csParam.siteSubset = QUDA_FULL_SITE_SUBSET;
        for (int i = 0; i < Nvec; i++) { tmp.push_back(ColorSpinorField::Create(csParam)); }
      } else {
        for (int i = 0; i < Nvec; i++) { tmp.push_back(vecs[i]); }
      }
    }

    if (vecs[0]->Ndim() == 4 || vecs[0]->Ndim() == 5) {
      // since QIO routines presently assume we have 4-d fields, we need to convert to array of 4-d fields
      auto Ls = vecs[0]->Ndim() == 5 ? tmp[0]->X(4) : 1;
      auto V4 = tmp[0]->Volume() / Ls;
      auto stride = V4 * tmp[0]->Ncolor() * tmp[0]->Nspin() * 2 * tmp[0]->Precision();
      void **V = static_cast<void **>(safe_malloc(Nvec * Ls * sizeof(void *)));
      for (int i = 0; i < Nvec; i++) {
        for (int j = 0; j < Ls; j++) { V[i * Ls + j] = static_cast<char *>(tmp[i]->V()) + j * stride; }
      }

      read_spinor_field(filename.c_str(), &V[0], tmp[0]->Precision(), tmp[0]->X(), tmp[0]->SiteSubset(), spinor_parity,
                        tmp[0]->Ncolor(), tmp[0]->Nspin(), Nvec * Ls, 0, (char **)0);

      host_free(V);
    } else {
      errorQuda("Unexpected field dimension %d", vecs[0]->Ndim());
    }

    if (vecs[0]->Location() == QUDA_CUDA_FIELD_LOCATION) {

      ColorSpinorParam csParam(*vecs[0]);
      if (csParam.siteSubset == QUDA_FULL_SITE_SUBSET || !parity_inflate) {
        for (int i = 0; i < Nvec; i++) {
          *vecs[i] = *tmp[i];
          delete tmp[i];
        }
      } else {
        // Create a temporary single-parity CPU field
        csParam.fieldOrder = QUDA_SPACE_SPIN_COLOR_FIELD_ORDER;
        csParam.setPrecision(vecs[0]->Precision() < QUDA_SINGLE_PRECISION ? QUDA_SINGLE_PRECISION : vecs[0]->Precision());
        csParam.location = QUDA_CPU_FIELD_LOCATION;
        csParam.create = QUDA_NULL_FIELD_CREATE;

        ColorSpinorField *tmp_intermediate = ColorSpinorField::Create(csParam);

        for (int i = 0; i < Nvec; i++) {
          if (spinor_parity == QUDA_EVEN_PARITY)
            blas::copy(*tmp_intermediate, tmp[i]->Even());
          else if (spinor_parity == QUDA_ODD_PARITY)
            blas::copy(*tmp_intermediate, tmp[i]->Odd());
          else
            errorQuda("When loading single parity vectors, the suggested parity must be set.");

          *vecs[i] = *tmp_intermediate;
          delete tmp[i];
        }

        delete tmp_intermediate;
      }
    } else if (vecs[0]->Location() == QUDA_CPU_FIELD_LOCATION && vecs[0]->SiteSubset() == QUDA_PARITY_SITE_SUBSET) {
      for (int i = 0; i < Nvec; i++) {
        if (spinor_parity == QUDA_EVEN_PARITY)
          blas::copy(*vecs[i], tmp[i]->Even());
        else if (spinor_parity == QUDA_ODD_PARITY)
          blas::copy(*vecs[i], tmp[i]->Odd());
        else
          errorQuda("When loading single parity vectors, the suggested parity must be set.");

        delete tmp[i];
      }
    }

    if (getVerbosity() >= QUDA_SUMMARIZE) printfQuda("Done loading vectors\n");
  }
#else
  void VectorIO::load(std::vector<ColorSpinorField *> &) { errorQuda("\nQIO library was not built.\n"); }
#endif

<<<<<<< HEAD
  void VectorIO::loadProp(std::vector<ColorSpinorField *> &vecs)
  {
#ifdef HAVE_QIO
    if (vecs.size() != 12) errorQuda("Must have 12 vectors in propagator, passed %lu", vecs.size());
    const int Nvec = vecs.size();
    auto spinor_parity = vecs[0]->SuggestedParity();
    if (getVerbosity() >= QUDA_SUMMARIZE) printfQuda("Start loading %04d vectors from %s\n", Nvec, filename.c_str());

    std::vector<ColorSpinorField *> tmp;
    tmp.reserve(Nvec);
    if (vecs[0]->Location() == QUDA_CUDA_FIELD_LOCATION) {
      ColorSpinorParam csParam(*vecs[0]);
      csParam.fieldOrder = QUDA_SPACE_SPIN_COLOR_FIELD_ORDER;
      csParam.setPrecision(vecs[0]->Precision() < QUDA_SINGLE_PRECISION ? QUDA_SINGLE_PRECISION : vecs[0]->Precision());
      csParam.location = QUDA_CPU_FIELD_LOCATION;
      csParam.create = QUDA_NULL_FIELD_CREATE;
      if (csParam.siteSubset == QUDA_PARITY_SITE_SUBSET && parity_inflate) {
        csParam.x[0] *= 2;
        csParam.siteSubset = QUDA_FULL_SITE_SUBSET;
      }
      for (int i = 0; i < Nvec; i++) { tmp.push_back(ColorSpinorField::Create(csParam)); }
    } else {
      ColorSpinorParam csParam(*vecs[0]);
      if (csParam.siteSubset == QUDA_PARITY_SITE_SUBSET && parity_inflate) {
        csParam.x[0] *= 2;
        csParam.siteSubset = QUDA_FULL_SITE_SUBSET;
        for (int i = 0; i < Nvec; i++) { tmp.push_back(ColorSpinorField::Create(csParam)); }
      } else {
        for (int i = 0; i < Nvec; i++) { tmp.push_back(vecs[i]); }
      }
    }

    if (vecs[0]->Ndim() == 4 || vecs[0]->Ndim() == 5) {
      // since QIO routines presently assume we have 4-d fields, we need to convert to array of 4-d fields
      auto Ls = vecs[0]->Ndim() == 5 ? tmp[0]->X(4) : 1;
      auto V4 = tmp[0]->Volume() / Ls;
      auto stride = V4 * tmp[0]->Ncolor() * tmp[0]->Nspin() * 2 * tmp[0]->Precision();
      void **V = static_cast<void **>(safe_malloc(Nvec * Ls * sizeof(void *)));
      for (int i = 0; i < Nvec; i++) {
        for (int j = 0; j < Ls; j++) { V[i * Ls + j] = static_cast<char *>(tmp[i]->V()) + j * stride; }
      }

      read_propagator_field(filename.c_str(), &V[0], tmp[0]->Precision(), tmp[0]->X(), tmp[0]->SiteSubset(),
                            spinor_parity, tmp[0]->Ncolor(), tmp[0]->Nspin(), Nvec / 12, 0, (char **)0);

      host_free(V);
    } else {
      errorQuda("Unexpected field dimension %d", vecs[0]->Ndim());
    }

    if (vecs[0]->Location() == QUDA_CUDA_FIELD_LOCATION) {

      ColorSpinorParam csParam(*vecs[0]);
      if (csParam.siteSubset == QUDA_FULL_SITE_SUBSET || !parity_inflate) {
        for (int i = 0; i < Nvec; i++) {
          *vecs[i] = *tmp[i];
          delete tmp[i];
        }
      } else {
        // Create a temporary single-parity CPU field
        csParam.fieldOrder = QUDA_SPACE_SPIN_COLOR_FIELD_ORDER;
        csParam.setPrecision(vecs[0]->Precision() < QUDA_SINGLE_PRECISION ? QUDA_SINGLE_PRECISION : vecs[0]->Precision());
        csParam.location = QUDA_CPU_FIELD_LOCATION;
        csParam.create = QUDA_NULL_FIELD_CREATE;

        ColorSpinorField *tmp_intermediate = ColorSpinorField::Create(csParam);

        for (int i = 0; i < Nvec; i++) {
          if (spinor_parity == QUDA_EVEN_PARITY)
            blas::copy(*tmp_intermediate, tmp[i]->Even());
          else if (spinor_parity == QUDA_ODD_PARITY)
            blas::copy(*tmp_intermediate, tmp[i]->Odd());
          else
            errorQuda("When loading single parity vectors, the suggested parity must be set.");

          *vecs[i] = *tmp_intermediate;
          delete tmp[i];
        }

        delete tmp_intermediate;
      }
    } else if (vecs[0]->Location() == QUDA_CPU_FIELD_LOCATION && vecs[0]->SiteSubset() == QUDA_PARITY_SITE_SUBSET) {
      for (int i = 0; i < Nvec; i++) {
        if (spinor_parity == QUDA_EVEN_PARITY)
          blas::copy(*vecs[i], tmp[i]->Even());
        else if (spinor_parity == QUDA_ODD_PARITY)
          blas::copy(*vecs[i], tmp[i]->Odd());
        else
          errorQuda("When loading single parity vectors, the suggested parity must be set.");

        delete tmp[i];
      }
    }

    if (getVerbosity() >= QUDA_SUMMARIZE) printfQuda("Done loading vectors\n");
#else
    errorQuda("\nQIO library was not built.\n");
#endif
  }

=======
#ifdef HAVE_QIO
>>>>>>> 2ef770bc
  void VectorIO::save(const std::vector<ColorSpinorField *> &vecs)
  {
    const int Nvec = vecs.size();
    std::vector<ColorSpinorField *> tmp;
    tmp.reserve(Nvec);
    auto spinor_parity = vecs[0]->SuggestedParity();
    if (vecs[0]->Location() == QUDA_CUDA_FIELD_LOCATION) {
      ColorSpinorParam csParam(*vecs[0]);
      csParam.fieldOrder = QUDA_SPACE_SPIN_COLOR_FIELD_ORDER;
      csParam.setPrecision(vecs[0]->Precision() < QUDA_SINGLE_PRECISION ? QUDA_SINGLE_PRECISION : vecs[0]->Precision());
      csParam.location = QUDA_CPU_FIELD_LOCATION;

      if (csParam.siteSubset == QUDA_FULL_SITE_SUBSET || !parity_inflate) {
        // We're good, copy as is.
        csParam.create = QUDA_NULL_FIELD_CREATE;
        for (int i = 0; i < Nvec; i++) {
          tmp.push_back(ColorSpinorField::Create(csParam));
          *tmp[i] = *vecs[i];
        }
      } else { // QUDA_PARITY_SITE_SUBSET
        csParam.create = QUDA_NULL_FIELD_CREATE;

        // intermediate host single-parity field
        ColorSpinorField *tmp_intermediate = ColorSpinorField::Create(csParam);

        csParam.x[0] *= 2;                          // corrects for the factor of two in the X direction
        csParam.siteSubset = QUDA_FULL_SITE_SUBSET; // create a full-parity field.
        csParam.create = QUDA_ZERO_FIELD_CREATE;    // to explicitly zero the odd sites.
        for (int i = 0; i < Nvec; i++) {
          tmp.push_back(ColorSpinorField::Create(csParam));

          // copy the single parity eigen/singular vector into an
          // intermediate device-side vector
          *tmp_intermediate = *vecs[i];

          // copy the single parity only eigen/singular vector into the even components of the full parity vector
          if (spinor_parity == QUDA_EVEN_PARITY)
            blas::copy(tmp[i]->Even(), *tmp_intermediate);
          else if (spinor_parity == QUDA_ODD_PARITY)
            blas::copy(tmp[i]->Odd(), *tmp_intermediate);
          else
            errorQuda("When saving single parity vectors, the suggested parity must be set.");
        }
        delete tmp_intermediate;
      }
    } else {
      ColorSpinorParam csParam(*vecs[0]);
      if (csParam.siteSubset == QUDA_PARITY_SITE_SUBSET && parity_inflate) {
        csParam.x[0] *= 2;
        csParam.siteSubset = QUDA_FULL_SITE_SUBSET;
        csParam.create = QUDA_ZERO_FIELD_CREATE;
        for (int i = 0; i < Nvec; i++) {
          tmp.push_back(ColorSpinorField::Create(csParam));
          if (spinor_parity == QUDA_EVEN_PARITY)
            blas::copy(tmp[i]->Even(), *vecs[i]);
          else if (spinor_parity == QUDA_ODD_PARITY)
            blas::copy(tmp[i]->Odd(), *vecs[i]);
          else
            errorQuda("When saving single parity vectors, the suggested parity must be set.");
        }
      } else {
        for (int i = 0; i < Nvec; i++) { tmp.push_back(vecs[i]); }
      }
    }

    if (getVerbosity() >= QUDA_SUMMARIZE) printfQuda("Start saving %d vectors to %s\n", Nvec, filename.c_str());

    if (vecs[0]->Ndim() == 4 || vecs[0]->Ndim() == 5) {
      // since QIO routines presently assume we have 4-d fields, we need to convert to array of 4-d fields
      auto Ls = vecs[0]->Ndim() == 5 ? tmp[0]->X(4) : 1;
      auto V4 = tmp[0]->Volume() / Ls;
      auto stride = V4 * tmp[0]->Ncolor() * tmp[0]->Nspin() * 2 * tmp[0]->Precision();
      void **V = static_cast<void **>(safe_malloc(Nvec * Ls * sizeof(void *)));
      for (int i = 0; i < Nvec; i++) {
        for (int j = 0; j < Ls; j++) { V[i * Ls + j] = static_cast<char *>(tmp[i]->V()) + j * stride; }
      }

      write_spinor_field(filename.c_str(), &V[0], tmp[0]->Precision(), tmp[0]->X(), tmp[0]->SiteSubset(), spinor_parity,
                         tmp[0]->Ncolor(), tmp[0]->Nspin(), Nvec * Ls, 0, (char **)0);

      host_free(V);
    } else {
      errorQuda("Unexpected field dimension %d", vecs[0]->Ndim());
    }

    if (getVerbosity() >= QUDA_SUMMARIZE) printfQuda("Done saving vectors\n");
    if (vecs[0]->Location() == QUDA_CUDA_FIELD_LOCATION
        || (vecs[0]->Location() == QUDA_CPU_FIELD_LOCATION && vecs[0]->SiteSubset() == QUDA_PARITY_SITE_SUBSET)) {
      for (int i = 0; i < Nvec; i++) delete tmp[i];
    }
  }
#else
  void VectorIO::save(const std::vector<ColorSpinorField *> &) { errorQuda("\nQIO library was not built.\n"); }
#endif

  void VectorIO::saveProp(const std::vector<ColorSpinorField *> &vecs)
  {
#ifdef HAVE_QIO
    if (vecs.size() != 12) errorQuda("Must have 12 vectors in propagator, passed %lu", vecs.size());

    const int Nvec = vecs.size();
    std::vector<ColorSpinorField *> tmp;
    tmp.reserve(Nvec);
    auto spinor_parity = vecs[0]->SuggestedParity();
    if (vecs[0]->Location() == QUDA_CUDA_FIELD_LOCATION) {
      ColorSpinorParam csParam(*vecs[0]);
      csParam.fieldOrder = QUDA_SPACE_SPIN_COLOR_FIELD_ORDER;
      csParam.setPrecision(vecs[0]->Precision() < QUDA_SINGLE_PRECISION ? QUDA_SINGLE_PRECISION : vecs[0]->Precision());
      csParam.location = QUDA_CPU_FIELD_LOCATION;

      if (csParam.siteSubset == QUDA_FULL_SITE_SUBSET || !parity_inflate) {
        // We're good, copy as is.
        csParam.create = QUDA_NULL_FIELD_CREATE;
        for (int i = 0; i < Nvec; i++) {
          tmp.push_back(ColorSpinorField::Create(csParam));
          *tmp[i] = *vecs[i];
        }
      } else { // QUDA_PARITY_SITE_SUBSET
        csParam.create = QUDA_NULL_FIELD_CREATE;

        // intermediate host single-parity field
        ColorSpinorField *tmp_intermediate = ColorSpinorField::Create(csParam);

        csParam.x[0] *= 2;                          // corrects for the factor of two in the X direction
        csParam.siteSubset = QUDA_FULL_SITE_SUBSET; // create a full-parity field.
        csParam.create = QUDA_ZERO_FIELD_CREATE;    // to explicitly zero the odd sites.
        for (int i = 0; i < Nvec; i++) {
          tmp.push_back(ColorSpinorField::Create(csParam));

          // copy the single parity eigen/singular vector into an
          // intermediate device-side vector
          *tmp_intermediate = *vecs[i];

          // copy the single parity only eigen/singular vector into the even components of the full parity vector
          if (spinor_parity == QUDA_EVEN_PARITY)
            blas::copy(tmp[i]->Even(), *tmp_intermediate);
          else if (spinor_parity == QUDA_ODD_PARITY)
            blas::copy(tmp[i]->Odd(), *tmp_intermediate);
          else
            errorQuda("When saving single parity vectors, the suggested parity must be set.");
        }
        delete tmp_intermediate;
      }
    } else {
      ColorSpinorParam csParam(*vecs[0]);
      if (csParam.siteSubset == QUDA_PARITY_SITE_SUBSET && parity_inflate) {
        csParam.x[0] *= 2;
        csParam.siteSubset = QUDA_FULL_SITE_SUBSET;
        csParam.create = QUDA_ZERO_FIELD_CREATE;
        for (int i = 0; i < Nvec; i++) {
          tmp.push_back(ColorSpinorField::Create(csParam));
          if (spinor_parity == QUDA_EVEN_PARITY)
            blas::copy(tmp[i]->Even(), *vecs[i]);
          else if (spinor_parity == QUDA_ODD_PARITY)
            blas::copy(tmp[i]->Odd(), *vecs[i]);
          else
            errorQuda("When saving single parity vectors, the suggested parity must be set.");
        }
      } else {
        for (int i = 0; i < Nvec; i++) { tmp.push_back(vecs[i]); }
      }
    }

    if (getVerbosity() >= QUDA_SUMMARIZE) printfQuda("Start saving %d vectors to %s\n", Nvec, filename.c_str());

    if (vecs[0]->Ndim() == 4 || vecs[0]->Ndim() == 5) {
      // since QIO routines presently assume we have 4-d fields, we need to convert to array of 4-d fields
      auto Ls = vecs[0]->Ndim() == 5 ? tmp[0]->X(4) : 1;
      auto V4 = tmp[0]->Volume() / Ls;
      auto stride = V4 * tmp[0]->Ncolor() * tmp[0]->Nspin() * 2 * tmp[0]->Precision();
      void **V = static_cast<void **>(safe_malloc(Nvec * Ls * sizeof(void *)));
      for (int i = 0; i < Nvec; i++) {
        for (int j = 0; j < Ls; j++) { V[i * Ls + j] = static_cast<char *>(tmp[i]->V()) + j * stride; }
      }

      write_propagator_field(filename.c_str(), &V[0], tmp[0]->Precision(), tmp[0]->X(), tmp[0]->SiteSubset(),
                             spinor_parity, tmp[0]->Ncolor(), tmp[0]->Nspin(), (Nvec) / 12, 0, (char **)0);

      host_free(V);
    } else {
      errorQuda("Unexpected field dimension %d", vecs[0]->Ndim());
    }

    if (getVerbosity() >= QUDA_SUMMARIZE) printfQuda("Done saving vectors\n");
    if (vecs[0]->Location() == QUDA_CUDA_FIELD_LOCATION
        || (vecs[0]->Location() == QUDA_CPU_FIELD_LOCATION && vecs[0]->SiteSubset() == QUDA_PARITY_SITE_SUBSET)) {
      for (int i = 0; i < Nvec; i++) delete tmp[i];
    }
#else
    errorQuda("\nQIO library was not built.\n");
#endif
  }

  void VectorIO::downPrec(const std::vector<ColorSpinorField *> &vecs_high_prec,
                          std::vector<ColorSpinorField *> &vecs_low_prec, const QudaPrecision low_prec)
  {
    if (low_prec >= vecs_high_prec[0]->Precision()) {
      errorQuda("Attempting to down-prec from precision %d to %d", vecs_high_prec[0]->Precision(), low_prec);
    }

    ColorSpinorParam csParamClone(*vecs_high_prec[0]);
    csParamClone.create = QUDA_REFERENCE_FIELD_CREATE;
    csParamClone.setPrecision(low_prec);
    for (unsigned int i = 0; i < vecs_high_prec.size(); i++) {
      vecs_low_prec.push_back(vecs_high_prec[i]->CreateAlias(csParamClone));
    }
    if (getVerbosity() >= QUDA_SUMMARIZE) {
      printfQuda("Vector space successfully down copied from prec %d to prec %d\n", vecs_high_prec[0]->Precision(),
                 vecs_low_prec[0]->Precision());
    }
  }

} // namespace quda<|MERGE_RESOLUTION|>--- conflicted
+++ resolved
@@ -117,7 +117,6 @@
   void VectorIO::load(std::vector<ColorSpinorField *> &) { errorQuda("\nQIO library was not built.\n"); }
 #endif
 
-<<<<<<< HEAD
   void VectorIO::loadProp(std::vector<ColorSpinorField *> &vecs)
   {
 #ifdef HAVE_QIO
@@ -218,9 +217,7 @@
 #endif
   }
 
-=======
 #ifdef HAVE_QIO
->>>>>>> 2ef770bc
   void VectorIO::save(const std::vector<ColorSpinorField *> &vecs)
   {
     const int Nvec = vecs.size();
