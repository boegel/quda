###### Local configuration:

CUDA_INSTALL_PATH = @CUDA_INSTALL_PATH@

CPU_ARCH = @CPU_ARCH@  	  # x86 or x86_64
GPU_ARCH = @GPU_ARCH@	  # sm_10, sm_11, sm_12, sm_13, sm_20 or sm_21
GPU_EMU  = @GPU_EMU@      # set to 'yes' for device emulation (CUDA 3.0 only)
OS       = @QUDA_OS@	  # linux or osx

PYTHON = @QUDA_PYTHON@	  # python 2.5 or later required for 'make gen'
DEVICE = @DEVICE@         # CUDA device to use for 'make tune'

# compilation options
HOST_DEBUG = @HOST_DEBUG@      # compile host debug code
DEVICE_DEBUG = @DEVICE_DEBUG@  # compile deivce debug code for cuda-gdb 
VERBOSE = @VERBOSE@            # display kernel register useage

BUILD_WILSON_DIRAC = @BUILD_WILSON_DIRAC@       	# build Wilson and clover Dirac operators?
BUILD_DOMAIN_WALL_DIRAC = @BUILD_DOMAIN_WALL_DIRAC@   	# build domain wall Dirac operators?
BUILD_STAGGERED_DIRAC = @BUILD_STAGGERED_DIRAC@		# build staggered Dirac operators?
BUILD_TWISTED_MASS_DIRAC = @BUILD_TWISTED_MASS_DIRAC@	# build twisted mass Dirac operators?
BUILD_FATLINK = @BUILD_FATLINK@             	# build code for computing asqtad fat links?
BUILD_GAUGE_FORCE = @BUILD_GAUGE_FORCE@         	# build code for (1-loop Symanzik) gauge force?
BUILD_FERMION_FORCE = @BUILD_FERMION_FORCE@	      	# build code for asqtad fermion force?

# Multiple GPU options
BUILD_MULTI_GPU = @BUILD_MULTI_GPU@ # set to 'yes' to build the multi-GPU code
BUILD_QMP = @BUILD_QMP@     # set to 'yes' to build the QMP multi-GPU code
BUILD_MPI = @BUILD_MPI@        # set to 'yes' to build the MPI multi-GPU code
OVERLAP_COMMS = @OVERLAP_COMMS@  # set to 'yes' to overlap comms and compute

FECC = @FECC@ 	      # Front end CC
FECXX = @FECXX@           # Front end CXX

MPI_HOME=@MPI_HOME@
MPICC = $(MPI_HOME)/bin/mpicc
MPICXX = $(MPI_HOME)/bin/mpicxx

QMP_HOME=@QMP_HOME@

######

INC = -I$(CUDA_INSTALL_PATH)/include

ifeq ($(strip $(CPU_ARCH)), x86_64)
  ifeq ($(strip $(OS)), osx)
    LIB = -L$(CUDA_INSTALL_PATH)/lib -lcudart
    NVCCOPT = -m64
  else
    LIB = -L$(CUDA_INSTALL_PATH)/lib64 -lcudart
  endif
else
  LIB = -L$(CUDA_INSTALL_PATH)/lib -lcudart
  COPT = -malign-double
endif

COPT += -D__CUDA_ARCH__=$(GPU_ARCH:sm_%=%0)
NVCCOPT += -D__CUDA_ARCH__=$(GPU_ARCH:sm_%=%0)

ifeq ($(strip $(GPU_EMU)), yes)
  COPT += -D__DEVICE_EMULATION__
  NVCCOPT = -deviceemu
endif

ifeq ($(strip $(GPU_ARCH)), sm_20)
  NVCCOPT += -ftz=true -prec-div=false -prec-sqrt=false
endif

ifeq ($(strip $(BUILD_MULTI_GPU)), yes)
  COPT += -DMULTI_GPU
  NVCCOPT += -DMULTI_GPU
endif

RUN =
CC  = $(FECC)
CXX = $(FECXX)

ifeq ($(strip $(BUILD_QMP)), yes)
  RUN = $(MPI_HOME)/bin/mpirun -np 1
  CC = $(MPICC)
  CXX = $(MPICXX)
  QMP_CFLAGS = $(shell $(QMP_HOME)/bin/qmp-config --cflags )
  QMP_LDFLAGS = $(shell $(QMP_HOME)/bin/qmp-config --ldflags )
  QMP_LIBS = $(shell $(QMP_HOME)/bin/qmp-config --libs )
  INC += -DQMP_COMMS $(QMP_CFLAGS)
  LIB += $(QMP_LDFLAGS) $(QMP_LIBS)
endif 

ifeq ($(strip $(BUILD_MPI)), yes)
  RUN = $(MPI_HOME)/bin/mpirun -np 1
  CC = $(MPICC)
  CXX = $(MPICXX)
  MPI_CFLAGS =
  MPI_LDFLAGS =
  MPI_LIBS =
  INC += -DMPI_COMMS $(MPI_CFLAGS)
  LIB += $(MPI_LDFLAGS) $(MPI_LIBS)
  EXCHANGE_FACE=exchange_face.o
  MPICOMM=mpicomm.o
endif


ifeq ($(strip $(OVERLAP_COMMS)), yes)
  COPT += -DOVERLAP_COMMS
  NVCCOPT += -DOVERLAP_COMMS
endif

ifeq ($(strip $(BUILD_WILSON_DIRAC)), yes)
  NVCCOPT += -DGPU_WILSON_DIRAC
<<<<<<< HEAD
  WILSON_DIRAC_TEST=wilson_dslash_test wilson_invert_test
=======
  COPT += -DGPU_WILSON_DIRAC
  WILSON_DIRAC_TEST=wilson_dslash_test wilson_invert_test wilson_multi_invert_test
>>>>>>> 0a836452
endif
ifeq ($(strip $(BUILD_DOMAIN_WALL_DIRAC)), yes)
  NVCCOPT += -DGPU_DOMAIN_WALL_DIRAC
  COPT += -DGPU_DOMAIN_WALL_DIRAC
  DOMAIN_WALL_DIRAC_TEST=domain_wall_dslash_test domain_wall_invert_test
endif
ifeq ($(strip $(BUILD_STAGGERED_DIRAC)), yes)
  NVCCOPT += -DGPU_STAGGERED_DIRAC
  COPT += -DGPU_STAGGERED_DIRAC
  STAGGERED_DIRAC_TEST=staggered_dslash_test staggered_invert_test
endif
ifeq ($(strip $(BUILD_TWISTED_MASS_DIRAC)), yes)
  NVCCOPT += -DGPU_TWISTED_MASS_DIRAC -DGPU_WILSON_DIRAC
<<<<<<< HEAD
=======
  COPT += -DGPU_TWISTED_MASS_DIRAC -DGPU_WILSON_DIRAC
  TWISTED_MASS_DIRAC_TEST=twisted_mass_dslash_test twisted_mass_invert_test
>>>>>>> 0a836452
endif
ifeq ($(strip $(BUILD_FATLINK)), yes)
  NVCCOPT += -DGPU_FATLINK
  FATLINK_TEST=llfat_test
  COPT += -DGPU_FATLINK
  FATLINK_QUDA_ITF=llfat_quda_itf.o
endif
ifeq ($(strip $(BUILD_GAUGE_FORCE)), yes)
  NVCCOPT += -DGPU_GAUGE_FORCE
  GAUGE_FORCE_TEST=gauge_force_test
endif
ifeq ($(strip $(BUILD_FERMION_FORCE)), yes)
  NVCCOPT += -DGPU_FERMION_FORCE
  FERMION_FORCE_TEST=fermion_force_test
endif

ifeq ($(strip $(HOST_DEBUG)), yes)
  NVCCOPT += -g
  COPT += -g -fno-inline
endif
ifeq ($(strip $(DEVICE_DEBUG)), yes)
  NVCCOPT += -G
endif
ifeq ($(strip $(VERBOSE)), yes)
  NVCCOPT += --ptxas-options=-v
endif

CFLAGS = -Wall -O3 -std=c99 $(COPT) $(INC)
CXXFLAGS = -Wall -O3 $(COPT) $(INC)
NVCC = $(CUDA_INSTALL_PATH)/bin/nvcc 
NVCCFLAGS = -O3 $(NVCCOPT) -arch=$(GPU_ARCH) $(INC)
LDFLAGS = -fPIC $(LIB)<|MERGE_RESOLUTION|>--- conflicted
+++ resolved
@@ -107,12 +107,8 @@
 
 ifeq ($(strip $(BUILD_WILSON_DIRAC)), yes)
   NVCCOPT += -DGPU_WILSON_DIRAC
-<<<<<<< HEAD
+  COPT += -DGPU_WILSON_DIRAC
   WILSON_DIRAC_TEST=wilson_dslash_test wilson_invert_test
-=======
-  COPT += -DGPU_WILSON_DIRAC
-  WILSON_DIRAC_TEST=wilson_dslash_test wilson_invert_test wilson_multi_invert_test
->>>>>>> 0a836452
 endif
 ifeq ($(strip $(BUILD_DOMAIN_WALL_DIRAC)), yes)
   NVCCOPT += -DGPU_DOMAIN_WALL_DIRAC
@@ -126,11 +122,7 @@
 endif
 ifeq ($(strip $(BUILD_TWISTED_MASS_DIRAC)), yes)
   NVCCOPT += -DGPU_TWISTED_MASS_DIRAC -DGPU_WILSON_DIRAC
-<<<<<<< HEAD
-=======
   COPT += -DGPU_TWISTED_MASS_DIRAC -DGPU_WILSON_DIRAC
-  TWISTED_MASS_DIRAC_TEST=twisted_mass_dslash_test twisted_mass_invert_test
->>>>>>> 0a836452
 endif
 ifeq ($(strip $(BUILD_FATLINK)), yes)
   NVCCOPT += -DGPU_FATLINK
