--- conflicted
+++ resolved
@@ -11,25 +11,10 @@
 add_subdirectory(utils)
 add_subdirectory(host_reference)
 
-<<<<<<< HEAD
-=======
-if(QUDA_QIO
-   AND QUDA_DOWNLOAD_USQCD
-   AND NOT QIO_FOUND)
-  add_dependencies(quda_test QIO)
-endif()
-
-if(QUDA_QMP
-   AND QUDA_DOWNLOAD_USQCD
-   AND NOT QMP_FOUND)
-  add_dependencies(quda_test QMP)
-endif()
-
 if(QUDA_NVSHMEM AND QUDA_DOWNLOAD_NVSHMEM)
   add_dependencies(quda_test NVSHMEM)
 endif()
 
->>>>>>> ba665453
 set(TEST_LIBS quda_test)
 
 macro(QUDA_CHECKBUILDTEST mytarget qudabuildtests)
