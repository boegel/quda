include(GNUInstallDirs)
set(CMAKE_INSTALL_RPATH ${CMAKE_INSTALL_FULL_LIBDIR})

# enable tests build a common library for all test utilities
add_library(quda_test STATIC googletest/src/gtest-all.cc)
target_include_directories(quda_test SYSTEM PUBLIC  googletest/include googletest)
target_include_directories(quda_test SYSTEM PUBLIC ${CUDAToolkit_INCLUDE_DIRS})
target_include_directories(quda_test SYSTEM PUBLIC ${EIGEN_INCLUDE_DIRS})
target_link_libraries(quda_test PUBLIC quda)
target_compile_options(quda_test PUBLIC -fPIC)
add_subdirectory(utils)
add_subdirectory(host_reference)

if(QUDA_QIO
   AND QUDA_DOWNLOAD_USQCD
   AND NOT QIO_FOUND)
  add_dependencies(quda_test QIO)
endif()

if(QUDA_QMP
   AND QUDA_DOWNLOAD_USQCD
   AND NOT QMP_FOUND)
  add_dependencies(quda_test QMP)
endif()

if(QUDA_NVSHMEM AND QUDA_DOWNLOAD_NVSHMEM)
  add_dependencies(quda_test NVSHMEM)
endif()

set(TEST_LIBS quda_test)

macro(QUDA_CHECKBUILDTEST mytarget qudabuildtests)
  # adding the linker language here as a workaround -- was not needed for cmake 3.16
  set_target_properties(${mytarget} PROPERTIES LINKER_LANGUAGE CUDA)
  if(NOT ${qudabuildtests})
    set_property(TARGET ${mytarget} PROPERTY EXCLUDE_FROM_ALL 1)
    set(QUDA_EXCLUDE_FROM_INSTALL "EXCLUDE_FROM_ALL")
  endif()

  if(QUDA_QIO
     AND QUDA_DOWNLOAD_USQCD
     AND NOT QIO_FOUND)
    add_dependencies(${mytarget} QIO)
  endif()

  if(QUDA_QMP
     AND QUDA_DOWNLOAD_USQCD
     AND NOT QMP_FOUND)
    add_dependencies(${mytarget} QMP)
  endif()
endmacro()

if(NOT ${QUDA_INSTALL_ALL_TESTS})
  set(QUDA_EXCLUDE_FROM_INSTALL "EXCLUDE_FROM_ALL")
endif()

if(QUDA_ARPACK)
  list(APPEND TEST_LIBS ${ARPACK})
  if(QUDA_MPI OR QUDA_QMP)
    list(APPEND TEST_LIBS ${PARPACK})
  endif()
endif()

# define tests
add_executable(c_interface_test c_interface_test.c)
target_link_libraries(c_interface_test ${TEST_LIBS})
quda_checkbuildtest(c_interface_test QUDA_BUILD_ALL_TESTS)

# if we build with QDP JIT the tests cannot run anyway
if(QUDA_QDPJIT)
  set(QUDA_BUILD_ALL_TESTS OFF)
endif()

if(QUDA_DIRAC_WILSON
   OR QUDA_DIRAC_CLOVER
   OR QUDA_DIRAC_TWISTED_MASS
   OR QUDA_DIRAC_TWISTED_CLOVER
   OR QUDA_DIRAC_NDEG_TWISTED_MASS
   OR QUDA_DIRAC_DOMAIN_WALL)
  add_executable(dslash_test dslash_test.cpp)
  target_link_libraries(dslash_test ${TEST_LIBS})
  quda_checkbuildtest(dslash_test QUDA_BUILD_ALL_TESTS)

  add_executable(dslash_ctest dslash_ctest.cpp)
  target_link_libraries(dslash_ctest ${TEST_LIBS})
  quda_checkbuildtest(dslash_ctest QUDA_BUILD_ALL_TESTS)
  install(TARGETS dslash_test dslash_ctest ${QUDA_EXCLUDE_FROM_INSTALL} DESTINATION ${CMAKE_INSTALL_BINDIR})

  add_executable(invert_test invert_test.cpp)
  target_link_libraries(invert_test ${TEST_LIBS})
  quda_checkbuildtest(invert_test QUDA_BUILD_ALL_TESTS)
  install(TARGETS invert_test ${QUDA_EXCLUDE_FROM_INSTALL} DESTINATION ${CMAKE_INSTALL_BINDIR})

  add_executable(eigensolve_test eigensolve_test.cpp)
  target_link_libraries(eigensolve_test ${TEST_LIBS})
  quda_checkbuildtest(eigensolve_test QUDA_BUILD_ALL_TESTS)
  install(TARGETS eigensolve_test ${QUDA_EXCLUDE_FROM_INSTALL} DESTINATION ${CMAKE_INSTALL_BINDIR})

  if(QUDA_BLOCKSOLVER)
    add_executable(invertmsrc_test invertmsrc_test.cpp)
    target_link_libraries(invertmsrc_test ${TEST_LIBS})
    quda_checkbuildtest(invertmsrc_test QUDA_BUILD_ALL_TESTS)
    install(TARGETS invertmsrc_test ${QUDA_EXCLUDE_FROM_INSTALL} DESTINATION ${CMAKE_INSTALL_BINDIR})
  endif()
endif()

if(QUDA_DIRAC_WILSON
   OR QUDA_DIRAC_CLOVER
   OR QUDA_DIRAC_TWISTED_MASS
   OR QUDA_DIRAC_TWISTED_CLOVER
   OR QUDA_DIRAC_DOMAIN_WALL
   OR QUDA_DIRAC_STAGGERED)
  add_executable(deflated_invert_test deflated_invert_test.cpp)
  target_link_libraries(deflated_invert_test ${TEST_LIBS})
  quda_checkbuildtest(deflated_invert_test QUDA_BUILD_ALL_TESTS)
  install(TARGETS deflated_invert_test ${QUDA_EXCLUDE_FROM_INSTALL} DESTINATION ${CMAKE_INSTALL_BINDIR})
endif()

if(QUDA_DIRAC_STAGGERED)
  add_executable(staggered_dslash_test staggered_dslash_test.cpp)
  target_link_libraries(staggered_dslash_test ${TEST_LIBS})
  quda_checkbuildtest(staggered_dslash_test QUDA_BUILD_ALL_TESTS)

  add_executable(staggered_dslash_ctest staggered_dslash_ctest.cpp)
  target_link_libraries(staggered_dslash_ctest ${TEST_LIBS})
  quda_checkbuildtest(staggered_dslash_ctest QUDA_BUILD_ALL_TESTS)
  install(TARGETS staggered_dslash_test ${QUDA_EXCLUDE_FROM_INSTALL} DESTINATION ${CMAKE_INSTALL_BINDIR})

  add_executable(staggered_invert_test staggered_invert_test.cpp)
  target_link_libraries(staggered_invert_test ${TEST_LIBS})
  quda_checkbuildtest(staggered_invert_test QUDA_BUILD_ALL_TESTS)
  install(TARGETS staggered_invert_test ${QUDA_EXCLUDE_FROM_INSTALL} DESTINATION ${CMAKE_INSTALL_BINDIR})

  add_executable(staggered_eigensolve_test staggered_eigensolve_test.cpp)
  target_link_libraries(staggered_eigensolve_test ${TEST_LIBS})
  quda_checkbuildtest(staggered_eigensolve_test QUDA_BUILD_ALL_TESTS)
  install(TARGETS staggered_eigensolve_test ${QUDA_EXCLUDE_FROM_INSTALL} DESTINATION ${CMAKE_INSTALL_BINDIR})

  if(QUDA_BLOCKSOLVER)
    add_executable(staggered_invertmsrc_test staggered_invertmsrc_test.cpp)
    target_link_libraries(staggered_invertmsrc_test ${TEST_LIBS})
    quda_checkbuildtest(staggered_invertmsrc_test QUDA_BUILD_ALL_TESTS)
    install(TARGETS staggered_invertmsrc_test ${QUDA_EXCLUDE_FROM_INSTALL} DESTINATION ${CMAKE_INSTALL_BINDIR})
  endif()

endif()

if(QUDA_DIRAC_WILSON
   OR QUDA_DIRAC_CLOVER
   OR QUDA_DIRAC_TWISTED_MASS
   OR QUDA_DIRAC_TWISTED_CLOVER
   OR QUDA_DIRAC_NDEG_TWISTED_MASS
   OR QUDA_DIRAC_DOMAIN_WALL
   OR QUDA_DIRAC_STAGGERED)
  add_executable(blas_test blas_test.cpp)
  target_link_libraries(blas_test ${TEST_LIBS})

  quda_checkbuildtest(blas_test QUDA_BUILD_ALL_TESTS)
  install(TARGETS blas_test ${QUDA_EXCLUDE_FROM_INSTALL} DESTINATION ${CMAKE_INSTALL_BINDIR})
endif()

if(QUDA_MULTIGRID)
  add_executable(multigrid_benchmark_test multigrid_benchmark_test.cpp)
  target_link_libraries(multigrid_benchmark_test ${TEST_LIBS})

  quda_checkbuildtest(multigrid_benchmark_test QUDA_BUILD_ALL_TESTS)
  install(TARGETS multigrid_benchmark_test ${QUDA_EXCLUDE_FROM_INSTALL} DESTINATION ${CMAKE_INSTALL_BINDIR})

  if(${QUDA_GAUGE_ALG})
    add_executable(multigrid_evolve_test multigrid_evolve_test.cpp)
    target_link_libraries(multigrid_evolve_test ${TEST_LIBS})
    quda_checkbuildtest(multigrid_evolve_test QUDA_BUILD_ALL_TESTS)
    install(TARGETS multigrid_evolve_test ${QUDA_EXCLUDE_FROM_INSTALL} DESTINATION ${CMAKE_INSTALL_BINDIR})
  endif()

endif()

if(QUDA_BUILD_NATIVE_LAPACK)
  add_executable(blas_interface_test blas_interface_test.cpp)
  target_link_libraries(blas_interface_test ${TEST_LIBS})
  quda_checkbuildtest(blas_interface_test QUDA_BUILD_ALL_TESTS)
  install(TARGETS blas_interface_test ${QUDA_EXCLUDE_FROM_INSTALL} DESTINATION ${CMAKE_INSTALL_BINDIR})
endif()

add_executable(plaq_test plaq_test.cpp)
target_link_libraries(plaq_test ${TEST_LIBS})
quda_checkbuildtest(plaq_test QUDA_BUILD_ALL_TESTS)
install(TARGETS plaq_test ${QUDA_EXCLUDE_FROM_INSTALL} DESTINATION ${CMAKE_INSTALL_BINDIR})

add_executable(su3_test su3_test.cpp)
target_link_libraries(su3_test ${TEST_LIBS})
quda_checkbuildtest(su3_test QUDA_BUILD_ALL_TESTS)
install(TARGETS su3_test ${QUDA_EXCLUDE_FROM_INSTALL} DESTINATION ${CMAKE_INSTALL_BINDIR})

add_executable(pack_test pack_test.cpp)
target_link_libraries(pack_test ${TEST_LIBS})
quda_checkbuildtest(pack_test QUDA_BUILD_ALL_TESTS)
install(TARGETS pack_test ${QUDA_EXCLUDE_FROM_INSTALL} DESTINATION ${CMAKE_INSTALL_BINDIR})

if(QUDA_COVDEV)
  add_executable(covdev_test covdev_test.cpp)
  target_link_libraries(covdev_test ${TEST_LIBS})
  quda_checkbuildtest(covdev_test QUDA_BUILD_ALL_TESTS)
  install(TARGETS covdev_test ${QUDA_EXCLUDE_FROM_INSTALL} DESTINATION ${CMAKE_INSTALL_BINDIR})
endif()

if(QUDA_CONTRACT)
  add_executable(contract_test contract_test.cpp)
  target_link_libraries(contract_test ${TEST_LIBS})
  quda_checkbuildtest(contract_test QUDA_BUILD_ALL_TESTS)
  install(TARGETS contract_test ${QUDA_EXCLUDE_FROM_INSTALL} DESTINATION ${CMAKE_INSTALL_BINDIR})
endif()

if(QUDA_DIRAC_STAGGERED)
  add_executable(llfat_test llfat_test.cpp)
  target_link_libraries(llfat_test ${TEST_LIBS})
  quda_checkbuildtest(llfat_test QUDA_BUILD_ALL_TESTS)
  install(TARGETS llfat_test ${QUDA_EXCLUDE_FROM_INSTALL} DESTINATION ${CMAKE_INSTALL_BINDIR})

  add_executable(unitarize_link_test unitarize_link_test.cpp)
  target_link_libraries(unitarize_link_test ${TEST_LIBS})
  quda_checkbuildtest(unitarize_link_test QUDA_BUILD_ALL_TESTS)
  install(TARGETS unitarize_link_test ${QUDA_EXCLUDE_FROM_INSTALL} DESTINATION ${CMAKE_INSTALL_BINDIR})

  add_executable(hisq_stencil_test hisq_stencil_test.cpp)
  target_link_libraries(hisq_stencil_test ${TEST_LIBS})
  quda_checkbuildtest(hisq_stencil_test QUDA_BUILD_ALL_TESTS)
  install(TARGETS hisq_stencil_test ${QUDA_EXCLUDE_FROM_INSTALL} DESTINATION ${CMAKE_INSTALL_BINDIR})
endif()

if(QUDA_FORCE_GAUGE)
  add_executable(gauge_force_test gauge_force_test.cpp)
  target_link_libraries(gauge_force_test ${TEST_LIBS})
  quda_checkbuildtest(gauge_force_test QUDA_BUILD_ALL_TESTS)
  install(TARGETS gauge_force_test ${QUDA_EXCLUDE_FROM_INSTALL} DESTINATION ${CMAKE_INSTALL_BINDIR})
endif()

if(QUDA_GAUGE_ALG)
  add_executable(gauge_alg_test gauge_alg_test.cpp)
  target_link_libraries(gauge_alg_test ${TEST_LIBS})
  quda_checkbuildtest(gauge_alg_test QUDA_BUILD_ALL_TESTS)
  install(TARGETS gauge_alg_test ${QUDA_EXCLUDE_FROM_INSTALL} DESTINATION ${CMAKE_INSTALL_BINDIR})

  add_executable(heatbath_test heatbath_test.cpp)
  target_link_libraries(heatbath_test ${TEST_LIBS})
  quda_checkbuildtest(heatbath_test QUDA_BUILD_ALL_TESTS)
  install(TARGETS heatbath_test ${QUDA_EXCLUDE_FROM_INSTALL} DESTINATION ${CMAKE_INSTALL_BINDIR})
endif()

if(QUDA_FORCE_HISQ)
  add_executable(hisq_paths_force_test hisq_paths_force_test.cpp)
  target_link_libraries(hisq_paths_force_test ${TEST_LIBS})
  quda_checkbuildtest(hisq_paths_force_test QUDA_BUILD_ALL_TESTS)
  install(TARGETS hisq_paths_force_test ${QUDA_EXCLUDE_FROM_INSTALL} DESTINATION ${CMAKE_INSTALL_BINDIR})

  add_executable(hisq_unitarize_force_test hisq_unitarize_force_test.cpp)
  target_link_libraries(hisq_unitarize_force_test ${TEST_LIBS})
  quda_checkbuildtest(hisq_unitarize_force_test QUDA_BUILD_ALL_TESTS)
  install(TARGETS hisq_unitarize_force_test ${QUDA_EXCLUDE_FROM_INSTALL} DESTINATION ${CMAKE_INSTALL_BINDIR})
endif()

if(QUDA_MPI OR QUDA_QMP)
  if(DEFINED ENV{QUDA_TEST_NUMPROCS})
    # user is setting number of processes to use through the QUDA_TEST_NUMPROCS env
    set(QUDA_CTEST_LAUNCH ${MPIEXEC_EXECUTABLE} ${MPIEXEC_NUMPROC_FLAG}
                          $ENV{QUDA_TEST_NUMPROCS} ${MPIEXEC_PREFLAGS})
  else()
    # use FindMPI variables for QUDA_CTEST_LAUNCH set MPIEXEC_MAX_NUMPROCS to the
    # number of ranks you want to launch
    set(QUDA_CTEST_LAUNCH ${MPIEXEC_EXECUTABLE} ${MPIEXEC_NUMPROC_FLAG}
                          ${MPIEXEC_MAX_NUMPROCS} ${MPIEXEC_PREFLAGS})
  endif()
endif()

# BLAS tests
if(QUDA_DIRAC_WILSON
   OR QUDA_DIRAC_CLOVER
   OR QUDA_DIRAC_TWISTED_MASS
   OR QUDA_DIRAC_NDEG_TWISTED_MASS
   OR QUDA_DIRAC_TWISTED_CLOVER
   OR QUDA_DIRAC_DOMAIN_WALL)
  add_test(NAME blas_test_parity_wilson
           COMMAND ${QUDA_CTEST_LAUNCH} $<TARGET_FILE:blas_test> ${MPIEXEC_POSTFLAGS}
                   --dim 2 4 6 8
                   --nsrc 8 --msrc 9
                   --solve-type direct-pc
                   --gtest_output=xml:blas_test_parity.xml)
  add_test(NAME blas_test_full_wilson
           COMMAND ${QUDA_CTEST_LAUNCH} $<TARGET_FILE:blas_test> ${MPIEXEC_POSTFLAGS}
                   --dim 2 4 6 8
                   --nsrc 8 --msrc 9
                   --solve-type direct
                   --gtest_output=xml:blas_test_full.xml)
endif()

if(QUDA_DIRAC_STAGGERED)
  add_test(NAME blas_test_parity_staggered
           COMMAND ${QUDA_CTEST_LAUNCH} $<TARGET_FILE:blas_test> ${MPIEXEC_POSTFLAGS}
                   --dim 2 4 6 8
                   --nsrc 8 --msrc 9
                   --dslash-type staggered
                   --solve-type direct-pc
                   --gtest_output=xml:blas_test_parity.xml)
  add_test(NAME blas_test_full_staggered
           COMMAND ${QUDA_CTEST_LAUNCH} $<TARGET_FILE:blas_test> ${MPIEXEC_POSTFLAGS}
                   --dim 2 4 6 8
                   --nsrc 8 --msrc 9
                   --dslash-type staggered
                   --solve-type direct
                   --gtest_output=xml:blas_test_full.xml)
endif()

#BLAS interface test
if(QUDA_BUILD_NATIVE_LAPACK)
  add_test(NAME blas_interface_test
    COMMAND ${QUDA_CTEST_LAUNCH} $<TARGET_FILE:blas_interface_test> ${MPIEXEC_POSTFLAGS}
    --blas-mnk 64 64 64
    --blas-leading-dims 128 128 128
    --blas-offsets 16 16 16
    --blas-data-type Z
    --blas-data-order row
    --blas-batch 20
    --blas-alpha 1.0 2.0
    --blas-beta -3.0 1.5
    --blas-trans-a T
    --blas-trans-b C
    --gtest_output=xml:blas_interface_test.xml)
endif()

#Contraction test
if(QUDA_CONTRACT)
  add_test(NAME contract_test
    COMMAND ${QUDA_CTEST_LAUNCH} $<TARGET_FILE:contract_test> ${MPIEXEC_POSTFLAGS}
    --dim 2 4 6 8
    --gtest_output=xml:contract_test.xml)
endif()

# loop over Dslash policies
if(QUDA_CTEST_SEP_DSLASH_POLICIES)
  set(DSLASH_POLICIES 0 1 6 7 8 9 12 13 -1)
  if(DEFINED ENV{QUDA_ENABLE_GDR})
    if($ENV{QUDA_ENABLE_GDR} EQUAL 1)
      set(DSLASH_POLICIES 0 1 2 3 4 5 6 7 8 9 10 11 12 13 -1)
      message(STATUS "QUDA_ENABLE_GDR=1: enabling GDR-enabled dslash policies in ctest")
    else()
      message(STATUS "QUDA_ENABLE_GDR!=1: disabling GDR-enabled dslash policies in ctest")
    endif()
  else()
    message(STATUS "QUDA_ENABLE_GDR not set: disabling GDR-enabled dslash policies in ctest")
  endif()
else()
  set(DSLASH_POLICIES -1)
endif()

foreach(pol IN LISTS DSLASH_POLICIES)

  if(${pol} LESS 0)
    set(pol2 "tune")
    set(polenv OFF)
  else()
    set(pol2 ${pol})
    set(polenv ON)
  endif()

  if(QUDA_DIRAC_WILSON)
    set(DIRAC_NAME wilson)
    add_test(NAME dslash_wilson-policy${pol2}
             COMMAND ${QUDA_CTEST_LAUNCH} $<TARGET_FILE:dslash_ctest> ${MPIEXEC_POSTFLAGS}
                     --dslash-type wilson
                     --test MatPCDagMatPC
                     --dim 2 4 6 8
                     --gtest_output=xml:dslash_wilson_test_pol${pol2}.xml)
    if(polenv)
      set_tests_properties(dslash_wilson-policy${pol2} PROPERTIES ENVIRONMENT QUDA_ENABLE_DSLASH_POLICY=${pol})
    endif()

    add_test(NAME benchmark_dslash_${DIRAC_NAME}-policy${pol2}
             COMMAND ${QUDA_CTEST_LAUNCH} $<TARGET_FILE:dslash_ctest> ${MPIEXEC_POSTFLAGS}
                     --dslash-type ${DIRAC_NAME}
                     --test 0
                     --dim 20 20 20 20
                     --gtest_output=json:dslash_${DIRAC_NAME}_benchmark_pol${pol2}.json
                     --gtest_filter=*benchmark/*n0)
    set_tests_properties(benchmark_dslash_${DIRAC_NAME}-policy${pol2} PROPERTIES DISABLED ${QUDA_CTEST_DISABLE_BENCHMARKS})
    if(polenv)
      set_tests_properties(benchmark_dslash_${DIRAC_NAME}-policy${pol2} PROPERTIES ENVIRONMENT QUDA_ENABLE_DSLASH_POLICY=${pol})
    endif()
  endif()

  if(QUDA_DIRAC_CLOVER)
    # symmetric preconditioning
    set(DIRAC_NAME clover)
    add_test(NAME dslash_clover-sym-policy${pol2}
             COMMAND ${QUDA_CTEST_LAUNCH} $<TARGET_FILE:dslash_ctest> ${MPIEXEC_POSTFLAGS}
                     --dslash-type clover
                     --test MatPCDagMatPC
                     --matpc even-even
                     --dim 2 4 6 8
                     --gtest_output=xml:dslash_clover_test_pol${pol2}.xml)
    if(polenv)
      set_tests_properties(dslash_clover-sym-policy${pol2} PROPERTIES ENVIRONMENT QUDA_ENABLE_DSLASH_POLICY=${pol})
    endif()

    # asymmetric preconditioning
    add_test(NAME dslash_clover-asym-policy${pol2}
             COMMAND ${QUDA_CTEST_LAUNCH} $<TARGET_FILE:dslash_ctest> ${MPIEXEC_POSTFLAGS}
                     --dslash-type clover
                     --test MatPCDagMatPC
                     --matpc even-even-asym
                     --dim 2 4 6 8
                     --gtest_output=xml:dslash_clover_test_pol${pol2}.xml)
    if(polenv)
      set_tests_properties(dslash_clover-asym-policy${pol2} PROPERTIES ENVIRONMENT QUDA_ENABLE_DSLASH_POLICY=${pol})
    endif()

    add_test(NAME benchmark_dslash_${DIRAC_NAME}-policy${pol2}
    COMMAND ${QUDA_CTEST_LAUNCH} $<TARGET_FILE:dslash_ctest> ${MPIEXEC_POSTFLAGS}
            --dslash-type ${DIRAC_NAME}
            --test 0
            --dim 20 20 20 20
            --gtest_output=json:dslash_${DIRAC_NAME}_benchmark_pol${pol2}.json
            --gtest_filter=*benchmark/*n0)
    set_tests_properties(benchmark_dslash_${DIRAC_NAME}-policy${pol2} PROPERTIES DISABLED ${QUDA_CTEST_DISABLE_BENCHMARKS})
    if(polenv)
      set_tests_properties(benchmark_dslash_${DIRAC_NAME}-policy${pol2} PROPERTIES ENVIRONMENT QUDA_ENABLE_DSLASH_POLICY=${pol})
    endif()

  endif()

  if(QUDA_DIRAC_CLOVER_HASENBUSCH_TWIST)
    set(DIRAC_NAME clover-hasenbusch-twist)
    # symmetric preconditioning
    add_test(NAME dslash_clover_hasenbusch_twist-sym-policy${pol2}
             COMMAND ${QUDA_CTEST_LAUNCH} $<TARGET_FILE:dslash_ctest> ${MPIEXEC_POSTFLAGS}
                     --dslash-type clover-hasenbusch-twist
                     --test MatPCDagMatPC
                     --matpc even-even
                     --dim 2 4 6 8
                     --gtest_output=xml:dslash_clover_test_sym_pol${pol2}.xml)
    if(polenv)
      set_tests_properties(dslash_clover_hasenbusch_twist-sym-policy${pol2} PROPERTIES ENVIRONMENT QUDA_ENABLE_DSLASH_POLICY=${pol})
    endif()

    # asymmetric preconditioning
    add_test(NAME dslash_clover_hasenbusch_twist-asym-policy${pol2}
             COMMAND ${QUDA_CTEST_LAUNCH} $<TARGET_FILE:dslash_ctest> ${MPIEXEC_POSTFLAGS}
                     --dslash-type clover-hasenbusch-twist
                     --test MatPCDagMatPC
                     --matpc even-even-asym
                     --dim 2 4 6 8
                     --gtest_output=xml:dslash_clover_test_pol${pol2}.xml)
    if(polenv)
      set_tests_properties(dslash_clover_hasenbusch_twist-asym-policy${pol2} PROPERTIES ENVIRONMENT QUDA_ENABLE_DSLASH_POLICY=${pol})
    endif()

    add_test(NAME benchmark_dslash_${DIRAC_NAME}-policy${pol2}
    COMMAND ${QUDA_CTEST_LAUNCH} $<TARGET_FILE:dslash_ctest> ${MPIEXEC_POSTFLAGS}
            --dslash-type ${DIRAC_NAME}
            --test 0
            --dim 20 20 20 20
            --gtest_output=json:dslash_${DIRAC_NAME}_benchmark_pol${pol2}.json
            --gtest_filter=*benchmark/*n0)
    set_tests_properties(benchmark_dslash_${DIRAC_NAME}-policy${pol2} PROPERTIES DISABLED ${QUDA_CTEST_DISABLE_BENCHMARKS})
    if(polenv)
      set_tests_properties(benchmark_dslash_${DIRAC_NAME}-policy${pol2} PROPERTIES ENVIRONMENT QUDA_ENABLE_DSLASH_POLICY=${pol})
    endif()
  endif()

  if(QUDA_DIRAC_TWISTED_MASS)
    set(DIRAC_NAME twisted-mass)
    add_test(NAME dslash_twisted-mass-sym-policy${pol2}
             COMMAND ${QUDA_CTEST_LAUNCH} $<TARGET_FILE:dslash_ctest> ${MPIEXEC_POSTFLAGS}
                     --dslash-type twisted-mass
                     --test MatPCDagMatPC
                     --matpc even-even
                     --dim 2 4 6 8
                     --gtest_output=xml:dslash_twisted-mass_test_pol${pol2}.xml)
    if(polenv)
      set_tests_properties(dslash_twisted-mass-sym-policy${pol2}
                           PROPERTIES ENVIRONMENT QUDA_ENABLE_DSLASH_POLICY=${pol})
    endif()

    # asymmetric preconditioning
    add_test(NAME dslash_twisted-mass-asym-policy${pol2}
             COMMAND ${QUDA_CTEST_LAUNCH} $<TARGET_FILE:dslash_ctest> ${MPIEXEC_POSTFLAGS}
                     --dslash-type twisted-mass
                     --test MatPCDagMatPC
                     --matpc even-even-asym
                     --dim 2 4 6 8
                     --gtest_output=xml:dslash_twisted-mass_test_pol${pol2}.xml)
    if(polenv)
      set_tests_properties(dslash_twisted-mass-asym-policy${pol2}
                           PROPERTIES ENVIRONMENT QUDA_ENABLE_DSLASH_POLICY=${pol})
    endif()
  endif()

  if(QUDA_DIRAC_NDEG_TWISTED_MASS)
    # symmetric preconditioning
    add_test(NAME dslash_ndeg-twisted-mass-sym-policy${pol2}
             COMMAND ${QUDA_CTEST_LAUNCH} $<TARGET_FILE:dslash_ctest> ${MPIEXEC_POSTFLAGS}
                     --dslash-type twisted-mass
                     --test MatPCDagMatPC
                     --matpc even-even
                     --flavor nondeg-doublet
                     --dim 2 4 6 8
        --gtest_output=xml:dslash_ndeg-twisted-mass_test_pol${pol2}.xml)
    if(polenv)
      set_tests_properties(dslash_ndeg-twisted-mass-sym-policy${pol2}
                           PROPERTIES ENVIRONMENT QUDA_ENABLE_DSLASH_POLICY=${pol})
    endif()

    # asymmetric preconditioning
    add_test(NAME dslash_ndeg-twisted-mass-asym-policy${pol2}
             COMMAND ${QUDA_CTEST_LAUNCH} $<TARGET_FILE:dslash_ctest> ${MPIEXEC_POSTFLAGS}
                     --dslash-type twisted-mass
                     --test MatPCDagMatPC
                     --matpc even-even-asym
                     --flavor nondeg-doublet
                     --dim 2 4 6 8
        --gtest_output=xml:dslash_ndeg-twisted-mass_test_pol${pol2}.xml)
    if(polenv)
      set_tests_properties(dslash_ndeg-twisted-mass-asym-policy${pol2}
                           PROPERTIES ENVIRONMENT QUDA_ENABLE_DSLASH_POLICY=${pol})
    endif()

    add_test(NAME benchmark_dslash_${DIRAC_NAME}-policy${pol2}
    COMMAND ${QUDA_CTEST_LAUNCH} $<TARGET_FILE:dslash_ctest> ${MPIEXEC_POSTFLAGS}
            --dslash-type ${DIRAC_NAME}
            --test 0
            --dim 20 20 20 20
            --gtest_output=json:dslash_${DIRAC_NAME}_benchmark_pol${pol2}.json
            --gtest_filter=*benchmark/*n0)
    set_tests_properties(benchmark_dslash_${DIRAC_NAME}-policy${pol2} PROPERTIES DISABLED ${QUDA_CTEST_DISABLE_BENCHMARKS})
    if(polenv)
      set_tests_properties(benchmark_dslash_${DIRAC_NAME}-policy${pol2} PROPERTIES ENVIRONMENT QUDA_ENABLE_DSLASH_POLICY=${pol})
    endif()
  endif()

  if(QUDA_DIRAC_TWISTED_CLOVER)
    set(DIRAC_NAME twisted-clover)
    # symmetric preconditioning
    add_test(NAME dslash_twisted-clover-sym-policy${pol2}
             COMMAND ${QUDA_CTEST_LAUNCH} $<TARGET_FILE:dslash_ctest> ${MPIEXEC_POSTFLAGS}
                     --dslash-type twisted-clover
                     --test MatPCDagMatPC
                     --matpc even-even
                     --dim 2 4 6 8
                     --gtest_output=xml:dslash_twisted-clover_test_pol${pol2}.xml)
    if(polenv)
      set_tests_properties(dslash_twisted-clover-sym-policy${pol2}
                           PROPERTIES ENVIRONMENT QUDA_ENABLE_DSLASH_POLICY=${pol})
    endif()

    # asymmetric preconditioning
    add_test(NAME dslash_twisted-clover-asym-policy${pol2}
             COMMAND ${QUDA_CTEST_LAUNCH} $<TARGET_FILE:dslash_ctest> ${MPIEXEC_POSTFLAGS}
                     --dslash-type twisted-clover
                     --test MatPCDagMatPC
                     --matpc even-even-asym
                     --dim 2 4 6 8
                     --gtest_output=xml:dslash_twisted-clover_test_pol${pol2}.xml)
    if(polenv)
      set_tests_properties(dslash_twisted-clover-asym-policy${pol2}
                           PROPERTIES ENVIRONMENT QUDA_ENABLE_DSLASH_POLICY=${pol})
    endif()
    
    add_test(NAME benchmark_dslash_${DIRAC_NAME}-policy${pol2}
    COMMAND ${QUDA_CTEST_LAUNCH} $<TARGET_FILE:dslash_ctest> ${MPIEXEC_POSTFLAGS}
            --dslash-type ${DIRAC_NAME}
            --test 0
            --dim 20 20 20 20
            --gtest_output=json:dslash_${DIRAC_NAME}_benchmark_pol${pol2}.json
            --gtest_filter=*benchmark/*n0)
    set_tests_properties(benchmark_dslash_${DIRAC_NAME}-policy${pol2} PROPERTIES DISABLED ${QUDA_CTEST_DISABLE_BENCHMARKS})  
    if(polenv)
      set_tests_properties(benchmark_dslash_${DIRAC_NAME}-policy${pol2} PROPERTIES ENVIRONMENT QUDA_ENABLE_DSLASH_POLICY=${pol})
    endif()

  endif()

  if(QUDA_DIRAC_DOMAIN_WALL)
    set(DIRAC_NAME domain-wall)
    add_test(NAME dslash_domain-wall-sym-policy${pol2}
             COMMAND ${QUDA_CTEST_LAUNCH} $<TARGET_FILE:dslash_ctest> ${MPIEXEC_POSTFLAGS}
                     --dslash-type domain-wall
                     --test MatPCDagMatPC
                     --matpc even-even
                     --dim 2 4 6 8
                     --Lsdim 4
        --gtest_output=xml:dslash_domain-wall_test_pol${pol2}.xml)
    if(polenv)
      set_tests_properties(dslash_domain-wall-sym-policy${pol2} PROPERTIES ENVIRONMENT QUDA_ENABLE_DSLASH_POLICY=${pol})
    endif()

    add_test(NAME benchmark_dslash_${DIRAC_NAME}-policy${pol2}
    COMMAND ${QUDA_CTEST_LAUNCH} $<TARGET_FILE:dslash_ctest> ${MPIEXEC_POSTFLAGS}
            --dslash-type ${DIRAC_NAME}
            --test 0
            --dim 20 20 20 20
<<<<<<< HEAD
=======
            --Lsdim 12
>>>>>>> dc31de64
            --gtest_output=json:dslash_${DIRAC_NAME}_benchmark_pol${pol2}.json
            --gtest_filter=*benchmark/*n0)
    set_tests_properties(benchmark_dslash_${DIRAC_NAME}-policy${pol2} PROPERTIES DISABLED ${QUDA_CTEST_DISABLE_BENCHMARKS})
    if(polenv)
      set_tests_properties(benchmark_dslash_${DIRAC_NAME}-policy${pol2} PROPERTIES ENVIRONMENT QUDA_ENABLE_DSLASH_POLICY=${pol})
    endif()

    # symmetric 4-d preconditioning
    set(DIRAC_NAME domain-wall-4d)
    add_test(NAME dslash_domain-wall-4d-sym-policy${pol2}
             COMMAND ${QUDA_CTEST_LAUNCH} $<TARGET_FILE:dslash_ctest> ${MPIEXEC_POSTFLAGS}
                     --dslash-type domain-wall-4d
                     --test MatPCDagMatPC
                     --matpc even-even
                     --dim 2 4 6 8
                     --Lsdim 4
        --gtest_output=xml:dslash_domain-wall-4d_test_pol${pol2}.xml)

    add_test(NAME benchmark_dslash_${DIRAC_NAME}-policy${pol2}
    COMMAND ${QUDA_CTEST_LAUNCH} $<TARGET_FILE:dslash_ctest> ${MPIEXEC_POSTFLAGS}
            --dslash-type ${DIRAC_NAME}
            --test 0
            --dim 20 20 20 20
<<<<<<< HEAD
=======
            --Lsdim 12
>>>>>>> dc31de64
            --gtest_output=json:dslash_${DIRAC_NAME}_benchmark_pol${pol2}.json
            --gtest_filter=*benchmark/*n0)
    set_tests_properties(benchmark_dslash_${DIRAC_NAME}-policy${pol2} PROPERTIES DISABLED ${QUDA_CTEST_DISABLE_BENCHMARKS})
    if(polenv)
      set_tests_properties(benchmark_dslash_${DIRAC_NAME}-policy${pol2} PROPERTIES ENVIRONMENT QUDA_ENABLE_DSLASH_POLICY=${pol})
    endif()

    set(DIRAC_NAME mobius)
    add_test(NAME dslash_mobius-sym-policy${pol2}
             COMMAND ${QUDA_CTEST_LAUNCH} $<TARGET_FILE:dslash_ctest> ${MPIEXEC_POSTFLAGS}
                     --dslash-type mobius
                     --test MatPCDagMatPC
                     --matpc even-even
                     --dim 2 4 6 8
                     --Lsdim 4
                     --gtest_output=xml:dslash_mobius_test_pol${pol2}.xml)
    
    add_test(NAME benchmark_dslash_${DIRAC_NAME}-policy${pol2}
    COMMAND ${QUDA_CTEST_LAUNCH} $<TARGET_FILE:dslash_ctest> ${MPIEXEC_POSTFLAGS}
            --dslash-type ${DIRAC_NAME}
            --test 0
            --dim 20 20 20 20
<<<<<<< HEAD
=======
            --Lsdim 12
>>>>>>> dc31de64
            --gtest_output=json:dslash_${DIRAC_NAME}_benchmark_pol${pol2}.json
            --gtest_filter=*benchmark/*n0)
    set_tests_properties(benchmark_dslash_${DIRAC_NAME}-policy${pol2} PROPERTIES DISABLED ${QUDA_CTEST_DISABLE_BENCHMARKS})
    if(polenv)
      set_tests_properties(benchmark_dslash_${DIRAC_NAME}-policy${pol2} PROPERTIES ENVIRONMENT QUDA_ENABLE_DSLASH_POLICY=${pol})
    endif()

    add_test(NAME dslash_mobius_eofa-sym-policy${pol2}
             COMMAND ${QUDA_CTEST_LAUNCH} $<TARGET_FILE:dslash_ctest> ${MPIEXEC_POSTFLAGS}
                     --dslash-type mobius-eofa
                     --test MatPCDagMatPC
                     --matpc even-even
                     --dim 2 4 6 8
                     --Lsdim 4
        --gtest_output=xml:dslash_mobius_eofa_test_pol${pol2}.xml)

    if(polenv)
      set_tests_properties(dslash_domain-wall-4d-sym-policy${pol2}
                           PROPERTIES ENVIRONMENT QUDA_ENABLE_DSLASH_POLICY=${pol})
      set_tests_properties(dslash_mobius-sym-policy${pol2} PROPERTIES ENVIRONMENT QUDA_ENABLE_DSLASH_POLICY=${pol})
    endif()

    # asymmetric 4-d preconditioning
    add_test(NAME dslash_domain-wall-4d-asym-policy${pol2}
             COMMAND ${QUDA_CTEST_LAUNCH} $<TARGET_FILE:dslash_ctest> ${MPIEXEC_POSTFLAGS}
                     --dslash-type domain-wall-4d
                     --test MatPCDagMatPC
                     --matpc even-even-asym
                     --dim 2 4 6 8
                     --Lsdim 4
        --gtest_output=xml:dslash_domain-wall-4d_test_pol${pol2}.xml)
    add_test(NAME dslash_mobius-asym-policy${pol2}
             COMMAND ${QUDA_CTEST_LAUNCH} $<TARGET_FILE:dslash_ctest> ${MPIEXEC_POSTFLAGS}
                     --dslash-type mobius
                     --test MatPCDagMatPC
                     --matpc even-even-asym
                     --dim 2 4 6 8
                     --Lsdim 4
                     --gtest_output=xml:dslash_mobius_test_pol${pol2}.xml)
    add_test(NAME dslash_mobius_eofa-asym-policy${pol2}
             COMMAND ${QUDA_CTEST_LAUNCH} $<TARGET_FILE:dslash_ctest> ${MPIEXEC_POSTFLAGS}
                     --dslash-type mobius-eofa
                     --test MatPCDagMatPC
                     --matpc even-even-asym
                     --dim 2 4 6 8
                     --Lsdim 4
        --gtest_output=xml:dslash_mobius_eofa_test_pol${pol2}.xml)

    # MdagM local operator
    add_test(NAME dslash_mobius_local-policy${pol2}
             COMMAND ${QUDA_CTEST_LAUNCH} $<TARGET_FILE:dslash_ctest> ${MPIEXEC_POSTFLAGS}
                     --dslash-type mobius
                     --test MatPCDagMatPCLocal
                     --matpc even-even
                     --dim 2 4 6 8
                     --Lsdim 4
                     --gtest_output=xml:dslash_mobius_local{pol2}.xml)

    if(polenv)
      set_tests_properties(dslash_domain-wall-4d-asym-policy${pol2}
                           PROPERTIES ENVIRONMENT QUDA_ENABLE_DSLASH_POLICY=${pol})
      set_tests_properties(dslash_mobius-asym-policy${pol2} PROPERTIES ENVIRONMENT QUDA_ENABLE_DSLASH_POLICY=${pol})
    endif()
  endif()

  if(QUDA_DIRAC_STAGGERED)
    set(DIRAC_NAME asqtad)
    add_test(NAME dslash_improved_staggered-policy${pol2}
             COMMAND ${QUDA_CTEST_LAUNCH} $<TARGET_FILE:staggered_dslash_ctest> ${MPIEXEC_POSTFLAGS}
                     --dslash-type asqtad
                     --test MatPC
                     --dim 6 8 10 12
                     --gtest_output=xml:dslash_improved_staggered_test_pol${pol2}.xml)

    add_test(NAME benchmark_dslash_${DIRAC_NAME}-policy${pol2}
    COMMAND ${QUDA_CTEST_LAUNCH} $<TARGET_FILE:staggered_dslash_ctest> ${MPIEXEC_POSTFLAGS}
            --dslash-type ${DIRAC_NAME}
            --test 0
            --dim 20 20 20 20
            --gtest_output=json:dslash_${DIRAC_NAME}_benchmark_pol${pol2}.json
            --gtest_filter=*benchmark/*n0)
    set_tests_properties(benchmark_dslash_${DIRAC_NAME}-policy${pol2} PROPERTIES DISABLED ${QUDA_CTEST_DISABLE_BENCHMARKS})
    if(polenv)
      set_tests_properties(benchmark_dslash_${DIRAC_NAME}-policy${pol2} PROPERTIES ENVIRONMENT QUDA_ENABLE_DSLASH_POLICY=${pol})
    endif()                 


    set(DIRAC_NAME staggered)
    add_test(NAME dslash_naive_staggered-policy${pol2}
             COMMAND ${QUDA_CTEST_LAUNCH} $<TARGET_FILE:staggered_dslash_ctest> ${MPIEXEC_POSTFLAGS}
                     --dslash-type staggered
                     --test MatPC
                     --dim 2 4 6 8
                     --gtest_output=xml:dslash_naive_staggered_test_pol${pol2}.xml)
    if(polenv)
      set_tests_properties(dslash_improved_staggered-policy${pol2}
                           PROPERTIES ENVIRONMENT QUDA_ENABLE_DSLASH_POLICY=${pol2})
      set_tests_properties(dslash_naive_staggered-policy${pol2}
                           PROPERTIES ENVIRONMENT QUDA_ENABLE_DSLASH_POLICY=${pol2})
    endif()

    add_test(NAME benchmark_dslash_${DIRAC_NAME}-policy${pol2}
    COMMAND ${QUDA_CTEST_LAUNCH} $<TARGET_FILE:staggered_dslash_ctest> ${MPIEXEC_POSTFLAGS}
            --dslash-type ${DIRAC_NAME}
            --test 0
            --dim 20 20 20 20
            --gtest_output=json:dslash_${DIRAC_NAME}_benchmark_pol${pol2}.json
            --gtest_filter=*benchmark/*n0)
    set_tests_properties(benchmark_dslash_${DIRAC_NAME}-policy${pol2} PROPERTIES DISABLED ${QUDA_CTEST_DISABLE_BENCHMARKS})
    if(polenv)
      set_tests_properties(benchmark_dslash_${DIRAC_NAME}-policy${pol2} PROPERTIES ENVIRONMENT QUDA_ENABLE_DSLASH_POLICY=${pol})
    endif() 

    add_test(NAME dslash_improved_staggered_build-policy${pol2}
             COMMAND ${QUDA_CTEST_LAUNCH} $<TARGET_FILE:staggered_dslash_ctest> ${MPIEXEC_POSTFLAGS}
                     --dslash-type asqtad
                     --test MatPC
                     --dim 6 8 10 12
                     --compute-fat-long true
                     --epsilon-naik -0.01
                     --tadpole-coeff 0.9
        --gtest_output=xml:dslash_improved_staggered_build_test_pol${pol2}.xml)
    if(polenv)
      set_tests_properties(dslash_improved_staggered_build-policy${pol2}
                           PROPERTIES ENVIRONMENT QUDA_ENABLE_DSLASH_POLICY=${pol2})
    endif()
  endif()

  if(QUDA_COVDEV)
    add_test(NAME covdev_-policy${pol2}
             COMMAND ${QUDA_CTEST_LAUNCH} $<TARGET_FILE:covdev_test> ${MPIEXEC_POSTFLAGS}
                     --dim 6 8 10 12
                     --gtest_output=xml:covdev_test_pol${pol2}.xml)
  endif()

endforeach(pol)

# enable the precisions that are compiled
math(EXPR double_prec "${QUDA_PRECISION} & 8")
math(EXPR single_prec "${QUDA_PRECISION} & 4")

if(double_prec AND single_prec)
  set(TEST_PRECS single double)
elseif(double_prec)
  set(TEST_PRECS double)
elseif(single_prec)
  set(TEST_PRECS single)
endif()

foreach(prec IN LISTS TEST_PRECS)

  if(QUDA_FORCE_GAUGE)
    add_test(NAME gauge_force_${prec}
             COMMAND ${QUDA_CTEST_LAUNCH} $<TARGET_FILE:gauge_force_test> ${MPIEXEC_POSTFLAGS}
                     --dim 2 4 6 8 --prec ${prec}
                     --gtest_output=xml:gauge_force_test_${prec}.xml)
  endif()

  if(QUDA_GAUGE_ALG)
    add_test(NAME gauge_alg_${prec}
             COMMAND ${QUDA_CTEST_LAUNCH} $<TARGET_FILE:gauge_alg_test> ${MPIEXEC_POSTFLAGS}
                     --dim 2 4 6 8 --prec ${prec}
                     --gtest_output=xml:gauge_arg_test_${prec}.xml)
  endif()

endforeach(prec)<|MERGE_RESOLUTION|>--- conflicted
+++ resolved
@@ -597,10 +597,7 @@
             --dslash-type ${DIRAC_NAME}
             --test 0
             --dim 20 20 20 20
-<<<<<<< HEAD
-=======
             --Lsdim 12
->>>>>>> dc31de64
             --gtest_output=json:dslash_${DIRAC_NAME}_benchmark_pol${pol2}.json
             --gtest_filter=*benchmark/*n0)
     set_tests_properties(benchmark_dslash_${DIRAC_NAME}-policy${pol2} PROPERTIES DISABLED ${QUDA_CTEST_DISABLE_BENCHMARKS})
@@ -624,10 +621,7 @@
             --dslash-type ${DIRAC_NAME}
             --test 0
             --dim 20 20 20 20
-<<<<<<< HEAD
-=======
             --Lsdim 12
->>>>>>> dc31de64
             --gtest_output=json:dslash_${DIRAC_NAME}_benchmark_pol${pol2}.json
             --gtest_filter=*benchmark/*n0)
     set_tests_properties(benchmark_dslash_${DIRAC_NAME}-policy${pol2} PROPERTIES DISABLED ${QUDA_CTEST_DISABLE_BENCHMARKS})
@@ -650,10 +644,7 @@
             --dslash-type ${DIRAC_NAME}
             --test 0
             --dim 20 20 20 20
-<<<<<<< HEAD
-=======
             --Lsdim 12
->>>>>>> dc31de64
             --gtest_output=json:dslash_${DIRAC_NAME}_benchmark_pol${pol2}.json
             --gtest_filter=*benchmark/*n0)
     set_tests_properties(benchmark_dslash_${DIRAC_NAME}-policy${pol2} PROPERTIES DISABLED ${QUDA_CTEST_DISABLE_BENCHMARKS})
