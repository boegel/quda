#include <stdio.h>
#include <stdlib.h>

#include <quda_internal.h>
#include <timer.h>
#include <color_spinor_field.h>
#include <blas_quda.h>

#include <host_utils.h>
#include <command_line_params.h>

// include because of nasty globals used in the tests
#include <dslash_reference.h>

// google test
#include <gtest/gtest.h>

using namespace quda;

/**
   This is the blas_test for checking correctness of the blas and
   reduction functions used by the lienar solvers.  Any blas kernels
   that are added to QUDA should have a test added here.

   For kernels that have mixed-precision support, we can test this
   functionality as well.  The number of precision cominations we test
   are Nprec * (Nprec + 1)/2, which corresponds to all uni-precision
   combinations ("this precision") and all combinations with the
   "other precision" > "this precision".
*/

// these are pointers to the host fields
ColorSpinorField *xH, *yH, *zH, *wH, *vH, *xoH, *yoH, *zoH;

// these are pointers to the device fields that have "this precision"
ColorSpinorField *xD, *yD, *zD, *wD, *vD;

// these are pointers to the device multi-fields that have "this precision"
ColorSpinorField *xmD, *ymD, *zmD;

// these are pointers to the device fields that have "this precision"
ColorSpinorField *xoD, *yoD, *zoD, *woD, *voD;

// these are pointers to the device multi-fields that have "other precision"
ColorSpinorField *xmoD, *ymoD, *zmoD;

// these are pointers to the host multi-fields that have "this precision"
std::vector<cpuColorSpinorField*> xmH;
std::vector<cpuColorSpinorField*> ymH;
std::vector<cpuColorSpinorField*> zmH;
int Nspin;
int Ncolor;

void setPrec(ColorSpinorParam &param, QudaPrecision precision) { param.setPrecision(precision, precision, true); }

void display_test_info()
{
  printfQuda("running the following test:\n");
  printfQuda("S_dimension T_dimension Nspin Ncolor\n");
  printfQuda("%3d /%3d / %3d   %3d      %d     %d\n", xdim, ydim, zdim, tdim, Nspin, Ncolor);
  printfQuda("Grid partition info:     X  Y  Z  T\n");
  printfQuda("                         %d  %d  %d  %d\n",
	     dimPartitioned(0),
	     dimPartitioned(1),
	     dimPartitioned(2),
	     dimPartitioned(3));
}

using prec_pair_t = std::pair<QudaPrecision, QudaPrecision>;

const std::map<QudaPrecision, std::string> prec_map = {{QUDA_QUARTER_PRECISION, "quarter"},
                                                       {QUDA_HALF_PRECISION, "half"},
                                                       {QUDA_SINGLE_PRECISION, "single"},
                                                       {QUDA_DOUBLE_PRECISION, "double"}};

const int Nprec = prec_map.size();

enum class Kernel {
  copyHS,
  copyLS,
  axpbyz,
  ax,
  caxpy,
  caxpby,
  cxpaypbz,
  axpyBzpcx,
  axpyZpbx,
  caxpbypzYmbw,
  cabxpyAx,
  caxpyXmaz,
  norm2,
  reDotProduct,
  axpbyzNorm,
  axpyCGNorm,
  caxpyNorm,
  caxpyXmazNormX,
  cabxpyzAxNorm,
  cDotProduct,
  caxpyDotzy,
  cDotProductNormA,
  caxpbypzYmbwcDotProductUYNormY,
  HeavyQuarkResidualNorm,
  xpyHeavyQuarkResidualNorm,
  tripleCGReduction,
  tripleCGUpdate,
  axpyReDot,
  caxpyBxpz,
  caxpyBzpx,
  axpy_block,
  caxpy_block,
  axpyBzpcx_block,
  reDotProductNorm_block,
  reDotProduct_block,
  cDotProductNorm_block,
  cDotProduct_block,
  caxpyXmazMR
};

// For googletest names must be non-empty, unique, and may only contain ASCII
// alphanumeric characters or underscore
const std::map<Kernel, std::string> kernel_map
  = {{Kernel::copyHS, "copyHS"},
     {Kernel::copyLS, "copyLS"},
     {Kernel::axpbyz, "axpbyz"},
     {Kernel::ax, "ax"},
     {Kernel::caxpy, "caxpy"},
     {Kernel::caxpby, "caxpby"},
     {Kernel::cxpaypbz, "cxpaypbz"},
     {Kernel::axpyBzpcx, "axpyBzpcx"},
     {Kernel::axpyZpbx, "axpyZpbx"},
     {Kernel::caxpbypzYmbw, "caxpbypzYmbw"},
     {Kernel::cabxpyAx, "cabxpyAx"},
     {Kernel::caxpyXmaz, "caxpyXmaz"},
     {Kernel::norm2, "norm2"},
     {Kernel::reDotProduct, "reDotProduct"},
     {Kernel::axpbyzNorm, "axpbyzNorm"},
     {Kernel::axpyCGNorm, "axpyCGNorm"},
     {Kernel::caxpyNorm, "caxpyNorm"},
     {Kernel::caxpyXmazNormX, "caxpyXmazNormX"},
     {Kernel::cabxpyzAxNorm, "cabxpyzAxNorm"},
     {Kernel::cDotProduct, "cDotProduct"},
     {Kernel::caxpyDotzy, "caxpyDotzy"},
     {Kernel::cDotProductNormA, "cDotProductNormA"},
     {Kernel::caxpbypzYmbwcDotProductUYNormY, "caxpbypzYmbwcDotProductUYNormY"},
     {Kernel::HeavyQuarkResidualNorm, "HeavyQuarkResidualNorm"},
     {Kernel::xpyHeavyQuarkResidualNorm, "xpyHeavyQuarkResidualNorm"},
     {Kernel::tripleCGReduction, "tripleCGReduction"},
     {Kernel::tripleCGUpdate, "tripleCGUpdate"},
     {Kernel::axpyReDot, "axpyReDot"},
     {Kernel::caxpyBxpz, "caxpyBxpz"},
     {Kernel::caxpyBzpx, "caxpyBzpx"},
     {Kernel::axpy_block, "axpy_block"},
     {Kernel::caxpy_block, "caxpy_block"},
     {Kernel::axpyBzpcx_block, "axpyBzpcx_block"},
     {Kernel::reDotProductNorm_block, "reDotProductNorm_block"},
     {Kernel::reDotProduct_block, "reDotProduct_block"},
     {Kernel::cDotProductNorm_block, "cDotProductNorm_block"},
     {Kernel::cDotProduct_block, "cDotProduct_block"},
     {Kernel::caxpyXmazMR, "caxpyXmazMR"}};

const int Nkernels = kernel_map.size();

// kernels that utilize multi-blas
bool is_multi(Kernel kernel)
{
  return std::string(kernel_map.at(kernel)).find("_block") != std::string::npos ? true : false;
}

bool is_copy(Kernel kernel) { return (kernel == Kernel::copyHS || kernel == Kernel::copyLS); }

// kernels that require site unrolling
bool is_site_unroll(Kernel kernel)
{
  return (kernel == Kernel::HeavyQuarkResidualNorm || kernel == Kernel::xpyHeavyQuarkResidualNorm);
}

bool skip_kernel(prec_pair_t pair, Kernel kernel)
{
  auto &this_prec = pair.first;
  auto &other_prec = pair.second;

  if ((QUDA_PRECISION & this_prec) == 0) return true;
  if ((QUDA_PRECISION & other_prec) == 0) return true;

  // if we've selected a given kernel then make sure we only run that
  if (test_type != -1 && (int)kernel != test_type) return true;

  // if we've selected a given precision then make sure we only run that
  if (prec != QUDA_INVALID_PRECISION && this_prec != prec) return true;

  // if we've selected a given precision then make sure we only run that
  if (prec_sloppy != QUDA_INVALID_PRECISION && other_prec != prec_sloppy) return true;

  if (Nspin == 2 && this_prec < QUDA_SINGLE_PRECISION) {
    // avoid quarter, half precision tests if doing coarse fields
    return true;
  } else if (Ncolor != 3 && is_site_unroll(kernel)) {
    // only benchmark heavy-quark norm if doing 3 colors
    return true;
  }

  return false;
}

void initFields(prec_pair_t prec_pair)
{
  ColorSpinorParam param;
  param.nColor = Ncolor;
  param.nSpin = Nspin;
  param.nDim = 4; // number of spacetime dimensions
  param.pad = 0; // padding must be zero for cpu fields

  switch (solve_type) {
  case QUDA_DIRECT_PC_SOLVE:
  case QUDA_NORMOP_PC_SOLVE: param.siteSubset = QUDA_PARITY_SITE_SUBSET; break;
  case QUDA_DIRECT_SOLVE:
  case QUDA_NORMOP_SOLVE: param.siteSubset = QUDA_FULL_SITE_SUBSET; break;
  default: errorQuda("Unexpected solve_type=%d\n", solve_type);
  }

  if (param.siteSubset == QUDA_PARITY_SITE_SUBSET) param.x[0] = xdim/2;
  else param.x[0] = xdim;
  param.x[1] = ydim;
  param.x[2] = zdim;
  param.x[3] = tdim;

  param.siteOrder = QUDA_EVEN_ODD_SITE_ORDER;
  param.gammaBasis = QUDA_DEGRAND_ROSSI_GAMMA_BASIS;
  param.setPrecision(QUDA_DOUBLE_PRECISION);
  param.fieldOrder = QUDA_SPACE_SPIN_COLOR_FIELD_ORDER;
  param.create = QUDA_ZERO_FIELD_CREATE;

  vH = new cpuColorSpinorField(param);
  wH = new cpuColorSpinorField(param);
  xH = new cpuColorSpinorField(param);
  yH = new cpuColorSpinorField(param);
  zH = new cpuColorSpinorField(param);

  // all host fields are double precision, so the "other" fields just alias the regular fields
  xoH = xH;
  yoH = yH;
  zoH = zH;

  xmH.reserve(Nsrc);
  for (int cid = 0; cid < Nsrc; cid++) xmH.push_back(new cpuColorSpinorField(param));
  ymH.reserve(Msrc);
  for (int cid = 0; cid < Msrc; cid++) ymH.push_back(new cpuColorSpinorField(param));
  zmH.reserve(Nsrc);
  for (int cid = 0; cid < Nsrc; cid++) zmH.push_back(new cpuColorSpinorField(param));

  static_cast<cpuColorSpinorField*>(vH)->Source(QUDA_RANDOM_SOURCE, 0, 0, 0);
  static_cast<cpuColorSpinorField*>(wH)->Source(QUDA_RANDOM_SOURCE, 0, 0, 0);
  static_cast<cpuColorSpinorField*>(xH)->Source(QUDA_RANDOM_SOURCE, 0, 0, 0);
  static_cast<cpuColorSpinorField*>(yH)->Source(QUDA_RANDOM_SOURCE, 0, 0, 0);
  static_cast<cpuColorSpinorField*>(zH)->Source(QUDA_RANDOM_SOURCE, 0, 0, 0);
  for(int i=0; i<Nsrc; i++){
    static_cast<cpuColorSpinorField*>(xmH[i])->Source(QUDA_RANDOM_SOURCE, 0, 0, 0);
  }
  for(int i=0; i<Msrc; i++){
    static_cast<cpuColorSpinorField*>(ymH[i])->Source(QUDA_RANDOM_SOURCE, 0, 0, 0);
  }
  // Now set the parameters for the cuda fields
  //param.pad = xdim*ydim*zdim/2;

  if (param.nSpin == 4) param.gammaBasis = QUDA_UKQCD_GAMMA_BASIS;
  param.create = QUDA_ZERO_FIELD_CREATE;

  QudaPrecision prec = prec_pair.first;
  QudaPrecision prec_other = prec_pair.second;

  param.setPrecision(prec, prec, true);
  vD = new cudaColorSpinorField(param);
  wD = new cudaColorSpinorField(param);
  xD = new cudaColorSpinorField(param);
  yD = new cudaColorSpinorField(param);
  zD = new cudaColorSpinorField(param);

  param.setPrecision(prec_other, prec_other, true);
  voD = new cudaColorSpinorField(param);
  woD = new cudaColorSpinorField(param);
  xoD = new cudaColorSpinorField(param);
  yoD = new cudaColorSpinorField(param);
  zoD = new cudaColorSpinorField(param);

  // create composite fields
  param.is_composite = true;
  param.is_component = false;

  param.setPrecision(prec, prec, true);
  param.composite_dim = Nsrc;
  xmD = new cudaColorSpinorField(param);

  param.composite_dim = Msrc;
  ymD = new cudaColorSpinorField(param);

  param.composite_dim = Nsrc;
  zmD = new cudaColorSpinorField(param);

  param.setPrecision(prec_other, prec_other, true);
  param.composite_dim = Nsrc;
  xmoD = new cudaColorSpinorField(param);

  param.composite_dim = Msrc;
  ymoD = new cudaColorSpinorField(param);

  param.composite_dim = Nsrc;
  zmoD = new cudaColorSpinorField(param);

  // only do copy if not doing half precision with mg
  bool flag = !(param.nSpin == 2 && (prec < QUDA_SINGLE_PRECISION || prec_other < QUDA_HALF_PRECISION));

  if ( flag ) {
    *vD = *vH;
    *wD = *wH;
    *xD = *xH;
    *yD = *yH;
    *zD = *zH;
  }
}


void freeFields()
{
  // release memory
  delete vD;
  delete wD;
  delete xD;
  delete yD;
  delete zD;
  delete voD;
  delete woD;
  delete xoD;
  delete yoD;
  delete zoD;
  delete xmD;
  delete ymD;
  delete zmD;
  delete xmoD;
  delete ymoD;
  delete zmoD;

  // release memory
  delete vH;
  delete wH;
  delete xH;
  delete yH;
  delete zH;
  for (int i=0; i < Nsrc; i++) delete xmH[i];
  for (int i=0; i < Msrc; i++) delete ymH[i];
  for (int i=0; i < Nsrc; i++) delete zmH[i];
  xmH.clear();
  ymH.clear();
  zmH.clear();
}

double benchmark(Kernel kernel, const int niter)
{
  double a = 1.0, b = 2.0, c = 3.0;
  quda::Complex a2, b2;
  quda::Complex * A = new quda::Complex[Nsrc*Msrc];
  quda::Complex * B = new quda::Complex[Nsrc*Msrc];
  quda::Complex * C = new quda::Complex[Nsrc*Msrc];
  quda::Complex * A2 = new quda::Complex[Nsrc*Nsrc]; // for the block cDotProductNorm test
  double *Ar = new double[Nsrc * Msrc];

<<<<<<< HEAD
  qudaEvent_t start, end;
  qudaEventCreate(&start);
  qudaEventCreate(&end);
  qudaEventRecord(start, device::get_default_stream());
=======
  device_timer_t timer;
  timer.start();
>>>>>>> f36f0ea2

  {
    switch (kernel) {

    case Kernel::copyHS:
      for (int i = 0; i < niter; ++i) blas::copy(*yD, *xoD);
      break;

    case Kernel::copyLS:
      for (int i = 0; i < niter; ++i) blas::copy(*yoD, *xD);
      break;

    case Kernel::axpbyz:
      for (int i = 0; i < niter; ++i) blas::axpbyz(a, *xD, b, *yoD, *zoD);
      break;

    case Kernel::ax:
      for (int i=0; i < niter; ++i) blas::ax(a, *xD);
      break;

    case Kernel::caxpy:
      for (int i = 0; i < niter; ++i) blas::caxpy(a2, *xD, *yoD);
      break;

    case Kernel::caxpby:
      for (int i=0; i < niter; ++i) blas::caxpby(a2, *xD, b2, *yD);
      break;

    case Kernel::cxpaypbz:
      for (int i=0; i < niter; ++i) blas::cxpaypbz(*xD, a2, *yD, b2, *zD);
      break;

    case Kernel::axpyBzpcx:
      for (int i = 0; i < niter; ++i) blas::axpyBzpcx(a, *xD, *yoD, b, *zD, c);
      break;

    case Kernel::axpyZpbx:
      for (int i = 0; i < niter; ++i) blas::axpyZpbx(a, *xD, *yoD, *zD, b);
      break;

    case Kernel::caxpbypzYmbw:
      for (int i=0; i < niter; ++i) blas::caxpbypzYmbw(a2, *xD, b2, *yD, *zD, *wD);
      break;

    case Kernel::cabxpyAx:
      for (int i=0; i < niter; ++i) blas::cabxpyAx(a, b2, *xD, *yD);
      break;

    case Kernel::caxpyXmaz:
      for (int i=0; i < niter; ++i) blas::caxpyXmaz(a2, *xD, *yD, *zD);
      break;

    case Kernel::norm2:
      for (int i=0; i < niter; ++i) blas::norm2(*xD);
      break;

    case Kernel::reDotProduct:
      for (int i=0; i < niter; ++i) blas::reDotProduct(*xD, *yD);
      break;

    case Kernel::axpbyzNorm:
      for (int i = 0; i < niter; ++i) blas::axpbyzNorm(a, *xD, b, *yD, *zD);
      break;

    case Kernel::axpyCGNorm:
      for (int i = 0; i < niter; ++i) blas::axpyCGNorm(a, *xD, *yoD);
      break;

    case Kernel::caxpyNorm:
      for (int i=0; i < niter; ++i) blas::caxpyNorm(a2, *xD, *yD);
      break;

    case Kernel::caxpyXmazNormX:
      for (int i=0; i < niter; ++i) blas::caxpyXmazNormX(a2, *xD, *yD, *zD);
      break;

    case Kernel::cabxpyzAxNorm:
      for (int i=0; i < niter; ++i) blas::cabxpyzAxNorm(a, b2, *xD, *yD, *yD);
      break;

    case Kernel::cDotProduct:
      for (int i=0; i < niter; ++i) blas::cDotProduct(*xD, *yD);
      break;

    case Kernel::caxpyDotzy:
      for (int i=0; i < niter; ++i) blas::caxpyDotzy(a2, *xD, *yD, *zD);
      break;

    case Kernel::cDotProductNormA:
      for (int i=0; i < niter; ++i) blas::cDotProductNormA(*xD, *yD);
      break;

    case Kernel::caxpbypzYmbwcDotProductUYNormY:
      for (int i = 0; i < niter; ++i) blas::caxpbypzYmbwcDotProductUYNormY(a2, *xD, b2, *yD, *zoD, *wD, *vD);
      break;

    case Kernel::HeavyQuarkResidualNorm:
      for (int i=0; i < niter; ++i) blas::HeavyQuarkResidualNorm(*xD, *yD);
      break;

    case Kernel::xpyHeavyQuarkResidualNorm:
      for (int i=0; i < niter; ++i) blas::xpyHeavyQuarkResidualNorm(*xD, *yD, *zD);
      break;

    case Kernel::tripleCGReduction:
      for (int i=0; i < niter; ++i) blas::tripleCGReduction(*xD, *yD, *zD);
      break;

    case Kernel::tripleCGUpdate:
      for (int i=0; i < niter; ++i) blas::tripleCGUpdate(a, b, *xD, *yD, *zD, *wD);
      break;

    case Kernel::axpyReDot:
      for (int i=0; i < niter; ++i) blas::axpyReDot(a, *xD, *yD);
      break;

    case Kernel::caxpyBxpz:
      for (int i = 0; i < niter; ++i) blas::caxpyBxpz(a2, *xD, *yD, b2, *zD);
      break;

    case Kernel::caxpyBzpx:
      for (int i = 0; i < niter; ++i) blas::caxpyBzpx(a2, *xD, *yD, b2, *zD);
      break;

    case Kernel::axpy_block:
      for (int i = 0; i < niter; ++i) blas::axpy(Ar, xmD->Components(), ymoD->Components());
      break;

    case Kernel::caxpy_block:
      for (int i = 0; i < niter; ++i) blas::caxpy(A, *xmD, *ymoD);
      break;

    case Kernel::axpyBzpcx_block:
      for (int i = 0; i < niter; ++i)
        blas::axpyBzpcx((double *)A, xmD->Components(), zmoD->Components(), (double *)B, *yD, (double *)C);
      break;

    case Kernel::reDotProductNorm_block:
      for (int i = 0; i < niter; ++i) blas::reDotProduct((double *)A2, xmD->Components(), xmD->Components());
      break;

    case Kernel::reDotProduct_block:
      for (int i = 0; i < niter; ++i) blas::reDotProduct((double *)A, xmD->Components(), ymoD->Components());
      break;

    case Kernel::cDotProductNorm_block:
      for (int i = 0; i < niter; ++i) blas::cDotProduct(A2, xmD->Components(), xmD->Components());
      break;

    case Kernel::cDotProduct_block:
      for (int i = 0; i < niter; ++i) blas::cDotProduct(A, xmD->Components(), ymoD->Components());
      break;

    case Kernel::caxpyXmazMR:
      commAsyncReductionSet(true);
      for (int i = 0; i < niter; ++i) blas::caxpyXmazMR(a, *xD, *yD, *zD);
      commAsyncReductionSet(false);
      break;

    default: errorQuda("Undefined blas kernel %s\n", kernel_map.at(kernel).c_str());
    }
  }

<<<<<<< HEAD
  qudaEventRecord(end, device::get_default_stream());
  qudaEventSynchronize(end);
  float runTime;
  qudaEventElapsedTime(&runTime, start, end);
  qudaEventDestroy(start);
  qudaEventDestroy(end);
=======
  timer.stop();

>>>>>>> f36f0ea2
  delete[] A;
  delete[] B;
  delete[] C;
  delete[] A2;
  delete[] Ar;

  return timer.last();
}

#define ERROR(a) fabs(blas::norm2(*a##D) - blas::norm2(*a##H)) / blas::norm2(*a##H)

double test(Kernel kernel)
{
  double a = M_PI, b = M_PI*exp(1.0), c = sqrt(M_PI);
  quda::Complex a2(a, b), b2(b, -c), c2(a+b, c*a);
  double error = 0;
  quda::Complex * A = new quda::Complex[Nsrc*Msrc];
  quda::Complex * B = new quda::Complex[Nsrc*Msrc];
  quda::Complex * C = new quda::Complex[Nsrc*Msrc];
  quda::Complex * A2 = new quda::Complex[Nsrc*Nsrc]; // for the block cDotProductNorm test
  quda::Complex * B2 = new quda::Complex[Nsrc*Nsrc]; // for the block cDotProductNorm test
  double *Ar = new double[Nsrc * Msrc];

  for (int i = 0; i < Nsrc * Msrc; i++) {
    A[i] = a2 * (1.0 * ((i / (double)Nsrc) + i)) + b2 * (1.0 * i) + c2 * (1.0 * (0.5 * Nsrc * Msrc - i));
    B[i] = a2 * (1.0 * ((i / (double)Nsrc) + i)) - b2 * (M_PI * i) + c2 * (1.0 * (0.5 * Nsrc * Msrc - i));
    C[i] = a2 * (1.0 * ((M_PI / (double)Nsrc) + i)) + b2 * (1.0 * i) + c2 * (1.0 * (0.5 * Nsrc * Msrc - i));
    Ar[i] = A[i].real();
  }
  for (int i = 0; i < Nsrc * Nsrc; i++) {
    A2[i] = a2 * (1.0 * ((i / (double)Nsrc) + i)) + b2 * (1.0 * i) + c2 * (1.0 * (0.5 * Nsrc * Nsrc - i));
    B2[i] = a2 * (1.0 * ((i / (double)Nsrc) + i)) - b2 * (M_PI * i) + c2 * (1.0 * (0.5 * Nsrc * Nsrc - i));
  }
  // A[0] = a2;
  // A[1] = 0.;
  // A[2] = 0.;
  // A[3] = 0.;

  switch (kernel) {

  case Kernel::copyHS:
    *xoD = *xH;
    blas::copy(*yD, *xoD);
    blas::copy(*yH, *xH);
    error = ERROR(y);
    break;

  case Kernel::copyLS:
    *xD = *xH;
    blas::copy(*yoD, *xD);
    blas::copy(*yH, *xH);
    error = ERROR(yo);
    break;

  case Kernel::axpbyz:
    *xD = *xH;
    *yoD = *yH;
    blas::axpbyz(a, *xD, b, *yoD, *zoD);
    blas::axpbyz(a, *xH, b, *yH, *zH);
    error = ERROR(zo);
    break;

  case Kernel::ax:
    *xD = *xH;
    blas::ax(a, *xD);
    blas::ax(a, *xH);
    error = ERROR(x);
    break;

  case Kernel::caxpy:
    *xD = *xH;
    *yoD = *yH;
    blas::caxpy(a2, *xD, *yoD);
    blas::caxpy(a2, *xH, *yH);
    error = ERROR(yo);
    break;

  case Kernel::caxpby:
    *xD = *xH;
    *yD = *yH;
    blas::caxpby(a2, *xD, b2, *yD);
    blas::caxpby(a2, *xH, b2, *yH);
    error = ERROR(y);
    break;

  case Kernel::cxpaypbz:
    *xD = *xH;
    *yD = *yH;
    *zD = *zH;
    blas::cxpaypbz(*xD, a2, *yD, b2, *zD);
    blas::cxpaypbz(*xH, a2, *yH, b2, *zH);
    error = ERROR(z);
    break;

  case Kernel::axpyBzpcx:
    *xD = *xH;
    *yoD = *yH;
    *zD = *zH;
    blas::axpyBzpcx(a, *xD, *yoD, b, *zD, c);
    blas::axpyBzpcx(a, *xH, *yH, b, *zH, c);
    error = ERROR(x) + ERROR(yo);
    break;

  case Kernel::axpyZpbx:
    *xD = *xH;
    *yoD = *yH;
    *zD = *zH;
    blas::axpyZpbx(a, *xD, *yoD, *zD, b);
    blas::axpyZpbx(a, *xH, *yH, *zH, b);
    error = ERROR(x) + ERROR(yo);
    break;

  case Kernel::caxpbypzYmbw:
    *xD = *xH;
    *yD = *yH;
    *zD = *zH;
    *wD = *wH;
    blas::caxpbypzYmbw(a2, *xD, b2, *yD, *zD, *wD);
    blas::caxpbypzYmbw(a2, *xH, b2, *yH, *zH, *wH);
    error = ERROR(z) + ERROR(y);
    break;

  case Kernel::cabxpyAx:
    *xD = *xH;
    *yD = *yH;
    blas::cabxpyAx(a, b2, *xD, *yD);
    blas::cabxpyAx(a, b2, *xH, *yH);
    error = ERROR(y) + ERROR(x);
    break;

  case Kernel::caxpyXmaz:
    *xD = *xH;
    *yD = *yH;
    *zD = *zH;
    {blas::caxpyXmaz(a, *xD, *yD, *zD);
     blas::caxpyXmaz(a, *xH, *yH, *zH);
     error = ERROR(y) + ERROR(x);}
    break;

  case Kernel::norm2:
    *xD = *xH;
    error = fabs(blas::norm2(*xD) - blas::norm2(*xH)) / blas::norm2(*xH);
    break;

  case Kernel::reDotProduct:
    *xD = *xH;
    *yD = *yH;
    error = fabs(blas::reDotProduct(*xD, *yD) - blas::reDotProduct(*xH, *yH)) / fabs(blas::reDotProduct(*xH, *yH));
    break;

  case Kernel::axpbyzNorm:
    *xD = *xH;
    *yD = *yH;
    {
      double d = blas::axpbyzNorm(a, *xD, b, *yD, *zD);
      double h = blas::axpbyzNorm(a, *xH, b, *yH, *zH);
      error = ERROR(z) + fabs(d - h) / fabs(h);
    }
    break;

  case Kernel::axpyCGNorm:
    *xD = *xH;
    *yoD = *yH;
    {
      quda::Complex d = blas::axpyCGNorm(a, *xD, *yoD);
      quda::Complex h = blas::axpyCGNorm(a, *xH, *yH);
      error = ERROR(yo) + fabs(d.real() - h.real()) / fabs(h.real()) + fabs(d.imag() - h.imag()) / fabs(h.imag());
    }
    break;

  case Kernel::caxpyNorm:
    *xD = *xH;
    *yD = *yH;
    {double d = blas::caxpyNorm(a, *xD, *yD);
    double h = blas::caxpyNorm(a, *xH, *yH);
    error = ERROR(y) + fabs(d-h)/fabs(h);}
    break;

  case Kernel::caxpyXmazNormX:
    *xD = *xH;
    *yD = *yH;
    *zD = *zH;
    {double d = blas::caxpyXmazNormX(a, *xD, *yD, *zD);
      double h = blas::caxpyXmazNormX(a, *xH, *yH, *zH);
      error = ERROR(y) + ERROR(x) + fabs(d-h)/fabs(h);}
    break;

  case Kernel::cabxpyzAxNorm:
    *xD = *xH;
    *yD = *yH;
    {double d = blas::cabxpyzAxNorm(a, b2, *xD, *yD, *yD);
      double h = blas::cabxpyzAxNorm(a, b2, *xH, *yH, *yH);
      error = ERROR(x) + ERROR(y) + fabs(d-h)/fabs(h);}
    break;

  case Kernel::cDotProduct:
    *xD = *xH;
    *yD = *yH;
    error = abs(blas::cDotProduct(*xD, *yD) - blas::cDotProduct(*xH, *yH)) / abs(blas::cDotProduct(*xH, *yH));
    break;

  case Kernel::caxpyDotzy:
    *xD = *xH;
    *yD = *yH;
    *zD = *zH;
    {quda::Complex d = blas::caxpyDotzy(a, *xD, *yD, *zD);
      quda::Complex h = blas::caxpyDotzy(a, *xH, *yH, *zH);
    error = ERROR(y) + abs(d-h)/abs(h);}
    break;

  case Kernel::cDotProductNormA:
    *xD = *xH;
    *yD = *yH;
    { double3 d = blas::cDotProductNormA(*xD, *yD);
      double3 h = blas::cDotProductNormA(*xH, *yH);
      error = abs(Complex(d.x - h.x, d.y - h.y)) / abs(Complex(h.x, h.y)) + fabs(d.z - h.z) / fabs(h.z);
    }
    break;

  case Kernel::caxpbypzYmbwcDotProductUYNormY:
    *xD = *xH;
    *yD = *yH;
    *zD = *zH;
    *wD = *wH;
    *vD = *vH;
    { double3 d = blas::caxpbypzYmbwcDotProductUYNormY(a2, *xD, b2, *yD, *zD, *wD, *vD);
      double3 h = blas::caxpbypzYmbwcDotProductUYNormY(a2, *xH, b2, *yH, *zH, *wH, *vH);
      error = ERROR(z) + ERROR(y) + abs(Complex(d.x - h.x, d.y - h.y)) / abs(Complex(h.x, h.y))
          + fabs(d.z - h.z) / fabs(h.z);
    }
    break;

  case Kernel::HeavyQuarkResidualNorm:
    *xD = *xH;
    *yD = *yH;
    { double3 d = blas::HeavyQuarkResidualNorm(*xD, *yD);
      double3 h = blas::HeavyQuarkResidualNorm(*xH, *yH);
      error = fabs(d.x - h.x) / fabs(h.x) +
	fabs(d.y - h.y) / fabs(h.y) + fabs(d.z - h.z) / fabs(h.z); }
    break;

  case Kernel::xpyHeavyQuarkResidualNorm:
    *xD = *xH;
    *yD = *yH;
    *zD = *zH;
    { double3 d = blas::xpyHeavyQuarkResidualNorm(*xD, *yD, *zD);
      double3 h = blas::xpyHeavyQuarkResidualNorm(*xH, *yH, *zH);
      error = ERROR(y) + fabs(d.x - h.x) / fabs(h.x) +
	fabs(d.y - h.y) / fabs(h.y) + fabs(d.z - h.z) / fabs(h.z); }
    break;

  case Kernel::tripleCGReduction:
    *xD = *xH;
    *yD = *yH;
    *zD = *zH;
    { double3 d = blas::tripleCGReduction(*xD, *yD, *zD);
      double3 h = make_double3(blas::norm2(*xH), blas::norm2(*yH), blas::reDotProduct(*yH, *zH));
      error = fabs(d.x - h.x) / fabs(h.x) +
	fabs(d.y - h.y) / fabs(h.y) + fabs(d.z - h.z) / fabs(h.z); }
    break;

  case Kernel::tripleCGUpdate:
    *xD = *xH;
    *yD = *yH;
    *zD = *zH;
    *wD = *wH;
    { blas::tripleCGUpdate(a, b, *xD, *yD, *zD, *wD);
      blas::tripleCGUpdate(a, b, *xH, *yH, *zH, *wH);
      error = ERROR(y) + ERROR(z) + ERROR(w); }
    break;

  case Kernel::axpyReDot:
    *xD = *xH;
    *yD = *yH;
    { double d = blas::axpyReDot(a, *xD, *yD);
      double h = blas::axpyReDot(a, *xH, *yH);
      error = ERROR(y) + fabs(d-h)/fabs(h); }
    break;

  case Kernel::caxpyBxpz:
    *xD = *xH;
    *yD = *yH;
    *zD = *zH;
    {
      blas::caxpyBxpz(a, *xD, *yD, b2, *zD);
      blas::caxpyBxpz(a, *xH, *yH, b2, *zH);
      error = ERROR(x) + ERROR(z);
    }
    break;

  case Kernel::caxpyBzpx:
    *xD = *xH;
    *yD = *yH;
    *zD = *zH;
    {
      blas::caxpyBzpx(a, *xD, *yD, b2, *zD);
      blas::caxpyBzpx(a, *xH, *yH, b2, *zH);
      error = ERROR(x) + ERROR(z);
    }
    break;

  case Kernel::axpy_block:
    for (int i = 0; i < Nsrc; i++) xmD->Component(i) = *(xmH[i]);
    for (int i = 0; i < Msrc; i++) ymoD->Component(i) = *(ymH[i]);

    blas::axpy(Ar, *xmD, *ymoD);
    for (int i = 0; i < Nsrc; i++) {
      for (int j = 0; j < Msrc; j++) { blas::axpy(Ar[Msrc * i + j], *(xmH[i]), *(ymH[j])); }
    }

    error = 0;
    for (int i = 0; i < Msrc; i++) {
      error += fabs(blas::norm2((ymoD->Component(i))) - blas::norm2(*(ymH[i]))) / blas::norm2(*(ymH[i]));
    }
    error /= Msrc;
    break;

  case Kernel::caxpy_block:
    for (int i=0; i < Nsrc; i++) xmD->Component(i) = *(xmH[i]);
    for (int i = 0; i < Msrc; i++) ymoD->Component(i) = *(ymH[i]);

    blas::caxpy(A, *xmD, *ymoD);
    for (int i=0; i < Nsrc; i++){
      for(int j=0; j < Msrc; j++){
	blas::caxpy(A[Msrc*i+j], *(xmH[i]), *(ymH[j]));
      }
    }
    error = 0;
    for (int i=0; i < Msrc; i++){
      error += fabs(blas::norm2((ymoD->Component(i))) - blas::norm2(*(ymH[i]))) / blas::norm2(*(ymH[i]));
    }
    error/= Msrc;
    break;

  case Kernel::axpyBzpcx_block:
    for (int i=0; i < Nsrc; i++) {
      xmD->Component(i) = *(xmH[i]);
      zmoD->Component(i) = *(zmH[i]);
    }
    *yD = *yH;

    blas::axpyBzpcx((double *)A, xmD->Components(), zmoD->Components(), (double *)B, *yD, (const double *)C);

    for (int i=0; i<Nsrc; i++) {
      blas::axpyBzpcx(((double*)A)[i], *xmH[i], *zmH[i], ((double*)B)[i], *yH, ((double*)C)[i]);
    }

    error = 0;
    for (int i=0; i < Nsrc; i++){
      error+= fabs(blas::norm2((xmD->Component(i))) - blas::norm2(*(xmH[i]))) / blas::norm2(*(xmH[i]));
      error += fabs(blas::norm2((zmoD->Component(i))) - blas::norm2(*(zmH[i]))) / blas::norm2(*(zmH[i]));
    }
    error/= Nsrc;
    break;

  case Kernel::reDotProductNorm_block:
    for (int i=0; i < Nsrc; i++) xmD->Component(i) = *(xmH[i]);
    blas::reDotProduct((double *)A2, xmD->Components(), xmD->Components());
    error = 0.0;
    for (int i = 0; i < Nsrc; i++) {
      for (int j = 0; j < Nsrc; j++) {
        ((double *)B2)[i * Nsrc + j] = blas::reDotProduct(xmD->Component(i), xmD->Component(j));
        error += std::abs(((double *)A2)[i * Nsrc + j] - ((double *)B2)[i * Nsrc + j])
          / std::abs(((double *)B2)[i * Nsrc + j]);
      }
    }
    error /= Nsrc*Nsrc;
    break;

  case Kernel::reDotProduct_block:
    for (int i=0; i < Nsrc; i++) xmD->Component(i) = *(xmH[i]);
    for (int i = 0; i < Msrc; i++) ymoD->Component(i) = *(ymH[i]);
    for (int i=0; i < Msrc; i++) ymD->Component(i) = *(ymH[i]);
    blas::reDotProduct((double *)A, xmD->Components(), ymoD->Components());
    error = 0.0;
    for (int i = 0; i < Nsrc; i++) {
      for (int j = 0; j < Msrc; j++) {
        ((double *)B)[i * Msrc + j] = blas::reDotProduct(xmD->Component(i), ymD->Component(j));
        error
          += std::abs(((double *)A)[i * Msrc + j] - ((double *)B)[i * Msrc + j]) / std::abs(((double *)B)[i * Msrc + j]);
      }
    }
    error /= Nsrc*Msrc;
    break;

  case Kernel::cDotProductNorm_block:
    for (int i=0; i < Nsrc; i++) xmD->Component(i) = *(xmH[i]);
    blas::cDotProduct(A2, xmD->Components(), xmD->Components());
    error = 0.0;
    for (int i = 0; i < Nsrc; i++) {
      for (int j = 0; j < Nsrc; j++) {
        B2[i * Nsrc + j] = blas::cDotProduct(xmD->Component(i), xmD->Component(j));
        error += std::abs(A2[i * Nsrc + j] - B2[i * Nsrc + j]) / std::abs(B2[i * Nsrc + j]);
      }
    }
    error /= Nsrc*Nsrc;
    break;

  case Kernel::cDotProduct_block:
    for (int i=0; i < Nsrc; i++) xmD->Component(i) = *(xmH[i]);
    for (int i = 0; i < Msrc; i++) ymoD->Component(i) = *(ymH[i]);
    for (int i=0; i < Msrc; i++) ymD->Component(i) = *(ymH[i]);
    blas::cDotProduct(A, xmD->Components(), ymoD->Components());
    error = 0.0;
    for (int i = 0; i < Nsrc; i++) {
      for (int j = 0; j < Msrc; j++) {
        B[i * Msrc + j] = blas::cDotProduct(xmD->Component(i), ymD->Component(j));
        error += std::abs(A[i * Msrc + j] - B[i * Msrc + j]) / std::abs(B[i * Msrc + j]);
      }
    }
    error /= Nsrc*Msrc;
    break;

  case Kernel::caxpyXmazMR:
    *xD = *xH;
    *yD = *yH;
    *zD = *zH;

    commGlobalReductionSet(false); // switch off global reductions for this test

    commAsyncReductionSet(true);
    blas::cDotProductNormA(*zD, *xD);
    blas::caxpyXmazMR(a, *xD, *yD, *zD);
    commAsyncReductionSet(false);

    *vD = *xH;
    *wD = *yH;
    *zD = *zH;
    {
      double3 Ar3 = blas::cDotProductNormA(*zD, *vD);
      auto alpha = Complex(Ar3.x, Ar3.y) / Ar3.z;
      blas::caxpyXmaz(a * alpha, *vD, *wD, *zD);
    }
    *xH = *vD;
    *yH = *wD;

    commGlobalReductionSet(true); // restore global reductions

    error = ERROR(x) + ERROR(y);
    break;

  default: errorQuda("Undefined blas kernel %s\n", kernel_map.at(kernel).c_str());
  }
  delete[] A;
  delete[] B;
  delete[] C;
  delete[] A2;
  delete[] B2;
  delete[] Ar;
  return error;
}

int main(int argc, char** argv)
{
  ::testing::InitGoogleTest(&argc, argv);
  int result = 0;

  prec = QUDA_INVALID_PRECISION;
  prec_sloppy = QUDA_INVALID_PRECISION;
  test_type = -1;

  // command line options
  auto app = make_app();
  // add_eigen_option_group(app);
  // add_deflation_option_group(app);
  // add_multigrid_option_group(app);

  app->add_option("--test", test_type, "Kernel to test (-1: -> all kernels)")->check(CLI::Range(0, Nkernels - 1));
  try {
    app->parse(argc, argv);
  } catch (const CLI::ParseError &e) {
    return app->exit(e);
  }

  // override spin setting if mg solver is set to test coarse grids
  if (inv_type == QUDA_MG_INVERTER) {
    Nspin = 2;
    Ncolor = nvec[0];
    if (Ncolor == 0) Ncolor = 24;
  } else {
    // set spin according to the type of dslash
    Nspin = (dslash_type == QUDA_ASQTAD_DSLASH ||
	     dslash_type == QUDA_STAGGERED_DSLASH) ? 1 : 4;
    Ncolor = 3;
  }

  setSpinorSiteSize(24);
  initComms(argc, argv, gridsize_from_cmdline);
  display_test_info();
  initQuda(device_ordinal);

  setVerbosity(verbosity);

  // lastly check for correctness
  ::testing::TestEventListeners &listeners = ::testing::UnitTest::GetInstance()->listeners();
  if (comm_rank() != 0) { delete listeners.Release(listeners.default_result_printer()); }
  result = RUN_ALL_TESTS();

  endQuda();

  finalizeComms();
  return result;
}

// The following tests each kernel at each precision using the google testing framework

using ::testing::TestWithParam;
using ::testing::Bool;
using ::testing::Values;
using ::testing::Range;
using ::testing::Combine;

// map the 1-d precision test index into 2-d mixed prec
prec_pair_t prec_idx_map(int idx)
{
  switch (idx) {
  case 0: return std::make_pair(QUDA_QUARTER_PRECISION, QUDA_QUARTER_PRECISION);
  case 1: return std::make_pair(QUDA_QUARTER_PRECISION, QUDA_HALF_PRECISION);
  case 2: return std::make_pair(QUDA_QUARTER_PRECISION, QUDA_SINGLE_PRECISION);
  case 3: return std::make_pair(QUDA_QUARTER_PRECISION, QUDA_DOUBLE_PRECISION);
  case 4: return std::make_pair(QUDA_HALF_PRECISION, QUDA_HALF_PRECISION);
  case 5: return std::make_pair(QUDA_HALF_PRECISION, QUDA_SINGLE_PRECISION);
  case 6: return std::make_pair(QUDA_HALF_PRECISION, QUDA_DOUBLE_PRECISION);
  case 7: return std::make_pair(QUDA_SINGLE_PRECISION, QUDA_SINGLE_PRECISION);
  case 8: return std::make_pair(QUDA_SINGLE_PRECISION, QUDA_DOUBLE_PRECISION);
  case 9: return std::make_pair(QUDA_DOUBLE_PRECISION, QUDA_DOUBLE_PRECISION);
  default: errorQuda("Unexpect precision index %d", idx);
  }
  return std::make_pair(QUDA_INVALID_PRECISION, QUDA_INVALID_PRECISION);
}

class BlasTest : public ::testing::TestWithParam<::testing::tuple<int, int>>
{
protected:
  ::testing::tuple<int, int> param;
  const prec_pair_t prec_pair;
  const int &kernel;

public:
  BlasTest() : param(GetParam()), prec_pair(prec_idx_map(::testing::get<0>(param))), kernel(::testing::get<1>(param)) {}
  virtual void SetUp() {
    if (!skip_kernel(prec_pair, (Kernel)kernel)) initFields(prec_pair);
  }
  virtual void TearDown()
  {
    if (!skip_kernel(prec_pair, (Kernel)kernel)) { freeFields(); }
  }
};

TEST_P(BlasTest, verify) {
  prec_pair_t prec_pair = ::prec_idx_map(testing::get<0>(GetParam()));
  Kernel kernel = (Kernel)::testing::get<1>(GetParam());
  if (skip_kernel(prec_pair, kernel)) GTEST_SKIP();

  // certain tests will fail to run for coarse grids so mark these as
  // failed without running
  double deviation = test(kernel);
  // printfQuda("%-35s error = %e\n", names[kernel], deviation);
  double tol_x
    = (prec_pair.first == QUDA_DOUBLE_PRECISION ?
         1e-12 :
         (prec_pair.first == QUDA_SINGLE_PRECISION ? 1e-6 : (prec_pair.first == QUDA_HALF_PRECISION ? 1e-4 : 1e-2)));
  double tol_y
    = (prec_pair.second == QUDA_DOUBLE_PRECISION ?
         1e-12 :
         (prec_pair.second == QUDA_SINGLE_PRECISION ? 1e-6 : (prec_pair.second == QUDA_HALF_PRECISION ? 1e-4 : 1e-2)));
  double tol = std::max(tol_x, tol_y);
  tol = is_copy(kernel) ? 5e-2 : tol; // use different tolerance for copy
  EXPECT_LE(deviation, tol) << "CPU and CUDA implementations do not agree";
}

TEST_P(BlasTest, benchmark) {
  prec_pair_t prec_pair = prec_idx_map(::testing::get<0>(GetParam()));
  Kernel kernel = (Kernel)::testing::get<1>(GetParam());

  if (skip_kernel(prec_pair, kernel)) GTEST_SKIP();

  // do the initial tune
  benchmark(kernel, 1);

  // now rerun with more iterations to get accurate speed measurements
  quda::blas::flops = 0;
  quda::blas::bytes = 0;

  double secs = benchmark(kernel, niter);

  double gflops = (quda::blas::flops*1e-9)/(secs);
  double gbytes = quda::blas::bytes/(secs*1e9);
  RecordProperty("Gflops", std::to_string(gflops));
  RecordProperty("GBs", std::to_string(gbytes));
  printfQuda("%-31s: Gflop/s = %6.1f, GB/s = %6.1f\n", kernel_map.at(kernel).c_str(), gflops, gbytes);
}

std::string getblasname(testing::TestParamInfo<::testing::tuple<int, int>> param)
{
  prec_pair_t prec_pair = prec_idx_map(::testing::get<0>(param.param));
  int kernel = ::testing::get<1>(param.param);
  std::string str(kernel_map.at((Kernel)kernel));
  str += std::string("_") + prec_map.at(prec_pair.first) + std::string("_") + prec_map.at(prec_pair.second);
  return str;
}

// instantiate all test cases
INSTANTIATE_TEST_SUITE_P(QUDA, BlasTest, Combine(Range(0, (Nprec * (Nprec + 1)) / 2), Range(0, Nkernels)), getblasname);<|MERGE_RESOLUTION|>--- conflicted
+++ resolved
@@ -363,15 +363,8 @@
   quda::Complex * A2 = new quda::Complex[Nsrc*Nsrc]; // for the block cDotProductNorm test
   double *Ar = new double[Nsrc * Msrc];
 
-<<<<<<< HEAD
-  qudaEvent_t start, end;
-  qudaEventCreate(&start);
-  qudaEventCreate(&end);
-  qudaEventRecord(start, device::get_default_stream());
-=======
   device_timer_t timer;
   timer.start();
->>>>>>> f36f0ea2
 
   {
     switch (kernel) {
@@ -535,17 +528,8 @@
     }
   }
 
-<<<<<<< HEAD
-  qudaEventRecord(end, device::get_default_stream());
-  qudaEventSynchronize(end);
-  float runTime;
-  qudaEventElapsedTime(&runTime, start, end);
-  qudaEventDestroy(start);
-  qudaEventDestroy(end);
-=======
   timer.stop();
 
->>>>>>> f36f0ea2
   delete[] A;
   delete[] B;
   delete[] C;
