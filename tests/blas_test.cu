#include <stdio.h>
#include <stdlib.h>

#include <quda_internal.h>
#include <color_spinor_field.h>
#include <blas_quda.h>

#include <test_util.h>
#include <face_quda.h>

// include because of nasty globals used in the tests
#include <dslash_util.h>

// google test
#include <gtest.h>

// Wilson, clover-improved Wilson, and twisted mass are supported.
extern QudaDslashType dslash_type;
extern bool tune;
extern int device;
extern int xdim;
extern int ydim;
extern int zdim;
extern int tdim;
extern int gridsize_from_cmdline[];
extern int niter;

extern bool tune;
extern bool verify_results;

extern void usage(char** );

#if (__COMPUTE_CAPABILITY__ >= 200)
const int Nkernels = 32;
#else // exclude Heavy Quark Norm if on Tesla architecture
const int Nkernels = 31;
#endif

using namespace quda;

ColorSpinorField *xH, *yH, *zH, *wH, *vH, *hH, *lH;
ColorSpinorField *xD, *yD, *zD, *wD, *vD, *hD, *lD;
int Nspin;

void setPrec(ColorSpinorParam &param, const QudaPrecision precision)
{
  param.precision = precision;
  if (Nspin == 1 || precision == QUDA_DOUBLE_PRECISION) {
    param.fieldOrder = QUDA_FLOAT2_FIELD_ORDER;
  } else {
    param.fieldOrder = QUDA_FLOAT4_FIELD_ORDER;
  }
}

void
display_test_info()
{
  printfQuda("running the following test:\n");
    
  printfQuda("S_dimension T_dimension Nspin\n");
  printfQuda("%d/%d/%d        %d      %d\n", xdim, ydim, zdim, tdim, Nspin);     

  printfQuda("Grid partition info:     X  Y  Z  T\n"); 
  printfQuda("                         %d  %d  %d  %d\n", 
	     dimPartitioned(0),
	     dimPartitioned(1),
	     dimPartitioned(2),
	     dimPartitioned(3)); 
  
  return;  
}

void initFields(int prec)
{
  // precisions used for the source field in the copyCuda() benchmark
  QudaPrecision high_aux_prec;
  QudaPrecision low_aux_prec;

  ColorSpinorParam param;
  param.nColor = 3;
  // set spin according to the type of dslash
  Nspin = (dslash_type == QUDA_ASQTAD_DSLASH || 
	   dslash_type == QUDA_STAGGERED_DSLASH) ? 1 : 4;
  param.nSpin = Nspin;
  param.nDim = 4; // number of spacetime dimensions

  param.pad = 0; // padding must be zero for cpu fields
  param.siteSubset = QUDA_PARITY_SITE_SUBSET;
  if (param.siteSubset == QUDA_PARITY_SITE_SUBSET) param.x[0] = xdim/2;
  else param.x[0] = xdim;
  param.x[1] = ydim;
  param.x[2] = zdim;
  param.x[3] = tdim;

  param.siteOrder = QUDA_EVEN_ODD_SITE_ORDER;
  param.gammaBasis = QUDA_DEGRAND_ROSSI_GAMMA_BASIS;
  param.precision = QUDA_DOUBLE_PRECISION;
  param.fieldOrder = QUDA_SPACE_SPIN_COLOR_FIELD_ORDER;

  param.create = QUDA_ZERO_FIELD_CREATE;

  vH = new cpuColorSpinorField(param);
  wH = new cpuColorSpinorField(param);
  xH = new cpuColorSpinorField(param);
  yH = new cpuColorSpinorField(param);
  zH = new cpuColorSpinorField(param);
  hH = new cpuColorSpinorField(param);
  lH = new cpuColorSpinorField(param);

  static_cast<cpuColorSpinorField*>(vH)->Source(QUDA_RANDOM_SOURCE, 0, 0, 0);
  static_cast<cpuColorSpinorField*>(wH)->Source(QUDA_RANDOM_SOURCE, 0, 0, 0);
  static_cast<cpuColorSpinorField*>(xH)->Source(QUDA_RANDOM_SOURCE, 0, 0, 0);
  static_cast<cpuColorSpinorField*>(yH)->Source(QUDA_RANDOM_SOURCE, 0, 0, 0);
  static_cast<cpuColorSpinorField*>(zH)->Source(QUDA_RANDOM_SOURCE, 0, 0, 0);
  static_cast<cpuColorSpinorField*>(hH)->Source(QUDA_RANDOM_SOURCE, 0, 0, 0);
  static_cast<cpuColorSpinorField*>(lH)->Source(QUDA_RANDOM_SOURCE, 0, 0, 0);

  // Now set the parameters for the cuda fields
  //param.pad = xdim*ydim*zdim/2;
  
  if (param.nSpin == 4) param.gammaBasis = QUDA_UKQCD_GAMMA_BASIS;
  param.create = QUDA_ZERO_FIELD_CREATE;

  switch(prec) {
  case 0:
    setPrec(param, QUDA_HALF_PRECISION);
    high_aux_prec = QUDA_DOUBLE_PRECISION;
    low_aux_prec = QUDA_SINGLE_PRECISION;
    break;
  case 1:
    setPrec(param, QUDA_SINGLE_PRECISION);
    high_aux_prec = QUDA_DOUBLE_PRECISION;
    low_aux_prec = QUDA_HALF_PRECISION;
    break;
  case 2:
    setPrec(param, QUDA_DOUBLE_PRECISION);
    high_aux_prec = QUDA_SINGLE_PRECISION;
    low_aux_prec = QUDA_HALF_PRECISION;
    break;
  }

  checkCudaError();

  vD = new cudaColorSpinorField(param);
  wD = new cudaColorSpinorField(param);
  xD = new cudaColorSpinorField(param);
  yD = new cudaColorSpinorField(param);
  zD = new cudaColorSpinorField(param);

  setPrec(param, high_aux_prec);
  hD = new cudaColorSpinorField(param);

  setPrec(param, low_aux_prec);
  lD = new cudaColorSpinorField(param);

  // check for successful allocation
  checkCudaError();

  *vD = *vH;
  *wD = *wH;
  *xD = *xH;
  *yD = *yH;
  *zD = *zH;
  *hD = *hH;
  *lD = *lH;
}


void freeFields()
{

  // release memory
  delete vD;
  delete wD;
  delete xD;
  delete yD;
  delete zD;
  delete hD;
  delete lD;

  // release memory
  delete vH;
  delete wH;
  delete xH;
  delete yH;
  delete zH;
  delete hH;
  delete lH;
}


double benchmark(int kernel, const int niter) {

  double a, b, c;
  quda::Complex a2, b2, c2;

  cudaEvent_t start, end;
  cudaEventCreate(&start);
  cudaEventCreate(&end);
  cudaEventRecord(start, 0);

  {
    switch (kernel) {

    case 0:
<<<<<<< HEAD
      blas::copy(*yD, *hD);
      break;

    case 1:
      blas::copy(*yD, *lD);
      break;
      
    case 2:
      blas::axpby(a, *xD, b, *yD);
      break;

    case 3:
      blas::xpy(*xD, *yD);
      break;

    case 4:
      blas::axpy(a, *xD, *yD);
      break;

    case 5:
      blas::xpay(*xD, a, *yD);
      break;

    case 6:
      blas::mxpy(*xD, *yD);
      break;

    case 7:
      blas::ax(a, *xD);
      break;

    case 8:
      blas::caxpy(a2, *xD, *yD);
      break;

    case 9:
      blas::caxpby(a2, *xD, b2, *yD);
      break;

    case 10:
      blas::cxpaypbz(*xD, a2, *yD, b2, *zD);
      break;

    case 11:
      blas::axpyBzpcx(a, *xD, *yD, b, *zD, c);
      break;

    case 12:
      blas::axpyZpbx(a, *xD, *yD, *zD, b);
      break;

    case 13:
      blas::caxpbypzYmbw(a2, *xD, b2, *yD, *zD, *wD);
      break;
      
    case 14:
      blas::cabxpyAx(a, b2, *xD, *yD);
      break;

    case 15:
      blas::caxpbypz(a2, *xD, b2, *yD, *zD);
      break;

    case 16:
      blas::caxpbypczpw(a2, *xD, b2, *yD, c2, *zD, *wD);
      break;

    case 17:
      blas::caxpyXmaz(a2, *xD, *yD, *zD);
=======
      for (int i=0; i < niter; ++i) copyCuda(*yD, *hD);
      break;

    case 1:
      for (int i=0; i < niter; ++i) copyCuda(*yD, *lD);
      break;
      
    case 2:
      for (int i=0; i < niter; ++i) axpbyCuda(a, *xD, b, *yD);
      break;

    case 3:
      for (int i=0; i < niter; ++i) xpyCuda(*xD, *yD);
      break;

    case 4:
      for (int i=0; i < niter; ++i) axpyCuda(a, *xD, *yD);
      break;

    case 5:
      for (int i=0; i < niter; ++i) xpayCuda(*xD, a, *yD);
      break;

    case 6:
      for (int i=0; i < niter; ++i) mxpyCuda(*xD, *yD);
      break;

    case 7:
      for (int i=0; i < niter; ++i) axCuda(a, *xD);
      break;

    case 8:
      for (int i=0; i < niter; ++i) caxpyCuda(a2, *xD, *yD);
      break;

    case 9:
      for (int i=0; i < niter; ++i) caxpbyCuda(a2, *xD, b2, *yD);
      break;

    case 10:
      for (int i=0; i < niter; ++i) cxpaypbzCuda(*xD, a2, *yD, b2, *zD);
      break;

    case 11:
      for (int i=0; i < niter; ++i) axpyBzpcxCuda(a, *xD, *yD, b, *zD, c);
      break;

    case 12:
      for (int i=0; i < niter; ++i) axpyZpbxCuda(a, *xD, *yD, *zD, b);
      break;

    case 13:
      for (int i=0; i < niter; ++i) caxpbypzYmbwCuda(a2, *xD, b2, *yD, *zD, *wD);
      break;
      
    case 14:
      for (int i=0; i < niter; ++i) cabxpyAxCuda(a, b2, *xD, *yD);
      break;

    case 15:
      for (int i=0; i < niter; ++i) caxpbypzCuda(a2, *xD, b2, *yD, *zD);
      break;

    case 16:
      for (int i=0; i < niter; ++i) caxpbypczpwCuda(a2, *xD, b2, *yD, c2, *zD, *wD);
      break;

    case 17:
      for (int i=0; i < niter; ++i) caxpyXmazCuda(a2, *xD, *yD, *zD);
>>>>>>> 794e10a3
      break;

      // double
    case 18:
<<<<<<< HEAD
      blas::norm2(*xD);
      break;

    case 19:
      blas::reDotProduct(*xD, *yD);
      break;

    case 20:
      blas::axpyNorm(a, *xD, *yD);
      break;

    case 21:
      blas::xmyNorm(*xD, *yD);
      break;
      
    case 22:
      blas::caxpyNorm(a2, *xD, *yD);
      break;

    case 23:
      blas::caxpyXmazNormX(a2, *xD, *yD, *zD);
      break;

    case 24:
      blas::cabxpyAxNorm(a, b2, *xD, *yD);
=======
      for (int i=0; i < niter; ++i) normCuda(*xD);
      break;

    case 19:
      for (int i=0; i < niter; ++i) reDotProductCuda(*xD, *yD);
      break;

    case 20:
      for (int i=0; i < niter; ++i) axpyNormCuda(a, *xD, *yD);
      break;

    case 21:
      for (int i=0; i < niter; ++i) xmyNormCuda(*xD, *yD);
      break;
      
    case 22:
      for (int i=0; i < niter; ++i) caxpyNormCuda(a2, *xD, *yD);
      break;

    case 23:
      for (int i=0; i < niter; ++i) caxpyXmazNormXCuda(a2, *xD, *yD, *zD);
      break;

    case 24:
      for (int i=0; i < niter; ++i) cabxpyAxNormCuda(a, b2, *xD, *yD);
>>>>>>> 794e10a3
      break;

    // double2
    case 25:
<<<<<<< HEAD
      blas::cDotProduct(*xD, *yD);
      break;

    case 26:
      blas::xpaycDotzy(*xD, a, *yD, *zD);
      break;
      
    case 27:
      blas::caxpyDotzy(a2, *xD, *yD, *zD);
=======
      for (int i=0; i < niter; ++i) cDotProductCuda(*xD, *yD);
      break;

    case 26:
      for (int i=0; i < niter; ++i) xpaycDotzyCuda(*xD, a, *yD, *zD);
      break;
      
    case 27:
      for (int i=0; i < niter; ++i) caxpyDotzyCuda(a2, *xD, *yD, *zD);
>>>>>>> 794e10a3
      break;

    // double3
    case 28:
<<<<<<< HEAD
      blas::cDotProductNormA(*xD, *yD);
      break;

    case 29:
      blas::cDotProductNormB(*xD, *yD);
      break;

    case 30:
      blas::caxpbypzYmbwcDotProductUYNormY(a2, *xD, b2, *yD, *zD, *wD, *vD);
      break;

    case 31:
      blas::HeavyQuarkResidualNorm(*xD, *yD);
=======
      for (int i=0; i < niter; ++i) cDotProductNormACuda(*xD, *yD);
      break;

    case 29:
      for (int i=0; i < niter; ++i) cDotProductNormBCuda(*xD, *yD);
      break;

    case 30:
      for (int i=0; i < niter; ++i) caxpbypzYmbwcDotProductUYNormYCuda(a2, *xD, b2, *yD, *zD, *wD, *vD);
      break;

    case 31:
      for (int i=0; i < niter; ++i) HeavyQuarkResidualNormCuda(*xD, *yD);
>>>>>>> 794e10a3
      break;

    default:
      errorQuda("Undefined blas kernel %d\n", kernel);
    }
  }
  
  cudaEventRecord(end, 0);
  cudaEventSynchronize(end);
  float runTime;
  cudaEventElapsedTime(&runTime, start, end);
  cudaEventDestroy(start);
  cudaEventDestroy(end);

  double secs = runTime / 1000;
  return secs;
}

#define ERROR(a) fabs(blas::norm2(*a##D) - blas::norm2(*a##H)) / blas::norm2(*a##H)

double test(int kernel) {

  double a = M_PI, b = M_PI*exp(1.0), c = sqrt(M_PI);
  quda::Complex a2(a, b), b2(b, -c), c2(a+b, c*a);
  double error = 0;

  switch (kernel) {

  case 0:
    *hD = *hH;
    blas::copy(*yD, *hD);
    blas::copy(*yH, *hH);
    error = ERROR(y);
    break;

  case 1:
    *lD = *lH;
    blas::copy(*yD, *lD);
    blas::copy(*yH, *lH);
    error = ERROR(y);
    break;
      
  case 2:
    *xD = *xH;
    *yD = *yH;
    blas::axpby(a, *xD, b, *yD);
    blas::axpby(a, *xH, b, *yH);
    error = ERROR(y);
    break;

  case 3:
    *xD = *xH;
    *yD = *yH;
    blas::xpy(*xD, *yD);
    blas::xpy(*xH, *yH);
    error = ERROR(y);
    break;

  case 4:
    *xD = *xH;
    *yD = *yH;
    blas::axpy(a, *xD, *yD);
    blas::axpy(a, *xH, *yH);
    error = ERROR(y);
    break;

  case 5:
    *xD = *xH;
    *yD = *yH;
    blas::xpay(*xD, a, *yD);
    blas::xpay(*xH, a, *yH);
    error = ERROR(y);
    break;

  case 6:
    *xD = *xH;
    *yD = *yH;
    blas::mxpy(*xD, *yD);
    blas::mxpy(*xH, *yH);
    error = ERROR(y);
    break;

  case 7:
    *xD = *xH;
    blas::ax(a, *xD);
    blas::ax(a, *xH);
    error = ERROR(x);
    break;

  case 8:
    *xD = *xH;
    *yD = *yH;
    blas::caxpy(a2, *xD, *yD);
    blas::caxpy(a2, *xH, *yH);
    error = ERROR(y);
    break;

  case 9:
    *xD = *xH;
    *yD = *yH;
    blas::caxpby(a2, *xD, b2, *yD);
    blas::caxpby(a2, *xH, b2, *yH);
    error = ERROR(y);
    break;

  case 10:
    *xD = *xH;
    *yD = *yH;
    *zD = *zH;
    blas::cxpaypbz(*xD, a2, *yD, b2, *zD);
    blas::cxpaypbz(*xH, a2, *yH, b2, *zH);
    error = ERROR(z);
    break;

  case 11:
    *xD = *xH;
    *yD = *yH;
    *zD = *zH;
    blas::axpyBzpcx(a, *xD, *yD, b, *zD, c);
    blas::axpyBzpcx(a, *xH, *yH, b, *zH, c);
    error = ERROR(x) + ERROR(y);
    break;

  case 12:
    *xD = *xH;
    *yD = *yH;
    *zD = *zH;
    blas::axpyZpbx(a, *xD, *yD, *zD, b);
    blas::axpyZpbx(a, *xH, *yH, *zH, b);
    error = ERROR(x) + ERROR(y);
    break;

  case 13:
    *xD = *xH;
    *yD = *yH;
    *zD = *zH;
    *wD = *wH;
    blas::caxpbypzYmbw(a2, *xD, b2, *yD, *zD, *wD);
    blas::caxpbypzYmbw(a2, *xH, b2, *yH, *zH, *wH);
    error = ERROR(z) + ERROR(y);
    break;
      
  case 14:
    *xD = *xH;
    *yD = *yH;
    blas::cabxpyAx(a, b2, *xD, *yD);
    blas::cabxpyAx(a, b2, *xH, *yH);
    error = ERROR(y) + ERROR(x);
    break;

  case 15:
    *xD = *xH;
    *yD = *yH;
    *zD = *zH;
    {blas::caxpbypz(a2, *xD, b2, *yD, *zD);
      blas::caxpbypz(a2, *xH, b2, *yH, *zH);
      error = ERROR(z); }
    break;
    
  case 16:
    *xD = *xH;
    *yD = *yH;
    *zD = *zH;
    *wD = *wH;
    {blas::caxpbypczpw(a2, *xD, b2, *yD, c2, *zD, *wD);
      blas::caxpbypczpw(a2, *xH, b2, *yH, c2, *zH, *wH);
      error = ERROR(w); }
    break;

  case 17:
    *xD = *xH;
    *yD = *yH;
    *zD = *zH;
    {blas::caxpyXmaz(a, *xD, *yD, *zD);
     blas::caxpyXmaz(a, *xH, *yH, *zH);
     error = ERROR(y) + ERROR(x);}
    break;

    // double
  case 18:
    *xD = *xH;
    error = fabs(blas::norm2(*xD) - blas::norm2(*xH)) / blas::norm2(*xH);
    break;
    
  case 19:
    *xD = *xH;
    *yD = *yH;
    error = fabs(blas::reDotProduct(*xD, *yD) - blas::reDotProduct(*xH, *yH)) / fabs(blas::reDotProduct(*xH, *yH));
    break;

  case 20:
    *xD = *xH;
    *yD = *yH;
    {double d = blas::axpyNorm(a, *xD, *yD);
    double h = blas::axpyNorm(a, *xH, *yH);
    error = ERROR(y) + fabs(d-h)/fabs(h);}
    break;

  case 21:
    *xD = *xH;
    *yD = *yH;
    {double d = blas::xmyNorm(*xD, *yD);
    double h = blas::xmyNorm(*xH, *yH);
    error = ERROR(y) + fabs(d-h)/fabs(h);}
    break;
    
  case 22:
    *xD = *xH;
    *yD = *yH;
    {double d = blas::caxpyNorm(a, *xD, *yD);
    double h = blas::caxpyNorm(a, *xH, *yH);
    error = ERROR(y) + fabs(d-h)/fabs(h);}
    break;

  case 23:
    *xD = *xH;
    *yD = *yH;
    *zD = *zH;
    {double d = blas::caxpyXmazNormX(a, *xD, *yD, *zD);
      double h = blas::caxpyXmazNormX(a, *xH, *yH, *zH);
      error = ERROR(y) + ERROR(x) + fabs(d-h)/fabs(h);}
    break;

  case 24:
    *xD = *xH;
    *yD = *yH;
    {double d = blas::cabxpyAxNorm(a, b2, *xD, *yD);
      double h = blas::cabxpyAxNorm(a, b2, *xH, *yH);
      error = ERROR(x) + ERROR(y) + fabs(d-h)/fabs(h);}
    break;

    // double2
  case 25:
    *xD = *xH;
    *yD = *yH;
    error = abs(blas::cDotProduct(*xD, *yD) - blas::cDotProduct(*xH, *yH)) / abs(blas::cDotProduct(*xH, *yH));
    break;
    
  case 26:
    *xD = *xH;
    *yD = *yH;
    *zD = *zH;
    { quda::Complex d = blas::xpaycDotzy(*xD, a, *yD, *zD);
      quda::Complex h = blas::xpaycDotzy(*xH, a, *yH, *zH);
      error =  fabs(blas::norm2(*yD) - blas::norm2(*yH)) / blas::norm2(*yH) + abs(d-h)/abs(h);
    }
    break;
    
  case 27:
    *xD = *xH;
    *yD = *yH;
    *zD = *zH;
    {quda::Complex d = blas::caxpyDotzy(a, *xD, *yD, *zD);
      quda::Complex h = blas::caxpyDotzy(a, *xH, *yH, *zH);
    error = ERROR(y) + abs(d-h)/abs(h);}
    break;

    // double3
  case 28:
    *xD = *xH;
    *yD = *yH;
    { double3 d = blas::cDotProductNormA(*xD, *yD);
      double3 h = blas::cDotProductNormA(*xH, *yH);
      error = fabs(d.x - h.x) / fabs(h.x) + fabs(d.y - h.y) / fabs(h.y) + fabs(d.z - h.z) / fabs(h.z); }
    break;
    
  case 29:
    *xD = *xH;
    *yD = *yH;
    { double3 d = blas::cDotProductNormB(*xD, *yD);
      double3 h = blas::cDotProductNormB(*xH, *yH);
      error = fabs(d.x - h.x) / fabs(h.x) + fabs(d.y - h.y) / fabs(h.y) + fabs(d.z - h.z) / fabs(h.z); }
    break;
    
  case 30:
    *xD = *xH;
    *yD = *yH;
    *zD = *zH;
    *wD = *wH;
    *vD = *vH;
    { double3 d = blas::caxpbypzYmbwcDotProductUYNormY(a2, *xD, b2, *yD, *zD, *wD, *vD);
      double3 h = blas::caxpbypzYmbwcDotProductUYNormY(a2, *xH, b2, *yH, *zH, *wH, *vH);
      error = ERROR(z) + ERROR(y) + fabs(d.x - h.x) / fabs(h.x) + 
	fabs(d.y - h.y) / fabs(h.y) + fabs(d.z - h.z) / fabs(h.z); }
    break;

  case 31:
    *xD = *xH;
    *yD = *yH;
    { double3 d = blas::HeavyQuarkResidualNorm(*xD, *yD);
      double3 h = blas::HeavyQuarkResidualNorm(*xH, *yH);
      error = fabs(d.x - h.x) / fabs(h.x) + 
	fabs(d.y - h.y) / fabs(h.y) + fabs(d.z - h.z) / fabs(h.z); }
    break;

  default:
    errorQuda("Undefined blas kernel %d\n", kernel);
  }

  return error;
}

// Only benchmark double precision if supported
#if (__COMPUTE_CAPABILITY__ >= 130)
int Nprec = 3;
#else
int Nprec = 2;
#endif

const char *prec_str[] = {"half", "single", "double"};

const char *names[] = {
  "copyHS",
  "copyLS",
  "axpby",
  "xpy",
  "axpy",
  "xpay",
  "mxpy",
  "ax",
  "caxpy",
  "caxpby",
  "cxpaypbz",
  "axpyBzpcx",
  "axpyZpbx",
  "caxpbypzYmbw",
  "cabxpyAx",
  "caxpbypz",
  "caxpbypczpw",
  "caxpyXmaz",
  "norm",
  "reDotProduct",
  "axpyNorm",
  "xmyNorm",
  "caxpyNorm",
  "caxpyXmazNormX",
  "cabxpyAxNorm",
  "cDotProduct",
  "xpaycDotzy",
  "caxpyDotzy",
  "cDotProductNormA",
  "cDotProductNormB",
  "caxpbypzYmbwcDotProductWYNormY",
  "HeavyQuarkResidualNorm"
};

int main(int argc, char** argv)
{
  for (int i = 1; i < argc; i++){
    if(process_command_line_option(argc, argv, &i) == 0){
      continue;
    } 
    printfQuda("ERROR: Invalid option:%s\n", argv[i]);
    usage(argv);
  }

  setSpinorSiteSize(24);
  initComms(argc, argv, gridsize_from_cmdline);
  display_test_info();
  initQuda(device);

  // enable the tuning
  setTuning(tune ? QUDA_TUNE_YES : QUDA_TUNE_NO);
  setVerbosity(QUDA_SILENT);

  for (int prec = 0; prec < Nprec; prec++) {

    printfQuda("\nBenchmarking %s precision with %d iterations...\n\n", prec_str[prec], niter);
    initFields(prec);

    for (int kernel = 0; kernel < Nkernels; kernel++) {
      // only benchmark "high precision" copyCuda() if double is supported
      if ((Nprec < 3) && (kernel == 0)) continue;

      // do the initial tune
      benchmark(kernel, 1);
    
      // now rerun with more iterations to get accurate speed measurements
      quda::blas::flops = 0;
      quda::blas::bytes = 0;
      
      double secs = benchmark(kernel, niter);
      
      double gflops = (quda::blas::flops*1e-9)/(secs);
      double gbytes = quda::blas::bytes/(secs*1e9);
    
      printfQuda("%-31s: Gflop/s = %6.1f, GB/s = %6.1f\n", names[kernel], gflops, gbytes);
    }
    freeFields();
  }

  // clear the error state
  cudaGetLastError();

  // lastly check for correctness
  if (verify_results) {
    ::testing::InitGoogleTest(&argc, argv);
    if (RUN_ALL_TESTS() != 0) warningQuda("Tests failed");
  }

  endQuda();

  finalizeComms();
}

// The following tests each kernel at each precision using the google testing framework

class BlasTest : public ::testing::TestWithParam<int2> {
protected:
  int2 param;

public:
  virtual ~BlasTest() { }
  virtual void SetUp() { 
    param = GetParam();
    initFields(param.x); 
  }
  virtual void TearDown() { freeFields(); }

  virtual void NormalExit() { printf("monkey\n"); }

};

TEST_P(BlasTest, verify) {
  int prec = param.x;
  int kernel = param.y;
  double deviation = test(kernel);
  printfQuda("%-35s error = %e\n", names[kernel], deviation);
  double tol = (prec == 2 ? 1e-12 : (prec == 1 ? 1e-5 : 1e-3));
  tol = (kernel < 2) ? 1e-4 : tol; // use different tolerance for copy
  EXPECT_LE(deviation, tol) << "CPU and CUDA implementations do not agree";
}

// half precision
INSTANTIATE_TEST_CASE_P(copyHS_half, BlasTest, ::testing::Values( make_int2(0,0) ));
INSTANTIATE_TEST_CASE_P(copyLS_half, BlasTest, ::testing::Values( make_int2(0,1) ));
INSTANTIATE_TEST_CASE_P(axpby_half, BlasTest, ::testing::Values( make_int2(0,2) ));
INSTANTIATE_TEST_CASE_P(xpy_half, BlasTest, ::testing::Values( make_int2(0,3) ));
INSTANTIATE_TEST_CASE_P(axpy_half, BlasTest, ::testing::Values( make_int2(0,4) ));
INSTANTIATE_TEST_CASE_P(xpay_half, BlasTest, ::testing::Values( make_int2(0,5) ));
INSTANTIATE_TEST_CASE_P(mxpy_half, BlasTest, ::testing::Values( make_int2(0,6) ));
INSTANTIATE_TEST_CASE_P(ax_half, BlasTest, ::testing::Values( make_int2(0,7) ));
INSTANTIATE_TEST_CASE_P(caxpy_half, BlasTest, ::testing::Values( make_int2(0,8) ));
INSTANTIATE_TEST_CASE_P(caxpby_half, BlasTest, ::testing::Values( make_int2(0,9) ));
INSTANTIATE_TEST_CASE_P(cxpaypbz_half, BlasTest, ::testing::Values( make_int2(0,10) ));
INSTANTIATE_TEST_CASE_P(axpyBzpcx_half, BlasTest, ::testing::Values( make_int2(0,11) ));
INSTANTIATE_TEST_CASE_P(axpyZpbx_half, BlasTest, ::testing::Values( make_int2(0,12) ));
INSTANTIATE_TEST_CASE_P(caxpbypzYmbw_half, BlasTest, ::testing::Values( make_int2(0,13) ));
INSTANTIATE_TEST_CASE_P(cabxpyAx_half, BlasTest, ::testing::Values( make_int2(0,14) ));
INSTANTIATE_TEST_CASE_P(caxpbypz_half, BlasTest, ::testing::Values( make_int2(0,15) ));
INSTANTIATE_TEST_CASE_P(caxpbypczpw_half, BlasTest, ::testing::Values( make_int2(0,16) ));
INSTANTIATE_TEST_CASE_P(caxpyXmaz_half, BlasTest, ::testing::Values( make_int2(0,17) ));
INSTANTIATE_TEST_CASE_P(norm2_half, BlasTest, ::testing::Values( make_int2(0,18) ));
INSTANTIATE_TEST_CASE_P(reDotProduct_half, BlasTest, ::testing::Values( make_int2(0,19) ));
INSTANTIATE_TEST_CASE_P(axpyNorm_half, BlasTest, ::testing::Values( make_int2(0,20) ));
INSTANTIATE_TEST_CASE_P(xmyNorm_half, BlasTest, ::testing::Values( make_int2(0,21) ));
INSTANTIATE_TEST_CASE_P(caxpyNorm_half, BlasTest, ::testing::Values( make_int2(0,22) ));
INSTANTIATE_TEST_CASE_P(caxpyXmazNormX_half, BlasTest, ::testing::Values( make_int2(0,23) ));
INSTANTIATE_TEST_CASE_P(cabxpyAxNorm_half, BlasTest, ::testing::Values( make_int2(0,24) ));
INSTANTIATE_TEST_CASE_P(cDotProduct_half, BlasTest, ::testing::Values( make_int2(0,25) ));
INSTANTIATE_TEST_CASE_P(xpaycDotzy_half, BlasTest, ::testing::Values( make_int2(0,26) ));
INSTANTIATE_TEST_CASE_P(caxpyDotzy_half, BlasTest, ::testing::Values( make_int2(0,27) ));
INSTANTIATE_TEST_CASE_P(cDotProductNormA_half, BlasTest, ::testing::Values( make_int2(0,28) ));
INSTANTIATE_TEST_CASE_P(cDotProductNormB_half, BlasTest, ::testing::Values( make_int2(0,29) ));
INSTANTIATE_TEST_CASE_P(caxpbypzYmbwcDotProductWYNormY_half, BlasTest, ::testing::Values( make_int2(0,30) ));
INSTANTIATE_TEST_CASE_P(HeavyQuarkResidualNorm_half, BlasTest, ::testing::Values( make_int2(0,31) ));

// single precision
INSTANTIATE_TEST_CASE_P(copyHS_single, BlasTest, ::testing::Values( make_int2(1,0) ));
INSTANTIATE_TEST_CASE_P(copyLS_single, BlasTest, ::testing::Values( make_int2(1,1) ));
INSTANTIATE_TEST_CASE_P(axpby_single, BlasTest, ::testing::Values( make_int2(1,2) ));
INSTANTIATE_TEST_CASE_P(xpy_single, BlasTest, ::testing::Values( make_int2(1,3) ));
INSTANTIATE_TEST_CASE_P(axpy_single, BlasTest, ::testing::Values( make_int2(1,4) ));
INSTANTIATE_TEST_CASE_P(xpay_single, BlasTest, ::testing::Values( make_int2(1,5) ));
INSTANTIATE_TEST_CASE_P(mxpy_single, BlasTest, ::testing::Values( make_int2(1,6) ));
INSTANTIATE_TEST_CASE_P(ax_single, BlasTest, ::testing::Values( make_int2(1,7) ));
INSTANTIATE_TEST_CASE_P(caxpy_single, BlasTest, ::testing::Values( make_int2(1,8) ));
INSTANTIATE_TEST_CASE_P(caxpby_single, BlasTest, ::testing::Values( make_int2(1,9) ));
INSTANTIATE_TEST_CASE_P(cxpaypbz_single, BlasTest, ::testing::Values( make_int2(1,10) ));
INSTANTIATE_TEST_CASE_P(axpyBzpcx_single, BlasTest, ::testing::Values( make_int2(1,11) ));
INSTANTIATE_TEST_CASE_P(axpyZpbx_single, BlasTest, ::testing::Values( make_int2(1,12) ));
INSTANTIATE_TEST_CASE_P(caxpbypzYmbw_single, BlasTest, ::testing::Values( make_int2(1,13) ));
INSTANTIATE_TEST_CASE_P(cabxpyAx_single, BlasTest, ::testing::Values( make_int2(1,14) ));
INSTANTIATE_TEST_CASE_P(caxpbypz_single, BlasTest, ::testing::Values( make_int2(1,15) ));
INSTANTIATE_TEST_CASE_P(caxpbypczpw_single, BlasTest, ::testing::Values( make_int2(1,16) ));
INSTANTIATE_TEST_CASE_P(caxpyXmaz_single, BlasTest, ::testing::Values( make_int2(1,17) ));
INSTANTIATE_TEST_CASE_P(norm2_single, BlasTest, ::testing::Values( make_int2(1,18) ));
INSTANTIATE_TEST_CASE_P(reDotProduct_single, BlasTest, ::testing::Values( make_int2(1,19) ));
INSTANTIATE_TEST_CASE_P(axpyNorm_single, BlasTest, ::testing::Values( make_int2(1,20) ));
INSTANTIATE_TEST_CASE_P(xmyNorm_single, BlasTest, ::testing::Values( make_int2(1,21) ));
INSTANTIATE_TEST_CASE_P(caxpyNorm_single, BlasTest, ::testing::Values( make_int2(1,22) ));
INSTANTIATE_TEST_CASE_P(caxpyXmazNormX_single, BlasTest, ::testing::Values( make_int2(1,23) ));
INSTANTIATE_TEST_CASE_P(cabxpyAxNorm_single, BlasTest, ::testing::Values( make_int2(1,24) ));
INSTANTIATE_TEST_CASE_P(cDotProduct_single, BlasTest, ::testing::Values( make_int2(1,25) ));
INSTANTIATE_TEST_CASE_P(xpaycDotzy_single, BlasTest, ::testing::Values( make_int2(1,26) ));
INSTANTIATE_TEST_CASE_P(caxpyDotzy_single, BlasTest, ::testing::Values( make_int2(1,27) ));
INSTANTIATE_TEST_CASE_P(cDotProductNormA_single, BlasTest, ::testing::Values( make_int2(1,28) ));
INSTANTIATE_TEST_CASE_P(cDotProductNormB_single, BlasTest, ::testing::Values( make_int2(1,29) ));
INSTANTIATE_TEST_CASE_P(caxpbypzYmbwcDotProductWYNormY_single, BlasTest, ::testing::Values( make_int2(1,30) ));
INSTANTIATE_TEST_CASE_P(HeavyQuarkResidualNorm_single, BlasTest, ::testing::Values( make_int2(1,31) ));

// double precision
INSTANTIATE_TEST_CASE_P(copyHS_double, BlasTest, ::testing::Values( make_int2(2,0) ));
INSTANTIATE_TEST_CASE_P(copyLS_double, BlasTest, ::testing::Values( make_int2(2,1) ));
INSTANTIATE_TEST_CASE_P(axpby_double, BlasTest, ::testing::Values( make_int2(2,2) ));
INSTANTIATE_TEST_CASE_P(xpy_double, BlasTest, ::testing::Values( make_int2(2,3) ));
INSTANTIATE_TEST_CASE_P(axpy_double, BlasTest, ::testing::Values( make_int2(2,4) ));
INSTANTIATE_TEST_CASE_P(xpay_double, BlasTest, ::testing::Values( make_int2(2,5) ));
INSTANTIATE_TEST_CASE_P(mxpy_double, BlasTest, ::testing::Values( make_int2(2,6) ));
INSTANTIATE_TEST_CASE_P(ax_double, BlasTest, ::testing::Values( make_int2(2,7) ));
INSTANTIATE_TEST_CASE_P(caxpy_double, BlasTest, ::testing::Values( make_int2(2,8) ));
INSTANTIATE_TEST_CASE_P(caxpby_double, BlasTest, ::testing::Values( make_int2(2,9) ));
INSTANTIATE_TEST_CASE_P(cxpaypbz_double, BlasTest, ::testing::Values( make_int2(2,10) ));
INSTANTIATE_TEST_CASE_P(axpyBzpcx_double, BlasTest, ::testing::Values( make_int2(2,11) ));
INSTANTIATE_TEST_CASE_P(axpyZpbx_double, BlasTest, ::testing::Values( make_int2(2,12) ));
INSTANTIATE_TEST_CASE_P(caxpbypzYmbw_double, BlasTest, ::testing::Values( make_int2(2,13) ));
INSTANTIATE_TEST_CASE_P(cabxpyAx_double, BlasTest, ::testing::Values( make_int2(2,14) ));
INSTANTIATE_TEST_CASE_P(caxpbypz_double, BlasTest, ::testing::Values( make_int2(2,15) ));
INSTANTIATE_TEST_CASE_P(caxpbypczpw_double, BlasTest, ::testing::Values( make_int2(2,16) ));
INSTANTIATE_TEST_CASE_P(caxpyXmaz_double, BlasTest, ::testing::Values( make_int2(2,17) ));
INSTANTIATE_TEST_CASE_P(norm2_double, BlasTest, ::testing::Values( make_int2(2,18) ));
INSTANTIATE_TEST_CASE_P(reDotProduct_double, BlasTest, ::testing::Values( make_int2(2,19) ));
INSTANTIATE_TEST_CASE_P(axpyNorm_double, BlasTest, ::testing::Values( make_int2(2,20) ));
INSTANTIATE_TEST_CASE_P(xmyNorm_double, BlasTest, ::testing::Values( make_int2(2,21) ));
INSTANTIATE_TEST_CASE_P(caxpyNorm_double, BlasTest, ::testing::Values( make_int2(2,22) ));
INSTANTIATE_TEST_CASE_P(caxpyXmazNormX_double, BlasTest, ::testing::Values( make_int2(2,23) ));
INSTANTIATE_TEST_CASE_P(cabxpyAxNorm_double, BlasTest, ::testing::Values( make_int2(2,24) ));
INSTANTIATE_TEST_CASE_P(cDotProduct_double, BlasTest, ::testing::Values( make_int2(2,25) ));
INSTANTIATE_TEST_CASE_P(xpaycDotzy_double, BlasTest, ::testing::Values( make_int2(2,26) ));
INSTANTIATE_TEST_CASE_P(caxpyDotzy_double, BlasTest, ::testing::Values( make_int2(2,27) ));
INSTANTIATE_TEST_CASE_P(cDotProductNormA_double, BlasTest, ::testing::Values( make_int2(2,28) ));
INSTANTIATE_TEST_CASE_P(cDotProductNormB_double, BlasTest, ::testing::Values( make_int2(2,29) ));
INSTANTIATE_TEST_CASE_P(caxpbypzYmbwcDotProductWYNormY_double, BlasTest, ::testing::Values( make_int2(2,30) ));
INSTANTIATE_TEST_CASE_P(HeavyQuarkResidualNorm_double, BlasTest, ::testing::Values( make_int2(2,31) ));
<|MERGE_RESOLUTION|>--- conflicted
+++ resolved
@@ -203,262 +203,134 @@
     switch (kernel) {
 
     case 0:
-<<<<<<< HEAD
-      blas::copy(*yD, *hD);
+      for (int i=0; i < niter; ++i) blas::copy(*yD, *hD);
       break;
 
     case 1:
-      blas::copy(*yD, *lD);
+      for (int i=0; i < niter; ++i) blas::copy(*yD, *lD);
       break;
       
     case 2:
-      blas::axpby(a, *xD, b, *yD);
+      for (int i=0; i < niter; ++i) blas::axpby(a, *xD, b, *yD);
       break;
 
     case 3:
-      blas::xpy(*xD, *yD);
+      for (int i=0; i < niter; ++i) blas::xpy(*xD, *yD);
       break;
 
     case 4:
-      blas::axpy(a, *xD, *yD);
+      for (int i=0; i < niter; ++i) blas::axpy(a, *xD, *yD);
       break;
 
     case 5:
-      blas::xpay(*xD, a, *yD);
+      for (int i=0; i < niter; ++i) blas::xpay(*xD, a, *yD);
       break;
 
     case 6:
-      blas::mxpy(*xD, *yD);
+      for (int i=0; i < niter; ++i) blas::mxpy(*xD, *yD);
       break;
 
     case 7:
-      blas::ax(a, *xD);
+      for (int i=0; i < niter; ++i) blas::ax(a, *xD);
       break;
 
     case 8:
-      blas::caxpy(a2, *xD, *yD);
+      for (int i=0; i < niter; ++i) blas::caxpy(a2, *xD, *yD);
       break;
 
     case 9:
-      blas::caxpby(a2, *xD, b2, *yD);
+      for (int i=0; i < niter; ++i) blas::caxpby(a2, *xD, b2, *yD);
       break;
 
     case 10:
-      blas::cxpaypbz(*xD, a2, *yD, b2, *zD);
+      for (int i=0; i < niter; ++i) blas::cxpaypbz(*xD, a2, *yD, b2, *zD);
       break;
 
     case 11:
-      blas::axpyBzpcx(a, *xD, *yD, b, *zD, c);
+      for (int i=0; i < niter; ++i) blas::axpyBzpcx(a, *xD, *yD, b, *zD, c);
       break;
 
     case 12:
-      blas::axpyZpbx(a, *xD, *yD, *zD, b);
+      for (int i=0; i < niter; ++i) blas::axpyZpbx(a, *xD, *yD, *zD, b);
       break;
 
     case 13:
-      blas::caxpbypzYmbw(a2, *xD, b2, *yD, *zD, *wD);
+      for (int i=0; i < niter; ++i) blas::caxpbypzYmbw(a2, *xD, b2, *yD, *zD, *wD);
       break;
       
     case 14:
-      blas::cabxpyAx(a, b2, *xD, *yD);
+      for (int i=0; i < niter; ++i) blas::cabxpyAx(a, b2, *xD, *yD);
       break;
 
     case 15:
-      blas::caxpbypz(a2, *xD, b2, *yD, *zD);
+      for (int i=0; i < niter; ++i) blas::caxpbypz(a2, *xD, b2, *yD, *zD);
       break;
 
     case 16:
-      blas::caxpbypczpw(a2, *xD, b2, *yD, c2, *zD, *wD);
+      for (int i=0; i < niter; ++i) blas::caxpbypczpw(a2, *xD, b2, *yD, c2, *zD, *wD);
       break;
 
     case 17:
-      blas::caxpyXmaz(a2, *xD, *yD, *zD);
-=======
-      for (int i=0; i < niter; ++i) copyCuda(*yD, *hD);
-      break;
-
-    case 1:
-      for (int i=0; i < niter; ++i) copyCuda(*yD, *lD);
-      break;
-      
-    case 2:
-      for (int i=0; i < niter; ++i) axpbyCuda(a, *xD, b, *yD);
-      break;
-
-    case 3:
-      for (int i=0; i < niter; ++i) xpyCuda(*xD, *yD);
-      break;
-
-    case 4:
-      for (int i=0; i < niter; ++i) axpyCuda(a, *xD, *yD);
-      break;
-
-    case 5:
-      for (int i=0; i < niter; ++i) xpayCuda(*xD, a, *yD);
-      break;
-
-    case 6:
-      for (int i=0; i < niter; ++i) mxpyCuda(*xD, *yD);
-      break;
-
-    case 7:
-      for (int i=0; i < niter; ++i) axCuda(a, *xD);
-      break;
-
-    case 8:
-      for (int i=0; i < niter; ++i) caxpyCuda(a2, *xD, *yD);
-      break;
-
-    case 9:
-      for (int i=0; i < niter; ++i) caxpbyCuda(a2, *xD, b2, *yD);
-      break;
-
-    case 10:
-      for (int i=0; i < niter; ++i) cxpaypbzCuda(*xD, a2, *yD, b2, *zD);
-      break;
-
-    case 11:
-      for (int i=0; i < niter; ++i) axpyBzpcxCuda(a, *xD, *yD, b, *zD, c);
-      break;
-
-    case 12:
-      for (int i=0; i < niter; ++i) axpyZpbxCuda(a, *xD, *yD, *zD, b);
-      break;
-
-    case 13:
-      for (int i=0; i < niter; ++i) caxpbypzYmbwCuda(a2, *xD, b2, *yD, *zD, *wD);
-      break;
-      
-    case 14:
-      for (int i=0; i < niter; ++i) cabxpyAxCuda(a, b2, *xD, *yD);
-      break;
-
-    case 15:
-      for (int i=0; i < niter; ++i) caxpbypzCuda(a2, *xD, b2, *yD, *zD);
-      break;
-
-    case 16:
-      for (int i=0; i < niter; ++i) caxpbypczpwCuda(a2, *xD, b2, *yD, c2, *zD, *wD);
-      break;
-
-    case 17:
-      for (int i=0; i < niter; ++i) caxpyXmazCuda(a2, *xD, *yD, *zD);
->>>>>>> 794e10a3
+      for (int i=0; i < niter; ++i) blas::caxpyXmaz(a2, *xD, *yD, *zD);
       break;
 
       // double
     case 18:
-<<<<<<< HEAD
-      blas::norm2(*xD);
+      for (int i=0; i < niter; ++i) blas::norm(*xD);
       break;
 
     case 19:
-      blas::reDotProduct(*xD, *yD);
+      for (int i=0; i < niter; ++i) blas::reDotProduct(*xD, *yD);
       break;
 
     case 20:
-      blas::axpyNorm(a, *xD, *yD);
+      for (int i=0; i < niter; ++i) blas::axpyNorm(a, *xD, *yD);
       break;
 
     case 21:
-      blas::xmyNorm(*xD, *yD);
+      for (int i=0; i < niter; ++i) blas::xmyNorm(*xD, *yD);
       break;
       
     case 22:
-      blas::caxpyNorm(a2, *xD, *yD);
+      for (int i=0; i < niter; ++i) blas::caxpyNorm(a2, *xD, *yD);
       break;
 
     case 23:
-      blas::caxpyXmazNormX(a2, *xD, *yD, *zD);
+      for (int i=0; i < niter; ++i) blas::caxpyXmazNormX(a2, *xD, *yD, *zD);
       break;
 
     case 24:
-      blas::cabxpyAxNorm(a, b2, *xD, *yD);
-=======
-      for (int i=0; i < niter; ++i) normCuda(*xD);
-      break;
-
-    case 19:
-      for (int i=0; i < niter; ++i) reDotProductCuda(*xD, *yD);
-      break;
-
-    case 20:
-      for (int i=0; i < niter; ++i) axpyNormCuda(a, *xD, *yD);
-      break;
-
-    case 21:
-      for (int i=0; i < niter; ++i) xmyNormCuda(*xD, *yD);
-      break;
-      
-    case 22:
-      for (int i=0; i < niter; ++i) caxpyNormCuda(a2, *xD, *yD);
-      break;
-
-    case 23:
-      for (int i=0; i < niter; ++i) caxpyXmazNormXCuda(a2, *xD, *yD, *zD);
-      break;
-
-    case 24:
-      for (int i=0; i < niter; ++i) cabxpyAxNormCuda(a, b2, *xD, *yD);
->>>>>>> 794e10a3
+      for (int i=0; i < niter; ++i) blas::cabxpyAxNorm(a, b2, *xD, *yD);
       break;
 
     // double2
     case 25:
-<<<<<<< HEAD
-      blas::cDotProduct(*xD, *yD);
+      for (int i=0; i < niter; ++i) blas::cDotProduct(*xD, *yD);
       break;
 
     case 26:
-      blas::xpaycDotzy(*xD, a, *yD, *zD);
+      for (int i=0; i < niter; ++i) blas::xpaycDotzy(*xD, a, *yD, *zD);
       break;
       
     case 27:
-      blas::caxpyDotzy(a2, *xD, *yD, *zD);
-=======
-      for (int i=0; i < niter; ++i) cDotProductCuda(*xD, *yD);
-      break;
-
-    case 26:
-      for (int i=0; i < niter; ++i) xpaycDotzyCuda(*xD, a, *yD, *zD);
-      break;
-      
-    case 27:
-      for (int i=0; i < niter; ++i) caxpyDotzyCuda(a2, *xD, *yD, *zD);
->>>>>>> 794e10a3
+      for (int i=0; i < niter; ++i) blas::caxpyDotzy(a2, *xD, *yD, *zD);
       break;
 
     // double3
     case 28:
-<<<<<<< HEAD
-      blas::cDotProductNormA(*xD, *yD);
+      for (int i=0; i < niter; ++i) blas::cDotProductNormA(*xD, *yD);
       break;
 
     case 29:
-      blas::cDotProductNormB(*xD, *yD);
+      for (int i=0; i < niter; ++i) blas::cDotProductNormB(*xD, *yD);
       break;
 
     case 30:
-      blas::caxpbypzYmbwcDotProductUYNormY(a2, *xD, b2, *yD, *zD, *wD, *vD);
+      for (int i=0; i < niter; ++i) blas::caxpbypzYmbwcDotProductUYNormY(a2, *xD, b2, *yD, *zD, *wD, *vD);
       break;
 
     case 31:
-      blas::HeavyQuarkResidualNorm(*xD, *yD);
-=======
-      for (int i=0; i < niter; ++i) cDotProductNormACuda(*xD, *yD);
-      break;
-
-    case 29:
-      for (int i=0; i < niter; ++i) cDotProductNormBCuda(*xD, *yD);
-      break;
-
-    case 30:
-      for (int i=0; i < niter; ++i) caxpbypzYmbwcDotProductUYNormYCuda(a2, *xD, b2, *yD, *zD, *wD, *vD);
-      break;
-
-    case 31:
-      for (int i=0; i < niter; ++i) HeavyQuarkResidualNormCuda(*xD, *yD);
->>>>>>> 794e10a3
+      for (int i=0; i < niter; ++i) blas::HeavyQuarkResidualNorm(*xD, *yD);
       break;
 
     default:
@@ -830,7 +702,7 @@
     initFields(prec);
 
     for (int kernel = 0; kernel < Nkernels; kernel++) {
-      // only benchmark "high precision" copyCuda() if double is supported
+      // only benchmark "high precision" blas::copy() if double is supported
       if ((Nprec < 3) && (kernel == 0)) continue;
 
       // do the initial tune
