// QUDA headers
#include <quda.h>
#include <host_utils.h>
#include <command_line_params.h>
#include <dirac_quda.h>
#include <color_spinor_field.h>

// C++
#include <iostream>
#include <stdio.h>
#include <time.h>
#include <math.h>
#include <string.h>

// Local Enum type for IO
typedef enum CorrelatorFlavors_s {
  CORRELATOR_QQ,
  CORRELATOR_QS,
  CORRELATOR_QL,
} CorrelatorFlavors;

// Local struct for convenient data storage
typedef struct CorrelatorParam_s {
  size_t corr_dim;
  size_t local_corr_length;
  size_t global_corr_length;
  size_t n_numbers_per_slice;
  size_t corr_size_in_bytes;
  size_t overall_shift_dim;
  CorrelatorFlavors corr_flavors;
} CorrelatorParam;

const std::vector<std::string> CorrelatorChannels = {"G1", "G2", "G3", "G4", "G5G1", "G5G2", "G5G3", "G5G4", "1", "G5", "S12", "S13", "S14", "S23", "S24", "S34"};

void print_correlators(const void *correlation_function_sum, const CorrelatorParam corr_param, const int n)
{
  printf("#src_x src_y src_z src_t    px    py    pz    pt     G   z/t          real          imag  channel\n");
  for (int px = 0; px <= momentum[0]; px++) {
    for (int py = 0; py <= momentum[1]; py++) {
      for (int pz = 0; pz <= momentum[2]; pz++) {
        for (int pt = 0; pt <= momentum[3]; pt++) {
          for (int G_idx = 0; G_idx < 16; G_idx++) {
            for (size_t t = 0; t < corr_param.global_corr_length; t++) {

	      size_t mom_mode =  (px +
				  py * (momentum[0] + 1) +
				  pz * (momentum[0] + 1) * (momentum[1] + 1) +
				  pt * (momentum[0] + 1) * (momentum[1] + 1) * (momentum[2] + 1));
	      
              size_t index_real = corr_param.n_numbers_per_slice * (mom_mode * corr_param.global_corr_length + ((t + corr_param.overall_shift_dim) % corr_param.global_corr_length)) + 2 * G_idx;
	      size_t index_imag = index_real + 1;
              double sign = G_idx < 8 ? -1. : 1.; // the minus sign from g5gm -> gmg5
              printf(" %5d %5d %5d %5d %5d %5d %5d %5d %5d %5lu %+.16e %+.16e #%s",
			 prop_source_position[n][0], prop_source_position[n][1],
			 prop_source_position[n][2], prop_source_position[n][3], px, py, pz, pt, G_idx, t,
			 ((double *)correlation_function_sum)[index_real] * sign,
                         ((double *)correlation_function_sum)[index_imag] * sign,
			 CorrelatorChannels[G_idx].c_str());
              printf("\n");
            }
          }
        }
      }
    }
  }
}

void save_correlators_to_file(const void* correlation_function_sum, const CorrelatorParam &corr_param, const int n){
  std::ofstream corr_file;
  std::stringstream filepath;
  filepath << correlator_save_dir << "/";
  filepath << "mcorr";
  switch (corr_param.corr_flavors) {
  case CORRELATOR_QQ: filepath << "_qq"; break;
  case CORRELATOR_QS: filepath << "_qs"; break;
  case CORRELATOR_QL: filepath << "_ql"; break;
  default: break;
  }
  switch (contract_type) {
  case QUDA_CONTRACT_TYPE_DR_FT_Z:
  case QUDA_CONTRACT_TYPE_OPEN_FT_Z:
  case QUDA_CONTRACT_TYPE_OPEN_SUM_Z:
    filepath << "_s"; // spatial
    break;
  default: filepath << "_t"; // temporal
  }
  filepath << "_s" << dim[0]*gridsize_from_cmdline[0] << "t" << dim[3]*gridsize_from_cmdline[3];
  if (correlator_file_affix[0] != '\0') { filepath << "_" << correlator_file_affix; }
  filepath << "_k" << std::setprecision(5) << std::fixed << kappa;
  switch (corr_param.corr_flavors) {
  case CORRELATOR_QS: filepath << "_ks" << std::setprecision(5) << std::fixed << kappa_array[1]; break;
  case CORRELATOR_QL: filepath << "_kl" << std::setprecision(5) << std::fixed << kappa_array[0]; break;
  default: break;
  }

  filepath << ".dat";
  if (comm_rank() == 0) printf("Saving correlator in %s \n", filepath.str().c_str());

  corr_file.open(filepath.str());

  const int src_width = 6, mom_width = 3, precision = 8;
  const int float_width = precision+9; //for scientific notation
  corr_file << "#"
            << std::setw(src_width) << "src_x"
            << std::setw(src_width) << "src_y"
            << std::setw(src_width) << "src_z"
            << std::setw(src_width) << "src_t"
            << std::setw(mom_width) << "px"
            << std::setw(mom_width) << "py"
            << std::setw(mom_width) << "pz"
            << std::setw(mom_width) << "pt"
            << std::setw(src_width) << "G"
            << std::setw(src_width) << "z/t"
            << std::setw(float_width) << "real"
            << std::setw(float_width) << "imag"
            << std::endl;
  for (int px = 0; px <= momentum[0]; px++) {
    for (int py = 0; py <= momentum[1]; py++) {
      for (int pz = 0; pz <= momentum[2]; pz++) {
        for (int pt = 0; pt <= momentum[3]; pt++) {
          for (int G_idx = 0; G_idx < 16; G_idx++) {
            for (size_t t = 0; t < corr_param.global_corr_length; t++) {
              size_t index_real = (px + py * (momentum[0] + 1) + pz * (momentum[0] + 1) * (momentum[1] + 1)
                                + pt * (momentum[0] + 1) * (momentum[1] + 1) * (momentum[2] + 1))
                               * corr_param.n_numbers_per_slice * corr_param.global_corr_length
                               + corr_param.n_numbers_per_slice * ((t + corr_param.overall_shift_dim) % corr_param.global_corr_length) + 2 * G_idx;
              size_t index_imag = index_real + 1;
              double sign = G_idx < 8 ? -1. : 1.; // the minus sign from g5gm -> gmg5
              corr_file << " "
                        << std::setw(src_width) << prop_source_position[n][0]
                        << std::setw(src_width) << prop_source_position[n][1]
                        << std::setw(src_width) << prop_source_position[n][2]
                        << std::setw(src_width) << prop_source_position[n][3]
                        << std::setw(mom_width) << px
                        << std::setw(mom_width) << py
                        << std::setw(mom_width) << pz
                        << std::setw(mom_width) << pt
                        << std::setw(src_width) << CorrelatorChannels[G_idx].c_str()
                        << std::setw(src_width) << t
                        << std::setw(float_width) << std::setprecision(precision)
                        << std::scientific << ((double *)correlation_function_sum)[index_real] * sign
                        << std::setw(float_width) << std::setprecision(precision)
                        << std::scientific << ((double *)correlation_function_sum)[index_imag] * sign
                        << std::endl;
            }
          }
        }
      }
    }
  }
  corr_file.close();
}

void construct_operator(const double new_kappa, QudaInvertParam &inv_param, QudaMultigridParam &mg_param,
			QudaInvertParam &mg_inv_param, void *&mg_preconditioner)
{
  const double kappa_backup = kappa;
  kappa = new_kappa;
  if (inv_multigrid) {
    setMultigridInvertParam(inv_param);
    mg_param.invert_param = &mg_inv_param;
    setMultigridParam(mg_param);
  } else {
    setInvertParam(inv_param);
  }
  
  inv_param.eig_param = nullptr;

  if (dslash_type == QUDA_CLOVER_WILSON_DSLASH || dslash_type == QUDA_TWISTED_CLOVER_DSLASH) {
    // If you pass nullptr to QUDA, it will automatically compute
    // the clover and clover inverse terms. If you need QUDA to return
    // clover fields to you, pass valid pointers to the function
    // and set:
    // inv_param.compute_clover = 1;
    // inv_param.compute_clover_inverse = 1;
    // inv_param.return_clover = 1;
    // inv_param.return_clover_inverse = 1;
    loadCloverQuda(nullptr, nullptr, &inv_param);
  }

  // Now that the clover field is set, we may assign a
  // new MG preconditioner 
  if(inv_multigrid) {
    mg_preconditioner = newMultigridQuda(&mg_param);
    inv_param.preconditioner = mg_preconditioner;
  }
  kappa = kappa_backup;
}

// Calculate propagator from source_array_ptr, save it in prop_array_ptr_2. Then contract propagators stored
// in prop_array_ptr_1 and prop_array_ptr_2.
void invert_and_contract(void **prop_array_ptr_1, void **prop_array_ptr_2,
                         void *correlation_function_sum, CorrelatorParam &corr_param,
                         quda::ColorSpinorParam &cs_param, const QudaGaugeParam &gauge_param, QudaInvertParam &inv_param, QudaInvertParam &inv_param4D)
{
  QudaInvertParam source_smear_param = newQudaInvertParam();
  QudaInvertParam sink_smear_param = newQudaInvertParam();
  setFermionSmearParam(source_smear_param, prop_source_smear_coeff, prop_source_smear_steps);
  setFermionSmearParam(sink_smear_param, prop_sink_smear_coeff, prop_sink_smear_steps);

  //! allocate memory for the 4D source
  size_t spinor4D_size_in_floats = cs_param.nSpin * cs_param.nColor * V * 2 * sizeof(double);
  auto *source = (double *)malloc(spinor4D_size_in_floats);

  //! when using DWF: allocate memory for the 5D source and propagator
  double *source5D = nullptr;
  double *prop5D = nullptr;
  if ( dslash_type == QUDA_MOBIUS_DWF_DSLASH){ source5D = (double *)malloc(spinor4D_size_in_floats *Lsdim); }
  if ( dslash_type == QUDA_MOBIUS_DWF_DSLASH){ prop5D = (double *)malloc(spinor4D_size_in_floats * cs_param.nSpin * cs_param.nColor *Lsdim); }

  //! Loop over the number of sources to use. Default is prop_n_sources=1 and source position = 0 0 0 0
  for (int n = 0; n < prop_n_sources; n++) {
    const int source_pos[4]
      = {prop_source_position[n][0], prop_source_position[n][1], prop_source_position[n][2], prop_source_position[n][3]};

    if (comm_rank() == 0) printf("Source position: %d %d %d %d\n", prop_source_position[n][0], prop_source_position[n][1],
                                 prop_source_position[n][2], prop_source_position[n][3]);

    //! The overall shift of the position of the corr. need this when the source is not at origin.
    corr_param.overall_shift_dim = source_pos[corr_param.corr_dim];

    //! Loop over spin X color dilution positions, construct the sources and invert
    for (int i = 0; i < cs_param.nSpin * cs_param.nColor; i++) {

      constructPointSpinorSource(source, inv_param.cpu_prec, gauge_param.X, i, source_pos);

      //! when using DWF: convert to 5D
      if ( dslash_type == QUDA_MOBIUS_DWF_DSLASH ) {
        convert4Dto5DpointSource(source, source5D, &inv_param, &inv_param4D, gauge_param.X, spinor4D_size_in_floats);
      }
      //! Gaussian smear the source. The default setting is to not smear.
      performGaussianSmearNStep(source, &source_smear_param, prop_source_smear_steps, prop_source_smear_coeff);
      //! when using DWF: swap to 5D source
      void* invert_input = source;
      void* invert_output = prop_array_ptr_2[i];
      if (dslash_type == QUDA_MOBIUS_DWF_DSLASH){ invert_input = source5D; invert_output = prop5D; }
      invertQuda(invert_output, invert_input, &inv_param);

      //TODO convert back to 4D
      //TODO what is the difference between inv_param4d and inv_param5d?
//      if (dslash_type == QUDA_MOBIUS_DWF_DSLASH) {
//        make4DChiralProp(prop_array_ptr_2[i], invert_output, *inv_param5D, inv_param, gauge_param.X);
//      }

      //! Gaussian smear the sink.
      performGaussianSmearNStep(prop_array_ptr_2[i], &sink_smear_param, prop_sink_smear_steps, prop_sink_smear_coeff);
    }

    memset(correlation_function_sum, 0, corr_param.corr_size_in_bytes); // zero out the result array
    contractFTQuda(prop_array_ptr_1, prop_array_ptr_2, &correlation_function_sum, contract_type,
                   (void *)&cs_param, gauge_param.X, source_pos, momentum.begin());

    //! Print and save correlators for this source
    if (comm_rank() == 0) print_correlators(correlation_function_sum, corr_param, n);
    save_correlators_to_file(correlation_function_sum, corr_param, n);
  }
}

int main(int argc, char **argv)
{
  setQudaDefaultMgTestParams();
  auto app = make_app();   //! Parameter class that reads cmdline arguments.
  add_multigrid_option_group(app);
  add_eigen_option_group(app);
  add_propagator_option_group(app);
  add_contraction_option_group(app);
  add_su3_option_group(app);
  //TODO add option to choose whether to compute midpoint (for residual mass) or chiral propagators (for physics)
  try {
    app->parse(argc, argv); //! read in the cmd line arguments and modify the corresponding global parameters
  } catch (const CLI::ParseError &e) {
    return app->exit(e);
  }
  setQudaPrecisions(); //! modify some global parameters related to precision based on cmd-line precision settings

  //! initialize QMP
  initComms(argc, argv, gridsize_from_cmdline);

  //! Run-time parameter checks
  {
    if (dslash_type != QUDA_WILSON_DSLASH && dslash_type != QUDA_CLOVER_WILSON_DSLASH && dslash_type != QUDA_MOBIUS_DWF_DSLASH) { //TODO which is the on we want?
      if (comm_rank() == 0) printf("dslash_type %d not supported\n", dslash_type);
      exit(0);
    }
    if (inv_multigrid) {
      //! Only these fermions are supported with MG
      if (dslash_type != QUDA_WILSON_DSLASH && dslash_type != QUDA_CLOVER_WILSON_DSLASH) {
        if (comm_rank() == 0) printf("dslash_type %d not supported for MG\n", dslash_type);
        exit(0);
      }
      //! Only these solve types are supported with MG
      if (solve_type != QUDA_DIRECT_SOLVE && solve_type != QUDA_DIRECT_PC_SOLVE) {
        if (comm_rank() == 0) printf("Solve_type %d not supported with MG. Please use QUDA_DIRECT_SOLVE or QUDA_DIRECT_PC_SOLVE\n\n",
                                     solve_type);
        exit(0);
      }
    }
  }

  initQuda(device_ordinal);

  //! Wrap global parameters in C structs. First some default parameters are set using new*Param(), then set*Param(&myparam)
  //! is used to set the values inside of the struct to the globally set parameters which came from the cmd line.
  //! Invert parameters
  QudaInvertParam inv_param = newQudaInvertParam();
  QudaMultigridParam mg_param = newQudaMultigridParam();
  QudaInvertParam mg_inv_param = newQudaInvertParam();
  QudaEigParam mg_eig_param[mg_levels];
  //QudaEigParam eig_param = newQudaEigParam();
  if (inv_multigrid) {
    setQudaMgSolveTypes();
    setMultigridInvertParam(inv_param);
    // Set sub structures
    mg_param.invert_param = &mg_inv_param;
    for (int i = 0; i < mg_levels; i++) {
      if (mg_eig[i]) {
        mg_eig_param[i] = newQudaEigParam();
        setMultigridEigParam(mg_eig_param[i], i);
        mg_param.eig_param[i] = &mg_eig_param[i];
      } else {
        mg_param.eig_param[i] = nullptr;
      }
    }
    // Set MG
    setMultigridParam(mg_param);
  } else {
    setInvertParam(inv_param);
  }
  inv_param.eig_param = nullptr;
  if (inv_multigrid) {
    if (open_flavor) {
      if (comm_rank() == 0) printf("all the MG settings will be shared for qq, ql and qs propagator\n");
      for (int i = 0; i < mg_levels; i++) {
         if (strcmp(mg_param.vec_infile[i], "") != 0 || strcmp(mg_param.vec_outfile[i], "") != 0){
           if (comm_rank() == 0) printf("Save or write vec not possible! As when open flavor turned on inverter will be called "
                                        "3 times thus vec will be over written\n");
           exit(0);
         }
      }
    }
  }

  //! set up additional 4D parameter to use for MDWF 4D->5D source conversion
  QudaInvertParam inv_param4D = newQudaInvertParam();
  if ( dslash_type == QUDA_MOBIUS_DWF_DSLASH ){
    QudaDslashType backupdslashtype = dslash_type;
    dslash_type = QUDA_WILSON_DSLASH;
    setInvertParam(inv_param4D);
    inv_param4D.mass = m5; //m5 should be negative
    dslash_type = backupdslashtype;
  }

  //! Gauge parameters
  QudaGaugeParam gauge_param = newQudaGaugeParam();
  setWilsonGaugeParam(gauge_param);
  gauge_param.t_boundary = QUDA_PERIODIC_T;
<<<<<<< HEAD

=======
  
>>>>>>> e3b43068
  //! Set lattice dimensions
  if (dslash_type == QUDA_DOMAIN_WALL_DSLASH || dslash_type == QUDA_DOMAIN_WALL_4D_DSLASH
      || dslash_type == QUDA_MOBIUS_DWF_DSLASH || dslash_type == QUDA_MOBIUS_DWF_EOFA_DSLASH) {
    dw_setDims(gauge_param.X, inv_param.Ls);
  } else {
    setDims(gauge_param.X);
  }

  //! allocate and load gaugefield on host
  void *gauge[4];
  for (auto &dir : gauge) dir = malloc(V * gauge_site_size * host_gauge_data_type_size);
  constructHostGaugeField(gauge, gauge_param, argc, argv);
  loadGaugeQuda((void *)gauge, &gauge_param); // copy gaugefield to GPU

  if (dslash_type == QUDA_CLOVER_WILSON_DSLASH || dslash_type == QUDA_TWISTED_CLOVER_DSLASH) {
    // If you pass nullptr to QUDA, it will automatically compute
    // the clover and clover inverse terms. If you need QUDA to return
    // clover fields to you, pass valid pointers to the function
    // and set:
    // inv_param.compute_clover = 1;
    // inv_param.compute_clover_inverse = 1;
    // inv_param.return_clover = 1;
    // inv_param.return_clover_inverse = 1;
    loadCloverQuda(nullptr, nullptr, &inv_param);
  }
  if (comm_rank() == 0) printf("-----------------------------------------------------------------------------------\n");

  //! compute plaquette
  double plaq[3];
  plaqQuda(plaq);
  if (comm_rank() == 0) printf("Computed plaquette is %e (spatial = %e, temporal = %e)\n", plaq[0], plaq[1], plaq[2]);
  
  //! Now QUDA is initialised and the fields are loaded, we may setup the preconditioner
  void *mg_preconditioner = nullptr;

  //! Now we set up parameters for the ColorSpinorFields. For that we use a C++ class, which is why this code differs
  //! from the parameter structs used for inverter and gauge above, as the class has a default constructor.
  //! We use the inverter and gauge parameter structs to deduce the parameters we need for the ColorSpinorFields.
  quda::ColorSpinorParam cs_param;
  constructWilsonSpinorParam(&cs_param, &inv_param, &gauge_param); //! Only reads from inv_param and gauge_param.
  int spinor_dim = cs_param.nColor * cs_param.nSpin;

  //! Allocate memory on host for the propagators for all of the 12x12 color+spinor combinations
  size_t propagatorsize_in_floats = spinor_dim * spinor_dim * V * 2 * sizeof(double);
  auto *prop_array = (double *)malloc(propagatorsize_in_floats);
  //! C array of pointers to the memory allocated above of the colorspinorfields (later ColorSpinorField->V())
  void *prop_array_ptr[spinor_dim];
  for (int i = 0; i < spinor_dim; i++) {
    int offset = i * V * spinor_dim * 2;
    prop_array_ptr[i] = prop_array + offset;
  }

  //! Decide between contract types (open or with gammas, summed or non-summed, spatial or temporal, finite momentum)
  //! and set correlator parameters
  CorrelatorParam corr_param;
  int Nmom = (momentum[0] + 1) * (momentum[1] + 1);
  if (contract_type == QUDA_CONTRACT_TYPE_DR_FT_Z) {
    corr_param.corr_dim = 2;
    momentum[2] = 0;
    Nmom *= (momentum[3] + 1);
  } else if (contract_type == QUDA_CONTRACT_TYPE_DR_FT_T) {
    corr_param.corr_dim = 3;
    momentum[3] = 0;
    Nmom *= (momentum[2] + 1);
  } else {
    if (comm_rank() == 0) errorQuda("Unsupported contraction type %d given", contract_type);
  }
  //! some lengths and sizes
  corr_param.local_corr_length = gauge_param.X[corr_param.corr_dim];
  corr_param.global_corr_length = corr_param.local_corr_length * comm_dim(corr_param.corr_dim);
  corr_param.n_numbers_per_slice = 2 * cs_param.nSpin * cs_param.nSpin;
  corr_param.corr_size_in_bytes = Nmom * corr_param.n_numbers_per_slice * corr_param.global_corr_length * sizeof(double);
  corr_param.corr_flavors = CORRELATOR_QQ;

  void *correlation_function_sum = malloc(corr_param.corr_size_in_bytes); // This is where the result will be stored

  //! calculate correlators
<<<<<<< HEAD
  //construct_operator(kappa, inv_param, mg_param, mg_inv_param, mg_preconditioner);
=======
  // Now that the clover field is set, we may assign a
  // new MG preconditioner
>>>>>>> e3b43068
  if(inv_multigrid) {
    mg_preconditioner = newMultigridQuda(&mg_param);
    inv_param.preconditioner = mg_preconditioner;
  }
  invert_and_contract(prop_array_ptr, prop_array_ptr, correlation_function_sum, corr_param, cs_param,
                      gauge_param, inv_param, inv_param4D);

  if (open_flavor) {
    //! we need space for one more propagator array
    auto *prop_array_open = (double *)malloc(propagatorsize_in_floats);
    void *prop_array_ptr_open[spinor_dim];
    for (int i = 0; i < spinor_dim; i++) {
      int offset = i * V * spinor_dim * 2;
      prop_array_ptr_open[i] = prop_array_open + offset;
    }

    //! first we calculate heavy-light correlators
    construct_operator(kappa_array[0], inv_param, mg_param, mg_inv_param, mg_preconditioner);
    constructWilsonSpinorParam(&cs_param, &inv_param, &gauge_param);
    corr_param.corr_flavors = CORRELATOR_QL;
    invert_and_contract(prop_array_ptr, prop_array_ptr_open, correlation_function_sum, corr_param,
                        cs_param, gauge_param, inv_param, inv_param4D);

    //! then we calculate heavy-strange correlators
    construct_operator(kappa_array[1], inv_param, mg_param, mg_inv_param, mg_preconditioner);
    constructWilsonSpinorParam(&cs_param, &inv_param, &gauge_param);
    corr_param.corr_flavors = CORRELATOR_QS;
    invert_and_contract(prop_array_ptr, prop_array_ptr_open, correlation_function_sum, corr_param,
                        cs_param, gauge_param, inv_param, inv_param4D);

    free(prop_array_open);
  }

  //! clean up
  if (inv_multigrid) destroyMultigridQuda(mg_preconditioner);
  freeGaugeQuda();
  for (auto &dir : gauge) free(dir);

  free(prop_array);
  free(correlation_function_sum);
  if (comm_rank() == 0) printf("----------------------------------------------------------------------------------\n");
  endQuda();
  finalizeComms();

  return 0;
}<|MERGE_RESOLUTION|>--- conflicted
+++ resolved
@@ -354,11 +354,7 @@
   QudaGaugeParam gauge_param = newQudaGaugeParam();
   setWilsonGaugeParam(gauge_param);
   gauge_param.t_boundary = QUDA_PERIODIC_T;
-<<<<<<< HEAD
-
-=======
-  
->>>>>>> e3b43068
+
   //! Set lattice dimensions
   if (dslash_type == QUDA_DOMAIN_WALL_DSLASH || dslash_type == QUDA_DOMAIN_WALL_4D_DSLASH
       || dslash_type == QUDA_MOBIUS_DWF_DSLASH || dslash_type == QUDA_MOBIUS_DWF_EOFA_DSLASH) {
@@ -436,12 +432,8 @@
   void *correlation_function_sum = malloc(corr_param.corr_size_in_bytes); // This is where the result will be stored
 
   //! calculate correlators
-<<<<<<< HEAD
-  //construct_operator(kappa, inv_param, mg_param, mg_inv_param, mg_preconditioner);
-=======
   // Now that the clover field is set, we may assign a
   // new MG preconditioner
->>>>>>> e3b43068
   if(inv_multigrid) {
     mg_preconditioner = newMultigridQuda(&mg_param);
     inv_param.preconditioner = mg_preconditioner;
