#include <iostream>
#include <stdio.h>
#include <stdlib.h>
#include <string.h>

#include <quda.h>
#include <quda_internal.h>
#include <dirac_quda.h>
#include <dslash_quda.h>
#include <invert_quda.h>
#include <util_quda.h>
#include <blas_quda.h>

#include <test_util.h>
#include <dslash_util.h>
#include <wilson_dslash_reference.h>
#include <domain_wall_dslash_reference.h>
#include "misc.h"

#include <qio_field.h>
// google test frame work
#include <gtest/gtest.h>

#define MAX(a,b) ((a)>(b)?(a):(b))

using namespace quda;

const QudaParity parity = QUDA_EVEN_PARITY; // even or odd?
const int transfer = 0; // include transfer time in the benchmark?

double kappa5;

QudaPrecision cpu_prec = QUDA_DOUBLE_PRECISION;
QudaPrecision cuda_prec;

QudaGaugeParam gauge_param;
QudaInvertParam inv_param;

cpuColorSpinorField *spinor, *spinorOut, *spinorRef, *spinorTmp;
cudaColorSpinorField *cudaSpinor, *cudaSpinorOut, *tmp1=0, *tmp2=0;

void *hostGauge[4], *hostClover, *hostCloverInv;

Dirac *dirac = NULL;
DiracMobiusPC *dirac_mdwf = NULL; // create the MDWF Dirac operator
DiracDomainWall4DPC *dirac_4dpc = NULL; // create the 4d preconditioned DWF Dirac operator

// What test are we doing (0 = dslash, 1 = MatPC, 2 = Mat, 3 = MatPCDagMatPC, 4 = MatDagMat)
extern int test_type;

// Dirac operator type
extern QudaDslashType dslash_type;

// Twisted mass flavor type
extern QudaTwistFlavorType twist_flavor;
extern QudaMatPCType matpc_type;

extern int device;
extern int xdim;
extern int ydim;
extern int zdim;
extern int tdim;
extern int Lsdim;
extern int gridsize_from_cmdline[];
extern QudaDagType dagger;
QudaDagType not_dagger;

extern bool compute_clover;
extern double clover_coeff;

extern bool verify_results;
extern int niter;
extern char latfile[];

extern double mass; // mass of Dirac operator
extern double mu;
extern double epsilon;
extern void usage(char**);

extern QudaVerbosity verbosity;

const char *prec_str[] = {"quarter", "half", "single", "double"};
const char *recon_str[] = {"r18", "r12", "r8"};

// For googletest names must be non-empty, unique, and may only contain ASCII
// alphanumeric characters or underscore

double getTolerance(QudaPrecision prec)
{
  switch (prec) {
  case QUDA_QUARTER_PRECISION: return 1e-1;
  case QUDA_HALF_PRECISION: return 1e-3;
  case QUDA_SINGLE_PRECISION: return 1e-4;
  case QUDA_DOUBLE_PRECISION: return 1e-11;
  case QUDA_INVALID_PRECISION: return 1.0;
  }
  return 1.0;
}

void init(int precision, QudaReconstructType link_recon) {
  printfQuda("%s\n", __func__);
  cuda_prec = getPrecision(precision);

  gauge_param = newQudaGaugeParam();
  inv_param = newQudaInvertParam();

  gauge_param.X[0] = xdim;
  gauge_param.X[1] = ydim;
  gauge_param.X[2] = zdim;
  gauge_param.X[3] = tdim;

  if (dslash_type == QUDA_ASQTAD_DSLASH || dslash_type == QUDA_STAGGERED_DSLASH) {
    errorQuda("Asqtad not supported.  Please try staggered_dslash_test instead");
  } else if (dslash_type == QUDA_DOMAIN_WALL_DSLASH || dslash_type == QUDA_DOMAIN_WALL_4D_DSLASH
      || dslash_type == QUDA_MOBIUS_DWF_DSLASH) {
    dw_setDims(gauge_param.X, Lsdim);
  } else {
    setDims(gauge_param.X);
    Ls = 1;
  }

  setSpinorSiteSize(24);

  gauge_param.anisotropy = 1.0;

  gauge_param.type = QUDA_WILSON_LINKS;
  gauge_param.gauge_order = QUDA_QDP_GAUGE_ORDER;
  gauge_param.t_boundary = QUDA_ANTI_PERIODIC_T;

  gauge_param.cpu_prec = cpu_prec;
  gauge_param.cuda_prec = cuda_prec;
  gauge_param.reconstruct = link_recon;
  gauge_param.reconstruct_sloppy = link_recon;
  gauge_param.cuda_prec_sloppy = cuda_prec;
  gauge_param.gauge_fix = QUDA_GAUGE_FIXED_NO;

  inv_param.kappa = 0.1;

  if (dslash_type == QUDA_TWISTED_MASS_DSLASH || dslash_type == QUDA_TWISTED_CLOVER_DSLASH) {
    inv_param.epsilon = epsilon;
    inv_param.twist_flavor = twist_flavor;
  } else if (dslash_type == QUDA_DOMAIN_WALL_DSLASH || dslash_type == QUDA_DOMAIN_WALL_4D_DSLASH) {
    inv_param.m5 = -1.5;
    kappa5 = 0.5/(5 + inv_param.m5);
  } else if (dslash_type == QUDA_MOBIUS_DWF_DSLASH) {
    inv_param.m5 = -1.5;
    kappa5 = 0.5/(5 + inv_param.m5);
    for(int k = 0; k < Lsdim; k++)
    {
      // b5[k], c[k] values are chosen for arbitrary values,
      // but the difference of them are same as 1.0
      inv_param.b_5[k] = 1.50;
      inv_param.c_5[k] = 0.50;
    }
  }

  inv_param.mu = mu;
  inv_param.mass = mass;
  inv_param.Ls = (inv_param.twist_flavor != QUDA_TWIST_NONDEG_DOUBLET) ? Ls : 2;

  inv_param.solve_type = (test_type == 2 || test_type == 4) ? QUDA_DIRECT_SOLVE : QUDA_DIRECT_PC_SOLVE;
  inv_param.matpc_type = matpc_type;
  inv_param.dagger = dagger;
  not_dagger = (QudaDagType)((dagger + 1)%2);

  inv_param.cpu_prec = cpu_prec;
  if (inv_param.cpu_prec != gauge_param.cpu_prec) {
    errorQuda("Gauge and spinor CPU precisions must match");
  }
  inv_param.cuda_prec = cuda_prec;

  inv_param.input_location = QUDA_CPU_FIELD_LOCATION;
  inv_param.output_location = QUDA_CPU_FIELD_LOCATION;


#ifndef MULTI_GPU // free parameter for single GPU
  gauge_param.ga_pad = 0;
#else // must be this one c/b face for multi gpu
  int x_face_size = gauge_param.X[1]*gauge_param.X[2]*gauge_param.X[3]/2;
  int y_face_size = gauge_param.X[0]*gauge_param.X[2]*gauge_param.X[3]/2;
  int z_face_size = gauge_param.X[0]*gauge_param.X[1]*gauge_param.X[3]/2;
  int t_face_size = gauge_param.X[0]*gauge_param.X[1]*gauge_param.X[2]/2;
  int pad_size =MAX(x_face_size, y_face_size);
  pad_size = MAX(pad_size, z_face_size);
  pad_size = MAX(pad_size, t_face_size);
  gauge_param.ga_pad = pad_size;
#endif
  inv_param.sp_pad = 0;
  inv_param.cl_pad = 0;

  //inv_param.sp_pad = xdim*ydim*zdim/2;
  //inv_param.cl_pad = 24*24*24;

  inv_param.gamma_basis = QUDA_DEGRAND_ROSSI_GAMMA_BASIS; // test code only supports DeGrand-Rossi Basis
  inv_param.dirac_order = QUDA_DIRAC_ORDER;


  if(dslash_type == QUDA_DOMAIN_WALL_4D_DSLASH){
    switch(test_type) {
      case 0:
      case 1:
      case 2:
      case 3:
      inv_param.solution_type = QUDA_MATPC_SOLUTION;
      break;
      case 4:
      inv_param.solution_type = QUDA_MATPCDAG_MATPC_SOLUTION;
      break;
      default:
      errorQuda("Test type %d not defined QUDA_DOMAIN_WALL_4D_DSLASH\n", test_type);
    }
  } else if(dslash_type == QUDA_MOBIUS_DWF_DSLASH) {
    switch(test_type) {
      case 0:
      case 1:
      case 2:
      case 3:
      case 4:
      inv_param.solution_type = QUDA_MATPC_SOLUTION;
      break;
      case 5:
      inv_param.solution_type = QUDA_MATPCDAG_MATPC_SOLUTION;
      break;
      default:
      errorQuda("Test type %d not defined on QUDA_MOBIUS_DWF_DSLASH\n", test_type);
    }
  }
  else
  {
    switch(test_type) {
      case 0:
      case 1:
      inv_param.solution_type = QUDA_MATPC_SOLUTION;
      break;
      case 2:
      inv_param.solution_type = QUDA_MAT_SOLUTION;
      break;
      case 3:
      inv_param.solution_type = QUDA_MATPCDAG_MATPC_SOLUTION;
      break;
      case 4:
      inv_param.solution_type = QUDA_MATDAG_MAT_SOLUTION;
      break;
      default:
      errorQuda("Test type %d not defined\n", test_type);
    }
  }

  inv_param.dslash_type = dslash_type;

<<<<<<< HEAD
  if (dslash_type == QUDA_CLOVER_WILSON_DSLASH || dslash_type == QUDA_CLOVER_HASENBUSCH_TWIST_DSLASH || dslash_type == QUDA_TWISTED_CLOVER_DSLASH) {
=======
  if (dslash_type == QUDA_CLOVER_WILSON_DSLASH || dslash_type == QUDA_CLOVER_HASENBUSCH_TWIST_DSLASH
      || dslash_type == QUDA_TWISTED_CLOVER_DSLASH) {
>>>>>>> d0391548
    inv_param.clover_cpu_prec = cpu_prec;
    inv_param.clover_cuda_prec = cuda_prec;
    inv_param.clover_cuda_prec_sloppy = inv_param.clover_cuda_prec;
    inv_param.clover_cuda_prec_precondition = inv_param.clover_cuda_prec_sloppy;
    inv_param.clover_cuda_prec_refinement_sloppy = inv_param.clover_cuda_prec_precondition;
    inv_param.clover_order = QUDA_PACKED_CLOVER_ORDER;
    inv_param.clover_coeff = clover_coeff;
    hostClover = malloc((size_t)V*cloverSiteSize*inv_param.clover_cpu_prec);
    hostCloverInv = malloc((size_t)V*cloverSiteSize*inv_param.clover_cpu_prec);
  }

  // construct input fields
  for (int dir = 0; dir < 4; dir++) hostGauge[dir] = malloc((size_t)V*gaugeSiteSize*gauge_param.cpu_prec);

    ColorSpinorParam csParam;

  csParam.nColor = 3;
  csParam.nSpin = 4;
  csParam.nDim = 4;
  for (int d=0; d<4; d++) csParam.x[d] = gauge_param.X[d];
    if (dslash_type == QUDA_DOMAIN_WALL_DSLASH ||
      dslash_type == QUDA_DOMAIN_WALL_4D_DSLASH ||
      dslash_type == QUDA_MOBIUS_DWF_DSLASH ) {
      csParam.nDim = 5;
    csParam.x[4] = Ls;
  }
  if (dslash_type == QUDA_DOMAIN_WALL_DSLASH) {
    csParam.pc_type = QUDA_5D_PC;
  } else {
    csParam.pc_type = QUDA_4D_PC;
  }

  //ndeg_tm
  if (dslash_type == QUDA_TWISTED_MASS_DSLASH || dslash_type == QUDA_TWISTED_CLOVER_DSLASH) {
    csParam.twistFlavor = inv_param.twist_flavor;
    csParam.nDim = (inv_param.twist_flavor == QUDA_TWIST_SINGLET) ? 4 : 5;
    csParam.x[4] = inv_param.Ls;
  }


 csParam.setPrecision(inv_param.cpu_prec);
 csParam.pad = 0;

 if(dslash_type == QUDA_DOMAIN_WALL_4D_DSLASH || dslash_type == QUDA_MOBIUS_DWF_DSLASH) {
   csParam.siteSubset = QUDA_PARITY_SITE_SUBSET;
   csParam.x[0] /= 2;
 } else {
   if (test_type < 2 || test_type == 3) {
     csParam.siteSubset = QUDA_PARITY_SITE_SUBSET;
     csParam.x[0] /= 2;
   } else {
     csParam.siteSubset = QUDA_FULL_SITE_SUBSET;
   }
 }

 csParam.siteOrder = QUDA_EVEN_ODD_SITE_ORDER;
 csParam.fieldOrder = QUDA_SPACE_SPIN_COLOR_FIELD_ORDER;
 csParam.gammaBasis = inv_param.gamma_basis;
 csParam.create = QUDA_ZERO_FIELD_CREATE;

 spinor = new cpuColorSpinorField(csParam);
 spinorOut = new cpuColorSpinorField(csParam);
 spinorRef = new cpuColorSpinorField(csParam);
 spinorTmp = new cpuColorSpinorField(csParam);

 csParam.x[0] = gauge_param.X[0];

 // printfQuda("Randomizing fields... ");


 //FIXME
 // if (strcmp(latfile,"")) {  // load in the command line supplied gauge field
 //   read_gauge_field(latfile, hostGauge, gauge_param.cpu_prec, gauge_param.X, argc, argv);
 //   construct_gauge_field(hostGauge, 2, gauge_param.cpu_prec, &gauge_param);
 // } else { // else generate a random SU(3) field
 construct_gauge_field(hostGauge, 1, gauge_param.cpu_prec, &gauge_param);
 // }

 spinor->Source(QUDA_RANDOM_SOURCE, 0);

<<<<<<< HEAD
 if (dslash_type == QUDA_CLOVER_WILSON_DSLASH || dslash_type == QUDA_TWISTED_CLOVER_DSLASH || dslash_type == QUDA_CLOVER_HASENBUSCH_TWIST_DSLASH) {
    double norm = 0.1; // clover components are random numbers in the range (-norm, norm)
    double diag = 1.0; // constant added to the diagonal
    construct_clover_field(hostClover, norm, diag, inv_param.clover_cpu_prec);
    memcpy(hostCloverInv, hostClover, (size_t)V*cloverSiteSize*inv_param.clover_cpu_prec);
  }
=======
 if (dslash_type == QUDA_CLOVER_WILSON_DSLASH || dslash_type == QUDA_TWISTED_CLOVER_DSLASH
     || dslash_type == QUDA_CLOVER_HASENBUSCH_TWIST_DSLASH) {
   double norm = 0.1; // clover components are random numbers in the range (-norm, norm)
   double diag = 1.0; // constant added to the diagonal
   construct_clover_field(hostClover, norm, diag, inv_param.clover_cpu_prec);
   memcpy(hostCloverInv, hostClover, (size_t)V * cloverSiteSize * inv_param.clover_cpu_prec);
 }
>>>>>>> d0391548

  // printfQuda("done.\n"); fflush(stdout);

  // set verbosity prior to loadGaugeQuda
  setVerbosity(verbosity);
  inv_param.verbosity = verbosity;

  // printfQuda("Sending gauge field to GPU\n");
  loadGaugeQuda(hostGauge, &gauge_param);

<<<<<<< HEAD

  if (dslash_type == QUDA_CLOVER_WILSON_DSLASH || dslash_type == QUDA_TWISTED_CLOVER_DSLASH || dslash_type == QUDA_CLOVER_HASENBUSCH_TWIST_DSLASH) {
=======
  if (dslash_type == QUDA_CLOVER_WILSON_DSLASH || dslash_type == QUDA_TWISTED_CLOVER_DSLASH
      || dslash_type == QUDA_CLOVER_HASENBUSCH_TWIST_DSLASH) {
>>>>>>> d0391548
    if (compute_clover) printfQuda("Computing clover field on GPU\n");
    else printfQuda("Sending clover field to GPU\n");
    inv_param.compute_clover = compute_clover;
    inv_param.return_clover = compute_clover;
    inv_param.compute_clover_inverse = compute_clover;
    inv_param.return_clover_inverse = compute_clover;
    inv_param.return_clover_inverse = true;

    loadCloverQuda(hostClover, hostCloverInv, &inv_param);
  }

  if (!transfer) {
    csParam.gammaBasis = QUDA_UKQCD_GAMMA_BASIS;
    csParam.pad = inv_param.sp_pad;
    csParam.setPrecision(inv_param.cuda_prec);
    if (csParam.Precision() == QUDA_DOUBLE_PRECISION ) {
      csParam.fieldOrder = QUDA_FLOAT2_FIELD_ORDER;
    } else {
      /* Single and half */
      csParam.fieldOrder = QUDA_FLOAT4_FIELD_ORDER;
    }

    if (dslash_type == QUDA_DOMAIN_WALL_4D_DSLASH || dslash_type == QUDA_MOBIUS_DWF_DSLASH) {
      csParam.siteSubset = QUDA_PARITY_SITE_SUBSET;
      csParam.x[0] /= 2;
    } else {
      if (test_type < 2 || test_type == 3) {
        csParam.siteSubset = QUDA_PARITY_SITE_SUBSET;
        csParam.x[0] /= 2;
      }
    }

    // printfQuda("Creating cudaSpinor\n");
    cudaSpinor = new cudaColorSpinorField(csParam);
    // printfQuda("Creating cudaSpinorOut\n");
    cudaSpinorOut = new cudaColorSpinorField(csParam);

    tmp1 = new cudaColorSpinorField(csParam);

    if (dslash_type != QUDA_DOMAIN_WALL_4D_DSLASH && dslash_type != QUDA_MOBIUS_DWF_DSLASH)
      if (test_type == 2 || test_type == 4) csParam.x[0] /= 2;

    csParam.siteSubset = QUDA_PARITY_SITE_SUBSET;
    tmp2 = new cudaColorSpinorField(csParam);

    // printfQuda("Sending spinor field to GPU\n");
    *cudaSpinor = *spinor;

    // double cpu_norm = blas::norm2(*spinor);
    // double cuda_norm = blas::norm2(*cudaSpinor);
    // printfQuda("Source: CPU = %e, CUDA = %e\n", cpu_norm, cuda_norm);

    bool pc;
    if (dslash_type == QUDA_DOMAIN_WALL_4D_DSLASH || dslash_type == QUDA_MOBIUS_DWF_DSLASH)
      pc = true;
    else
      pc = (test_type != 2 && test_type != 4);
    DiracParam diracParam;
    setDiracParam(diracParam, &inv_param, pc);
    diracParam.tmp1 = tmp1;
    diracParam.tmp2 = tmp2;

    if (dslash_type == QUDA_DOMAIN_WALL_4D_DSLASH){
      dirac_4dpc = new DiracDomainWall4DPC(diracParam);
      dirac = (Dirac*)dirac_4dpc;
    }
    else if (dslash_type == QUDA_MOBIUS_DWF_DSLASH){
      dirac_mdwf = new DiracMobiusPC(diracParam);
      dirac = (Dirac*)dirac_mdwf;
    }
    else {
      dirac = Dirac::create(diracParam);
    }
  } else {
    // double cpu_norm = blas::norm2(*spinor);
    // printfQuda("Source: CPU = %e\n", cpu_norm);
  }

}

void end() {
  printfQuda("%s\n", __func__);
  if (!transfer) {
    if(dirac != NULL)
    {
      delete dirac;
      dirac = NULL;
    }
    delete cudaSpinor;
    delete cudaSpinorOut;
    delete tmp1;
    delete tmp2;
  }

  // release memory
  delete spinor;
  delete spinorOut;
  delete spinorRef;
  delete spinorTmp;

  freeGaugeQuda();

  for (int dir = 0; dir < 4; dir++) free(hostGauge[dir]);
<<<<<<< HEAD
    if (dslash_type == QUDA_CLOVER_WILSON_DSLASH || dslash_type == QUDA_TWISTED_CLOVER_DSLASH || dslash_type == QUDA_CLOVER_HASENBUSCH_TWIST_DSLASH) {
      free(hostClover);
      free(hostCloverInv);
    }
=======
  if (dslash_type == QUDA_CLOVER_WILSON_DSLASH || dslash_type == QUDA_TWISTED_CLOVER_DSLASH
      || dslash_type == QUDA_CLOVER_HASENBUSCH_TWIST_DSLASH) {
    free(hostClover);
    free(hostCloverInv);
  }
>>>>>>> d0391548
    commDimPartitionedReset();

  }

  struct DslashTime {
    double event_time;
    double cpu_time;
    double cpu_min;
    double cpu_max;

    DslashTime() : event_time(0.0), cpu_time(0.0), cpu_min(DBL_MAX), cpu_max(0.0) {}
  };

// execute kernel
  DslashTime dslashCUDA(int niter) {

    DslashTime dslash_time;
    timeval tstart, tstop;

    cudaEvent_t start, end;
    cudaEventCreate(&start);
    cudaEventCreate(&end);

    comm_barrier();
    cudaEventRecord(start, 0);

    for (int i = 0; i < niter; i++) {

      gettimeofday(&tstart, NULL);

      if (dslash_type == QUDA_DOMAIN_WALL_4D_DSLASH){
        switch (test_type) {
          case 0:
          if (transfer) {
            dslashQuda_4dpc(spinorOut->V(), spinor->V(), &inv_param, parity, test_type);
          } else {
            dirac_4dpc->Dslash4(*cudaSpinorOut, *cudaSpinor, parity);
          }
          break;
          case 1:
          if (transfer) {
            dslashQuda_4dpc(spinorOut->V(), spinor->V(), &inv_param, parity, test_type);
          } else {
            dirac_4dpc->Dslash5(*cudaSpinorOut, *cudaSpinor, parity);
          }
          break;
          case 2:
          if (transfer) {
            dslashQuda_4dpc(spinorOut->V(), spinor->V(), &inv_param, parity, test_type);
          } else {
            dirac_4dpc->Dslash5inv(*cudaSpinorOut, *cudaSpinor, parity, kappa5);
          }
          break;
          case 3:
          if (transfer) {
            MatQuda(spinorOut->V(), spinor->V(), &inv_param);
          } else {
            dirac_4dpc->M(*cudaSpinorOut, *cudaSpinor);
          }
          break;
          case 4:
          if (transfer) {
            MatDagMatQuda(spinorOut->V(), spinor->V(), &inv_param);
          } else {
            dirac_4dpc->MdagM(*cudaSpinorOut, *cudaSpinor);
          }
          break;
        }
      }
      else if (dslash_type == QUDA_MOBIUS_DWF_DSLASH){
        switch (test_type) {
          case 0:
          if (transfer) {
            dslashQuda_mdwf(spinorOut->V(), spinor->V(), &inv_param, parity, test_type);
          } else {
            dirac_mdwf->Dslash4(*cudaSpinorOut, *cudaSpinor, parity);
          }
          break;
          case 1:
          if (transfer) {
            dslashQuda_mdwf(spinorOut->V(), spinor->V(), &inv_param, parity, test_type);
          } else {
            dirac_mdwf->Dslash5(*cudaSpinorOut, *cudaSpinor, parity);
          }
          break;
          case 2:
          if (transfer) {
            dslashQuda_mdwf(spinorOut->V(), spinor->V(), &inv_param, parity, test_type);
          } else {
            dirac_mdwf->Dslash4pre(*cudaSpinorOut, *cudaSpinor, parity);
          }
          break;
          case 3:
          if (transfer) {
            dslashQuda_mdwf(spinorOut->V(), spinor->V(), &inv_param, parity, test_type);
          } else {
            dirac_mdwf->Dslash5inv(*cudaSpinorOut, *cudaSpinor, parity);
          }
          break;
          case 4:
          if (transfer) {
            MatQuda(spinorOut->V(), spinor->V(), &inv_param);
          } else {
            dirac_mdwf->M(*cudaSpinorOut, *cudaSpinor);
          }
          break;
          case 5:
          if (transfer) {
            MatDagMatQuda(spinorOut->V(), spinor->V(), &inv_param);
          } else {
            dirac_mdwf->MdagM(*cudaSpinorOut, *cudaSpinor);
          }
          break;
        }
      } else {
        switch (test_type) {
          case 0:
          if (dslash_type == QUDA_TWISTED_CLOVER_DSLASH) {
            if (transfer) {
              dslashQuda(spinorOut->V(), spinor->V(), &inv_param, parity);
            } else {
              dirac->Dslash(*cudaSpinorOut, *cudaSpinor, parity);
            }
        } else {
          if (transfer) {
            dslashQuda(spinorOut->V(), spinor->V(), &inv_param, parity);
          } else {
            dirac->Dslash(*cudaSpinorOut, *cudaSpinor, parity);
          }
        }
        break;
        case 1:
        if (transfer) {
          MatQuda(spinorOut->V(), spinor->V(), &inv_param);
        } else {
          dirac->M(*cudaSpinorOut, *cudaSpinor);
        }
        break;
        case 2:
        if (transfer) {
          MatQuda(spinorOut->V(), spinor->V(), &inv_param);
        } else {
          dirac->M(*cudaSpinorOut, *cudaSpinor);
        }
        break;
        case 3:
        if (transfer) {
          MatDagMatQuda(spinorOut->V(), spinor->V(), &inv_param);
        } else {
          dirac->MdagM(*cudaSpinorOut, *cudaSpinor);
        }
        break;
        case 4:
        if (transfer) {
          MatDagMatQuda(spinorOut->V(), spinor->V(), &inv_param);
        } else {
          dirac->MdagM(*cudaSpinorOut, *cudaSpinor);
        }
        break;
      }
    }

    gettimeofday(&tstop, NULL);
    long ds = tstop.tv_sec - tstart.tv_sec;
    long dus = tstop.tv_usec - tstart.tv_usec;
    double elapsed = ds + 0.000001*dus;

    dslash_time.cpu_time += elapsed;
    // skip first and last iterations since they may skew these metrics if comms are not synchronous
    if (i>0 && i<niter) {
      if (elapsed < dslash_time.cpu_min) dslash_time.cpu_min = elapsed;
      if (elapsed > dslash_time.cpu_max) dslash_time.cpu_max = elapsed;
    }
  }

  cudaEventRecord(end, 0);
  cudaEventSynchronize(end);
  float runTime;
  cudaEventElapsedTime(&runTime, start, end);
  cudaEventDestroy(start);
  cudaEventDestroy(end);

  dslash_time.event_time = runTime / 1000;

  // check for errors
  cudaError_t stat = cudaGetLastError();
  if (stat != cudaSuccess)
    printfQuda("with ERROR: %s\n", cudaGetErrorString(stat));

  return dslash_time;
}

void dslashRef() {

  // compare to dslash reference implementation
  // printfQuda("Calculating reference implementation...");
  fflush(stdout);

  if (dslash_type == QUDA_WILSON_DSLASH) {
    switch (test_type) {
      case 0:
      wil_dslash(spinorRef->V(), hostGauge, spinor->V(), parity, dagger, inv_param.cpu_prec, gauge_param);
      break;
      case 1:
        wil_matpc(spinorRef->V(), hostGauge, spinor->V(), inv_param.kappa, inv_param.matpc_type, dagger,
            inv_param.cpu_prec, gauge_param);
        break;
      case 2:
      wil_mat(spinorRef->V(), hostGauge, spinor->V(), inv_param.kappa, dagger, inv_param.cpu_prec, gauge_param);
      break;
      case 3:
        wil_matpc(spinorTmp->V(), hostGauge, spinor->V(), inv_param.kappa, inv_param.matpc_type, dagger,
            inv_param.cpu_prec, gauge_param);
        wil_matpc(spinorRef->V(), hostGauge, spinorTmp->V(), inv_param.kappa, inv_param.matpc_type, not_dagger,
            inv_param.cpu_prec, gauge_param);
        break;
      case 4:
      wil_mat(spinorTmp->V(), hostGauge, spinor->V(), inv_param.kappa, dagger, inv_param.cpu_prec, gauge_param);
      wil_mat(spinorRef->V(), hostGauge, spinorTmp->V(), inv_param.kappa, not_dagger, inv_param.cpu_prec, gauge_param);
      break;
      default:
      printfQuda("Test type not defined\n");
      exit(-1);
    }
  } else if (dslash_type == QUDA_CLOVER_WILSON_DSLASH) {
    switch (test_type) {
      case 0:
      clover_dslash(spinorRef->V(), hostGauge, hostCloverInv, spinor->V(), parity, dagger, inv_param.cpu_prec, gauge_param);
      break;
      case 1:
      clover_matpc(spinorRef->V(), hostGauge, hostClover, hostCloverInv, spinor->V(), inv_param.kappa, inv_param.matpc_type,
       dagger, inv_param.cpu_prec, gauge_param);
      break;
      case 2:
      clover_mat(spinorRef->V(), hostGauge, hostClover, spinor->V(), inv_param.kappa, dagger, inv_param.cpu_prec, gauge_param);
      break;
      case 3:
      clover_matpc(spinorTmp->V(), hostGauge, hostClover, hostCloverInv, spinor->V(), inv_param.kappa, inv_param.matpc_type,
       dagger, inv_param.cpu_prec, gauge_param);
      clover_matpc(spinorRef->V(), hostGauge, hostClover, hostCloverInv, spinorTmp->V(), inv_param.kappa, inv_param.matpc_type,
       not_dagger, inv_param.cpu_prec, gauge_param);
      break;
      case 4:
      clover_mat(spinorTmp->V(), hostGauge, hostClover, spinor->V(), inv_param.kappa, dagger, inv_param.cpu_prec, gauge_param);
      clover_mat(spinorRef->V(), hostGauge, hostClover, spinorTmp->V(), inv_param.kappa, not_dagger,
       inv_param.cpu_prec, gauge_param);
      break;
      default:
      printfQuda("Test type not defined\n");
      exit(-1);
    }
  } else if (dslash_type == QUDA_CLOVER_HASENBUSCH_TWIST_DSLASH) {
<<<<<<< HEAD
	  printfQuda("HASENBUCH_TWIST Test: kappa=%lf mu=%lf\n",
			  inv_param.kappa, inv_param.mu); fflush(stdout);
	  switch (test_type) {
	  case 0:
		  // My dslash should be the same as the clover dslash
		  clover_dslash(spinorRef->V(), hostGauge, hostCloverInv, spinor->V(), parity, dagger, inv_param.cpu_prec, gauge_param);
		  break;
	  case 1:
		  // my matpc op
		  cloverHasenbuschTwist_matpc(spinorRef->V(), hostGauge, spinor->V(), hostClover, hostCloverInv,
				  	  inv_param.kappa, inv_param.mu, inv_param.matpc_type, dagger,
					  inv_param.cpu_prec, gauge_param);

		  break;
	  case 2:
		  // my mat
		  cloverHasenbuchTwist_mat(spinorRef->V(),hostGauge, hostClover, spinor->V(),
				  inv_param.kappa, inv_param.mu, dagger, inv_param.cpu_prec, gauge_param,inv_param.matpc_type);
		  break;
	  case 3:
		  // matpc^\dagger matpc
		  // my matpc op
		  cloverHasenbuschTwist_matpc(spinorTmp->V(), hostGauge, spinor->V(), hostClover, hostCloverInv,
				  	  inv_param.kappa, inv_param.mu, inv_param.matpc_type, dagger,
					  inv_param.cpu_prec, gauge_param);

		  cloverHasenbuschTwist_matpc(spinorRef->V(), hostGauge, spinorTmp->V(), hostClover, hostCloverInv,
				  	  inv_param.kappa, inv_param.mu, inv_param.matpc_type, not_dagger,
					  inv_param.cpu_prec, gauge_param);

		  break;
	  case 4:
		  // my mat
		  cloverHasenbuchTwist_mat(spinorTmp->V(),hostGauge, hostClover, spinor->V(),
				  inv_param.kappa, inv_param.mu, dagger, inv_param.cpu_prec, gauge_param,inv_param.matpc_type);
		  cloverHasenbuchTwist_mat(spinorRef->V(),hostGauge, hostClover, spinorTmp->V(),
				  inv_param.kappa, inv_param.mu, not_dagger, inv_param.cpu_prec, gauge_param,inv_param.matpc_type);

		  break;
	  default:
		  printfQuda("Test type not defined\n");
		  exit(-1);
	  }
=======
    printfQuda("HASENBUCH_TWIST Test: kappa=%lf mu=%lf\n", inv_param.kappa, inv_param.mu);
    fflush(stdout);
    switch (test_type) {
    case 0:
      // My dslash should be the same as the clover dslash
      clover_dslash(spinorRef->V(), hostGauge, hostCloverInv, spinor->V(), parity, dagger, inv_param.cpu_prec,
                    gauge_param);
      break;
    case 1:
      // my matpc op
      cloverHasenbuschTwist_matpc(spinorRef->V(), hostGauge, spinor->V(), hostClover, hostCloverInv, inv_param.kappa,
                                  inv_param.mu, inv_param.matpc_type, dagger, inv_param.cpu_prec, gauge_param);

      break;
    case 2:
      // my mat
      cloverHasenbuchTwist_mat(spinorRef->V(), hostGauge, hostClover, spinor->V(), inv_param.kappa, inv_param.mu,
                               dagger, inv_param.cpu_prec, gauge_param, inv_param.matpc_type);
      break;
    case 3:
      // matpc^\dagger matpc
      // my matpc op
      cloverHasenbuschTwist_matpc(spinorTmp->V(), hostGauge, spinor->V(), hostClover, hostCloverInv, inv_param.kappa,
                                  inv_param.mu, inv_param.matpc_type, dagger, inv_param.cpu_prec, gauge_param);

      cloverHasenbuschTwist_matpc(spinorRef->V(), hostGauge, spinorTmp->V(), hostClover, hostCloverInv, inv_param.kappa,
                                  inv_param.mu, inv_param.matpc_type, not_dagger, inv_param.cpu_prec, gauge_param);

      break;
    case 4:
      // my mat
      cloverHasenbuchTwist_mat(spinorTmp->V(), hostGauge, hostClover, spinor->V(), inv_param.kappa, inv_param.mu,
                               dagger, inv_param.cpu_prec, gauge_param, inv_param.matpc_type);
      cloverHasenbuchTwist_mat(spinorRef->V(), hostGauge, hostClover, spinorTmp->V(), inv_param.kappa, inv_param.mu,
                               not_dagger, inv_param.cpu_prec, gauge_param, inv_param.matpc_type);

      break;
    default: printfQuda("Test type not defined\n"); exit(-1);
    }
>>>>>>> d0391548
  } else if (dslash_type == QUDA_TWISTED_MASS_DSLASH) {
    switch (test_type) {
      case 0:
      if(inv_param.twist_flavor == QUDA_TWIST_SINGLET)
       tm_dslash(spinorRef->V(), hostGauge, spinor->V(), inv_param.kappa, inv_param.mu, inv_param.twist_flavor, parity, inv_param.matpc_type, dagger, inv_param.cpu_prec, gauge_param);
     else
     {
      int tm_offset = 12*spinorRef->Volume();

      void *ref1 = spinorRef->V();
      void *ref2 = (char*)ref1 + tm_offset*cpu_prec;

      void *flv1 = spinor->V();
      void *flv2 = (char*)flv1 + tm_offset*cpu_prec;

      tm_ndeg_dslash(ref1, ref2, hostGauge, flv1, flv2, inv_param.kappa, inv_param.mu, inv_param.epsilon, parity,
          dagger, inv_param.matpc_type, inv_param.cpu_prec, gauge_param);
    }
    break;
    case 1:
      if (inv_param.twist_flavor == QUDA_TWIST_SINGLET)
        tm_matpc(spinorRef->V(), hostGauge, spinor->V(), inv_param.kappa, inv_param.mu, inv_param.twist_flavor,
            inv_param.matpc_type, dagger, inv_param.cpu_prec, gauge_param);
      else {
        int tm_offset = 12 * spinorRef->Volume();

        void *ref1 = spinorRef->V();
        void *ref2 = (char *)ref1 + tm_offset * cpu_prec;

        void *flv1 = spinor->V();
        void *flv2 = (char *)flv1 + tm_offset * cpu_prec;

        tm_ndeg_matpc(ref1, ref2, hostGauge, flv1, flv2, inv_param.kappa, inv_param.mu, inv_param.epsilon,
            inv_param.matpc_type, dagger, inv_param.cpu_prec, gauge_param);
      }
  break;
  case 2:
    if (inv_param.twist_flavor == QUDA_TWIST_SINGLET)
      tm_mat(spinorRef->V(), hostGauge, spinor->V(), inv_param.kappa, inv_param.mu, inv_param.twist_flavor, dagger,
          inv_param.cpu_prec, gauge_param);
    else {
      int tm_offset = 12 * spinorRef->Volume();

      void *evenOut = spinorRef->V();
      void *oddOut = (char *)evenOut + tm_offset * cpu_prec;

      void *evenIn = spinor->V();
      void *oddIn = (char *)evenIn + tm_offset * cpu_prec;

      tm_ndeg_mat(evenOut, oddOut, hostGauge, evenIn, oddIn, inv_param.kappa, inv_param.mu, inv_param.epsilon, dagger,
          inv_param.cpu_prec, gauge_param);
}
break;
  case 3:
    if (inv_param.twist_flavor == QUDA_TWIST_SINGLET) {
      tm_matpc(spinorTmp->V(), hostGauge, spinor->V(), inv_param.kappa, inv_param.mu, inv_param.twist_flavor,
          inv_param.matpc_type, dagger, inv_param.cpu_prec, gauge_param);
      tm_matpc(spinorRef->V(), hostGauge, spinorTmp->V(), inv_param.kappa, inv_param.mu, inv_param.twist_flavor,
          inv_param.matpc_type, not_dagger, inv_param.cpu_prec, gauge_param);
    } else {
      int tm_offset = 12 * spinorRef->Volume();

      void *ref1 = spinorRef->V();
      void *ref2 = (char *)ref1 + tm_offset * cpu_prec;

      void *flv1 = spinor->V();
      void *flv2 = (char *)flv1 + tm_offset * cpu_prec;

      void *tmp1 = spinorTmp->V();
      void *tmp2 = (char *)tmp1 + tm_offset * cpu_prec;

      tm_ndeg_matpc(tmp1, tmp2, hostGauge, flv1, flv2, inv_param.kappa, inv_param.mu, inv_param.epsilon,
          inv_param.matpc_type, dagger, inv_param.cpu_prec, gauge_param);
      tm_ndeg_matpc(ref1, ref2, hostGauge, tmp1, tmp2, inv_param.kappa, inv_param.mu, inv_param.epsilon,
          inv_param.matpc_type, not_dagger, inv_param.cpu_prec, gauge_param);
    }
    break;
  case 4:
    if (inv_param.twist_flavor == QUDA_TWIST_SINGLET) {
      tm_mat(spinorTmp->V(), hostGauge, spinor->V(), inv_param.kappa, inv_param.mu, inv_param.twist_flavor, dagger,
          inv_param.cpu_prec, gauge_param);
      tm_mat(spinorRef->V(), hostGauge, spinorTmp->V(), inv_param.kappa, inv_param.mu, inv_param.twist_flavor,
          not_dagger, inv_param.cpu_prec, gauge_param);
    } else {
      int tm_offset = 12 * spinorRef->Volume();

      void *evenOut = spinorRef->V();
      void *oddOut = (char *)evenOut + tm_offset * cpu_prec;

      void *evenIn = spinor->V();
      void *oddIn = (char *)evenIn + tm_offset * cpu_prec;

      void *evenTmp = spinorTmp->V();
      void *oddTmp = (char *)evenTmp + tm_offset * cpu_prec;

      tm_ndeg_mat(evenTmp, oddTmp, hostGauge, evenIn, oddIn, inv_param.kappa, inv_param.mu, inv_param.epsilon, dagger,
          inv_param.cpu_prec, gauge_param);
      tm_ndeg_mat(evenOut, oddOut, hostGauge, evenTmp, oddTmp, inv_param.kappa, inv_param.mu, inv_param.epsilon,
          not_dagger, inv_param.cpu_prec, gauge_param);
    }
    break;
  default: printfQuda("Test type not defined\n"); exit(-1);
}
  } else if (dslash_type == QUDA_TWISTED_CLOVER_DSLASH) {
    switch (test_type) {
    case 0:
    if(inv_param.twist_flavor == QUDA_TWIST_SINGLET)
     tmc_dslash(spinorRef->V(), hostGauge, spinor->V(), hostClover, hostCloverInv, inv_param.kappa, inv_param.mu, inv_param.twist_flavor, parity, inv_param.matpc_type, dagger, inv_param.cpu_prec, gauge_param);
   else
    errorQuda("Not supported\n");
  break;
  case 1:
    if (inv_param.twist_flavor == QUDA_TWIST_SINGLET)
      tmc_matpc(spinorRef->V(), hostGauge, spinor->V(), hostClover, hostCloverInv, inv_param.kappa, inv_param.mu,
          inv_param.twist_flavor, inv_param.matpc_type, dagger, inv_param.cpu_prec, gauge_param);
    else
      errorQuda("Not supported\n");
    break;
case 2:
  if (inv_param.twist_flavor == QUDA_TWIST_SINGLET)
    tmc_mat(spinorRef->V(), hostGauge, hostClover, spinor->V(), inv_param.kappa, inv_param.mu, inv_param.twist_flavor,
        dagger, inv_param.cpu_prec, gauge_param);
  else
    errorQuda("Not supported\n");
  break;
case 3:
  if (inv_param.twist_flavor == QUDA_TWIST_SINGLET) {
    tmc_matpc(spinorTmp->V(), hostGauge, spinor->V(), hostClover, hostCloverInv, inv_param.kappa, inv_param.mu,
        inv_param.twist_flavor, inv_param.matpc_type, dagger, inv_param.cpu_prec, gauge_param);
    tmc_matpc(spinorRef->V(), hostGauge, spinorTmp->V(), hostClover, hostCloverInv, inv_param.kappa, inv_param.mu,
        inv_param.twist_flavor, inv_param.matpc_type, not_dagger, inv_param.cpu_prec, gauge_param);
  } else
    errorQuda("Not supported\n");
  break;
case 4:
if(inv_param.twist_flavor == QUDA_TWIST_SINGLET) {
	tmc_mat(spinorTmp->V(), hostGauge, hostClover, spinor->V(), inv_param.kappa, inv_param.mu, inv_param.twist_flavor, dagger, inv_param.cpu_prec, gauge_param);
	tmc_mat(spinorRef->V(), hostGauge, hostClover, spinorTmp->V(), inv_param.kappa, inv_param.mu, inv_param.twist_flavor, not_dagger, inv_param.cpu_prec, gauge_param);
} else
errorQuda("Not supported\n");
break;
default:
printfQuda("Test type not defined\n");
exit(-1);
}
  } else if (dslash_type == QUDA_DOMAIN_WALL_DSLASH) {
    switch (test_type) {
    case 0:
    dw_dslash(spinorRef->V(), hostGauge, spinor->V(), parity, dagger, gauge_param.cpu_prec, gauge_param, inv_param.mass);
    break;
    case 1:
      dw_matpc(spinorRef->V(), hostGauge, spinor->V(), kappa5, inv_param.matpc_type, dagger, gauge_param.cpu_prec,
          gauge_param, inv_param.mass);
      break;
    case 2:
    dw_mat(spinorRef->V(), hostGauge, spinor->V(), kappa5, dagger, gauge_param.cpu_prec, gauge_param, inv_param.mass);
    break;
    case 3:
      dw_matpc(spinorTmp->V(), hostGauge, spinor->V(), kappa5, inv_param.matpc_type, dagger, gauge_param.cpu_prec,
          gauge_param, inv_param.mass);
      dw_matpc(spinorRef->V(), hostGauge, spinorTmp->V(), kappa5, inv_param.matpc_type, not_dagger,
          gauge_param.cpu_prec, gauge_param, inv_param.mass);
      break;
    case 4:
    dw_matdagmat(spinorRef->V(), hostGauge, spinor->V(), kappa5, dagger, gauge_param.cpu_prec, gauge_param, inv_param.mass);
    break;
    default:
    printf("Test type not supported for domain wall\n");
    exit(-1);
  }
  } else if (dslash_type == QUDA_DOMAIN_WALL_4D_DSLASH) {
    double *kappa_5 = (double *)malloc(Ls * sizeof(double));
    for (int xs = 0; xs < Ls; xs++) kappa_5[xs] = kappa5;
    switch (test_type) {
    case 0:
    dslash_4_4d(spinorRef->V(), hostGauge, spinor->V(), parity, dagger, gauge_param.cpu_prec, gauge_param, inv_param.mass);
    break;
    case 1:
      dw_dslash_5_4d(spinorRef->V(), hostGauge, spinor->V(), parity, dagger, gauge_param.cpu_prec, gauge_param,
          inv_param.mass, true);
      break;
    case 2:
      dslash_5_inv(spinorRef->V(), hostGauge, spinor->V(), parity, dagger, gauge_param.cpu_prec, gauge_param,
          inv_param.mass, kappa_5);
      break;
    case 3:
    dw_4d_matpc(spinorRef->V(), hostGauge, spinor->V(), kappa5, inv_param.matpc_type, dagger, gauge_param.cpu_prec, gauge_param, inv_param.mass);
    break;
    case 4:
      dw_4d_matpc(spinorTmp->V(), hostGauge, spinor->V(), kappa5, inv_param.matpc_type, dagger, gauge_param.cpu_prec,
          gauge_param, inv_param.mass);
      dw_4d_matpc(spinorRef->V(), hostGauge, spinorTmp->V(), kappa5, inv_param.matpc_type, not_dagger,
          gauge_param.cpu_prec, gauge_param, inv_param.mass);
      break;
      break;
    default:
    printf("Test type not supported for domain wall\n");
    exit(-1);
  }
  free(kappa_5);
  } else if (dslash_type == QUDA_MOBIUS_DWF_DSLASH) {
    double _Complex *kappa_b = (double _Complex *)malloc(Lsdim * sizeof(double _Complex));
    double _Complex *kappa_c = (double _Complex *)malloc(Lsdim * sizeof(double _Complex));
    double _Complex *kappa_5 = (double _Complex *)malloc(Lsdim * sizeof(double _Complex));
    double _Complex *kappa_mdwf = (double _Complex *)malloc(Lsdim * sizeof(double _Complex));
    for (int xs = 0; xs < Lsdim; xs++) {
      kappa_b[xs] = 1.0 / (2 * (inv_param.b_5[xs] * (4.0 + inv_param.m5) + 1.0));
      kappa_c[xs] = 1.0 / (2 * (inv_param.c_5[xs] * (4.0 + inv_param.m5) - 1.0));
      kappa_5[xs] = 0.5 * kappa_b[xs] / kappa_c[xs];
      kappa_mdwf[xs] = -kappa_5[xs];
    }
    switch (test_type) {
    case 0:
    dslash_4_4d(spinorRef->V(), hostGauge, spinor->V(), parity, dagger, gauge_param.cpu_prec, gauge_param, inv_param.mass);
    break;
    case 1:
    mdw_dslash_5(spinorRef->V(), hostGauge, spinor->V(), parity, dagger, gauge_param.cpu_prec, gauge_param, inv_param.mass, kappa_5, true);
    break;
    case 2:
    mdw_dslash_4_pre(spinorRef->V(), hostGauge, spinor->V(), parity, dagger, gauge_param.cpu_prec, gauge_param, inv_param.mass, inv_param.b_5, inv_param.c_5, true);
    break;
    case 3:
      mdw_dslash_5_inv(spinorRef->V(), hostGauge, spinor->V(), parity, dagger, gauge_param.cpu_prec, gauge_param,
          inv_param.mass, kappa_mdwf);
      break;
    case 4:
      mdw_matpc(spinorRef->V(), hostGauge, spinor->V(), kappa_b, kappa_c, inv_param.matpc_type, dagger,
          gauge_param.cpu_prec, gauge_param, inv_param.mass, inv_param.b_5, inv_param.c_5);
      break;
    case 5:
      mdw_matpc(spinorTmp->V(), hostGauge, spinor->V(), kappa_b, kappa_c, inv_param.matpc_type, dagger,
          gauge_param.cpu_prec, gauge_param, inv_param.mass, inv_param.b_5, inv_param.c_5);
      mdw_matpc(spinorRef->V(), hostGauge, spinorTmp->V(), kappa_b, kappa_c, inv_param.matpc_type, not_dagger,
          gauge_param.cpu_prec, gauge_param, inv_param.mass, inv_param.b_5, inv_param.c_5);
      break;
      break;
    default:
    printf("Test type not supported for domain wall\n");
    exit(-1);
  }
  free(kappa_b);
  free(kappa_c);
  free(kappa_5);
  free(kappa_mdwf);
  } else {
    printfQuda("Unsupported dslash_type\n");
    exit(-1);
  }

// printfQuda("done.\n");
}


void display_test_info(int precision, QudaReconstructType link_recon)
{
  auto prec = getPrecision(precision);
  // printfQuda("running the following test:\n");

  printfQuda("prec    recon   test_type     matpc_type   dagger   S_dim         T_dimension   Ls_dimension dslash_type    niter\n");
  printfQuda("%6s   %2s       %d           %12s    %d    %3d/%3d/%3d        %3d             %2d   %14s   %d\n",
      get_prec_str(prec), get_recon_str(link_recon), test_type, get_matpc_str(matpc_type), dagger, xdim, ydim, zdim,
      tdim, Lsdim, get_dslash_str(dslash_type), niter);
  // printfQuda("Grid partition info:     X  Y  Z  T\n");
  // printfQuda("                         %d  %d  %d  %d\n",
  //   dimPartitioned(0),
  //   dimPartitioned(1),
  //   dimPartitioned(2),
  //   dimPartitioned(3));

  return ;

}



using ::testing::TestWithParam;
using ::testing::Bool;
using ::testing::Values;
using ::testing::Range;
using ::testing::Combine;

class DslashTest : public ::testing::TestWithParam<::testing::tuple<int, int, int>> {
protected:
  ::testing::tuple<int, int, int> param;

  bool skip()
  {
    QudaReconstructType recon = static_cast<QudaReconstructType>(::testing::get<1>(GetParam()));
    if ((QUDA_PRECISION & getPrecision(::testing::get<0>(GetParam()))) == 0
        || (QUDA_RECONSTRUCT & getReconstructNibble(recon)) == 0) {
      return true;
    }
    return false;
  }

  public:
  virtual ~DslashTest() { }
  virtual void SetUp() {
    int prec = ::testing::get<0>(GetParam());
    QudaReconstructType recon = static_cast<QudaReconstructType>(::testing::get<1>(GetParam()));

    if (skip()) GTEST_SKIP();

    int value = ::testing::get<2>(GetParam());
    for(int j=0; j < 4;j++){
      if (value &  (1 << j)){
        commDimPartitionedSet(j);
      }

    }
    updateR();

    init(prec, recon);
    display_test_info(prec, recon);
  }

  virtual void TearDown()
  {
    if (skip()) GTEST_SKIP();
    end();
  }

  static void SetUpTestCase() {
    initQuda(device);
  }

  // Per-test-case tear-down.
  // Called after the last test in this test case.
  // Can be omitted if not needed.
  static void TearDownTestCase() {
    endQuda();
  }

};

TEST_P(DslashTest, verify)
{
  dslashRef();

  dslashCUDA(1); // warm-up run
  dslashCUDA(2);

  if (!transfer) *spinorOut = *cudaSpinorOut;

  double norm2_cpu = blas::norm2(*spinorRef);
  double norm2_cpu_cuda= blas::norm2(*spinorOut);
  if (!transfer) {
    double norm2_cuda= blas::norm2(*cudaSpinorOut);
    printfQuda("Results: CPU = %f, CUDA=%f, CPU-CUDA = %f\n", norm2_cpu, norm2_cuda, norm2_cpu_cuda);
  } else {
    printfQuda("Result: CPU = %f, CPU-QUDA = %f\n", norm2_cpu, norm2_cpu_cuda);
  }
  double deviation = pow(10, -(double)(cpuColorSpinorField::Compare(*spinorRef, *spinorOut)));
  double tol = getTolerance(inv_param.cuda_prec);
  if (gauge_param.reconstruct == QUDA_RECONSTRUCT_8 && inv_param.cuda_prec >= QUDA_HALF_PRECISION)
    tol *= 10; // if recon 8, we tolerate a greater deviation

  ASSERT_LE(deviation, tol) << "CPU and CUDA implementations do not agree";
}

TEST_P(DslashTest, benchmark)
{
  dslashCUDA(1); // warm-up run

  if (!transfer) dirac->Flops();
  auto dslash_time = dslashCUDA(niter);
  printfQuda("%fus per kernel call\n", 1e6 * dslash_time.event_time / niter);
  // FIXME No flops count for twisted-clover yet
  unsigned long long flops = 0;
  if (!transfer) flops = dirac->Flops();
  double gflops = 1.0e-9 * flops / dslash_time.event_time;
  printfQuda("GFLOPS = %f\n", gflops);
  RecordProperty("Gflops", std::to_string(gflops));
  RecordProperty("Halo_bidirectitonal_BW_GPU", 1.0e-9 * 2 * cudaSpinor->GhostBytes() * niter / dslash_time.event_time);
  RecordProperty("Halo_bidirectitonal_BW_CPU", 1.0e-9 * 2 * cudaSpinor->GhostBytes() * niter / dslash_time.cpu_time);
  RecordProperty("Halo_bidirectitonal_BW_CPU_min", 1.0e-9 * 2 * cudaSpinor->GhostBytes() / dslash_time.cpu_max);
  RecordProperty("Halo_bidirectitonal_BW_CPU_max", 1.0e-9 * 2 * cudaSpinor->GhostBytes() / dslash_time.cpu_min);
  RecordProperty("Halo_message_size_bytes", 2 * cudaSpinor->GhostBytes());

  printfQuda("Effective halo bi-directional bandwidth (GB/s) GPU = %f ( CPU = %f, min = %f , max = %f ) for aggregate "
             "message size %lu bytes\n",
      1.0e-9 * 2 * cudaSpinor->GhostBytes() * niter / dslash_time.event_time,
      1.0e-9 * 2 * cudaSpinor->GhostBytes() * niter / dslash_time.cpu_time,
      1.0e-9 * 2 * cudaSpinor->GhostBytes() / dslash_time.cpu_max,
      1.0e-9 * 2 * cudaSpinor->GhostBytes() / dslash_time.cpu_min, 2 * cudaSpinor->GhostBytes());
}

int main(int argc, char **argv)
{
  // initalize google test, includes command line options
  ::testing::InitGoogleTest(&argc, argv);
  // return code for google test
  int test_rc = 0;
  for (int i = 1; i < argc; i++) {
    if (process_command_line_option(argc, argv, &i) == 0) { continue; }

    fprintf(stderr, "ERROR: Invalid option:%s\n", argv[i]);
    usage(argv);
  }

  initComms(argc, argv, gridsize_from_cmdline);

  ::testing::TestEventListeners &listeners = ::testing::UnitTest::GetInstance()->listeners();
  if (comm_rank() != 0) { delete listeners.Release(listeners.default_result_printer()); }
  test_rc = RUN_ALL_TESTS();

  finalizeComms();
  return test_rc;
}

std::string getdslashtestname(testing::TestParamInfo<::testing::tuple<int, int, int>> param)
{
  const int prec = ::testing::get<0>(param.param);
  const int recon = ::testing::get<1>(param.param);
  const int part = ::testing::get<2>(param.param);
  std::stringstream ss;
  // std::cout << "getdslashtestname" << get_dslash_str(dslash_type) << "_" << prec_str[prec] << "_r" << recon <<
  // "_partition" << part << std::endl; ss << get_dslash_str(dslash_type) << "_";
  ss << prec_str[prec];
  ss << "_r" << recon;
  ss << "_partition" << part;
  return ss.str();
}

#ifdef MULTI_GPU
INSTANTIATE_TEST_SUITE_P(QUDA, DslashTest,
    Combine(Range(0, 4), ::testing::Values(QUDA_RECONSTRUCT_NO, QUDA_RECONSTRUCT_12, QUDA_RECONSTRUCT_8), Range(0, 16)),
    getdslashtestname);
#else
INSTANTIATE_TEST_SUITE_P(QUDA, DslashTest,
    Combine(Range(0, 4), ::testing::Values(QUDA_RECONSTRUCT_NO, QUDA_RECONSTRUCT_12, QUDA_RECONSTRUCT_8),
        ::testing::Values(0)),
    getdslashtestname);
#endif<|MERGE_RESOLUTION|>--- conflicted
+++ resolved
@@ -172,7 +172,6 @@
   inv_param.input_location = QUDA_CPU_FIELD_LOCATION;
   inv_param.output_location = QUDA_CPU_FIELD_LOCATION;
 
-
 #ifndef MULTI_GPU // free parameter for single GPU
   gauge_param.ga_pad = 0;
 #else // must be this one c/b face for multi gpu
@@ -194,7 +193,6 @@
   inv_param.gamma_basis = QUDA_DEGRAND_ROSSI_GAMMA_BASIS; // test code only supports DeGrand-Rossi Basis
   inv_param.dirac_order = QUDA_DIRAC_ORDER;
 
-
   if(dslash_type == QUDA_DOMAIN_WALL_4D_DSLASH){
     switch(test_type) {
       case 0:
@@ -248,12 +246,8 @@
 
   inv_param.dslash_type = dslash_type;
 
-<<<<<<< HEAD
-  if (dslash_type == QUDA_CLOVER_WILSON_DSLASH || dslash_type == QUDA_CLOVER_HASENBUSCH_TWIST_DSLASH || dslash_type == QUDA_TWISTED_CLOVER_DSLASH) {
-=======
   if (dslash_type == QUDA_CLOVER_WILSON_DSLASH || dslash_type == QUDA_CLOVER_HASENBUSCH_TWIST_DSLASH
       || dslash_type == QUDA_TWISTED_CLOVER_DSLASH) {
->>>>>>> d0391548
     inv_param.clover_cpu_prec = cpu_prec;
     inv_param.clover_cuda_prec = cuda_prec;
     inv_param.clover_cuda_prec_sloppy = inv_param.clover_cuda_prec;
@@ -334,14 +328,6 @@
 
  spinor->Source(QUDA_RANDOM_SOURCE, 0);
 
-<<<<<<< HEAD
- if (dslash_type == QUDA_CLOVER_WILSON_DSLASH || dslash_type == QUDA_TWISTED_CLOVER_DSLASH || dslash_type == QUDA_CLOVER_HASENBUSCH_TWIST_DSLASH) {
-    double norm = 0.1; // clover components are random numbers in the range (-norm, norm)
-    double diag = 1.0; // constant added to the diagonal
-    construct_clover_field(hostClover, norm, diag, inv_param.clover_cpu_prec);
-    memcpy(hostCloverInv, hostClover, (size_t)V*cloverSiteSize*inv_param.clover_cpu_prec);
-  }
-=======
  if (dslash_type == QUDA_CLOVER_WILSON_DSLASH || dslash_type == QUDA_TWISTED_CLOVER_DSLASH
      || dslash_type == QUDA_CLOVER_HASENBUSCH_TWIST_DSLASH) {
    double norm = 0.1; // clover components are random numbers in the range (-norm, norm)
@@ -349,7 +335,6 @@
    construct_clover_field(hostClover, norm, diag, inv_param.clover_cpu_prec);
    memcpy(hostCloverInv, hostClover, (size_t)V * cloverSiteSize * inv_param.clover_cpu_prec);
  }
->>>>>>> d0391548
 
   // printfQuda("done.\n"); fflush(stdout);
 
@@ -360,13 +345,8 @@
   // printfQuda("Sending gauge field to GPU\n");
   loadGaugeQuda(hostGauge, &gauge_param);
 
-<<<<<<< HEAD
-
-  if (dslash_type == QUDA_CLOVER_WILSON_DSLASH || dslash_type == QUDA_TWISTED_CLOVER_DSLASH || dslash_type == QUDA_CLOVER_HASENBUSCH_TWIST_DSLASH) {
-=======
   if (dslash_type == QUDA_CLOVER_WILSON_DSLASH || dslash_type == QUDA_TWISTED_CLOVER_DSLASH
       || dslash_type == QUDA_CLOVER_HASENBUSCH_TWIST_DSLASH) {
->>>>>>> d0391548
     if (compute_clover) printfQuda("Computing clover field on GPU\n");
     else printfQuda("Sending clover field to GPU\n");
     inv_param.compute_clover = compute_clover;
@@ -470,18 +450,11 @@
   freeGaugeQuda();
 
   for (int dir = 0; dir < 4; dir++) free(hostGauge[dir]);
-<<<<<<< HEAD
-    if (dslash_type == QUDA_CLOVER_WILSON_DSLASH || dslash_type == QUDA_TWISTED_CLOVER_DSLASH || dslash_type == QUDA_CLOVER_HASENBUSCH_TWIST_DSLASH) {
-      free(hostClover);
-      free(hostCloverInv);
-    }
-=======
   if (dslash_type == QUDA_CLOVER_WILSON_DSLASH || dslash_type == QUDA_TWISTED_CLOVER_DSLASH
       || dslash_type == QUDA_CLOVER_HASENBUSCH_TWIST_DSLASH) {
     free(hostClover);
     free(hostCloverInv);
   }
->>>>>>> d0391548
     commDimPartitionedReset();
 
   }
@@ -734,51 +707,6 @@
       exit(-1);
     }
   } else if (dslash_type == QUDA_CLOVER_HASENBUSCH_TWIST_DSLASH) {
-<<<<<<< HEAD
-	  printfQuda("HASENBUCH_TWIST Test: kappa=%lf mu=%lf\n",
-			  inv_param.kappa, inv_param.mu); fflush(stdout);
-	  switch (test_type) {
-	  case 0:
-		  // My dslash should be the same as the clover dslash
-		  clover_dslash(spinorRef->V(), hostGauge, hostCloverInv, spinor->V(), parity, dagger, inv_param.cpu_prec, gauge_param);
-		  break;
-	  case 1:
-		  // my matpc op
-		  cloverHasenbuschTwist_matpc(spinorRef->V(), hostGauge, spinor->V(), hostClover, hostCloverInv,
-				  	  inv_param.kappa, inv_param.mu, inv_param.matpc_type, dagger,
-					  inv_param.cpu_prec, gauge_param);
-
-		  break;
-	  case 2:
-		  // my mat
-		  cloverHasenbuchTwist_mat(spinorRef->V(),hostGauge, hostClover, spinor->V(),
-				  inv_param.kappa, inv_param.mu, dagger, inv_param.cpu_prec, gauge_param,inv_param.matpc_type);
-		  break;
-	  case 3:
-		  // matpc^\dagger matpc
-		  // my matpc op
-		  cloverHasenbuschTwist_matpc(spinorTmp->V(), hostGauge, spinor->V(), hostClover, hostCloverInv,
-				  	  inv_param.kappa, inv_param.mu, inv_param.matpc_type, dagger,
-					  inv_param.cpu_prec, gauge_param);
-
-		  cloverHasenbuschTwist_matpc(spinorRef->V(), hostGauge, spinorTmp->V(), hostClover, hostCloverInv,
-				  	  inv_param.kappa, inv_param.mu, inv_param.matpc_type, not_dagger,
-					  inv_param.cpu_prec, gauge_param);
-
-		  break;
-	  case 4:
-		  // my mat
-		  cloverHasenbuchTwist_mat(spinorTmp->V(),hostGauge, hostClover, spinor->V(),
-				  inv_param.kappa, inv_param.mu, dagger, inv_param.cpu_prec, gauge_param,inv_param.matpc_type);
-		  cloverHasenbuchTwist_mat(spinorRef->V(),hostGauge, hostClover, spinorTmp->V(),
-				  inv_param.kappa, inv_param.mu, not_dagger, inv_param.cpu_prec, gauge_param,inv_param.matpc_type);
-
-		  break;
-	  default:
-		  printfQuda("Test type not defined\n");
-		  exit(-1);
-	  }
-=======
     printfQuda("HASENBUCH_TWIST Test: kappa=%lf mu=%lf\n", inv_param.kappa, inv_param.mu);
     fflush(stdout);
     switch (test_type) {
@@ -818,7 +746,6 @@
       break;
     default: printfQuda("Test type not defined\n"); exit(-1);
     }
->>>>>>> d0391548
   } else if (dslash_type == QUDA_TWISTED_MASS_DSLASH) {
     switch (test_type) {
       case 0:
