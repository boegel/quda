--- conflicted
+++ resolved
@@ -192,7 +192,6 @@
 
   int faults = 0;
   Float tol = (sizeof(Float) == sizeof(double) ? 1e-9 : 2e-5);
-<<<<<<< HEAD
 
   int nSpin = 0;
   switch(cType) {
@@ -206,10 +205,7 @@
     ++faults;
     return faults;
   }
-  void *h_result = malloc(V * 2 * nSpin*nSpin * sizeof(Float));
-=======
-  void *h_result = safe_malloc(V * 2 * 16 * sizeof(Float));
->>>>>>> f1624af0
+  void *h_result = safe_malloc(V * 2 * nSpin*nSpin * sizeof(Float));
 
   // compute spin elementals
   contractColor(spinorX, spinorY, nSpin, (Float *)h_result);
