--- conflicted
+++ resolved
@@ -366,13 +366,8 @@
 /* This function only computes one direction @dir
  *
  */
-<<<<<<< HEAD
 void gauge_force_reference_dir(void *refMom, int dir, double eb3, void **sitelink, void **sitelink_ex,
                                QudaPrecision prec, int **path_dir, int *length, void *loop_coeff, int num_paths, const lattice_t &lat, bool compute_force)
-=======
-void gauge_force_reference_dir(void *refMom, int dir, double eb3, void **sitelink, void **sitelink_ex, QudaPrecision prec,
-                               int **path_dir, int *length, void *loop_coeff, int num_paths, const lattice_t &lat)
->>>>>>> 6a3caa27
 {
   size_t size = V * 2 * lat.n_color * lat.n_color * prec;
   void *staple = safe_malloc(size);
@@ -421,12 +416,8 @@
   lattice_t lat(*qdp_ex);
 
   for (int dir = 0; dir < 4; dir++) {
-<<<<<<< HEAD
-    gauge_force_reference_dir(refMom, dir, eb3, sitelink, (void **)qdp_ex->Gauge_p(), prec, path_dir[dir], length, loop_coeff, num_paths, lat, compute_force);
-=======
-    gauge_force_reference_dir(refMom, dir, eb3, sitelink, (void **)qdp_ex->Gauge_p(), prec, path_dir[dir], length,
-                              loop_coeff, num_paths, lat);
->>>>>>> 6a3caa27
+    gauge_force_reference_dir(refMom, dir, eb3, sitelink, (void **)qdp_ex->Gauge_p(), prec, path_dir[dir], length, loop_coeff,
+                              num_paths, lat, compute_force);
   }
 
   delete qdp_ex;
