#include <stdlib.h>
#include <stdio.h>
#include <time.h>
#include <math.h>
#include <string.h>

// QUDA headers
#include <quda.h>
<<<<<<< HEAD
#include <quda_internal.h>
#include <dirac_quda.h>
#include <dslash_quda.h>
#include <invert_quda.h>
#include <util_quda.h>
#include <blas_quda.h>
#include <gauge_field.h>
#include <unitarization_links.h>
#include <random_quda.h>
=======
#include <color_spinor_field.h> // convenient quark field container
>>>>>>> 255c3104

// External headers
#include <misc.h>
#include <host_utils.h>
#include <command_line_params.h>
#include <dslash_reference.h>
<<<<<<< HEAD
#include <staggered_dslash_reference.h>
#include <staggered_gauge_utils.h>
#include <llfat_utils.h>
=======
>>>>>>> 255c3104

#define MAX(a, b) ((a) > (b) ? (a) : (b))

void display_test_info()
{
  printfQuda("running the following test:\n");
<<<<<<< HEAD
  printfQuda("prec    prec_sloppy   multishift  matpc_type  recon  recon_sloppy solve_type S_dimension T_dimension "
             "Ls_dimension   dslash_type  normalization\n");
  printfQuda(
    "%6s   %6s          %d     %12s     %2s     %2s         %10s %3d/%3d/%3d     %3d         %2d       %14s  %8s\n",
    get_prec_str(prec), get_prec_str(prec_sloppy), multishift, get_matpc_str(matpc_type), get_recon_str(link_recon),
    get_recon_str(link_recon_sloppy), get_solve_str(solve_type), xdim, ydim, zdim, tdim, Lsdim,
    get_dslash_str(dslash_type), get_mass_normalization_str(normalization));
=======
  printfQuda("prec    prec_sloppy   multishift  matpc_type  recon  recon_sloppy solve_type S_dimension T_dimension Ls_dimension   dslash_type  normalization\n");
  printfQuda("%6s   %6s          %d     %12s     %2s     %2s         %10s %3d/%3d/%3d     %3d         %2d       %14s  %8s\n",
             get_prec_str(prec), get_prec_str(prec_sloppy), multishift, get_matpc_str(matpc_type),
             get_recon_str(link_recon), get_recon_str(link_recon_sloppy),
             get_solve_str(solve_type), xdim, ydim, zdim, tdim, Lsdim,
             get_dslash_str(dslash_type), get_mass_normalization_str(normalization));
>>>>>>> 255c3104

  if (inv_multigrid) {
    printfQuda("MG parameters\n");
    printfQuda(" - number of levels %d\n", mg_levels);
    for (int i = 0; i < mg_levels - 1; i++) {
      printfQuda(" - level %d number of null-space vectors %d\n", i + 1, nvec[i]);
      printfQuda(" - level %d number of pre-smoother applications %d\n", i + 1, nu_pre[i]);
      printfQuda(" - level %d number of post-smoother applications %d\n", i + 1, nu_post[i]);
    }

    printfQuda("MG Eigensolver parameters\n");
    for (int i = 0; i < mg_levels; i++) {
      if (low_mode_check || mg_eig[i]) {
        printfQuda(" - level %d solver mode %s\n", i + 1, get_eig_type_str(mg_eig_type[i]));
        printfQuda(" - level %d spectrum requested %s\n", i + 1, get_eig_spectrum_str(mg_eig_spectrum[i]));
        printfQuda(" - level %d number of eigenvectors requested nConv %d\n", i + 1, nvec[i]);
        printfQuda(" - level %d size of eigenvector search space %d\n", i + 1, mg_eig_nEv[i]);
        printfQuda(" - level %d size of Krylov space %d\n", i + 1, mg_eig_nKr[i]);
        printfQuda(" - level %d solver tolerance %e\n", i + 1, mg_eig_tol[i]);
        printfQuda(" - level %d convergence required (%s)\n", i + 1, mg_eig_require_convergence[i] ? "true" : "false");
        printfQuda(" - level %d Operator: daggered (%s) , norm-op (%s)\n", i + 1,
                   mg_eig_use_dagger[i] ? "true" : "false", mg_eig_use_normop[i] ? "true" : "false");
        if (mg_eig_use_poly_acc[i]) {
          printfQuda(" - level %d Chebyshev polynomial degree %d\n", i + 1, mg_eig_poly_deg[i]);
          printfQuda(" - level %d Chebyshev polynomial minumum %e\n", i + 1, mg_eig_amin[i]);
          if (mg_eig_amax[i] <= 0)
            printfQuda(" - level %d Chebyshev polynomial maximum will be computed\n", i + 1);
          else
            printfQuda(" - level %d Chebyshev polynomial maximum %e\n", i + 1, mg_eig_amax[i]);
        }
        printfQuda("\n");
      }
    }
  }

  if (inv_deflate) {
    printfQuda("\n   Eigensolver parameters\n");
    printfQuda(" - solver mode %s\n", get_eig_type_str(eig_type));
    printfQuda(" - spectrum requested %s\n", get_eig_spectrum_str(eig_spectrum));
    printfQuda(" - number of eigenvectors requested %d\n", eig_nConv);
    printfQuda(" - size of eigenvector search space %d\n", eig_nEv);
    printfQuda(" - size of Krylov space %d\n", eig_nKr);
    printfQuda(" - solver tolerance %e\n", eig_tol);
    printfQuda(" - convergence required (%s)\n", eig_require_convergence ? "true" : "false");
    if (eig_compute_svd) {
      printfQuda(" - Operator: MdagM. Will compute SVD of M\n");
      printfQuda(" - ***********************************************************\n");
      printfQuda(" - **** Overriding any previous choices of operator type. ****\n");
      printfQuda(" - ****    SVD demands normal operator, will use MdagM    ****\n");
      printfQuda(" - ***********************************************************\n");
    } else {
      printfQuda(" - Operator: daggered (%s) , norm-op (%s)\n", eig_use_dagger ? "true" : "false",
                 eig_use_normop ? "true" : "false");
    }
    if (eig_use_poly_acc) {
      printfQuda(" - Chebyshev polynomial degree %d\n", eig_poly_deg);
      printfQuda(" - Chebyshev polynomial minumum %e\n", eig_amin);
      if (eig_amax<= 0)
        printfQuda(" - Chebyshev polynomial maximum will be computed\n");
      else
        printfQuda(" - Chebyshev polynomial maximum %e\n\n", eig_amax);
    }
  }

  printfQuda("Grid partition info:     X  Y  Z  T\n");
  printfQuda("                         %d  %d  %d  %d\n", dimPartitioned(0), dimPartitioned(1), dimPartitioned(2),
             dimPartitioned(3));
}

int main(int argc, char **argv)
{
  setQudaDefaultMgTestParams();
  // Parse command line options
  auto app = make_app();
  add_eigen_option_group(app);
  add_deflation_option_group(app);
  add_multigrid_option_group(app);
  try {
    app->parse(argc, argv);
  } catch (const CLI::ParseError &e) {
    return app->exit(e);
  }

  if (inv_deflate && inv_multigrid) {
    printfQuda("Error: Cannot use both deflation and multigrid preconditioners on top level solve.\n");
    exit(0);
  }

<<<<<<< HEAD
  // Move these
=======
  // If a value greater than 1 is passed, heavier masses will be constructed
  // and the multi-shift solver will be called
>>>>>>> 255c3104
  if (multishift > 1) {
    // set a correct default for the multi-shift solver
    solution_type = QUDA_MATPCDAG_MATPC_SOLUTION;
  }

<<<<<<< HEAD
  // Set some default values for precisions and solve types
  // if none are passed through the command line
  setQudaDefaultPrecs();
  if (inv_multigrid) {
    setQudaDefaultMgTestParams();
    setQudaDefaultMgSolveTypes();
  }
=======
  // Set values for precisions via the command line.
  setQudaPrecisions();
>>>>>>> 255c3104

  // initialize QMP/MPI, QUDA comms grid and RNG (host_utils.cpp)
  initComms(argc, argv, gridsize_from_cmdline);

  // Only these fermions are supported in this file
  if (dslash_type != QUDA_WILSON_DSLASH && dslash_type != QUDA_CLOVER_WILSON_DSLASH
      && dslash_type != QUDA_TWISTED_MASS_DSLASH && dslash_type != QUDA_TWISTED_CLOVER_DSLASH
      && dslash_type != QUDA_MOBIUS_DWF_DSLASH && dslash_type != QUDA_DOMAIN_WALL_4D_DSLASH
      && dslash_type != QUDA_DOMAIN_WALL_DSLASH) {
    printfQuda("dslash_type %d not supported\n", dslash_type);
    exit(0);
  }

  if (inv_multigrid) {
    // Only these fermions are supported with MG
    if (dslash_type != QUDA_WILSON_DSLASH && dslash_type != QUDA_CLOVER_WILSON_DSLASH
        && dslash_type != QUDA_TWISTED_MASS_DSLASH && dslash_type != QUDA_TWISTED_CLOVER_DSLASH) {
      printfQuda("dslash_type %d not supported for MG\n", dslash_type);
      exit(0);
    }

    // Only these solve types are supported with MG
    if (solve_type != QUDA_DIRECT_SOLVE && solve_type != QUDA_DIRECT_PC_SOLVE) {
      printfQuda("Solve_type %d not supported with MG. Please use QUDA_DIRECT_SOLVE or QUDA_DIRECT_PC_SOLVE\n\n",
                 solve_type);
      exit(0);
    }
  }

  // Set QUDA's internal parameters
  QudaGaugeParam gauge_param = newQudaGaugeParam();
  setWilsonGaugeParam(gauge_param);
  QudaInvertParam inv_param = newQudaInvertParam();
  QudaMultigridParam mg_param = newQudaMultigridParam();
  QudaInvertParam mg_inv_param = newQudaInvertParam();
  QudaEigParam mg_eig_param[mg_levels];
  QudaEigParam eig_param = newQudaEigParam();
  if (inv_multigrid) {
<<<<<<< HEAD
=======

    setQudaMgSolveTypes();
>>>>>>> 255c3104
    setMultigridInvertParam(inv_param);
    // Set sub structures
    mg_param.invert_param = &mg_inv_param;
    for (int i = 0; i < mg_levels; i++) {
      if (mg_eig[i]) {
        mg_eig_param[i] = newQudaEigParam();
        setMultigridEigParam(mg_eig_param[i], i);
        mg_param.eig_param[i] = &mg_eig_param[i];
      } else {
        mg_param.eig_param[i] = nullptr;
      }
    }
    // Set MG
    setMultigridParam(mg_param);
  } else {
    setInvertParam(inv_param);
  }

  if (inv_deflate) {
    setEigParam(eig_param);
    inv_param.eig_param = &eig_param;
  } else {
    inv_param.eig_param = nullptr;
  }

  // All parameters have been set. Display the parameters via stdout
  display_test_info();

  // Initialize the QUDA library
  initQuda(device);

  // Set some dimension parameters for the host routines
  if (dslash_type == QUDA_DOMAIN_WALL_DSLASH || dslash_type == QUDA_DOMAIN_WALL_4D_DSLASH
      || dslash_type == QUDA_MOBIUS_DWF_DSLASH) {
    dw_setDims(gauge_param.X, inv_param.Ls);
  } else {
    setDims(gauge_param.X);
  }
  setSpinorSiteSize(24);

  // Allocate host side memory for the gauge field.
  //----------------------------------------------------------------------------
  void *gauge[4];
  // Allocate space on the host (always best to allocate and free in the same scope)
  for (int dir = 0; dir < 4; dir++) gauge[dir] = malloc(V * gauge_site_size * host_gauge_data_type_size);
  constructHostGaugeField(gauge, gauge_param, argc, argv);
  // Load the gauge field to the device
  loadGaugeQuda((void *)gauge, &gauge_param);

  // Allocate host side memory for clover terms if needed.
  //----------------------------------------------------------------------------
  void *clover = nullptr;
  void *clover_inv = nullptr;
  // Allocate space on the host (always best to allocate and free in the same scope)
  if (dslash_type == QUDA_CLOVER_WILSON_DSLASH || dslash_type == QUDA_TWISTED_CLOVER_DSLASH) {
    clover = malloc(V * clover_site_size * host_clover_data_type_size);
    clover_inv = malloc(V * clover_site_size * host_spinor_data_type_size);
    constructHostCloverField(clover, clover_inv, inv_param);
    if (inv_multigrid) {
      // This line ensures that if we need to construct the clover inverse (in either the smoother or the solver) we do so
      if (mg_param.smoother_solve_type[0] == QUDA_DIRECT_PC_SOLVE || solve_type == QUDA_DIRECT_PC_SOLVE) {
        inv_param.solve_type = QUDA_DIRECT_PC_SOLVE;
      }
    }
    // Load the clover terms to the device
    loadCloverQuda(clover, clover_inv, &inv_param);
    if (inv_multigrid) {
      // Restore actual solve_type we want to do
      inv_param.solve_type = solve_type;
    }
  }

  // Now QUDA is initialised and the fields are loaded, we may setup the preconditioner
  void *mg_preconditioner = nullptr;
  if (inv_multigrid) {
    mg_preconditioner = newMultigridQuda(&mg_param);
    inv_param.preconditioner = mg_preconditioner;
  }

  // Compute plaquette as a sanity check
  double plaq[3];
  plaqQuda(plaq);
  printfQuda("Computed plaquette is %e (spatial = %e, temporal = %e)\n", plaq[0], plaq[1], plaq[2]);

  // Vector construct START
  //-----------------------------------------------------------------------------------
  quda::ColorSpinorField *in;
  quda::ColorSpinorField *out;
  quda::ColorSpinorField *check;
  quda::ColorSpinorParam cs_param;
  constructWilsonTestSpinorParam(&cs_param, &inv_param, &gauge_param);
  in = quda::ColorSpinorField::Create(cs_param);
  out = quda::ColorSpinorField::Create(cs_param);
  check = quda::ColorSpinorField::Create(cs_param);
  // Host array for solutions
  void **outMulti = (void **)malloc(multishift * sizeof(void *));
  // QUDA host array for internal checks and malloc
  std::vector<quda::ColorSpinorField *> qudaOutMulti(multishift);
  // Vector construct END
  //-----------------------------------------------------------------------------------

  // Quark masses
  std::vector<double> masses(multishift);

  // QUDA invert test BEGIN
  //----------------------------------------------------------------------------
  if (multishift > 1) {
    inv_param.num_offset = multishift;
    for (int i = 0; i < multishift; i++) {
      // Set masses and offsets
      masses[i] = 0.06 + i * i * 0.01;
      inv_param.offset[i] = 4 * masses[i] * masses[i];
      // Set tolerances for the heavy quarks, these can be set independently
      // (functions of i) if desired
      inv_param.tol_offset[i] = inv_param.tol;
      inv_param.tol_hq_offset[i] = inv_param.tol_hq;
      // Allocate memory and set pointers
      qudaOutMulti[i] = quda::ColorSpinorField::Create(cs_param);
      outMulti[i] = qudaOutMulti[i]->V();
    }
  }

  double *time = new double[Nsrc];
  double *gflops = new double[Nsrc];
  auto *rng = new quda::RNG(quda::LatticeFieldParam(gauge_param), 1234);
  rng->Init();

  for (int i = 0; i < Nsrc; i++) {

    // Populate the host spinor with random numbers.
    constructRandomSpinorSource(in->V(), 4, 3, inv_param.cpu_prec, gauge_param.X, *rng);
    // If deflating, preserve the deflation space between solves
    if (inv_deflate) eig_param.preserve_deflation = i < Nsrc - 1 ? QUDA_BOOLEAN_TRUE : QUDA_BOOLEAN_FALSE;
    // Perform QUDA inversions
    if (multishift > 1) {
      invertMultiShiftQuda((void **)outMulti, in->V(), &inv_param);
    } else {
      invertQuda(out->V(), in->V(), &inv_param);
    }

    time[i] = inv_param.secs;
    gflops[i] = inv_param.gflops / inv_param.secs;
    printfQuda("Done: %i iter / %g secs = %g Gflops\n\n", inv_param.iter, inv_param.secs,
               inv_param.gflops / inv_param.secs);
  }
  // QUDA invert test COMPLETE
  //----------------------------------------------------------------------------

  rng->Release();
  delete rng;

  // free the multigrid solver
  if (inv_multigrid) destroyMultigridQuda(mg_preconditioner);

  // Compute performance statistics
  if (Nsrc > 1) performanceStats(time, gflops);
  delete[] time;
  delete[] gflops;

  // Perform host side verification of inversion if requested
  if (verify_results) {
    verifyInversion(out->V(), (void **)outMulti, in->V(), check->V(), gauge_param, inv_param, gauge, clover, clover_inv);
  }

  // Clean up memory allocations
  delete in;
  delete out;
  delete check;
  free(outMulti);
  if (multishift > 1) {
    for (int i = 0; i < multishift; i++) delete qudaOutMulti[i];
  }

  freeGaugeQuda();
  for (int dir = 0; dir < 4; dir++) free(gauge[dir]);

  if (dslash_type == QUDA_CLOVER_WILSON_DSLASH || dslash_type == QUDA_TWISTED_CLOVER_DSLASH) {
    freeCloverQuda();
    if (clover) free(clover);
    if (clover_inv) free(clover_inv);
  }

  // finalize the QUDA library
  endQuda();
  finalizeComms();

  return 0;
}<|MERGE_RESOLUTION|>--- conflicted
+++ resolved
@@ -6,53 +6,25 @@
 
 // QUDA headers
 #include <quda.h>
-<<<<<<< HEAD
-#include <quda_internal.h>
-#include <dirac_quda.h>
-#include <dslash_quda.h>
-#include <invert_quda.h>
-#include <util_quda.h>
-#include <blas_quda.h>
-#include <gauge_field.h>
-#include <unitarization_links.h>
-#include <random_quda.h>
-=======
 #include <color_spinor_field.h> // convenient quark field container
->>>>>>> 255c3104
 
 // External headers
 #include <misc.h>
 #include <host_utils.h>
 #include <command_line_params.h>
 #include <dslash_reference.h>
-<<<<<<< HEAD
-#include <staggered_dslash_reference.h>
-#include <staggered_gauge_utils.h>
-#include <llfat_utils.h>
-=======
->>>>>>> 255c3104
 
 #define MAX(a, b) ((a) > (b) ? (a) : (b))
 
 void display_test_info()
 {
   printfQuda("running the following test:\n");
-<<<<<<< HEAD
-  printfQuda("prec    prec_sloppy   multishift  matpc_type  recon  recon_sloppy solve_type S_dimension T_dimension "
-             "Ls_dimension   dslash_type  normalization\n");
-  printfQuda(
-    "%6s   %6s          %d     %12s     %2s     %2s         %10s %3d/%3d/%3d     %3d         %2d       %14s  %8s\n",
-    get_prec_str(prec), get_prec_str(prec_sloppy), multishift, get_matpc_str(matpc_type), get_recon_str(link_recon),
-    get_recon_str(link_recon_sloppy), get_solve_str(solve_type), xdim, ydim, zdim, tdim, Lsdim,
-    get_dslash_str(dslash_type), get_mass_normalization_str(normalization));
-=======
   printfQuda("prec    prec_sloppy   multishift  matpc_type  recon  recon_sloppy solve_type S_dimension T_dimension Ls_dimension   dslash_type  normalization\n");
   printfQuda("%6s   %6s          %d     %12s     %2s     %2s         %10s %3d/%3d/%3d     %3d         %2d       %14s  %8s\n",
              get_prec_str(prec), get_prec_str(prec_sloppy), multishift, get_matpc_str(matpc_type),
              get_recon_str(link_recon), get_recon_str(link_recon_sloppy),
              get_solve_str(solve_type), xdim, ydim, zdim, tdim, Lsdim,
              get_dslash_str(dslash_type), get_mass_normalization_str(normalization));
->>>>>>> 255c3104
 
   if (inv_multigrid) {
     printfQuda("MG parameters\n");
@@ -141,29 +113,15 @@
     exit(0);
   }
 
-<<<<<<< HEAD
-  // Move these
-=======
   // If a value greater than 1 is passed, heavier masses will be constructed
   // and the multi-shift solver will be called
->>>>>>> 255c3104
   if (multishift > 1) {
     // set a correct default for the multi-shift solver
     solution_type = QUDA_MATPCDAG_MATPC_SOLUTION;
   }
 
-<<<<<<< HEAD
-  // Set some default values for precisions and solve types
-  // if none are passed through the command line
-  setQudaDefaultPrecs();
-  if (inv_multigrid) {
-    setQudaDefaultMgTestParams();
-    setQudaDefaultMgSolveTypes();
-  }
-=======
   // Set values for precisions via the command line.
   setQudaPrecisions();
->>>>>>> 255c3104
 
   // initialize QMP/MPI, QUDA comms grid and RNG (host_utils.cpp)
   initComms(argc, argv, gridsize_from_cmdline);
@@ -202,11 +160,7 @@
   QudaEigParam mg_eig_param[mg_levels];
   QudaEigParam eig_param = newQudaEigParam();
   if (inv_multigrid) {
-<<<<<<< HEAD
-=======
-
     setQudaMgSolveTypes();
->>>>>>> 255c3104
     setMultigridInvertParam(inv_param);
     // Set sub structures
     mg_param.invert_param = &mg_inv_param;
