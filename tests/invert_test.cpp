#include <stdlib.h>
#include <stdio.h>
#include <time.h>
#include <math.h>
#include <string.h>

// QUDA headers
#include <quda.h>
#include <color_spinor_field.h> // convenient quark field container

// External headers
#include <misc.h>
#include <host_utils.h>
#include <command_line_params.h>
#include <dslash_reference.h>

#define MAX(a, b) ((a) > (b) ? (a) : (b))

void display_test_info()
{
  printfQuda("running the following test:\n");
  printfQuda("prec    prec_sloppy   multishift  matpc_type  recon  recon_sloppy solve_type S_dimension T_dimension "
             "Ls_dimension   dslash_type  normalization\n");
  printfQuda(
    "%6s   %6s          %d     %12s     %2s     %2s         %10s %3d/%3d/%3d     %3d         %2d       %14s  %8s\n",
    get_prec_str(prec), get_prec_str(prec_sloppy), multishift, get_matpc_str(matpc_type), get_recon_str(link_recon),
    get_recon_str(link_recon_sloppy), get_solve_str(solve_type), xdim, ydim, zdim, tdim, Lsdim,
    get_dslash_str(dslash_type), get_mass_normalization_str(normalization));

  if (inv_multigrid) {
    printfQuda("MG parameters\n");
    printfQuda(" - number of levels %d\n", mg_levels);
    for (int i = 0; i < mg_levels - 1; i++) {
      printfQuda(" - level %d number of null-space vectors %d\n", i + 1, nvec[i]);
      printfQuda(" - level %d number of pre-smoother applications %d\n", i + 1, nu_pre[i]);
      printfQuda(" - level %d number of post-smoother applications %d\n", i + 1, nu_post[i]);
    }

    printfQuda("MG Eigensolver parameters\n");
    for (int i = 0; i < mg_levels; i++) {
      if (low_mode_check || mg_eig[i]) {
        printfQuda(" - level %d solver mode %s\n", i + 1, get_eig_type_str(mg_eig_type[i]));
        printfQuda(" - level %d spectrum requested %s\n", i + 1, get_eig_spectrum_str(mg_eig_spectrum[i]));
        if (mg_eig_type[i] == QUDA_EIG_BLK_TR_LANCZOS)
          printfQuda(" - eigenvector block size %d\n", mg_eig_block_size[i]);
        printfQuda(" - level %d number of eigenvectors requested n_conv %d\n", i + 1, nvec[i]);
        printfQuda(" - level %d size of eigenvector search space %d\n", i + 1, mg_eig_n_ev[i]);
        printfQuda(" - level %d size of Krylov space %d\n", i + 1, mg_eig_n_kr[i]);
        printfQuda(" - level %d solver tolerance %e\n", i + 1, mg_eig_tol[i]);
        printfQuda(" - level %d convergence required (%s)\n", i + 1, mg_eig_require_convergence[i] ? "true" : "false");
        printfQuda(" - level %d Operator: daggered (%s) , norm-op (%s)\n", i + 1,
                   mg_eig_use_dagger[i] ? "true" : "false", mg_eig_use_normop[i] ? "true" : "false");
        if (mg_eig_use_poly_acc[i]) {
          printfQuda(" - level %d Chebyshev polynomial degree %d\n", i + 1, mg_eig_poly_deg[i]);
          printfQuda(" - level %d Chebyshev polynomial minumum %e\n", i + 1, mg_eig_amin[i]);
          if (mg_eig_amax[i] <= 0)
            printfQuda(" - level %d Chebyshev polynomial maximum will be computed\n", i + 1);
          else
            printfQuda(" - level %d Chebyshev polynomial maximum %e\n", i + 1, mg_eig_amax[i]);
        }
        printfQuda("\n");
      }
    }
  }

  if (inv_deflate) {
    printfQuda("\n   Eigensolver parameters\n");
    printfQuda(" - solver mode %s\n", get_eig_type_str(eig_type));
    printfQuda(" - spectrum requested %s\n", get_eig_spectrum_str(eig_spectrum));
    if (eig_type == QUDA_EIG_BLK_TR_LANCZOS) printfQuda(" - eigenvector block size %d\n", eig_block_size);
    printfQuda(" - number of eigenvectors requested %d\n", eig_n_conv);
    printfQuda(" - size of eigenvector search space %d\n", eig_n_ev);
    printfQuda(" - size of Krylov space %d\n", eig_n_kr);
    printfQuda(" - solver tolerance %e\n", eig_tol);
    printfQuda(" - convergence required (%s)\n", eig_require_convergence ? "true" : "false");
    if (eig_compute_svd) {
      printfQuda(" - Operator: MdagM. Will compute SVD of M\n");
      printfQuda(" - ***********************************************************\n");
      printfQuda(" - **** Overriding any previous choices of operator type. ****\n");
      printfQuda(" - ****    SVD demands normal operator, will use MdagM    ****\n");
      printfQuda(" - ***********************************************************\n");
    } else {
      printfQuda(" - Operator: daggered (%s) , norm-op (%s)\n", eig_use_dagger ? "true" : "false",
                 eig_use_normop ? "true" : "false");
    }
    if (eig_use_poly_acc) {
      printfQuda(" - Chebyshev polynomial degree %d\n", eig_poly_deg);
      printfQuda(" - Chebyshev polynomial minumum %e\n", eig_amin);
      if (eig_amax <= 0)
        printfQuda(" - Chebyshev polynomial maximum will be computed\n");
      else
        printfQuda(" - Chebyshev polynomial maximum %e\n\n", eig_amax);
    }
  }

  printfQuda("Grid partition info:     X  Y  Z  T\n");
  printfQuda("                         %d  %d  %d  %d\n", dimPartitioned(0), dimPartitioned(1), dimPartitioned(2),
             dimPartitioned(3));
}

int main(int argc, char **argv)
{
  setQudaDefaultMgTestParams();
  // Parse command line options
  auto app = make_app();
  add_eigen_option_group(app);
  add_deflation_option_group(app);
  add_eofa_option_group(app);
  add_multigrid_option_group(app);
  add_comms_option_group(app);
  try {
    app->parse(argc, argv);
  } catch (const CLI::ParseError &e) {
    return app->exit(e);
  }

  if (inv_deflate && inv_multigrid) {
    printfQuda("Error: Cannot use both deflation and multigrid preconditioners on top level solve.\n");
    exit(0);
  }

  // If a value greater than 1 is passed, heavier masses will be constructed
  // and the multi-shift solver will be called
  if (multishift > 1) {
    // set a correct default for the multi-shift solver
    solution_type = QUDA_MATPCDAG_MATPC_SOLUTION;
  }

  // Set values for precisions via the command line.
  setQudaPrecisions();

  // initialize QMP/MPI, QUDA comms grid and RNG (host_utils.cpp)
  initComms(argc, argv, gridsize_from_cmdline);

  if (dslash_type != QUDA_WILSON_DSLASH && dslash_type != QUDA_CLOVER_WILSON_DSLASH
      && dslash_type != QUDA_TWISTED_MASS_DSLASH && dslash_type != QUDA_DOMAIN_WALL_4D_DSLASH
      && dslash_type != QUDA_MOBIUS_DWF_DSLASH && dslash_type != QUDA_MOBIUS_DWF_EOFA_DSLASH
      && dslash_type != QUDA_TWISTED_CLOVER_DSLASH && dslash_type != QUDA_DOMAIN_WALL_DSLASH) {
    printfQuda("dslash_type %d not supported\n", dslash_type);
    exit(0);
  }

  if (inv_multigrid) {
    // Only these fermions are supported with MG
    if (dslash_type != QUDA_WILSON_DSLASH && dslash_type != QUDA_CLOVER_WILSON_DSLASH
        && dslash_type != QUDA_TWISTED_MASS_DSLASH && dslash_type != QUDA_TWISTED_CLOVER_DSLASH) {
      printfQuda("dslash_type %d not supported for MG\n", dslash_type);
      exit(0);
    }

    // Only these solve types are supported with MG
    if (solve_type != QUDA_DIRECT_SOLVE && solve_type != QUDA_DIRECT_PC_SOLVE) {
      printfQuda("Solve_type %d not supported with MG. Please use QUDA_DIRECT_SOLVE or QUDA_DIRECT_PC_SOLVE\n\n",
                 solve_type);
      exit(0);
    }
  }

  // Set QUDA's internal parameters
  QudaGaugeParam gauge_param = newQudaGaugeParam();
  setWilsonGaugeParam(gauge_param);
  QudaInvertParam inv_param = newQudaInvertParam();
  QudaMultigridParam mg_param = newQudaMultigridParam();
  QudaInvertParam mg_inv_param = newQudaInvertParam();
  QudaEigParam mg_eig_param[QUDA_MAX_MG_LEVEL];
  QudaEigParam eig_param = newQudaEigParam();

  if (inv_multigrid) {

    setQudaMgSolveTypes();
    setMultigridInvertParam(inv_param);
    // Set sub structures
    mg_param.invert_param = &mg_inv_param;
    for (int i = 0; i < mg_levels; i++) {
      if (mg_eig[i]) {
        mg_eig_param[i] = newQudaEigParam();
        setMultigridEigParam(mg_eig_param[i], i);
        mg_param.eig_param[i] = &mg_eig_param[i];
      } else {
        mg_param.eig_param[i] = nullptr;
      }
    }
    // Set MG
    setMultigridParam(mg_param);
  } else {
    setInvertParam(inv_param);
  }

  if (inv_deflate) {
    setEigParam(eig_param);
    inv_param.eig_param = &eig_param;
  } else {
    inv_param.eig_param = nullptr;
  }

  // All parameters have been set. Display the parameters via stdout
  display_test_info();

  // Initialize the QUDA library
  initQuda(device_ordinal);

  // params corresponds to split grid
  inv_param.split_grid[0] = grid_partition[0];
  inv_param.split_grid[1] = grid_partition[1];
  inv_param.split_grid[2] = grid_partition[2];
  inv_param.split_grid[3] = grid_partition[3];

  int num_sub_partition = grid_partition[0] * grid_partition[1] * grid_partition[2] * grid_partition[3];
  bool use_split_grid = num_sub_partition > 1;

  // set parameters for the reference Dslash, and prepare fields to be loaded
  if (dslash_type == QUDA_DOMAIN_WALL_DSLASH || dslash_type == QUDA_DOMAIN_WALL_4D_DSLASH
      || dslash_type == QUDA_MOBIUS_DWF_DSLASH || dslash_type == QUDA_MOBIUS_DWF_EOFA_DSLASH) {
    dw_setDims(gauge_param.X, inv_param.Ls);
  } else {
    setDims(gauge_param.X);
  }

  // Allocate host side memory for the gauge field.
  //----------------------------------------------------------------------------
  void *gauge[4];
  // Allocate space on the host (always best to allocate and free in the same scope)
  for (int dir = 0; dir < 4; dir++) gauge[dir] = safe_malloc(V * gauge_site_size * host_gauge_data_type_size);
  constructHostGaugeField(gauge, gauge_param, argc, argv);
  // Load the gauge field to the device
  loadGaugeQuda((void *)gauge, &gauge_param);

  // Allocate host side memory for clover terms if needed.
  //----------------------------------------------------------------------------
  void *clover = nullptr;
  void *clover_inv = nullptr;
  // Allocate space on the host (always best to allocate and free in the same scope)
  if (dslash_type == QUDA_CLOVER_WILSON_DSLASH || dslash_type == QUDA_TWISTED_CLOVER_DSLASH) {
    clover = safe_malloc(V * clover_site_size * host_clover_data_type_size);
    clover_inv = safe_malloc(V * clover_site_size * host_spinor_data_type_size);
    constructHostCloverField(clover, clover_inv, inv_param);
    if (inv_multigrid) {
      // This line ensures that if we need to construct the clover inverse (in either the smoother or the solver) we do so
      if (mg_param.smoother_solve_type[0] == QUDA_DIRECT_PC_SOLVE || solve_type == QUDA_DIRECT_PC_SOLVE) {
        inv_param.solve_type = QUDA_DIRECT_PC_SOLVE;
      }
    }
    // Load the clover terms to the device
    loadCloverQuda(clover, clover_inv, &inv_param);
    if (inv_multigrid) {
      // Restore actual solve_type we want to do
      inv_param.solve_type = solve_type;
    }
  }

  // Now QUDA is initialised and the fields are loaded, we may setup the preconditioner
  void *mg_preconditioner = nullptr;
  if (inv_multigrid) {
    if (use_split_grid) { errorQuda("Split grid does not work with MG yet."); }
    mg_preconditioner = newMultigridQuda(&mg_param);
    inv_param.preconditioner = mg_preconditioner;
  }

  // Compute plaquette as a sanity check
  double plaq[3];
  plaqQuda(plaq);
  printfQuda("Computed plaquette is %e (spatial = %e, temporal = %e)\n", plaq[0], plaq[1], plaq[2]);

  // Vector construct START
  //-----------------------------------------------------------------------------------
  std::vector<quda::ColorSpinorField *> in(Nsrc);
  std::vector<quda::ColorSpinorField *> out(Nsrc);
  std::vector<quda::ColorSpinorField *> out_multishift(multishift * Nsrc);
  quda::ColorSpinorField *check;
  quda::ColorSpinorParam cs_param;
  constructWilsonTestSpinorParam(&cs_param, &inv_param, &gauge_param);
  check = quda::ColorSpinorField::Create(cs_param);
  std::vector<std::vector<void *>> _hp_multi_x(Nsrc, std::vector<void *>(multishift));

  // QUDA host array for internal checks and malloc
  // Vector construct END
  //-----------------------------------------------------------------------------------

  // Quark masses
  std::vector<double> masses(multishift);

  // QUDA invert test BEGIN
  //----------------------------------------------------------------------------
  if (multishift > 1) {
    if (use_split_grid) { errorQuda("Split grid does not work with multishift yet."); }
    inv_param.num_offset = multishift;
    for (int i = 0; i < multishift; i++) {
      // Set masses and offsets
      masses[i] = 0.06 + i * i * 0.01;
      inv_param.offset[i] = 4 * masses[i] * masses[i];
      // Set tolerances for the heavy quarks, these can be set independently
      // (functions of i) if desired
      inv_param.tol_offset[i] = inv_param.tol;
      inv_param.tol_hq_offset[i] = inv_param.tol_hq;
      // Allocate memory and set pointers
      for (int n = 0; n < Nsrc; n++) {
        out_multishift[n * multishift + i] = quda::ColorSpinorField::Create(cs_param);
        _hp_multi_x[n][i] = out_multishift[n * multishift + i]->V();
      }
    }
  }

  std::vector<double> time(Nsrc);
  std::vector<double> gflops(Nsrc);
  std::vector<int> iter(Nsrc);

<<<<<<< HEAD
  auto *rng = new quda::RNG(*in, 1234);
  rng->Init();
=======
  auto *rng = new quda::RNG(*check, 1234);
>>>>>>> b28d376f

  for (int i = 0; i < Nsrc; i++) {
    // Populate the host spinor with random numbers.
<<<<<<< HEAD
    constructRandomSpinorSource(cs_param, in->V(), *rng);
    // If deflating, preserve the deflation space between solves
    if (inv_deflate) eig_param.preserve_deflation = i < Nsrc - 1 ? QUDA_BOOLEAN_TRUE : QUDA_BOOLEAN_FALSE;
    // Perform QUDA inversions
    if (multishift > 1) {
      invertMultiShiftQuda((void **)outMulti, in->V(), &inv_param);
=======
    in[i] = quda::ColorSpinorField::Create(cs_param);
    in[i]->Source(QUDA_RANDOM_SOURCE);
    out[i] = quda::ColorSpinorField::Create(cs_param);
  }

  if (!use_split_grid) {

    for (int i = 0; i < Nsrc; i++) {
      // If deflating, preserve the deflation space between solves
      if (inv_deflate) eig_param.preserve_deflation = i < Nsrc - 1 ? QUDA_BOOLEAN_TRUE : QUDA_BOOLEAN_FALSE;
      // Perform QUDA inversions
      if (multishift > 1) {
        invertMultiShiftQuda(_hp_multi_x[i].data(), in[i]->V(), &inv_param);
      } else {
        invertQuda(out[i]->V(), in[i]->V(), &inv_param);
      }

      time[i] = inv_param.secs;
      gflops[i] = inv_param.gflops / inv_param.secs;
      iter[i] = inv_param.iter;
      printfQuda("Done: %i iter / %g secs = %g Gflops\n\n", inv_param.iter, inv_param.secs,
                 inv_param.gflops / inv_param.secs);
    }
  } else {
    inv_param.num_src = Nsrc;
    inv_param.num_src_per_sub_partition = Nsrc / num_sub_partition;
    // Host arrays for solutions, sources, and check
    std::vector<void *> _hp_x(Nsrc);
    std::vector<void *> _hp_b(Nsrc);
    for (int i = 0; i < Nsrc; i++) {
      _hp_x[i] = out[i]->V();
      _hp_b[i] = in[i]->V();
    }
    // Run split grid
    if (dslash_type == QUDA_CLOVER_WILSON_DSLASH || dslash_type == QUDA_TWISTED_CLOVER_DSLASH
        || dslash_type == QUDA_CLOVER_HASENBUSCH_TWIST_DSLASH) {
      invertMultiSrcCloverQuda(_hp_x.data(), _hp_b.data(), &inv_param, (void *)gauge, &gauge_param, clover, clover_inv);
>>>>>>> b28d376f
    } else {
      invertMultiSrcQuda(_hp_x.data(), _hp_b.data(), &inv_param, (void *)gauge, &gauge_param);
    }
    comm_allreduce_int(&inv_param.iter);
    inv_param.iter /= comm_size() / num_sub_partition;
    comm_allreduce(&inv_param.gflops);
    inv_param.gflops /= comm_size() / num_sub_partition;
    comm_allreduce_max(&inv_param.secs);
    printfQuda("Done: %d sub-partitions - %i iter / %g secs = %g Gflops\n\n", num_sub_partition, inv_param.iter,
               inv_param.secs, inv_param.gflops / inv_param.secs);
  }

  // QUDA invert test COMPLETE
  //----------------------------------------------------------------------------

  delete rng;

  // free the multigrid solver
  if (inv_multigrid) destroyMultigridQuda(mg_preconditioner);

  // Compute performance statistics
  if (Nsrc > 1 && !use_split_grid) performanceStats(time, gflops, iter);

  // Perform host side verification of inversion if requested
  if (verify_results) {
    for (int i = 0; i < Nsrc; i++) {
      verifyInversion(out[i]->V(), _hp_multi_x[i].data(), in[i]->V(), check->V(), gauge_param, inv_param, gauge, clover,
                      clover_inv);
    }
  }

  // Clean up memory allocations
  delete check;
  if (multishift > 1) {
    for (auto p : out_multishift) { delete p; }
  }

  for (auto p : in) { delete p; }
  for (auto p : out) { delete p; }

  freeGaugeQuda();
  for (int dir = 0; dir < 4; dir++) host_free(gauge[dir]);

  if (dslash_type == QUDA_CLOVER_WILSON_DSLASH || dslash_type == QUDA_TWISTED_CLOVER_DSLASH) {
    freeCloverQuda();
    if (clover) host_free(clover);
    if (clover_inv) host_free(clover_inv);
  }

  // finalize the QUDA library
  endQuda();
  finalizeComms();

  return 0;
}<|MERGE_RESOLUTION|>--- conflicted
+++ resolved
@@ -304,23 +304,10 @@
   std::vector<double> gflops(Nsrc);
   std::vector<int> iter(Nsrc);
 
-<<<<<<< HEAD
-  auto *rng = new quda::RNG(*in, 1234);
-  rng->Init();
-=======
   auto *rng = new quda::RNG(*check, 1234);
->>>>>>> b28d376f
 
   for (int i = 0; i < Nsrc; i++) {
     // Populate the host spinor with random numbers.
-<<<<<<< HEAD
-    constructRandomSpinorSource(cs_param, in->V(), *rng);
-    // If deflating, preserve the deflation space between solves
-    if (inv_deflate) eig_param.preserve_deflation = i < Nsrc - 1 ? QUDA_BOOLEAN_TRUE : QUDA_BOOLEAN_FALSE;
-    // Perform QUDA inversions
-    if (multishift > 1) {
-      invertMultiShiftQuda((void **)outMulti, in->V(), &inv_param);
-=======
     in[i] = quda::ColorSpinorField::Create(cs_param);
     in[i]->Source(QUDA_RANDOM_SOURCE);
     out[i] = quda::ColorSpinorField::Create(cs_param);
@@ -358,7 +345,6 @@
     if (dslash_type == QUDA_CLOVER_WILSON_DSLASH || dslash_type == QUDA_TWISTED_CLOVER_DSLASH
         || dslash_type == QUDA_CLOVER_HASENBUSCH_TWIST_DSLASH) {
       invertMultiSrcCloverQuda(_hp_x.data(), _hp_b.data(), &inv_param, (void *)gauge, &gauge_param, clover, clover_inv);
->>>>>>> b28d376f
     } else {
       invertMultiSrcQuda(_hp_x.data(), _hp_b.data(), &inv_param, (void *)gauge, &gauge_param);
     }
