#include <stdlib.h>
#include <stdio.h>
#include <time.h>
#include <math.h>
#include <string.h>

#include <util_quda.h>
#include <random_quda.h>
#include <test_util.h>
#include <dslash_util.h>
#include <blas_reference.h>
#include <wilson_dslash_reference.h>
#include <domain_wall_dslash_reference.h>
#include "misc.h"

#include <qio_field.h>

#define MAX(a,b) ((a)>(b)?(a):(b))

// In a typical application, quda.h is the only QUDA header required.
#include <quda.h>

// Wilson, clover-improved Wilson, twisted mass, and domain wall are supported.
extern QudaDslashType dslash_type;
extern QudaDslashType dslash_type_precondition;

// Twisted mass flavor type
extern QudaTwistFlavorType twist_flavor;

extern int device;
extern int xdim;
extern int ydim;
extern int zdim;
extern int tdim;
extern int Lsdim;
extern int gridsize_from_cmdline[];
extern QudaPrecision prec;
extern QudaPrecision  prec_sloppy;
extern QudaPrecision  prec_precondition;
extern QudaPrecision  prec_refinement_sloppy;
extern QudaReconstructType link_recon;
extern QudaReconstructType link_recon_sloppy;
extern QudaReconstructType link_recon_precondition;
extern QudaInverterType  inv_type;
extern double reliable_delta; // reliable update parameter
extern bool alternative_reliable;
extern QudaInverterType  precon_type;
extern int multishift; // whether to test multi-shift or standard solver
extern double mass; // mass of Dirac operator
extern double kappa; // kappa of Dirac operator
extern double mu;
extern double epsilon;
extern double anisotropy; // temporal anisotropy
extern double tol; // tolerance for inverter
extern double tol_hq; // heavy-quark tolerance for inverter
extern QudaMassNormalization normalization; // mass normalization of Dirac operators
extern QudaMatPCType matpc_type; // preconditioning type

extern double clover_coeff;
extern bool compute_clover;

extern QudaVerbosity verbosity;
extern QudaVerbosity mg_verbosity[QUDA_MAX_MG_LEVEL]; // use this for preconditioner verbosity

extern int Nsrc; // number of spinors to apply to simultaneously
extern int niter; // max solver iterations
extern int gcrNkrylov; // number of inner iterations for GCR, or l for BiCGstab-l
extern QudaCABasis ca_basis; // basis for CA-CG solves
extern double ca_lambda_min; // minimum eigenvalue for scaling Chebyshev CA-CG solves
extern double ca_lambda_max; // maximum eigenvalue for scaling Chebyshev CA-CG solves
extern int pipeline; // length of pipeline for fused operations in GCR or BiCGstab-l
extern int solution_accumulator_pipeline; // length of pipeline for fused solution update from the direction vectors
extern char latfile[];

extern void usage(char** );



void
display_test_info()
{
  printfQuda("running the following test:\n");

  printfQuda("prec    prec_sloppy   multishift  matpc_type  recon  recon_sloppy S_dimension T_dimension Ls_dimension   dslash_type  normalization\n");
  printfQuda("%6s   %6s          %d     %12s     %2s     %2s         %3d/%3d/%3d     %3d         %2d       %14s  %8s\n",
	     get_prec_str(prec),get_prec_str(prec_sloppy), multishift, get_matpc_str(matpc_type),
	     get_recon_str(link_recon),
	     get_recon_str(link_recon_sloppy),
	     xdim, ydim, zdim, tdim, Lsdim,
	     get_dslash_str(dslash_type),
	     get_mass_normalization_str(normalization));

  printfQuda("Grid partition info:     X  Y  Z  T\n");
  printfQuda("                         %d  %d  %d  %d\n",
	     dimPartitioned(0),
	     dimPartitioned(1),
	     dimPartitioned(2),
	     dimPartitioned(3));

  return ;

}

int main(int argc, char **argv)
{

  mg_verbosity[0] = QUDA_SILENT; // set default preconditioner verbosity

  for (int i = 1; i < argc; i++){
    if(process_command_line_option(argc, argv, &i) == 0){
      continue;
    }
    printfQuda("ERROR: Invalid option:%s\n", argv[i]);
    usage(argv);
  }

  if (prec_sloppy == QUDA_INVALID_PRECISION) prec_sloppy = prec;
  if (prec_refinement_sloppy == QUDA_INVALID_PRECISION) prec_refinement_sloppy = prec_sloppy;
  if (prec_precondition == QUDA_INVALID_PRECISION) prec_precondition = prec_sloppy;
  if (link_recon_sloppy == QUDA_RECONSTRUCT_INVALID) link_recon_sloppy = link_recon;
  if (link_recon_precondition == QUDA_RECONSTRUCT_INVALID) link_recon_precondition = link_recon_sloppy;

  // initialize QMP/MPI, QUDA comms grid and RNG (test_util.cpp)
  initComms(argc, argv, gridsize_from_cmdline);

  display_test_info();

  // *** QUDA parameters begin here.

  if (dslash_type != QUDA_WILSON_DSLASH &&
      dslash_type != QUDA_CLOVER_WILSON_DSLASH &&
      dslash_type != QUDA_TWISTED_MASS_DSLASH &&
      dslash_type != QUDA_DOMAIN_WALL_4D_DSLASH &&
      dslash_type != QUDA_MOBIUS_DWF_DSLASH &&
      dslash_type != QUDA_TWISTED_CLOVER_DSLASH &&
      dslash_type != QUDA_DOMAIN_WALL_DSLASH) {
    printfQuda("dslash_type %d not supported\n", dslash_type);
    exit(0);
  }

  QudaPrecision cpu_prec = QUDA_DOUBLE_PRECISION;
  QudaPrecision cuda_prec = prec;
  QudaPrecision cuda_prec_sloppy = prec_sloppy;
  QudaPrecision cuda_prec_refinement_sloppy = prec_refinement_sloppy;
  QudaPrecision cuda_prec_precondition = prec_precondition;

  QudaGaugeParam gauge_param = newQudaGaugeParam();
  QudaInvertParam inv_param = newQudaInvertParam();

  double kappa5;

  gauge_param.X[0] = xdim;
  gauge_param.X[1] = ydim;
  gauge_param.X[2] = zdim;
  gauge_param.X[3] = tdim;
  inv_param.Ls = 1;

  gauge_param.anisotropy = anisotropy;
  gauge_param.type = QUDA_WILSON_LINKS;
  gauge_param.gauge_order = QUDA_QDP_GAUGE_ORDER;
  gauge_param.t_boundary = QUDA_PERIODIC_T;

  gauge_param.cpu_prec = cpu_prec;
  gauge_param.cuda_prec = cuda_prec;
  gauge_param.reconstruct = link_recon;
  gauge_param.cuda_prec_sloppy = cuda_prec_sloppy;
  gauge_param.reconstruct_sloppy = link_recon_sloppy;
  gauge_param.cuda_prec_precondition = cuda_prec_precondition;
  gauge_param.reconstruct_precondition = link_recon_precondition;
  gauge_param.reconstruct_refinement_sloppy = link_recon_sloppy;
  gauge_param.cuda_prec_refinement_sloppy = cuda_prec_refinement_sloppy;

  gauge_param.gauge_fix = QUDA_GAUGE_FIXED_NO;

  inv_param.dslash_type = dslash_type;

  if (kappa == -1.0) {
    inv_param.mass = mass;
    inv_param.kappa = 1.0 / (2.0 * (1 + 3/gauge_param.anisotropy + mass));
  } else {
    inv_param.kappa = kappa;
    inv_param.mass = 0.5/kappa - (1 + 3/gauge_param.anisotropy);
  }
  inv_param.mu = mu;

  if (dslash_type == QUDA_TWISTED_MASS_DSLASH || dslash_type == QUDA_TWISTED_CLOVER_DSLASH) {
    inv_param.epsilon = epsilon;
    inv_param.twist_flavor = twist_flavor;
    inv_param.Ls = (inv_param.twist_flavor == QUDA_TWIST_NONDEG_DOUBLET) ? 2 : 1;
  } else if (dslash_type == QUDA_DOMAIN_WALL_DSLASH ||
             dslash_type == QUDA_DOMAIN_WALL_4D_DSLASH ||
	     dslash_type == QUDA_MOBIUS_DWF_DSLASH) {
    inv_param.m5 = -1.8;
    kappa5 = 0.5/(5 + inv_param.m5);
    inv_param.Ls = Lsdim;
    for(int k = 0; k < Lsdim; k++) // for mobius only
    {
      // b5[k], c[k] values are chosen for arbitrary values,
      // but the difference of them are same as 1.0
      inv_param.b_5[k] = 1.452;
      inv_param.c_5[k] = 0.452;
    }
  }

  // offsets used only by multi-shift solver
  inv_param.num_offset = 12;
  double offset[12] = {0.01, 0.02, 0.03, 0.04, 0.05, 0.06, 0.07, 0.08, 0.09, 0.1, 0.11, 0.12};
  for (int i=0; i<inv_param.num_offset; i++) inv_param.offset[i] = offset[i];

  inv_param.inv_type = inv_type;
  if (multishift) {
    inv_param.solution_type = QUDA_MATPCDAG_MATPC_SOLUTION;
  } else if (dslash_type == QUDA_TWISTED_MASS_DSLASH || dslash_type == QUDA_TWISTED_CLOVER_DSLASH ||
	     dslash_type == QUDA_DOMAIN_WALL_DSLASH  || dslash_type == QUDA_DOMAIN_WALL_4D_DSLASH ||
	     dslash_type == QUDA_MOBIUS_DWF_DSLASH) {
    inv_param.solution_type = QUDA_MATPCDAG_MATPC_SOLUTION;
  } else {
    inv_param.solution_type = QUDA_MATPC_SOLUTION;
  }

  inv_param.matpc_type = matpc_type;

  inv_param.dagger = QUDA_DAG_NO;
  inv_param.mass_normalization = normalization;
  inv_param.solver_normalization = QUDA_DEFAULT_NORMALIZATION;

  if (dslash_type == QUDA_DOMAIN_WALL_DSLASH ||
      dslash_type == QUDA_DOMAIN_WALL_4D_DSLASH ||
      dslash_type == QUDA_MOBIUS_DWF_DSLASH ||
      dslash_type == QUDA_TWISTED_MASS_DSLASH ||
      dslash_type == QUDA_TWISTED_CLOVER_DSLASH ||
      multishift || inv_type == QUDA_CG_INVERTER ||
      inv_type == QUDA_CG3_INVERTER || inv_type == QUDA_CA_CG_INVERTER || inv_type == QUDA_PIPEPCG_INVERTER || inv_type == QUDA_PIPEFCG_INVERTER) {
    inv_param.solution_type = QUDA_MAT_SOLUTION;
    inv_param.solve_type = QUDA_NORMOP_PC_SOLVE;
  } else {
    inv_param.solve_type = QUDA_DIRECT_PC_SOLVE;
  }


  inv_param.pipeline = pipeline;

  inv_param.Nsteps = 1;
  inv_param.gcrNkrylov = gcrNkrylov;
  inv_param.ca_basis = ca_basis;
  inv_param.ca_lambda_min = ca_lambda_min;
  inv_param.ca_lambda_max = ca_lambda_max;
  inv_param.tol = tol;
  inv_param.tol_restart = 1e-3; //now theoretical background for this parameter...
  if(tol_hq == 0 && tol == 0){
    errorQuda("qudaInvert: requesting zero residual\n");
    exit(1);
  }
  // require both L2 relative and heavy quark residual to determine convergence
  inv_param.residual_type = static_cast<QudaResidualType_s>(0);
  inv_param.residual_type = (tol != 0) ? static_cast<QudaResidualType_s> ( inv_param.residual_type | QUDA_L2_RELATIVE_RESIDUAL) : inv_param.residual_type;
  inv_param.residual_type = (tol_hq != 0) ? static_cast<QudaResidualType_s> (inv_param.residual_type | QUDA_HEAVY_QUARK_RESIDUAL) : inv_param.residual_type;

  inv_param.tol_hq = tol_hq; // specify a tolerance for the residual for heavy quark residual

  // these can be set individually
  for (int i=0; i<inv_param.num_offset; i++) {
    inv_param.tol_offset[i] = inv_param.tol;
    inv_param.tol_hq_offset[i] = inv_param.tol_hq;
  }
  inv_param.maxiter = niter;
  inv_param.reliable_delta = reliable_delta;
  inv_param.use_alternative_reliable = alternative_reliable;
  inv_param.use_sloppy_partial_accumulator = 0;
  inv_param.solution_accumulator_pipeline = solution_accumulator_pipeline;
  inv_param.max_res_increase = 1;

  // domain decomposition preconditioner parameters
  inv_param.inv_type_precondition = precon_type;

  inv_param.schwarz_type = QUDA_ADDITIVE_SCHWARZ;
  inv_param.precondition_cycle = 1;
  inv_param.tol_precondition = 1e-1;
  inv_param.maxiter_precondition = 8;
  inv_param.verbosity_precondition = mg_verbosity[0];
  inv_param.cuda_prec_precondition = cuda_prec_precondition;
  inv_param.omega = 1.0;

  inv_param.cpu_prec = cpu_prec;
  inv_param.cuda_prec = cuda_prec;
  inv_param.cuda_prec_sloppy = cuda_prec_sloppy;
  inv_param.cuda_prec_refinement_sloppy = cuda_prec_refinement_sloppy;
  inv_param.preserve_source = QUDA_PRESERVE_SOURCE_YES;
  inv_param.gamma_basis = QUDA_DEGRAND_ROSSI_GAMMA_BASIS;
  inv_param.dirac_order = QUDA_DIRAC_ORDER;

  inv_param.input_location = QUDA_CPU_FIELD_LOCATION;
  inv_param.output_location = QUDA_CPU_FIELD_LOCATION;

  gauge_param.ga_pad = 0; // 24*24*24/2;
  inv_param.sp_pad = 0; // 24*24*24/2;
  inv_param.cl_pad = 0; // 24*24*24/2;

  // For multi-GPU, ga_pad must be large enough to store a time-slice
#ifdef MULTI_GPU
  int x_face_size = gauge_param.X[1]*gauge_param.X[2]*gauge_param.X[3]/2;
  int y_face_size = gauge_param.X[0]*gauge_param.X[2]*gauge_param.X[3]/2;
  int z_face_size = gauge_param.X[0]*gauge_param.X[1]*gauge_param.X[3]/2;
  int t_face_size = gauge_param.X[0]*gauge_param.X[1]*gauge_param.X[2]/2;
  int pad_size =MAX(x_face_size, y_face_size);
  pad_size = MAX(pad_size, z_face_size);
  pad_size = MAX(pad_size, t_face_size);
  gauge_param.ga_pad = pad_size;
#endif

  if (dslash_type == QUDA_CLOVER_WILSON_DSLASH || dslash_type == QUDA_TWISTED_CLOVER_DSLASH) {
    inv_param.clover_cpu_prec = cpu_prec;
    inv_param.clover_cuda_prec = cuda_prec;
    inv_param.clover_cuda_prec_sloppy = cuda_prec_sloppy;
    inv_param.clover_cuda_prec_precondition = cuda_prec_precondition;
    inv_param.clover_cuda_prec_refinement_sloppy = cuda_prec_sloppy;
    inv_param.clover_order = QUDA_PACKED_CLOVER_ORDER;
    inv_param.clover_coeff = clover_coeff;
  }

  inv_param.verbosity = verbosity;

  // *** Everything between here and the call to initQuda() is
  // *** application-specific.

  // set parameters for the reference Dslash, and prepare fields to be loaded
  if (dslash_type == QUDA_DOMAIN_WALL_DSLASH ||
      dslash_type == QUDA_DOMAIN_WALL_4D_DSLASH ||
      dslash_type == QUDA_MOBIUS_DWF_DSLASH) {
    dw_setDims(gauge_param.X, inv_param.Ls);
  } else {
    setDims(gauge_param.X);
  }

  setSpinorSiteSize(24);

  size_t gSize = (gauge_param.cpu_prec == QUDA_DOUBLE_PRECISION) ? sizeof(double) : sizeof(float);
  size_t sSize = (inv_param.cpu_prec == QUDA_DOUBLE_PRECISION) ? sizeof(double) : sizeof(float);

  void *gauge[4], *clover=0, *clover_inv=0;

  for (int dir = 0; dir < 4; dir++) {
    gauge[dir] = malloc(V*gaugeSiteSize*gSize);
  }

  if (strcmp(latfile,"")) {  // load in the command line supplied gauge field
    read_gauge_field(latfile, gauge, gauge_param.cpu_prec, gauge_param.X, argc, argv);
    construct_gauge_field(gauge, 2, gauge_param.cpu_prec, &gauge_param);
  } else { // else generate a random SU(3) field
    construct_gauge_field(gauge, 0, gauge_param.cpu_prec, &gauge_param);
  }

  if (dslash_type == QUDA_CLOVER_WILSON_DSLASH || dslash_type == QUDA_TWISTED_CLOVER_DSLASH) {
    double norm = 0.01; // clover components are random numbers in the range (-norm, norm)
    double diag = 1.0; // constant added to the diagonal

    size_t cSize = inv_param.clover_cpu_prec;
    clover = malloc(V*cloverSiteSize*cSize);
    clover_inv = malloc(V*cloverSiteSize*cSize);
    if (!compute_clover) construct_clover_field(clover, norm, diag, inv_param.clover_cpu_prec);

    inv_param.compute_clover = compute_clover;
    if (compute_clover) inv_param.return_clover = 1;
    inv_param.compute_clover_inverse = 1;
    inv_param.return_clover_inverse = 1;
  }

  void *spinorIn = malloc(V*spinorSiteSize*sSize*inv_param.Ls);
  void *spinorCheck = malloc(V*spinorSiteSize*sSize*inv_param.Ls);

  void *spinorOut = NULL, **spinorOutMulti = NULL;
  if (multishift) {
    spinorOutMulti = (void**)malloc(inv_param.num_offset*sizeof(void *));
    for (int i=0; i<inv_param.num_offset; i++) {
      spinorOutMulti[i] = malloc(V*spinorSiteSize*sSize*inv_param.Ls);
    }
  } else {
    spinorOut = malloc(V*spinorSiteSize*sSize*inv_param.Ls);
  }

  // start the timer
  double time0 = -((double)clock());

  // initialize the QUDA library
  initQuda(device);

  // load the gauge field
  loadGaugeQuda((void*)gauge, &gauge_param);

  double plaq[3];
  plaqQuda(plaq);
  printfQuda("Computed plaquette is %e (spatial = %e, temporal = %e)\n", plaq[0], plaq[1], plaq[2]);

  // load the clover term, if desired
  if (dslash_type == QUDA_CLOVER_WILSON_DSLASH || dslash_type == QUDA_TWISTED_CLOVER_DSLASH)
    loadCloverQuda(clover, clover_inv, &inv_param);

  auto *rng = new quda::RNG(V, 1234, gauge_param.X);
  rng->Init();

  for (int k = 0; k < Nsrc; k++) {

<<<<<<< HEAD
    // perform the inversion
    if (inv_param.cpu_prec == QUDA_SINGLE_PRECISION) {
      //((float*)spinorIn)[0] = 1.0;
      //for (int i=0; i<inv_param.Ls*V*spinorSiteSize; i++) ((float*)spinorIn)[i] = rand() / (float)RAND_MAX;
      for (int i=0; i<inv_param.Ls*V*spinorSiteSize; i++) ((float*)spinorIn)[i] = static_cast<float> (1.0 / sqrt( static_cast<double> (comm_size() * inv_param.Ls*V*spinorSiteSize) ));
    } else {
      //((double*)spinorIn)[0] = 1.0;
      //for (int i=0; i<inv_param.Ls*V*spinorSiteSize; i++) ((double*)spinorIn)[i] = rand() / (double)RAND_MAX;
      for (int i=0; i<inv_param.Ls*V*spinorSiteSize; i++) ((double*)spinorIn)[i] = 1.0 / sqrt( static_cast<double> (comm_size() * inv_param.Ls*V*spinorSiteSize) );
    }
=======
    construct_spinor_source(spinorIn, 4, 3, inv_param.cpu_prec, gauge_param.X, *rng);
>>>>>>> 8448b3ae

    if (multishift) {
      invertMultiShiftQuda(spinorOutMulti, spinorIn, &inv_param);
    } else {
      invertQuda(spinorOut, spinorIn, &inv_param);
    }
  }

  rng->Release();
  delete rng;

  // stop the timer
  time0 += clock();
  time0 /= CLOCKS_PER_SEC;

  printfQuda("\nDone: %i iter / %g secs = %g Gflops, total time = %g secs\n",
	 inv_param.iter, inv_param.secs, inv_param.gflops/inv_param.secs, time0);

  if (multishift) {
    if (inv_param.mass_normalization == QUDA_MASS_NORMALIZATION) {
      errorQuda("Mass normalization not supported for multi-shift solver in invert_test");
    }

    void *spinorTmp = malloc(V*spinorSiteSize*sSize*inv_param.Ls);

    printfQuda("Host residuum checks: \n");
    for(int i=0; i < inv_param.num_offset; i++) {
      ax(0, spinorCheck, V*spinorSiteSize, inv_param.cpu_prec);

      if (dslash_type == QUDA_TWISTED_MASS_DSLASH) {
	if (inv_param.twist_flavor != QUDA_TWIST_SINGLET) {
          int tm_offset = Vh*spinorSiteSize;
	  void *out0 = spinorCheck;
	  void *out1 = (char*)out0 + tm_offset*cpu_prec;

	  void *tmp0 = spinorTmp;
	  void *tmp1 = (char*)tmp0 + tm_offset*cpu_prec;

	  void *in0  = spinorOutMulti[i];
	  void *in1  = (char*)in0 + tm_offset*cpu_prec;

	  tm_ndeg_matpc(tmp0, tmp1, gauge, in0, in1, inv_param.kappa, inv_param.mu, inv_param.epsilon, inv_param.matpc_type, 0, inv_param.cpu_prec, gauge_param);
	  tm_ndeg_matpc(out0, out1, gauge, tmp0, tmp1, inv_param.kappa, inv_param.mu, inv_param.epsilon, inv_param.matpc_type, 1, inv_param.cpu_prec, gauge_param);
	} else {
	  tm_matpc(spinorTmp, gauge, spinorOutMulti[i], inv_param.kappa, inv_param.mu, inv_param.twist_flavor,
		   inv_param.matpc_type, 0, inv_param.cpu_prec, gauge_param);
	  tm_matpc(spinorCheck, gauge, spinorTmp, inv_param.kappa, inv_param.mu, inv_param.twist_flavor,
		   inv_param.matpc_type, 1, inv_param.cpu_prec, gauge_param);
	}
      } else if (dslash_type == QUDA_TWISTED_CLOVER_DSLASH) {
	if (inv_param.twist_flavor != QUDA_TWIST_SINGLET)
	  errorQuda("Twisted mass solution type not supported");
	tmc_matpc(spinorTmp, gauge, spinorOutMulti[i], clover, clover_inv, inv_param.kappa, inv_param.mu,
		  inv_param.twist_flavor, inv_param.matpc_type, 0, inv_param.cpu_prec, gauge_param);
        tmc_matpc(spinorCheck, gauge, spinorTmp, clover, clover_inv, inv_param.kappa, inv_param.mu,
		  inv_param.twist_flavor, inv_param.matpc_type, 1, inv_param.cpu_prec, gauge_param);
      } else if (dslash_type == QUDA_WILSON_DSLASH) {
        wil_matpc(spinorTmp, gauge, spinorOutMulti[i], inv_param.kappa, inv_param.matpc_type, 0,
                  inv_param.cpu_prec, gauge_param);
        wil_matpc(spinorCheck, gauge, spinorTmp, inv_param.kappa, inv_param.matpc_type, 1,
                  inv_param.cpu_prec, gauge_param);
      } else if (dslash_type == QUDA_CLOVER_WILSON_DSLASH) {
        clover_matpc(spinorTmp, gauge, clover, clover_inv, spinorOutMulti[i], inv_param.kappa, inv_param.matpc_type, 0,
		     inv_param.cpu_prec, gauge_param);
        clover_matpc(spinorCheck, gauge, clover, clover_inv, spinorTmp, inv_param.kappa, inv_param.matpc_type, 1,
		     inv_param.cpu_prec, gauge_param);
      } else {
        printfQuda("Domain wall not supported for multi-shift\n");
        exit(-1);
      }

      axpy(inv_param.offset[i], spinorOutMulti[i], spinorCheck, Vh*spinorSiteSize, inv_param.cpu_prec);
      mxpy(spinorIn, spinorCheck, Vh*spinorSiteSize, inv_param.cpu_prec);
      double nrm2 = norm_2(spinorCheck, Vh*spinorSiteSize, inv_param.cpu_prec);
      double src2 = norm_2(spinorIn, Vh*spinorSiteSize, inv_param.cpu_prec);
      double l2r = sqrt(nrm2 / src2);

      printfQuda("Shift %d residuals: (L2 relative) tol %g, QUDA = %g, host = %g; (heavy-quark) tol %g, QUDA = %g\n",
		 i, inv_param.tol_offset[i], inv_param.true_res_offset[i], l2r,
		 inv_param.tol_hq_offset[i], inv_param.true_res_hq_offset[i]);
    }
    free(spinorTmp);

  } else {

    if (inv_param.solution_type == QUDA_MAT_SOLUTION) {

      if (dslash_type == QUDA_TWISTED_MASS_DSLASH) {
	if(inv_param.twist_flavor == QUDA_TWIST_SINGLET) {
	  tm_mat(spinorCheck, gauge, spinorOut, inv_param.kappa, inv_param.mu, inv_param.twist_flavor, 0, inv_param.cpu_prec, gauge_param);
	} else {
          int tm_offset = V*spinorSiteSize;
	  void *evenOut = spinorCheck;
	  void *oddOut  = (char*)evenOut + tm_offset*cpu_prec;

	  void *evenIn  = spinorOut;
	  void *oddIn   = (char*)evenIn + tm_offset*cpu_prec;

	  tm_ndeg_mat(evenOut, oddOut, gauge, evenIn, oddIn, inv_param.kappa, inv_param.mu, inv_param.epsilon, 0, inv_param.cpu_prec, gauge_param);
	}
      } else if (dslash_type == QUDA_TWISTED_CLOVER_DSLASH) {
	tmc_mat(spinorCheck, gauge, clover, spinorOut, inv_param.kappa, inv_param.mu, inv_param.twist_flavor, 0,
		inv_param.cpu_prec, gauge_param);
      } else if (dslash_type == QUDA_WILSON_DSLASH) {
        wil_mat(spinorCheck, gauge, spinorOut, inv_param.kappa, 0, inv_param.cpu_prec, gauge_param);
      } else if (dslash_type == QUDA_CLOVER_WILSON_DSLASH) {
        clover_mat(spinorCheck, gauge, clover, spinorOut, inv_param.kappa, 0, inv_param.cpu_prec, gauge_param);
      } else if (dslash_type == QUDA_DOMAIN_WALL_DSLASH) {
        dw_mat(spinorCheck, gauge, spinorOut, kappa5, inv_param.dagger, inv_param.cpu_prec, gauge_param, inv_param.mass);
      } else if (dslash_type == QUDA_DOMAIN_WALL_4D_DSLASH) {
        dw_4d_mat(spinorCheck, gauge, spinorOut, kappa5, inv_param.dagger, inv_param.cpu_prec, gauge_param, inv_param.mass);
      } else if (dslash_type == QUDA_MOBIUS_DWF_DSLASH) {
        double _Complex *kappa_b = (double _Complex *)malloc(Lsdim * sizeof(double _Complex));
        double _Complex *kappa_c = (double _Complex *)malloc(Lsdim * sizeof(double _Complex));
        for(int xs = 0 ; xs < Lsdim ; xs++)
        {
          kappa_b[xs] = 1.0/(2*(inv_param.b_5[xs]*(4.0 + inv_param.m5) + 1.0));
          kappa_c[xs] = 1.0/(2*(inv_param.c_5[xs]*(4.0 + inv_param.m5) - 1.0));
        }
	mdw_mat(spinorCheck, gauge, spinorOut, kappa_b, kappa_c, inv_param.dagger, inv_param.cpu_prec, gauge_param, inv_param.mass, inv_param.b_5, inv_param.c_5);
	free(kappa_b);
	free(kappa_c);
      } else {
        errorQuda("Unsupported dslash_type");
      }
      if (inv_param.mass_normalization == QUDA_MASS_NORMALIZATION) {
        if (dslash_type == QUDA_DOMAIN_WALL_DSLASH ||
            dslash_type == QUDA_DOMAIN_WALL_4D_DSLASH ||
            dslash_type == QUDA_MOBIUS_DWF_DSLASH) {
          ax(0.5/kappa5, spinorCheck, V*spinorSiteSize*inv_param.Ls, inv_param.cpu_prec);
        } else if (dslash_type == QUDA_TWISTED_MASS_DSLASH && twist_flavor == QUDA_TWIST_NONDEG_DOUBLET) {
          ax(0.5/inv_param.kappa, spinorCheck, 2*V*spinorSiteSize, inv_param.cpu_prec);
	} else {
          ax(0.5/inv_param.kappa, spinorCheck, V*spinorSiteSize, inv_param.cpu_prec);
        }
      }

    } else if(inv_param.solution_type == QUDA_MATPC_SOLUTION) {

      if (dslash_type == QUDA_TWISTED_MASS_DSLASH) {
	if (inv_param.twist_flavor != QUDA_TWIST_SINGLET) {
          int tm_offset = Vh*spinorSiteSize;
	  void *out0 = spinorCheck;
	  void *out1 = (char*)out0 + tm_offset*cpu_prec;

	  void *in0  = spinorOut;
	  void *in1  = (char*)in0 + tm_offset*cpu_prec;

	  tm_ndeg_matpc(out0, out1, gauge, in0, in1, inv_param.kappa, inv_param.mu, inv_param.epsilon, inv_param.matpc_type, 0, inv_param.cpu_prec, gauge_param);
	} else {
	  tm_matpc(spinorCheck, gauge, spinorOut, inv_param.kappa, inv_param.mu, inv_param.twist_flavor,
		   inv_param.matpc_type, 0, inv_param.cpu_prec, gauge_param);
	}
      } else if (dslash_type == QUDA_TWISTED_CLOVER_DSLASH) {
	if (inv_param.twist_flavor != QUDA_TWIST_SINGLET)
	  errorQuda("Twisted mass solution type not supported");
        tmc_matpc(spinorCheck, gauge, spinorOut, clover, clover_inv, inv_param.kappa, inv_param.mu,
		  inv_param.twist_flavor, inv_param.matpc_type, 0, inv_param.cpu_prec, gauge_param);
      } else if (dslash_type == QUDA_WILSON_DSLASH) {
        wil_matpc(spinorCheck, gauge, spinorOut, inv_param.kappa, inv_param.matpc_type, 0,
                  inv_param.cpu_prec, gauge_param);
      } else if (dslash_type == QUDA_CLOVER_WILSON_DSLASH) {
        clover_matpc(spinorCheck, gauge, clover, clover_inv, spinorOut, inv_param.kappa, inv_param.matpc_type, 0,
		     inv_param.cpu_prec, gauge_param);
      } else if (dslash_type == QUDA_DOMAIN_WALL_DSLASH) {
        dw_matpc(spinorCheck, gauge, spinorOut, kappa5, inv_param.matpc_type, 0, inv_param.cpu_prec, gauge_param, inv_param.mass);
      } else if (dslash_type == QUDA_DOMAIN_WALL_4D_DSLASH) {
        dw_4d_matpc(spinorCheck, gauge, spinorOut, kappa5, inv_param.matpc_type, 0, inv_param.cpu_prec, gauge_param, inv_param.mass);
      } else if (dslash_type == QUDA_MOBIUS_DWF_DSLASH) {
        double _Complex *kappa_b = (double _Complex *)malloc(Lsdim * sizeof(double _Complex));
        double _Complex *kappa_c = (double _Complex *)malloc(Lsdim * sizeof(double _Complex));
        for(int xs = 0 ; xs < Lsdim ; xs++)
        {
          kappa_b[xs] = 1.0/(2*(inv_param.b_5[xs]*(4.0 + inv_param.m5) + 1.0));
          kappa_c[xs] = 1.0/(2*(inv_param.c_5[xs]*(4.0 + inv_param.m5) - 1.0));
        }
        mdw_matpc(spinorCheck, gauge, spinorOut, kappa_b, kappa_c, inv_param.matpc_type, 0, inv_param.cpu_prec, gauge_param, inv_param.mass, inv_param.b_5, inv_param.c_5);
        free(kappa_b);
        free(kappa_c);
      } else {
        errorQuda("Unsupported dslash_type");
      }

      if (inv_param.mass_normalization == QUDA_MASS_NORMALIZATION) {
        if (dslash_type == QUDA_DOMAIN_WALL_DSLASH ||
            dslash_type == QUDA_DOMAIN_WALL_4D_DSLASH ||
            dslash_type == QUDA_MOBIUS_DWF_DSLASH) {
          ax(0.25/(kappa5*kappa5), spinorCheck, V*spinorSiteSize*inv_param.Ls, inv_param.cpu_prec);
        } else {
          ax(0.25/(inv_param.kappa*inv_param.kappa), spinorCheck, Vh*spinorSiteSize, inv_param.cpu_prec);

	}
      }

    } else if (inv_param.solution_type == QUDA_MATPCDAG_MATPC_SOLUTION) {

      void *spinorTmp = malloc(V*spinorSiteSize*sSize*inv_param.Ls);

      ax(0, spinorCheck, V*spinorSiteSize, inv_param.cpu_prec);

      if (dslash_type == QUDA_TWISTED_MASS_DSLASH) {
	if (inv_param.twist_flavor != QUDA_TWIST_SINGLET) {
          int tm_offset = Vh*spinorSiteSize;
	  void *out0 = spinorCheck;
	  void *out1 = (char*)out0 + tm_offset*cpu_prec;

	  void *tmp0 = spinorTmp;
	  void *tmp1 = (char*)tmp0 + tm_offset*cpu_prec;

	  void *in0  = spinorOut;
	  void *in1  = (char*)in0 + tm_offset*cpu_prec;

	  tm_ndeg_matpc(tmp0, tmp1, gauge, in0, in1, inv_param.kappa, inv_param.mu, inv_param.epsilon, inv_param.matpc_type, 0, inv_param.cpu_prec, gauge_param);
	  tm_ndeg_matpc(out0, out1, gauge, tmp0, tmp1, inv_param.kappa, inv_param.mu, inv_param.epsilon, inv_param.matpc_type, 1, inv_param.cpu_prec, gauge_param);
	} else {
	  tm_matpc(spinorTmp, gauge, spinorOut, inv_param.kappa, inv_param.mu, inv_param.twist_flavor,
		   inv_param.matpc_type, 0, inv_param.cpu_prec, gauge_param);
	  tm_matpc(spinorCheck, gauge, spinorTmp, inv_param.kappa, inv_param.mu, inv_param.twist_flavor,
		   inv_param.matpc_type, 1, inv_param.cpu_prec, gauge_param);
	}
      } else if (dslash_type == QUDA_TWISTED_CLOVER_DSLASH) {
	if (inv_param.twist_flavor != QUDA_TWIST_SINGLET)
	  errorQuda("Twisted mass solution type not supported");
        tmc_matpc(spinorTmp, gauge, spinorOut, clover, clover_inv, inv_param.kappa, inv_param.mu,
		  inv_param.twist_flavor, inv_param.matpc_type, 0, inv_param.cpu_prec, gauge_param);
        tmc_matpc(spinorCheck, gauge, spinorTmp, clover, clover_inv, inv_param.kappa, inv_param.mu,
		  inv_param.twist_flavor, inv_param.matpc_type, 1, inv_param.cpu_prec, gauge_param);
      } else if (dslash_type == QUDA_WILSON_DSLASH) {
        wil_matpc(spinorTmp, gauge, spinorOut, inv_param.kappa, inv_param.matpc_type, 0,
                  inv_param.cpu_prec, gauge_param);
        wil_matpc(spinorCheck, gauge, spinorTmp, inv_param.kappa, inv_param.matpc_type, 1,
                  inv_param.cpu_prec, gauge_param);
      } else if (dslash_type == QUDA_CLOVER_WILSON_DSLASH) {
        clover_matpc(spinorTmp, gauge, clover, clover_inv, spinorOut, inv_param.kappa,
		     inv_param.matpc_type, 0, inv_param.cpu_prec, gauge_param);
        clover_matpc(spinorCheck, gauge, clover, clover_inv, spinorTmp, inv_param.kappa,
		     inv_param.matpc_type, 1, inv_param.cpu_prec, gauge_param);
      } else if (dslash_type == QUDA_DOMAIN_WALL_DSLASH) {
        dw_matpc(spinorTmp, gauge, spinorOut, kappa5, inv_param.matpc_type, 0, inv_param.cpu_prec, gauge_param, inv_param.mass);
        dw_matpc(spinorCheck, gauge, spinorTmp, kappa5, inv_param.matpc_type, 1, inv_param.cpu_prec, gauge_param, inv_param.mass);
      } else if (dslash_type == QUDA_DOMAIN_WALL_4D_DSLASH) {
        dw_4d_matpc(spinorTmp, gauge, spinorOut, kappa5, inv_param.matpc_type, 0, inv_param.cpu_prec, gauge_param, inv_param.mass);
        dw_4d_matpc(spinorCheck, gauge, spinorTmp, kappa5, inv_param.matpc_type, 1, inv_param.cpu_prec, gauge_param, inv_param.mass);
      } else if (dslash_type == QUDA_MOBIUS_DWF_DSLASH) {
        double _Complex *kappa_b = (double _Complex *)malloc(Lsdim * sizeof(double _Complex));
        double _Complex *kappa_c = (double _Complex *)malloc(Lsdim * sizeof(double _Complex));
        for(int xs = 0 ; xs < Lsdim ; xs++)
        {
          kappa_b[xs] = 1.0/(2*(inv_param.b_5[xs]*(4.0 + inv_param.m5) + 1.0));
          kappa_c[xs] = 1.0/(2*(inv_param.c_5[xs]*(4.0 + inv_param.m5) - 1.0));
        }
        mdw_matpc(spinorTmp, gauge, spinorOut, kappa_b, kappa_c, inv_param.matpc_type, 0, inv_param.cpu_prec, gauge_param, inv_param.mass, inv_param.b_5, inv_param.c_5);
        mdw_matpc(spinorCheck, gauge, spinorTmp, kappa_b, kappa_c, inv_param.matpc_type, 1, inv_param.cpu_prec, gauge_param, inv_param.mass, inv_param.b_5, inv_param.c_5);
        free(kappa_b);
        free(kappa_c);
      } else {
        errorQuda("Unsupported dslash_type");
      }

      if (inv_param.mass_normalization == QUDA_MASS_NORMALIZATION) {
	errorQuda("Mass normalization not implemented");
      }

      free(spinorTmp);
    }


    int vol = inv_param.solution_type == QUDA_MAT_SOLUTION ? V : Vh;
    mxpy(spinorIn, spinorCheck, vol*spinorSiteSize*inv_param.Ls, inv_param.cpu_prec);
    double nrm2 = norm_2(spinorCheck, vol*spinorSiteSize*inv_param.Ls, inv_param.cpu_prec);
    double src2 = norm_2(spinorIn, vol*spinorSiteSize*inv_param.Ls, inv_param.cpu_prec);
    double l2r = sqrt(nrm2 / src2);

    printfQuda("Residuals: (L2 relative) tol %g, QUDA = %g, host = %g; (heavy-quark) tol %g, QUDA = %g\n",
	       inv_param.tol, inv_param.true_res, l2r, inv_param.tol_hq, inv_param.true_res_hq);

  }

  freeGaugeQuda();
  if (dslash_type == QUDA_CLOVER_WILSON_DSLASH || dslash_type == QUDA_TWISTED_CLOVER_DSLASH) freeCloverQuda();

  // finalize the QUDA library
  endQuda();

  finalizeComms();

  if (dslash_type == QUDA_CLOVER_WILSON_DSLASH || dslash_type == QUDA_TWISTED_CLOVER_DSLASH) {
    if (clover) free(clover);
    if (clover_inv) free(clover_inv);
  }

  for (int dir = 0; dir<4; dir++) free(gauge[dir]);

  return 0;
}<|MERGE_RESOLUTION|>--- conflicted
+++ resolved
@@ -400,7 +400,6 @@
 
   for (int k = 0; k < Nsrc; k++) {
 
-<<<<<<< HEAD
     // perform the inversion
     if (inv_param.cpu_prec == QUDA_SINGLE_PRECISION) {
       //((float*)spinorIn)[0] = 1.0;
@@ -411,9 +410,7 @@
       //for (int i=0; i<inv_param.Ls*V*spinorSiteSize; i++) ((double*)spinorIn)[i] = rand() / (double)RAND_MAX;
       for (int i=0; i<inv_param.Ls*V*spinorSiteSize; i++) ((double*)spinorIn)[i] = 1.0 / sqrt( static_cast<double> (comm_size() * inv_param.Ls*V*spinorSiteSize) );
     }
-=======
-    construct_spinor_source(spinorIn, 4, 3, inv_param.cpu_prec, gauge_param.X, *rng);
->>>>>>> 8448b3ae
+    //construct_spinor_source(spinorIn, 4, 3, inv_param.cpu_prec, gauge_param.X, *rng);
 
     if (multishift) {
       invertMultiShiftQuda(spinorOutMulti, spinorIn, &inv_param);
