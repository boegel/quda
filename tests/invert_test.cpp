--- conflicted
+++ resolved
@@ -218,11 +218,7 @@
   inv_param.pipeline = pipeline;
 
   inv_param.Nsteps = 2;
-<<<<<<< HEAD
-  inv_param.gcrNkrylov = 0;
-=======
   inv_param.gcrNkrylov = gcrNkrylov;
->>>>>>> 6dc607bb
   inv_param.tol = tol;
   inv_param.tol_restart = 1e-3; //now theoretical background for this parameter... 
   if(tol_hq == 0 && tol == 0){
