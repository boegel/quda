#include <stdlib.h>
#include <stdio.h>
#include <time.h>
#include <math.h>
#include <string.h>

#include <util_quda.h>
#include <test_util.h>
#include <test_params.h>
#include <dslash_util.h>
#include <blas_reference.h>
#include <wilson_dslash_reference.h>
#include <domain_wall_dslash_reference.h>
#include "misc.h"

#if defined(QMP_COMMS)
#include <qmp.h>
#elif defined(MPI_COMMS)
#include <mpi.h>
#endif

#include <qio_field.h>


#include <gauge_field.h>
#include <gauge_tools.h>
#include <pgauge_monte.h>
#include <random_quda.h>
#include <unitarization_links.h>


#define MAX(a,b) ((a)>(b)?(a):(b))

// In a typical application, quda.h is the only QUDA header required.
#include <quda.h>

namespace quda {
  extern void setTransferGPU(bool);
}

void
display_test_info()
{
  printfQuda("running the following test:\n");
    
  printfQuda("prec    sloppy_prec    link_recon  sloppy_link_recon S_dimension T_dimension Ls_dimension\n");
  printfQuda("%s   %s             %s            %s            %d/%d/%d          %d         %d\n",
	     get_prec_str(prec),get_prec_str(prec_sloppy),
	     get_recon_str(link_recon), 
	     get_recon_str(link_recon_sloppy),  xdim, ydim, zdim, tdim, Lsdim);     

  printfQuda("MG parameters\n");
  printfQuda(" - number of levels %d\n", mg_levels);
  for (int i=0; i<mg_levels-1; i++) {
    printfQuda(" - level %d number of null-space vectors %d\n", i+1, nvec[i]);
    printfQuda(" - level %d number of pre-smoother applications %d\n", i+1, nu_pre[i]);
    printfQuda(" - level %d number of post-smoother applications %d\n", i+1, nu_post[i]);
  }

  printfQuda("Outer solver paramers\n");
  printfQuda(" - pipeline = %d\n", pipeline);

  printfQuda("Grid partition info:     X  Y  Z  T\n"); 
  printfQuda("                         %d  %d  %d  %d\n", 
	     dimPartitioned(0),
	     dimPartitioned(1),
	     dimPartitioned(2),
	     dimPartitioned(3)); 
  
  return ;
  
}

QudaPrecision &cpu_prec = prec;
QudaPrecision &cuda_prec = prec;
QudaPrecision &cuda_prec_sloppy = prec_sloppy;
QudaPrecision &cuda_prec_precondition = prec_precondition;

void setGaugeParam(QudaGaugeParam &gauge_param) {
  gauge_param.X[0] = xdim;
  gauge_param.X[1] = ydim;
  gauge_param.X[2] = zdim;
  gauge_param.X[3] = tdim;

  gauge_param.anisotropy = anisotropy;
  gauge_param.type = QUDA_WILSON_LINKS;
  gauge_param.gauge_order = QUDA_QDP_GAUGE_ORDER;
  gauge_param.t_boundary = QUDA_PERIODIC_T;
  
  gauge_param.cpu_prec = cpu_prec;

  gauge_param.cuda_prec = cuda_prec;
  gauge_param.reconstruct = link_recon;

  gauge_param.cuda_prec_sloppy = cuda_prec_sloppy;
  gauge_param.reconstruct_sloppy = link_recon_sloppy;

  gauge_param.cuda_prec_precondition = cuda_prec_precondition;
  gauge_param.reconstruct_precondition = link_recon_precondition;

  gauge_param.gauge_fix = QUDA_GAUGE_FIXED_NO;

  gauge_param.ga_pad = 0;
  // For multi-GPU, ga_pad must be large enough to store a time-slice
#ifdef MULTI_GPU
  int x_face_size = gauge_param.X[1]*gauge_param.X[2]*gauge_param.X[3]/2;
  int y_face_size = gauge_param.X[0]*gauge_param.X[2]*gauge_param.X[3]/2;
  int z_face_size = gauge_param.X[0]*gauge_param.X[1]*gauge_param.X[3]/2;
  int t_face_size = gauge_param.X[0]*gauge_param.X[1]*gauge_param.X[2]/2;
  int pad_size =MAX(x_face_size, y_face_size);
  pad_size = MAX(pad_size, z_face_size);
  pad_size = MAX(pad_size, t_face_size);
  gauge_param.ga_pad = pad_size;    
#endif
}

void setMultigridParam(QudaMultigridParam &mg_param) {
  QudaInvertParam &inv_param = *mg_param.invert_param;

  inv_param.Ls = 1;

  inv_param.sp_pad = 0;
  inv_param.cl_pad = 0;

  inv_param.cpu_prec = cpu_prec;
  inv_param.cuda_prec = cuda_prec;
  inv_param.cuda_prec_sloppy = cuda_prec_sloppy;
  inv_param.cuda_prec_precondition = cuda_prec_precondition;
  inv_param.preserve_source = QUDA_PRESERVE_SOURCE_NO;
  inv_param.gamma_basis = QUDA_DEGRAND_ROSSI_GAMMA_BASIS;
  inv_param.dirac_order = QUDA_DIRAC_ORDER;

  if (dslash_type == QUDA_CLOVER_WILSON_DSLASH || dslash_type == QUDA_TWISTED_CLOVER_DSLASH) {
    inv_param.clover_cpu_prec = cpu_prec;
    inv_param.clover_cuda_prec = cuda_prec;
    inv_param.clover_cuda_prec_sloppy = cuda_prec_sloppy;
    inv_param.clover_cuda_prec_precondition = cuda_prec_precondition;
    inv_param.clover_order = QUDA_PACKED_CLOVER_ORDER;
    inv_param.clover_coeff = clover_coeff;
  }

  inv_param.input_location = QUDA_CPU_FIELD_LOCATION;
  inv_param.output_location = QUDA_CPU_FIELD_LOCATION;

  inv_param.dslash_type = dslash_type;

  if (kappa == -1.0) {
    inv_param.mass = mass;
    inv_param.kappa = 1.0 / (2.0 * (1 + 3/anisotropy + mass));
  } else {
    inv_param.kappa = kappa;
    inv_param.mass = 0.5/kappa - (1 + 3/anisotropy);
  }

  if (dslash_type == QUDA_TWISTED_MASS_DSLASH || dslash_type == QUDA_TWISTED_CLOVER_DSLASH) {
    inv_param.mu = mu;
    inv_param.epsilon = epsilon;
    inv_param.twist_flavor = twist_flavor;
    inv_param.Ls = (inv_param.twist_flavor == QUDA_TWIST_NONDEG_DOUBLET) ? 2 : 1;

    if (twist_flavor == QUDA_TWIST_NONDEG_DOUBLET) {
      printfQuda("Twisted-mass doublet non supported (yet)\n");
      exit(0);
    }
  }

  inv_param.dagger = QUDA_DAG_NO;
  inv_param.mass_normalization = QUDA_KAPPA_NORMALIZATION;

  inv_param.matpc_type = matpc_type;
  inv_param.solution_type = QUDA_MAT_SOLUTION;

  inv_param.solve_type = QUDA_DIRECT_SOLVE;

  mg_param.invert_param = &inv_param;
  mg_param.n_level = mg_levels;
  for (int i=0; i<mg_param.n_level; i++) {
    for (int j=0; j<QUDA_MAX_DIM; j++) {
      // if not defined use 4
      mg_param.geo_block_size[i][j] = geo_block_size[i][j] ? geo_block_size[i][j] : 4;
    }
    mg_param.spin_block_size[i] = 1;
    mg_param.verbosity[i] = mg_verbosity[i];
    mg_param.setup_inv_type[i] = setup_inv[i];
    mg_param.num_setup_iter[i] = num_setup_iter[i];
    mg_param.setup_tol[i] = setup_tol[i];
    mg_param.setup_maxiter[i] = setup_maxiter[i];

    // Basis to use for CA-CGN(E/R) setup
    mg_param.setup_ca_basis[i] = setup_ca_basis[i];

    // Basis size for CACG setup
    mg_param.setup_ca_basis_size[i] = setup_ca_basis_size[i];

    // Minimum and maximum eigenvalue for Chebyshev CA basis setup
    mg_param.setup_ca_lambda_min[i] = setup_ca_lambda_min[i];
    mg_param.setup_ca_lambda_max[i] = setup_ca_lambda_max[i];

    mg_param.setup_maxiter_refresh[i] = setup_maxiter_refresh[i];
    mg_param.n_vec[i] = nvec[i] == 0 ? 24 : nvec[i]; // default to 24 vectors if not set
    mg_param.n_block_ortho[i] = n_block_ortho[i];    // number of times to Gram-Schmidt
    mg_param.precision_null[i] = prec_null; // precision to store the null-space basis
    mg_param.smoother_halo_precision[i] = smoother_halo_prec; // precision of the halo exchange in the smoother
    mg_param.nu_pre[i] = nu_pre[i];
    mg_param.nu_post[i] = nu_post[i];
    mg_param.mu_factor[i] = mu_factor[i];

    mg_param.cycle_type[i] = QUDA_MG_CYCLE_RECURSIVE;

    // set the coarse solver wrappers including bottom solver
    mg_param.coarse_solver[i] = coarse_solver[i];
    mg_param.coarse_solver_tol[i] = coarse_solver_tol[i];
    mg_param.coarse_solver_maxiter[i] = coarse_solver_maxiter[i];

     // Basis to use for CA-CGN(E/R) coarse solver
    mg_param.coarse_solver_ca_basis[i] = coarse_solver_ca_basis[i];

    // Basis size for CACG coarse solver/
    mg_param.coarse_solver_ca_basis_size[i] = coarse_solver_ca_basis_size[i];

    // Minimum and maximum eigenvalue for Chebyshev CA basis
    mg_param.coarse_solver_ca_lambda_min[i] = coarse_solver_ca_lambda_min[i];
    mg_param.coarse_solver_ca_lambda_max[i] = coarse_solver_ca_lambda_max[i];

    mg_param.smoother[i] = smoother_type[i];

    // set the smoother / bottom solver tolerance (for MR smoothing this will be ignored)
    mg_param.smoother_tol[i] = smoother_tol[i];

    // set to QUDA_DIRECT_SOLVE for no even/odd preconditioning on the smoother
    // set to QUDA_DIRECT_PC_SOLVE for to enable even/odd preconditioning on the smoother
    mg_param.smoother_solve_type[i] = smoother_solve_type[i];

    // set to QUDA_ADDITIVE_SCHWARZ for Additive Schwarz precondioned smoother (presently only impelemented for MR)
    mg_param.smoother_schwarz_type[i] = schwarz_type[i];

    // if using Schwarz preconditioning then use local reductions only
    mg_param.global_reduction[i] = (schwarz_type[i] == QUDA_INVALID_SCHWARZ) ? QUDA_BOOLEAN_YES : QUDA_BOOLEAN_NO;

    // set number of Schwarz cycles to apply
    mg_param.smoother_schwarz_cycle[i] = schwarz_cycle[i];

    // Set set coarse_grid_solution_type: this defines which linear
    // system we are solving on a given level
    // * QUDA_MAT_SOLUTION - we are solving the full system and inject
    //   a full field into coarse grid
    // * QUDA_MATPC_SOLUTION - we are solving the e/o-preconditioned
    //   system, and only inject single parity field into coarse grid
    //
    // Multiple possible scenarios here
    //
    // 1. **Direct outer solver and direct smoother**: here we use
    // full-field residual coarsening, and everything involves the
    // full system so coarse_grid_solution_type = QUDA_MAT_SOLUTION
    //
    // 2. **Direct outer solver and preconditioned smoother**: here,
    // only the smoothing uses e/o preconditioning, so
    // coarse_grid_solution_type = QUDA_MAT_SOLUTION_TYPE.
    // We reconstruct the full residual prior to coarsening after the
    // pre-smoother, and then need to project the solution for post
    // smoothing.
    //
    // 3. **Preconditioned outer solver and preconditioned smoother**:
    // here we use single-parity residual coarsening throughout, so
    // coarse_grid_solution_type = QUDA_MATPC_SOLUTION.  This is a bit
    // questionable from a theoretical point of view, since we don't
    // coarsen the preconditioned operator directly, rather we coarsen
    // the full operator and preconditioned that, but it just works.
    // This is the optimal combination in general for Wilson-type
    // operators: although there is an occasional increase in
    // iteration or two), by working completely in the preconditioned
    // space, we save the cost of reconstructing the full residual
    // from the preconditioned smoother, and re-projecting for the
    // subsequent smoother, as well as reducing the cost of the
    // ancillary blas operations in the coarse-grid solve.
    //
    // Note, we cannot use preconditioned outer solve with direct
    // smoother
    //
    // Finally, we have to treat the top level carefully: for all
    // other levels the entry into and out of the grid will be a
    // full-field, which we can then work in Schur complement space or
    // not (e.g., freedom to choose coarse_grid_solution_type).  For
    // the top level, if the outer solver is for the preconditioned
    // system, then we must use preconditoning, e.g., option 3.) above.

    if (i == 0) { // top-level treatment
      if (coarse_solve_type[0] != solve_type)
        errorQuda("Mismatch between top-level MG solve type %d and outer solve type %d", coarse_solve_type[0], solve_type);

      if (solve_type == QUDA_DIRECT_SOLVE) {
        mg_param.coarse_grid_solution_type[i] = QUDA_MAT_SOLUTION;
      } else if (solve_type == QUDA_DIRECT_PC_SOLVE) {
        mg_param.coarse_grid_solution_type[i] = QUDA_MATPC_SOLUTION;
      } else {
        errorQuda("Unexpected solve_type = %d\n", solve_type);
      }

    } else {

      if (coarse_solve_type[i] == QUDA_DIRECT_SOLVE) {
        mg_param.coarse_grid_solution_type[i] = QUDA_MAT_SOLUTION;
      } else if (coarse_solve_type[i] == QUDA_DIRECT_PC_SOLVE) {
        mg_param.coarse_grid_solution_type[i] = QUDA_MATPC_SOLUTION;
      } else {
        errorQuda("Unexpected solve_type = %d\n", coarse_solve_type[i]);
      }

    }

    mg_param.omega[i] = 0.85; // over/under relaxation factor

    mg_param.location[i] = solver_location[i];
    mg_param.setup_location[i] = setup_location[i];
  }

  // only coarsen the spin on the first restriction
  mg_param.spin_block_size[0] = 2;

  mg_param.setup_type = setup_type;
  mg_param.pre_orthonormalize = pre_orthonormalize ? QUDA_BOOLEAN_YES :  QUDA_BOOLEAN_NO;
  mg_param.post_orthonormalize = post_orthonormalize ? QUDA_BOOLEAN_YES :  QUDA_BOOLEAN_NO;

  mg_param.compute_null_vector = generate_nullspace ? QUDA_COMPUTE_NULL_VECTOR_YES
    : QUDA_COMPUTE_NULL_VECTOR_NO;

  mg_param.generate_all_levels = generate_all_levels ? QUDA_BOOLEAN_YES :  QUDA_BOOLEAN_NO;

  mg_param.run_verify = verify_results ? QUDA_BOOLEAN_YES : QUDA_BOOLEAN_NO;

  // set file i/o parameters
  for (int i = 0; i < mg_param.n_level; i++) {
    strcpy(mg_param.vec_infile[i], mg_vec_infile[i]);
    strcpy(mg_param.vec_outfile[i], mg_vec_outfile[i]);
    if (strcmp(mg_param.vec_infile[i], "") != 0) mg_param.vec_load[i] = QUDA_BOOLEAN_YES;
    if (strcmp(mg_param.vec_outfile[i], "") != 0) mg_param.vec_store[i] = QUDA_BOOLEAN_YES;
  }

  // these need to tbe set for now but are actually ignored by the MG setup
  // needed to make it pass the initialization test
  inv_param.inv_type = QUDA_GCR_INVERTER;
  inv_param.tol = 1e-10;
  inv_param.maxiter = 1000;
  inv_param.reliable_delta = 1e-10;
  inv_param.gcrNkrylov = 10;

  inv_param.verbosity = verbosity;
  inv_param.verbosity_precondition = mg_verbosity[0];
}

void setInvertParam(QudaInvertParam &inv_param) {
  inv_param.Ls = 1;

  inv_param.sp_pad = 0;
  inv_param.cl_pad = 0;

  inv_param.cpu_prec = cpu_prec;
  inv_param.cuda_prec = cuda_prec;
  inv_param.cuda_prec_sloppy = cuda_prec_sloppy;

  inv_param.cuda_prec_precondition = cuda_prec_precondition;
  inv_param.preserve_source = QUDA_PRESERVE_SOURCE_NO;
  inv_param.gamma_basis = QUDA_DEGRAND_ROSSI_GAMMA_BASIS;
  inv_param.dirac_order = QUDA_DIRAC_ORDER;

  if (dslash_type == QUDA_CLOVER_WILSON_DSLASH || dslash_type == QUDA_TWISTED_CLOVER_DSLASH) {
    inv_param.clover_cpu_prec = cpu_prec;
    inv_param.clover_cuda_prec = cuda_prec;
    inv_param.clover_cuda_prec_sloppy = cuda_prec_sloppy;
    inv_param.clover_cuda_prec_precondition = cuda_prec_precondition;
    inv_param.clover_order = QUDA_PACKED_CLOVER_ORDER;
  }

  inv_param.input_location = QUDA_CPU_FIELD_LOCATION;
  inv_param.output_location = QUDA_CPU_FIELD_LOCATION;

  inv_param.dslash_type = dslash_type;

  if (kappa == -1.0) {
    inv_param.mass = mass;
    inv_param.kappa = 1.0 / (2.0 * (1 + 3/anisotropy + mass));
  } else {
    inv_param.kappa = kappa;
    inv_param.mass = 0.5/kappa - (1 + 3/anisotropy);
  }

  if (dslash_type == QUDA_TWISTED_MASS_DSLASH || dslash_type == QUDA_TWISTED_CLOVER_DSLASH) {
    inv_param.mu = mu;
    inv_param.epsilon = epsilon;
    inv_param.twist_flavor = twist_flavor;
    inv_param.Ls = (inv_param.twist_flavor == QUDA_TWIST_NONDEG_DOUBLET) ? 2 : 1;

    if (twist_flavor == QUDA_TWIST_NONDEG_DOUBLET) {
      printfQuda("Twisted-mass doublet non supported (yet)\n");
      exit(0);
    }
  }

  inv_param.clover_coeff = clover_coeff;

  inv_param.dagger = QUDA_DAG_NO;
  inv_param.mass_normalization = QUDA_KAPPA_NORMALIZATION;

  // do we want full solution or single-parity solution
  inv_param.solution_type = QUDA_MAT_SOLUTION;

  // do we want to use an even-odd preconditioned solve or not
  inv_param.solve_type = solve_type;
  inv_param.matpc_type = matpc_type;

  inv_param.inv_type = QUDA_GCR_INVERTER;

  inv_param.verbosity = verbosity;
  inv_param.verbosity_precondition = mg_verbosity[0];


  inv_param.inv_type_precondition = QUDA_MG_INVERTER;
  inv_param.pipeline = pipeline;
  inv_param.gcrNkrylov = gcrNkrylov;
  inv_param.tol = tol;

  // require both L2 relative and heavy quark residual to determine convergence
  inv_param.residual_type = static_cast<QudaResidualType>(QUDA_L2_RELATIVE_RESIDUAL);
  inv_param.tol_hq = tol_hq; // specify a tolerance for the residual for heavy quark residual

  // these can be set individually
  for (int i=0; i<inv_param.num_offset; i++) {
    inv_param.tol_offset[i] = inv_param.tol;
    inv_param.tol_hq_offset[i] = inv_param.tol_hq;
  }
  inv_param.maxiter = niter;
  inv_param.reliable_delta = reliable_delta;

  // domain decomposition preconditioner parameters
  inv_param.schwarz_type = QUDA_ADDITIVE_SCHWARZ;
  inv_param.precondition_cycle = 1;
  inv_param.tol_precondition = 1e-1;
  inv_param.maxiter_precondition = 1;
  inv_param.omega = 1.0;
}

 void setReunitarizationConsts(){
   using namespace quda;
    const double unitarize_eps = 1e-14;
    const double max_error = 1e-10;
    const int reunit_allow_svd = 1;
    const int reunit_svd_only  = 0;
    const double svd_rel_error = 1e-6;
    const double svd_abs_error = 1e-6;
    setUnitarizeLinksConstants(unitarize_eps, max_error,
                               reunit_allow_svd, reunit_svd_only,
                               svd_rel_error, svd_abs_error);

  }

void CallUnitarizeLinks(quda::cudaGaugeField *cudaInGauge){
   using namespace quda;
   int *num_failures_dev = (int*)device_malloc(sizeof(int));
   int num_failures;
   cudaMemset(num_failures_dev, 0, sizeof(int));
   unitarizeLinks(*cudaInGauge, num_failures_dev);

   cudaMemcpy(&num_failures, num_failures_dev, sizeof(int), cudaMemcpyDeviceToHost);
   if(num_failures>0) errorQuda("Error in the unitarization\n");
   device_free(num_failures_dev);
  }

int main(int argc, char **argv)
{
  // We give here the default values to some of the array
  for (int i =0; i<QUDA_MAX_MG_LEVEL; i++) {
    mg_verbosity[i] = QUDA_SUMMARIZE;
    setup_inv[i] = QUDA_BICGSTAB_INVERTER;
    num_setup_iter[i] = 1;
    setup_tol[i] = 5e-6;
    setup_maxiter[i] = 500;
    setup_maxiter_refresh[i] = 100;
    mu_factor[i] = 1.;
    coarse_solve_type[i] = QUDA_INVALID_SOLVE;
    smoother_solve_type[i] = QUDA_INVALID_SOLVE;
    schwarz_type[i] = QUDA_INVALID_SCHWARZ;
    schwarz_cycle[i] = 1;
    smoother_type[i] = QUDA_MR_INVERTER;
    smoother_tol[i] = 0.25;
    coarse_solver[i] = QUDA_GCR_INVERTER;
    coarse_solver_tol[i] = 0.25;
    coarse_solver_maxiter[i] = 10;
    solver_location[i] = QUDA_CUDA_FIELD_LOCATION;
    setup_location[i] = QUDA_CUDA_FIELD_LOCATION;
    nu_pre[i] = 2;
    nu_post[i] = 2;
    n_block_ortho[i] = 1;

    setup_ca_basis[i] = QUDA_POWER_BASIS;
    setup_ca_basis_size[i] = 4;
    setup_ca_lambda_min[i] = 0.0;
    setup_ca_lambda_max[i] = -1.0; // use power iterations

    coarse_solver_ca_basis[i] = QUDA_POWER_BASIS;
    coarse_solver_ca_basis_size[i] = 4;
    coarse_solver_ca_lambda_min[i] = 0.0;
    coarse_solver_ca_lambda_max[i] = -1.0;

    strcpy(mg_vec_infile[i], "");
    strcpy(mg_vec_outfile[i], "");
  }
  reliable_delta = 1e-4;

    // command line options
  auto app = make_app();
  // add_eigen_option_group(app);
  // add_deflation_option_group(app);
  add_multigrid_option_group(app);
  try {
    app->parse(argc, argv);
  } catch(const CLI::ParseError &e) {
    return app->exit(e);
  }   

  if (prec_sloppy == QUDA_INVALID_PRECISION) prec_sloppy = prec;
  if (prec_precondition == QUDA_INVALID_PRECISION) prec_precondition = prec_sloppy;
  if (prec_null == QUDA_INVALID_PRECISION) prec_null = prec_precondition;
  if (smoother_halo_prec == QUDA_INVALID_PRECISION) smoother_halo_prec = prec_null;
  if (link_recon_sloppy == QUDA_RECONSTRUCT_INVALID) link_recon_sloppy = link_recon;
  if (link_recon_precondition == QUDA_RECONSTRUCT_INVALID) link_recon_precondition = link_recon_sloppy;
  for(int i =0; i<QUDA_MAX_MG_LEVEL; i++) {
    if (coarse_solve_type[i] == QUDA_INVALID_SOLVE) coarse_solve_type[i] = solve_type;
    if (smoother_solve_type[i] == QUDA_INVALID_SOLVE) smoother_solve_type[i] = QUDA_DIRECT_PC_SOLVE;
  }

  // initialize QMP/MPI, QUDA comms grid and RNG (test_util.cpp)
  initComms(argc, argv, gridsize_from_cmdline);

  // call srand() with a rank-dependent seed
  initRand();

  display_test_info();

  // *** QUDA parameters begin here.

  if (dslash_type != QUDA_WILSON_DSLASH &&
      dslash_type != QUDA_CLOVER_WILSON_DSLASH &&
      dslash_type != QUDA_TWISTED_MASS_DSLASH &&
      dslash_type != QUDA_TWISTED_CLOVER_DSLASH) {
    printfQuda("dslash_type %d not supported\n", dslash_type);
    exit(0);
  }

  QudaGaugeParam gauge_param = newQudaGaugeParam();
  setGaugeParam(gauge_param);

  QudaInvertParam mg_inv_param = newQudaInvertParam();
  QudaMultigridParam mg_param = newQudaMultigridParam();
  mg_param.invert_param = &mg_inv_param;

  setMultigridParam(mg_param);


  QudaInvertParam inv_param = newQudaInvertParam();
  setInvertParam(inv_param);

  // *** Everything between here and the call to initQuda() is
  // *** application-specific.

  setDims(gauge_param.X);

  setSpinorSiteSize(24);

  size_t gSize = (gauge_param.cpu_prec == QUDA_DOUBLE_PRECISION) ? sizeof(double) : sizeof(float);
  size_t sSize = (inv_param.cpu_prec == QUDA_DOUBLE_PRECISION) ? sizeof(double) : sizeof(float);

  void *gauge[4], *clover=0, *clover_inv=0;

  for (int dir = 0; dir < 4; dir++) {
    gauge[dir] = malloc(V*gaugeSiteSize*gSize);
  }

  if (strcmp(latfile,"")) {  // load in the command line supplied gauge field
    read_gauge_field(latfile, gauge, gauge_param.cpu_prec, gauge_param.X, argc, argv);
    construct_gauge_field(gauge, 2, gauge_param.cpu_prec, &gauge_param);
  } else { // else generate a random SU(3) field
    //generate a random SU(3) field
    //construct_gauge_field(gauge, 1, gauge_param.cpu_prec, &gauge_param);
    //generate a unit SU(3) field
    construct_gauge_field(gauge, 0, gauge_param.cpu_prec, &gauge_param);
    
  }

  if (dslash_type == QUDA_CLOVER_WILSON_DSLASH || dslash_type == QUDA_TWISTED_CLOVER_DSLASH) {
    double norm = 0.1; // clover components are random numbers in the range (-norm, norm)
    double diag = 1.0; // constant added to the diagonal

    size_t cSize = inv_param.clover_cpu_prec;
    clover = malloc(V*cloverSiteSize*cSize);
    clover_inv = malloc(V*cloverSiteSize*cSize);
    if (!compute_clover) construct_clover_field(clover, norm, diag, inv_param.clover_cpu_prec);

    inv_param.compute_clover = compute_clover;
    if (compute_clover) inv_param.return_clover = 1;
    inv_param.compute_clover_inverse = 1;
    inv_param.return_clover_inverse = 1;
  }

  void *spinorIn = malloc(V*spinorSiteSize*sSize*inv_param.Ls);
  void *spinorCheck = malloc(V*spinorSiteSize*sSize*inv_param.Ls);

  void *spinorOut = NULL;
  spinorOut = malloc(V*spinorSiteSize*sSize*inv_param.Ls);

  // start the timer
  double time0 = -((double)clock());

  // initialize the QUDA library
  initQuda(device);

  {
    using namespace quda;
    GaugeFieldParam gParam(0, gauge_param);
    gParam.pad = 0;
    gParam.ghostExchange = QUDA_GHOST_EXCHANGE_NO;
    gParam.create      = QUDA_NULL_FIELD_CREATE;
    gParam.link_type   = gauge_param.type;
    gParam.reconstruct = gauge_param.reconstruct;
    gParam.order       = (gauge_param.cuda_prec == QUDA_DOUBLE_PRECISION || gauge_param.reconstruct == QUDA_RECONSTRUCT_NO )
      ? QUDA_FLOAT2_GAUGE_ORDER : QUDA_FLOAT4_GAUGE_ORDER;
    cudaGaugeField *gauge = new cudaGaugeField(gParam);

    int pad = 0;
    int y[4];
    int R[4] = {0,0,0,0};
    for(int dir=0; dir<4; ++dir) if(comm_dim_partitioned(dir)) R[dir] = 2;
    for(int dir=0; dir<4; ++dir) y[dir] = gauge_param.X[dir] + 2 * R[dir];
    GaugeFieldParam gParamEx(y, prec, link_recon,
			     pad, QUDA_VECTOR_GEOMETRY, QUDA_GHOST_EXCHANGE_EXTENDED);
    gParamEx.create = QUDA_ZERO_FIELD_CREATE;
    gParamEx.order = gParam.order;
    gParamEx.siteSubset = QUDA_FULL_SITE_SUBSET;
    gParamEx.t_boundary = gParam.t_boundary;
    gParamEx.nFace = 1;
    for(int dir=0; dir<4; ++dir) gParamEx.r[dir] = R[dir];
    cudaGaugeField *gaugeEx = new cudaGaugeField(gParamEx);
    // CURAND random generator initialization
    RNG *randstates = new RNG(*gauge, 1234);
    randstates->Init();

    int nsteps = 10;
    int nhbsteps = 1;
    int novrsteps = 1;
    bool  coldstart = false;
    double beta_value = 6.2;

    if(link_recon != QUDA_RECONSTRUCT_8 && coldstart) InitGaugeField( *gaugeEx);
    else{
      InitGaugeField( *gaugeEx, *randstates );
    }
    // Reunitarization setup
    setReunitarizationConsts();
    plaquette(*gaugeEx);

    Monte(*gaugeEx, *randstates, beta_value, 100 * nhbsteps, 100 * novrsteps);

    // copy into regular field
    copyExtendedGauge(*gauge, *gaugeEx, QUDA_CUDA_FIELD_LOCATION);

    // load the gauge field from gauge
    gauge_param.gauge_order = (gauge_param.cuda_prec == QUDA_DOUBLE_PRECISION || gauge_param.reconstruct == QUDA_RECONSTRUCT_NO )
      ? QUDA_FLOAT2_GAUGE_ORDER : QUDA_FLOAT4_GAUGE_ORDER;
    gauge_param.location = QUDA_CUDA_FIELD_LOCATION;

    loadGaugeQuda(gauge->Gauge_p(), &gauge_param);
    double3 plaq = plaquette(*gaugeEx);
    double charge = qChargeQuda();
    printfQuda("step=0 plaquette = %e topological charge = %e\n", plaq.x, charge);

    // create a point source at 0 (in each subvolume...  FIXME)
    memset(spinorIn, 0, inv_param.Ls*V*spinorSiteSize*sSize);
    memset(spinorCheck, 0, inv_param.Ls*V*spinorSiteSize*sSize);
    memset(spinorOut, 0, inv_param.Ls*V*spinorSiteSize*sSize);

    if (inv_param.cpu_prec == QUDA_SINGLE_PRECISION) {
      for (int i=0; i<inv_param.Ls*V*spinorSiteSize; i++) ((float*)spinorIn)[i] = rand() / (float)RAND_MAX;
    } else {
      for (int i=0; i<inv_param.Ls*V*spinorSiteSize; i++) ((double*)spinorIn)[i] = rand() / (double)RAND_MAX;
    }

    // do reference BiCGStab solve
    QudaInvertParam inv_param2 = inv_param;
    inv_param2.inv_type = QUDA_BICGSTABL_INVERTER;
    inv_param2.gcrNkrylov = 4;
    inv_param2.inv_type_precondition = QUDA_INVALID_INVERTER;
    inv_param2.reliable_delta = 0.1;
    inv_param2.maxiter = 10000;
    inv_param2.chrono_use_resident = true;
    inv_param2.chrono_make_resident = true;
    inv_param2.chrono_index = 0 ;
    inv_param2.chrono_max_dim = 7;
    inv_param2.chrono_precision = inv_param2.cuda_prec_sloppy; // use sloppy precision for chrono basis
    inv_param2.use_init_guess = QUDA_USE_INIT_GUESS_YES;

    invertQuda(spinorOut, spinorIn, &inv_param2);

    // setup the multigrid solver
    void *mg_preconditioner = newMultigridQuda(&mg_param);
    inv_param.preconditioner = mg_preconditioner;

    invertQuda(spinorOut, spinorIn, &inv_param);

    freeGaugeQuda();

    for(int step=1; step<=nsteps; ++step){
      Monte( *gaugeEx, *randstates, beta_value, nhbsteps, novrsteps);

      //Reunitarize gauge links...
      CallUnitarizeLinks(gaugeEx);

      // copy into regular field
      copyExtendedGauge(*gauge, *gaugeEx, QUDA_CUDA_FIELD_LOCATION);

      loadGaugeQuda(gauge->Gauge_p(), &gauge_param);
      plaq = plaquette(*gaugeEx);
      charge = qChargeQuda();
      printfQuda("step=%d plaquette = %e topological charge = %e\n", step, plaq.x, charge);

      // reference BiCGStab for comparison
      invertQuda(spinorOut, spinorIn, &inv_param2);

      if (1) {
	updateMultigridQuda(mg_preconditioner, &mg_param); // update the multigrid operator for new gauge and clover fields
      } else {
	destroyMultigridQuda(mg_preconditioner);
	mg_preconditioner = newMultigridQuda(&mg_param);
	inv_param.preconditioner = mg_preconditioner;
      }
      invertQuda(spinorOut, spinorIn, &inv_param);

      if (inv_param.iter == inv_param.maxiter) {
        char vec_outfile[QUDA_MAX_MG_LEVEL][256];
        for (int i=0; i<mg_param.n_level; i++) {
          strcpy(vec_outfile[i], mg_param.vec_outfile[i]);
          sprintf(mg_param.vec_outfile[i], "dump_step_%d", step);
        }
        warningQuda("Solver failed to converge within max iteration count - dumping null vectors to %s",
                    mg_param.vec_outfile[0]);

        dumpMultigridQuda(mg_preconditioner, &mg_param);
<<<<<<< HEAD
        strcpy(mg_param.vec_outfile, mg_vec_outfile); // restore output file name
=======
        for (int i=0; i<mg_param.n_level; i++) {
          strcpy(mg_param.vec_outfile[i], vec_outfile[i]); // restore output file name
        }
>>>>>>> 8e0be9a6
      }

      freeGaugeQuda();
    }

    // free the multigrid solver
    destroyMultigridQuda(mg_preconditioner);

    delete gauge;
    delete gaugeEx;
    //Release all temporary memory used for data exchange between GPUs in multi-GPU mode
    PGaugeExchangeFree();
 
    randstates->Release();
    delete randstates;
  }

  // stop the timer
  time0 += clock();
  time0 /= CLOCKS_PER_SEC;
    
  //printfQuda("\nDone: %i iter / %g secs = %g Gflops, total time = %g secs\n", 
  //inv_param.iter, inv_param.secs, inv_param.gflops/inv_param.secs, time0);
  printfQuda("\nDone: %i iter / %g secs = %g Gflops, total time = %g secs\n", 
	 inv_param.iter, inv_param.secs, inv_param.gflops/inv_param.secs, 0.0);

  freeGaugeQuda();
  if (dslash_type == QUDA_CLOVER_WILSON_DSLASH || dslash_type == QUDA_TWISTED_CLOVER_DSLASH) freeCloverQuda();

  // finalize the QUDA library
  endQuda();

  // finalize the communications layer
  finalizeComms();

  if (dslash_type == QUDA_CLOVER_WILSON_DSLASH || dslash_type == QUDA_TWISTED_CLOVER_DSLASH) {
    if (clover) free(clover);
    if (clover_inv) free(clover_inv);
  }

  for (int dir = 0; dir<4; dir++) free(gauge[dir]);

  return 0;
}<|MERGE_RESOLUTION|>--- conflicted
+++ resolved
@@ -515,7 +515,7 @@
     app->parse(argc, argv);
   } catch(const CLI::ParseError &e) {
     return app->exit(e);
-  }   
+  }
 
   if (prec_sloppy == QUDA_INVALID_PRECISION) prec_sloppy = prec;
   if (prec_precondition == QUDA_INVALID_PRECISION) prec_precondition = prec_sloppy;
@@ -743,13 +743,9 @@
                     mg_param.vec_outfile[0]);
 
         dumpMultigridQuda(mg_preconditioner, &mg_param);
-<<<<<<< HEAD
-        strcpy(mg_param.vec_outfile, mg_vec_outfile); // restore output file name
-=======
         for (int i=0; i<mg_param.n_level; i++) {
           strcpy(mg_param.vec_outfile[i], vec_outfile[i]); // restore output file name
         }
->>>>>>> 8e0be9a6
       }
 
       freeGaugeQuda();
