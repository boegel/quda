#include <stdlib.h>
#include <stdio.h>
#include <time.h>
#include <string.h>

// In a typical application, quda.h is the only QUDA header required.
#include <quda.h>
// This extended test utilizes some QUDA internals
#include <qio_field.h>
#include <gauge_field.h>
#include <pgauge_monte.h>
#include <unitarization_links.h>

#include <host_utils.h>
#include <command_line_params.h>
#include <dslash_reference.h>
#include <wilson_dslash_reference.h>
#include <domain_wall_dslash_reference.h>
#include "misc.h"

namespace quda {
  extern void setTransferGPU(bool);
}

void setReunitarizationConsts()
{
  using namespace quda;
  const double unitarize_eps = 1e-14;
  const double max_error = 1e-10;
  const int reunit_allow_svd = 1;
  const int reunit_svd_only = 0;
  const double svd_rel_error = 1e-6;
  const double svd_abs_error = 1e-6;
  setUnitarizeLinksConstants(unitarize_eps, max_error, reunit_allow_svd, reunit_svd_only, svd_rel_error, svd_abs_error);
}

void CallUnitarizeLinks(quda::cudaGaugeField *cudaInGauge)
{
  using namespace quda;
  int *num_failures_dev = (int *)device_malloc(sizeof(int));
  int num_failures;
  cudaMemset(num_failures_dev, 0, sizeof(int));
  unitarizeLinks(*cudaInGauge, num_failures_dev);

  cudaMemcpy(&num_failures, num_failures_dev, sizeof(int), cudaMemcpyDeviceToHost);
  if (num_failures > 0) errorQuda("Error in the unitarization\n");
  device_free(num_failures_dev);
}

void display_test_info()
{
  printfQuda("running the following test:\n");

  printfQuda("prec    sloppy_prec    link_recon  sloppy_link_recon S_dimension T_dimension Ls_dimension\n");
  printfQuda("%s   %s             %s            %s            %d/%d/%d          %d         %d\n", get_prec_str(prec),
             get_prec_str(prec_sloppy), get_recon_str(link_recon), get_recon_str(link_recon_sloppy), xdim, ydim, zdim,
             tdim, Lsdim);

  printfQuda("MG parameters\n");
  printfQuda(" - number of levels %d\n", mg_levels);
  for (int i=0; i<mg_levels-1; i++) {
    printfQuda(" - level %d number of null-space vectors %d\n", i+1, nvec[i]);
    printfQuda(" - level %d number of pre-smoother applications %d\n", i+1, nu_pre[i]);
    printfQuda(" - level %d number of post-smoother applications %d\n", i+1, nu_post[i]);
  }

  printfQuda("Outer solver paramers\n");
  printfQuda(" - pipeline = %d\n", pipeline);

  printfQuda("Eigensolver parameters\n");
  for (int i = 0; i < mg_levels; i++) {
    if (low_mode_check || mg_eig[i]) {
      printfQuda(" - level %d solver mode %s\n", i + 1, get_eig_type_str(mg_eig_type[i]));
      printfQuda(" - level %d spectrum requested %s\n", i + 1, get_eig_spectrum_str(mg_eig_spectrum[i]));
      if (mg_eig_type[i] == QUDA_EIG_BLK_TR_LANCZOS) printfQuda(" - eigenvector block size %d\n", mg_eig_block_size[i]);
      printfQuda(" - level %d number of eigenvectors requested n_conv %d\n", i + 1, nvec[i]);
      printfQuda(" - level %d size of eigenvector search space %d\n", i + 1, mg_eig_n_ev[i]);
      printfQuda(" - level %d size of Krylov space %d\n", i + 1, mg_eig_n_kr[i]);
      printfQuda(" - level %d solver tolerance %e\n", i + 1, mg_eig_tol[i]);
      printfQuda(" - level %d convergence required (%s)\n", i + 1, mg_eig_require_convergence[i] ? "true" : "false");
      printfQuda(" - level %d Operator: daggered (%s) , norm-op (%s)\n", i + 1, mg_eig_use_dagger[i] ? "true" : "false",
                 mg_eig_use_normop[i] ? "true" : "false");
      if (mg_eig_use_poly_acc[i]) {
        printfQuda(" - level %d Chebyshev polynomial degree %d\n", i + 1, mg_eig_poly_deg[i]);
        printfQuda(" - level %d Chebyshev polynomial minumum %e\n", i + 1, mg_eig_amin[i]);
        if (mg_eig_amax[i] <= 0)
          printfQuda(" - level %d Chebyshev polynomial maximum will be computed\n", i + 1);
        else
          printfQuda(" - level %d Chebyshev polynomial maximum %e\n", i + 1, mg_eig_amax[i]);
      }
      printfQuda("\n");
    }
  }

  printfQuda("Grid partition info:     X  Y  Z  T\n");
  printfQuda("                         %d  %d  %d  %d\n", dimPartitioned(0), dimPartitioned(1), dimPartitioned(2),
             dimPartitioned(3));
}

<<<<<<< HEAD
 void setReunitarizationConsts(){
   using namespace quda;
    const double unitarize_eps = 1e-14;
    const double max_error = 1e-10;
    const int reunit_allow_svd = 1;
    const int reunit_svd_only  = 0;
    const double svd_rel_error = 1e-6;
    const double svd_abs_error = 1e-6;
    setUnitarizeLinksConstants(unitarize_eps, max_error,
                               reunit_allow_svd, reunit_svd_only,
                               svd_rel_error, svd_abs_error);

  }

void CallUnitarizeLinks(quda::cudaGaugeField *cudaInGauge){
   using namespace quda;
   int *num_failures_dev = (int*)device_malloc(sizeof(int));
   int num_failures;
   hipMemset(num_failures_dev, 0, sizeof(int));
   unitarizeLinks(*cudaInGauge, num_failures_dev);

   hipMemcpy(&num_failures, num_failures_dev, sizeof(int), hipMemcpyDeviceToHost);
   if(num_failures>0) errorQuda("Error in the unitarization\n");
   device_free(num_failures_dev);
  }

=======
>>>>>>> 4f390279
int main(int argc, char **argv)
{
  setQudaDefaultMgTestParams();
  // command line options
  auto app = make_app();
  add_multigrid_option_group(app);
  try {
    app->parse(argc, argv);
  } catch (const CLI::ParseError &e) {
    return app->exit(e);
  }

  // Set values for precisions via the command line.
  setQudaPrecisions();

  // initialize QMP/MPI, QUDA comms grid and RNG (host_utils.cpp)
  initComms(argc, argv, gridsize_from_cmdline);

  // call srand() with a rank-dependent seed
  initRand();

  // Only these fermions are supported in this file
  if (dslash_type != QUDA_WILSON_DSLASH && dslash_type != QUDA_CLOVER_WILSON_DSLASH
      && dslash_type != QUDA_TWISTED_MASS_DSLASH && dslash_type != QUDA_TWISTED_CLOVER_DSLASH
      && dslash_type != QUDA_MOBIUS_DWF_DSLASH && dslash_type != QUDA_DOMAIN_WALL_4D_DSLASH
      && dslash_type != QUDA_DOMAIN_WALL_DSLASH) {
    printfQuda("dslash_type %d not supported\n", dslash_type);
    exit(0);
  }

  if (inv_multigrid) {
    // Only these fermions are supported with MG
    if (dslash_type != QUDA_WILSON_DSLASH && dslash_type != QUDA_CLOVER_WILSON_DSLASH
        && dslash_type != QUDA_TWISTED_MASS_DSLASH && dslash_type != QUDA_TWISTED_CLOVER_DSLASH) {
      printfQuda("dslash_type %d not supported for MG\n", dslash_type);
      exit(0);
    }

    // Only these solve types are supported with MG
    if (solve_type != QUDA_DIRECT_SOLVE && solve_type != QUDA_DIRECT_PC_SOLVE) {
      printfQuda("Solve_type %d not supported with MG. Please use QUDA_DIRECT_SOLVE or QUDA_DIRECT_PC_SOLVE\n\n",
                 solve_type);
      exit(0);
    }
  }

  // Set QUDA's internal parameters
  QudaGaugeParam gauge_param = newQudaGaugeParam();
  setWilsonGaugeParam(gauge_param);
  QudaInvertParam inv_param = newQudaInvertParam();
  QudaMultigridParam mg_param = newQudaMultigridParam();
  QudaInvertParam mg_inv_param = newQudaInvertParam();
  QudaEigParam mg_eig_param[mg_levels];

  if (inv_multigrid) {
    setQudaMgSolveTypes();
    setMultigridInvertParam(inv_param);
    // Set sub structures
    mg_param.invert_param = &mg_inv_param;
    for (int i = 0; i < mg_levels; i++) {
      if (mg_eig[i]) {
        mg_eig_param[i] = newQudaEigParam();
        setMultigridEigParam(mg_eig_param[i], i);
        mg_param.eig_param[i] = &mg_eig_param[i];
      } else {
        mg_param.eig_param[i] = nullptr;
      }
    }
    // Set MG
    setMultigridParam(mg_param);
  } else {
    setInvertParam(inv_param);
  }

  // All parameters have been set. Display the parameters via stdout
  display_test_info();

  // initialize the QUDA library
  initQuda(device);

  // *** Everything between here and the timer is application specific
  setDims(gauge_param.X);

  setSpinorSiteSize(24);

  // Allocate host side memory for the gauge field.
  //----------------------------------------------------------------------------
  void *gauge[4];
  // Allocate space on the host (always best to allocate and free in the same scope)
  for (int dir = 0; dir < 4; dir++) gauge[dir] = malloc(V * gauge_site_size * host_gauge_data_type_size);
  constructHostGaugeField(gauge, gauge_param, argc, argv);
  // Load the gauge field to the device
  loadGaugeQuda((void *)gauge, &gauge_param);

  // Allocate host side memory for clover terms if needed.
  //----------------------------------------------------------------------------
  void *clover = nullptr;
  void *clover_inv = nullptr;
  // Allocate space on the host (always best to allocate and free in the same scope)
  if (dslash_type == QUDA_CLOVER_WILSON_DSLASH || dslash_type == QUDA_TWISTED_CLOVER_DSLASH) {
    clover = malloc(V * clover_site_size * host_clover_data_type_size);
    clover_inv = malloc(V * clover_site_size * host_spinor_data_type_size);
    constructHostCloverField(clover, clover_inv, inv_param);
    // This line ensures that if we need to construct the clover inverse (in either the smoother or the solver) we do so
    if (mg_param.smoother_solve_type[0] == QUDA_DIRECT_PC_SOLVE || solve_type == QUDA_DIRECT_PC_SOLVE) {
      inv_param.solve_type = QUDA_DIRECT_PC_SOLVE;
    }
    // Load the clover terms to the device
    loadCloverQuda(clover, clover_inv, &inv_param);
    // Restore actual solve_type we want to do
    inv_param.solve_type = solve_type;
  }

  void *spinorIn = malloc(V * spinor_site_size * host_spinor_data_type_size * inv_param.Ls);
  void *spinorCheck = malloc(V * spinor_site_size * host_spinor_data_type_size * inv_param.Ls);
  void *spinorOut = malloc(V * spinor_site_size * host_spinor_data_type_size * inv_param.Ls);

  // start the timer
  double time0 = -((double)clock());
  {
    using namespace quda;
    GaugeFieldParam gParam(0, gauge_param);
    gParam.pad = 0;
    gParam.ghostExchange = QUDA_GHOST_EXCHANGE_NO;
    gParam.create      = QUDA_NULL_FIELD_CREATE;
    gParam.link_type   = gauge_param.type;
    gParam.reconstruct = gauge_param.reconstruct;
    gParam.setPrecision(gParam.Precision(), true);
    cudaGaugeField *gauge = new cudaGaugeField(gParam);

    int pad = 0;
    int y[4];
    int R[4] = {0,0,0,0};
    for(int dir=0; dir<4; ++dir) if(comm_dim_partitioned(dir)) R[dir] = 2;
    for(int dir=0; dir<4; ++dir) y[dir] = gauge_param.X[dir] + 2 * R[dir];
    GaugeFieldParam gParamEx(y, prec, link_recon,
			     pad, QUDA_VECTOR_GEOMETRY, QUDA_GHOST_EXCHANGE_EXTENDED);
    gParamEx.create = QUDA_ZERO_FIELD_CREATE;
    gParamEx.order = gParam.order;
    gParamEx.siteSubset = QUDA_FULL_SITE_SUBSET;
    gParamEx.t_boundary = gParam.t_boundary;
    gParamEx.nFace = 1;
    for(int dir=0; dir<4; ++dir) gParamEx.r[dir] = R[dir];
    cudaGaugeField *gaugeEx = new cudaGaugeField(gParamEx);

    QudaGaugeObservableParam obs_param = newQudaGaugeObservableParam();
    obs_param.compute_plaquette = QUDA_BOOLEAN_TRUE;
    obs_param.compute_qcharge = QUDA_BOOLEAN_TRUE;

    // CURAND random generator initialization
    RNG *randstates = new RNG(*gauge, 1234);
    randstates->Init();
    int nsteps = 10;
    int nhbsteps = 1;
    int novrsteps = 1;
    bool coldstart = false;
    double beta_value = 6.2;

    if(link_recon != QUDA_RECONSTRUCT_8 && coldstart) InitGaugeField( *gaugeEx);
    else
      InitGaugeField(*gaugeEx, *randstates);
    // Reunitarization setup
    setReunitarizationConsts();

    // Do a series of Heatbath updates
    Monte(*gaugeEx, *randstates, beta_value, 100 * nhbsteps, 100 * novrsteps);

    // Copy into regular field
    copyExtendedGauge(*gauge, *gaugeEx, QUDA_CUDA_FIELD_LOCATION);

    // load the gauge field from gauge
    gauge_param.gauge_order = gauge->Order();
    gauge_param.location = QUDA_CUDA_FIELD_LOCATION;
    loadGaugeQuda(gauge->Gauge_p(), &gauge_param);
    gaugeObservablesQuda(&obs_param);

    // Demonstrate MG evolution on an evolving gauge field
    //----------------------------------------------------
    printfQuda("\n======================================================\n");
    printfQuda("Running pure gauge evolution test at constant quark mass\n");
    printfQuda("======================================================\n");
    printfQuda("step=%d plaquette = %g topological charge = %g, mass = %g kappa = %g, mu = %g\n", 0,
               obs_param.plaquette[0], obs_param.qcharge, inv_param.mass, inv_param.kappa, inv_param.mu);

    // this line ensure that if we need to construct the clover inverse (in either the smoother or the solver) we do so
    if (mg_param.smoother_solve_type[0] == QUDA_DIRECT_PC_SOLVE || solve_type == QUDA_DIRECT_PC_SOLVE)
      inv_param.solve_type = QUDA_DIRECT_PC_SOLVE;
    if (dslash_type == QUDA_CLOVER_WILSON_DSLASH || dslash_type == QUDA_TWISTED_CLOVER_DSLASH)
      loadCloverQuda(clover, clover_inv, &inv_param);
    inv_param.solve_type = solve_type; // restore actual solve_type we want to do

    // Create a point source at 0 (in each subvolume...  FIXME)
    memset(spinorIn, 0, inv_param.Ls * V * spinor_site_size * host_spinor_data_type_size);
    memset(spinorCheck, 0, inv_param.Ls * V * spinor_site_size * host_spinor_data_type_size);
    memset(spinorOut, 0, inv_param.Ls * V * spinor_site_size * host_spinor_data_type_size);

    if (inv_param.cpu_prec == QUDA_SINGLE_PRECISION) {
      for (int i = 0; i < inv_param.Ls * V * spinor_site_size; i++) ((float *)spinorIn)[i] = rand() / (float)RAND_MAX;
    } else {
      for (int i = 0; i < inv_param.Ls * V * spinor_site_size; i++) ((double *)spinorIn)[i] = rand() / (double)RAND_MAX;
    }

    // Setup the multigrid solver
    void *mg_preconditioner = nullptr;
    if (inv_multigrid) {
      mg_preconditioner = newMultigridQuda(&mg_param);
      inv_param.preconditioner = mg_preconditioner;
    }
    invertQuda(spinorOut, spinorIn, &inv_param);

    for (int step = 1; step < nsteps; ++step) {
      freeGaugeQuda();
      Monte( *gaugeEx, *randstates, beta_value, nhbsteps, novrsteps);

      // Reunitarize gauge links
      CallUnitarizeLinks(gaugeEx);

      // Copy into regular field
      copyExtendedGauge(*gauge, *gaugeEx, QUDA_CUDA_FIELD_LOCATION);
      loadGaugeQuda(gauge->Gauge_p(), &gauge_param);

      if (dslash_type == QUDA_CLOVER_WILSON_DSLASH || dslash_type == QUDA_TWISTED_CLOVER_DSLASH) {
        constructHostCloverField(clover, clover_inv, inv_param);

        if (mg_param.smoother_solve_type[0] == QUDA_DIRECT_PC_SOLVE || solve_type == QUDA_DIRECT_PC_SOLVE) {
          inv_param.solve_type = QUDA_DIRECT_PC_SOLVE;
        }
        // Load the clover terms to the device
        loadCloverQuda(clover, clover_inv, &inv_param);
        // Restore actual solve_type we want to do
        inv_param.solve_type = solve_type;
      }

      // Recompute Gauge Observables
      gaugeObservablesQuda(&obs_param);
      printfQuda("step=%d plaquette = %g topological charge = %g, mass = %g kappa = %g, mu = %g\n", step,
                 obs_param.plaquette[0], obs_param.qcharge, inv_param.mass, inv_param.kappa, inv_param.mu);

      // Update the multigrid operator for new gauge and clover fields
      if (inv_multigrid) updateMultigridQuda(mg_preconditioner, &mg_param);
      invertQuda(spinorOut, spinorIn, &inv_param);

      if (inv_multigrid && inv_param.iter == inv_param.maxiter) {
        char vec_outfile[QUDA_MAX_MG_LEVEL][256];
        for (int i=0; i<mg_param.n_level; i++) {
          strcpy(vec_outfile[i], mg_param.vec_outfile[i]);
          sprintf(mg_param.vec_outfile[i], "dump_step_evolve_%d", step);
        }
        warningQuda("Solver failed to converge within max iteration count - dumping null vectors to %s",
                    mg_param.vec_outfile[0]);

        dumpMultigridQuda(mg_preconditioner, &mg_param);
        for (int i=0; i<mg_param.n_level; i++) {
          strcpy(mg_param.vec_outfile[i], vec_outfile[i]); // restore output file name
        }
      }
    }

    // free the multigrid solver
    if (inv_multigrid) destroyMultigridQuda(mg_preconditioner);

    // Demonstrate MG evolution on a fixed gauge field and different masses
    //---------------------------------------------------------------------
    // setup the multigrid solver
    printfQuda("\n====================================================\n");
    printfQuda("Running MG mass scaling test at constant gauge field\n");
    printfQuda("====================================================\n");

    if (inv_multigrid) {
      mg_param.preserve_deflation = mg_eig_preserve_deflation ? QUDA_BOOLEAN_TRUE : QUDA_BOOLEAN_FALSE;
      for (int i = 0; i < mg_param.n_level; i++) mg_param.setup_maxiter_refresh[i] = 0;
      mg_preconditioner = newMultigridQuda(&mg_param);
      inv_param.preconditioner = mg_preconditioner;
    }

    invertQuda(spinorOut, spinorIn, &inv_param);

    freeGaugeQuda();

    // Reunitarize gauge links...
    CallUnitarizeLinks(gaugeEx);

    // copy into regular field
    copyExtendedGauge(*gauge, *gaugeEx, QUDA_CUDA_FIELD_LOCATION);

    loadGaugeQuda(gauge->Gauge_p(), &gauge_param);
    // Recompute Gauge Observables
    gaugeObservablesQuda(&obs_param);

    for (int step = 1; step < nsteps; ++step) {

      // Increment the mass/kappa and mu values to emulate heavy/light flavour updates
      if (kappa == -1.0) {
        inv_param.mass = mass + 0.01 * step;
        inv_param.kappa = 1.0 / (2.0 * (1 + 3 / anisotropy + mass + 0.01 * step));
      } else {
        inv_param.kappa = kappa - 0.001 * step;
        inv_param.mass = 0.5 / (kappa - 0.001 * step) - (1 + 3 / anisotropy);
      }
      if (inv_multigrid) {
        mg_param.invert_param->mass = inv_param.mass;
        mg_param.invert_param->kappa = inv_param.kappa;
      }

      if (dslash_type == QUDA_TWISTED_MASS_DSLASH || dslash_type == QUDA_TWISTED_CLOVER_DSLASH) {
        // Multiply by -1.0 to emulate twist switch
        inv_param.mu = -1.0 * mu + 0.01 * step;
        if (inv_multigrid) mg_param.invert_param->mu = inv_param.mu;
      }

      // as needed to bake in mu
      if (dslash_type == QUDA_CLOVER_WILSON_DSLASH || dslash_type == QUDA_TWISTED_CLOVER_DSLASH) {
        constructHostCloverField(clover, clover_inv, inv_param);

        if (mg_param.smoother_solve_type[0] == QUDA_DIRECT_PC_SOLVE || solve_type == QUDA_DIRECT_PC_SOLVE) {
          inv_param.solve_type = QUDA_DIRECT_PC_SOLVE;
        }
        // Load the clover terms to the device
        loadCloverQuda(clover, clover_inv, &inv_param);
        // Restore actual solve_type we want to do
        inv_param.solve_type = solve_type;
      }

      printfQuda("step=%d plaquette = %g topological charge = %g, mass = %g kappa = %g, mu = %g\n", step,
                 obs_param.plaquette[0], obs_param.qcharge, inv_param.mass, inv_param.kappa, inv_param.mu);

      if (inv_multigrid) updateMultigridQuda(mg_preconditioner, &mg_param);
      invertQuda(spinorOut, spinorIn, &inv_param);

      if (inv_multigrid && inv_param.iter == inv_param.maxiter) {
        char vec_outfile[QUDA_MAX_MG_LEVEL][256];
        for (int i = 0; i < mg_param.n_level; i++) {
          strcpy(vec_outfile[i], mg_param.vec_outfile[i]);
          sprintf(mg_param.vec_outfile[i], "dump_step_shift_%d", step);
        }
        warningQuda("Solver failed to converge within max iteration count - dumping null vectors to %s",
                    mg_param.vec_outfile[0]);

        dumpMultigridQuda(mg_preconditioner, &mg_param);
        for (int i = 0; i < mg_param.n_level; i++) {
          strcpy(mg_param.vec_outfile[i], vec_outfile[i]); // restore output file name
        }
      }
    }

    // free the multigrid solver
    if (inv_multigrid) destroyMultigridQuda(mg_preconditioner);

    delete gauge;
    delete gaugeEx;
    //Release all temporary memory used for data exchange between GPUs in multi-GPU mode
    PGaugeExchangeFree();

    randstates->Release();
    delete randstates;
  }

  // stop the timer
  time0 += clock();
  time0 /= CLOCKS_PER_SEC;

  printfQuda("\nDone: %i iter / %g secs = %g Gflops, total time = %g secs\n", inv_param.iter, inv_param.secs,
             inv_param.gflops / inv_param.secs, time0);

  freeGaugeQuda();
  if (dslash_type == QUDA_CLOVER_WILSON_DSLASH || dslash_type == QUDA_TWISTED_CLOVER_DSLASH) freeCloverQuda();

  // finalize the QUDA library
  endQuda();

  // finalize the communications layer
  finalizeComms();

  if (dslash_type == QUDA_CLOVER_WILSON_DSLASH || dslash_type == QUDA_TWISTED_CLOVER_DSLASH) {
    if (clover) free(clover);
    if (clover_inv) free(clover_inv);
  }

  for (int dir = 0; dir<4; dir++) free(gauge[dir]);

  free(spinorIn);
  free(spinorCheck);
  free(spinorOut);

  return 0;
}<|MERGE_RESOLUTION|>--- conflicted
+++ resolved
@@ -97,35 +97,6 @@
              dimPartitioned(3));
 }
 
-<<<<<<< HEAD
- void setReunitarizationConsts(){
-   using namespace quda;
-    const double unitarize_eps = 1e-14;
-    const double max_error = 1e-10;
-    const int reunit_allow_svd = 1;
-    const int reunit_svd_only  = 0;
-    const double svd_rel_error = 1e-6;
-    const double svd_abs_error = 1e-6;
-    setUnitarizeLinksConstants(unitarize_eps, max_error,
-                               reunit_allow_svd, reunit_svd_only,
-                               svd_rel_error, svd_abs_error);
-
-  }
-
-void CallUnitarizeLinks(quda::cudaGaugeField *cudaInGauge){
-   using namespace quda;
-   int *num_failures_dev = (int*)device_malloc(sizeof(int));
-   int num_failures;
-   hipMemset(num_failures_dev, 0, sizeof(int));
-   unitarizeLinks(*cudaInGauge, num_failures_dev);
-
-   hipMemcpy(&num_failures, num_failures_dev, sizeof(int), hipMemcpyDeviceToHost);
-   if(num_failures>0) errorQuda("Error in the unitarization\n");
-   device_free(num_failures_dev);
-  }
-
-=======
->>>>>>> 4f390279
 int main(int argc, char **argv)
 {
   setQudaDefaultMgTestParams();
