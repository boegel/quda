#include <iostream>
#include <stdio.h>
#include <time.h>
#include <stdlib.h>
#include <string.h>

// QUDA headers
#include <quda.h>
#include <color_spinor_field.h>
#include <gauge_field.h>

// External headers
#include <misc.h>
#include <host_utils.h>
#include <command_line_params.h>
#include <dslash_reference.h>
#include <staggered_dslash_reference.h>
#include <staggered_gauge_utils.h>
#include <llfat_utils.h>

#define MAX(a, b) ((a) > (b) ? (a) : (b))

void display_test_info()
{
  printfQuda("running the following test:\n");
  printfQuda("prec    prec_sloppy   multishift  matpc_type  recon  recon_sloppy solve_type S_dimension T_dimension "
             "Ls_dimension   dslash_type  normalization\n");
  printfQuda(
    "%6s   %6s          %d     %12s     %2s     %2s         %10s %3d/%3d/%3d     %3d         %2d       %14s  %8s\n",
    get_prec_str(prec), get_prec_str(prec_sloppy), multishift, get_matpc_str(matpc_type), get_recon_str(link_recon),
    get_recon_str(link_recon_sloppy), get_solve_str(solve_type), xdim, ydim, zdim, tdim, Lsdim,
    get_dslash_str(dslash_type), get_mass_normalization_str(normalization));

  if (inv_multigrid) {
    printfQuda("MG parameters\n");
    printfQuda(" - number of levels %d\n", mg_levels);
    for (int i = 0; i < mg_levels - 1; i++) {
      printfQuda(" - level %d number of null-space vectors %d\n", i + 1, nvec[i]);
      printfQuda(" - level %d number of pre-smoother applications %d\n", i + 1, nu_pre[i]);
      printfQuda(" - level %d number of post-smoother applications %d\n", i + 1, nu_post[i]);
    }

    printfQuda("MG Eigensolver parameters\n");
    for (int i = 0; i < mg_levels; i++) {
      if (low_mode_check || mg_eig[i]) {
        printfQuda(" - level %d solver mode %s\n", i + 1, get_eig_type_str(mg_eig_type[i]));
        printfQuda(" - level %d spectrum requested %s\n", i + 1, get_eig_spectrum_str(mg_eig_spectrum[i]));
        printfQuda(" - level %d number of eigenvectors requested nConv %d\n", i + 1, nvec[i]);
        printfQuda(" - level %d size of eigenvector search space %d\n", i + 1, mg_eig_nEv[i]);
        printfQuda(" - level %d size of Krylov space %d\n", i + 1, mg_eig_nKr[i]);
        printfQuda(" - level %d solver tolerance %e\n", i + 1, mg_eig_tol[i]);
        printfQuda(" - level %d convergence required (%s)\n", i + 1, mg_eig_require_convergence[i] ? "true" : "false");
        printfQuda(" - level %d Operator: daggered (%s) , norm-op (%s)\n", i + 1,
                   mg_eig_use_dagger[i] ? "true" : "false", mg_eig_use_normop[i] ? "true" : "false");
        if (mg_eig_use_poly_acc[i]) {
          printfQuda(" - level %d Chebyshev polynomial degree %d\n", i + 1, mg_eig_poly_deg[i]);
          printfQuda(" - level %d Chebyshev polynomial minumum %e\n", i + 1, mg_eig_amin[i]);
          if (mg_eig_amax[i] <= 0)
            printfQuda(" - level %d Chebyshev polynomial maximum will be computed\n", i + 1);
          else
            printfQuda(" - level %d Chebyshev polynomial maximum %e\n", i + 1, mg_eig_amax[i]);
        }
        printfQuda("\n");
      }
    }
  }

  if (inv_deflate) {
    printfQuda("\n   Eigensolver parameters\n");
    printfQuda(" - solver mode %s\n", get_eig_type_str(eig_type));
    printfQuda(" - spectrum requested %s\n", get_eig_spectrum_str(eig_spectrum));
    printfQuda(" - number of eigenvectors requested %d\n", eig_nConv);
    printfQuda(" - size of eigenvector search space %d\n", eig_nEv);
    printfQuda(" - size of Krylov space %d\n", eig_nKr);
    printfQuda(" - solver tolerance %e\n", eig_tol);
    printfQuda(" - convergence required (%s)\n", eig_require_convergence ? "true" : "false");
    if (eig_compute_svd) {
      printfQuda(" - Operator: MdagM. Will compute SVD of M\n");
      printfQuda(" - ***********************************************************\n");
      printfQuda(" - **** Overriding any previous choices of operator type. ****\n");
      printfQuda(" - ****    SVD demands normal operator, will use MdagM    ****\n");
      printfQuda(" - ***********************************************************\n");
    } else {
      printfQuda(" - Operator: daggered (%s) , norm-op (%s)\n", eig_use_dagger ? "true" : "false",
                 eig_use_normop ? "true" : "false");
    }
    if (eig_use_poly_acc) {
      printfQuda(" - Chebyshev polynomial degree %d\n", eig_poly_deg);
      printfQuda(" - Chebyshev polynomial minumum %e\n", eig_amin);
      if (eig_amax <= 0)
        printfQuda(" - Chebyshev polynomial maximum will be computed\n");
      else
        printfQuda(" - Chebyshev polynomial maximum %e\n\n", eig_amax);
    }
  }

  printfQuda("Grid partition info:     X  Y  Z  T\n");
  printfQuda("                         %d  %d  %d  %d\n", dimPartitioned(0), dimPartitioned(1), dimPartitioned(2),
             dimPartitioned(3));
}

int main(int argc, char **argv)
{
  setQudaDefaultMgTestParams();
  // Parse command line options
  auto app = make_app();
  add_eigen_option_group(app);
  add_deflation_option_group(app);
  add_multigrid_option_group(app);
  CLI::TransformPairs<int> test_type_map {{"full", 0}, {"full_ee_prec", 1}, {"full_oo_prec", 2}, {"even", 3},
                                          {"odd", 4},  {"mcg_even", 5},     {"mcg_odd", 6}};
  app->add_option("--test", test_type, "Test method")->transform(CLI::CheckedTransformer(test_type_map));
  try {
    app->parse(argc, argv);
  } catch (const CLI::ParseError &e) {
    return app->exit(e);
  }

<<<<<<< HEAD
  // The solver will exit when nConv extremal eigenpairs have converged
  if (eig_nConv < 0) {
    eig_param.nConv = eig_nEv;
    eig_nConv = eig_nEv;
  } else {
    eig_param.nConv = eig_nConv;
  }
  
  eig_param.block_size = eig_block_size;
  eig_param.nEv = eig_nEv;
  eig_param.nKr = eig_nKr;
  eig_param.tol = eig_tol;
  eig_param.batched_rotate = eig_batched_rotate;
  eig_param.require_convergence = eig_require_convergence ? QUDA_BOOLEAN_TRUE : QUDA_BOOLEAN_FALSE;
  eig_param.check_interval = eig_check_interval;
  eig_param.max_restarts = eig_max_restarts;
  eig_param.cuda_prec_ritz = prec;

  eig_param.use_norm_op = eig_use_normop ? QUDA_BOOLEAN_TRUE : QUDA_BOOLEAN_FALSE;
  eig_param.use_dagger = eig_use_dagger ? QUDA_BOOLEAN_TRUE : QUDA_BOOLEAN_FALSE;
  eig_param.compute_svd = eig_compute_svd ? QUDA_BOOLEAN_TRUE : QUDA_BOOLEAN_FALSE;
  if (eig_compute_svd) {
    eig_param.use_dagger = QUDA_BOOLEAN_FALSE;
    eig_param.use_norm_op = QUDA_BOOLEAN_TRUE;
=======
  if (!inv_multigrid) solve_type = QUDA_INVALID_SOLVE;

  if (inv_deflate && inv_multigrid) {
    printfQuda("Error: Cannot use both deflation and multigrid preconditioners on top level solve.\n");
    exit(0);
>>>>>>> 726221e4
  }

  // Set values for precisions via the command line.
  setQudaPrecisions();

  // initialize QMP/MPI, QUDA comms grid and RNG (host_utils.cpp)
  initComms(argc, argv, gridsize_from_cmdline);

  initRand();

  // Only these fermions are supported in this file. Ensure a reasonable default,
  // ensure that the default is improved staggered
  if (dslash_type != QUDA_STAGGERED_DSLASH && dslash_type != QUDA_ASQTAD_DSLASH && dslash_type != QUDA_LAPLACE_DSLASH) {
    printfQuda("dslash_type %s not supported, defaulting to %s\n", get_dslash_str(dslash_type),
               get_dslash_str(QUDA_ASQTAD_DSLASH));
    dslash_type = QUDA_ASQTAD_DSLASH;
  }

  // Need to add support for LAPLACE MG?
  if (inv_multigrid) {
    if (dslash_type != QUDA_STAGGERED_DSLASH && dslash_type != QUDA_ASQTAD_DSLASH) {
      printfQuda("dslash_type %s not supported for multigrid preconditioner\n", get_dslash_str(dslash_type));
      exit(0);
    }
  }

  // Deduce operator, solution, and operator preconditioning types
  if (!inv_multigrid) setQudaStaggeredInvTestParams();

  display_test_info();

  // Set QUDA internal parameters
  QudaGaugeParam gauge_param = newQudaGaugeParam();
  QudaInvertParam inv_param = newQudaInvertParam();
  setStaggeredGaugeParam(gauge_param);
  if (!inv_multigrid) setStaggeredInvertParam(inv_param);

  QudaInvertParam mg_inv_param = newQudaInvertParam();
  QudaMultigridParam mg_param = newQudaMultigridParam();
  QudaEigParam mg_eig_param[mg_levels];

  if (inv_multigrid) {

    // Set some default values for MG solve types
    setQudaMgSolveTypes();

    setStaggeredMGInvertParam(inv_param);
    // Set sub structures
    mg_param.invert_param = &mg_inv_param;
    // Since the top level is just a unitary rotation, we manually
    // set mg_eig[0] to false (and throw a warning if a user set it to true)
    if (mg_eig[0]) {
      printfQuda("Warning: Cannot specify near-null vectors for top level.\n");
      mg_eig[0] = false;
    }
    for (int i = 1; i < mg_levels; i++) {
      if (mg_eig[i]) {
        mg_eig_param[i] = newQudaEigParam();
        setMultigridEigParam(mg_eig_param[i], i);
        mg_param.eig_param[i] = &mg_eig_param[i];
      } else {
        mg_param.eig_param[i] = nullptr;
      }
    }
    setStaggeredMultigridParam(mg_param);
  }

  QudaEigParam eig_param = newQudaEigParam();
  if (inv_deflate) {
    setEigParam(eig_param);
    inv_param.eig_param = &eig_param;
  } else {
    inv_param.eig_param = nullptr;
  }

  // This must be before the FaceBuffer is created (this is because it allocates pinned memory - FIXME)
  initQuda(device);

  setDims(gauge_param.X);
  // Hack: use the domain wall dimensions so we may use the 5th dim for multi indexing
  dw_setDims(gauge_param.X, 1);
  setSpinorSiteSize(6);

  // Staggered Gauge construct START
  //-----------------------------------------------------------------------------------
  // Allocate host staggered gauge fields
  void* qdp_inlink[4] = {nullptr,nullptr,nullptr,nullptr};
  void* qdp_fatlink[4] = {nullptr,nullptr,nullptr,nullptr};
  void* qdp_longlink[4] = {nullptr,nullptr,nullptr,nullptr};
  void *milc_fatlink = nullptr;
  void *milc_longlink = nullptr;
  GaugeField *cpuFat = nullptr;
  GaugeField *cpuLong = nullptr;

  for (int dir = 0; dir < 4; dir++) {
    qdp_inlink[dir] = malloc(V * gauge_site_size * host_gauge_data_type_size);
    qdp_fatlink[dir] = malloc(V * gauge_site_size * host_gauge_data_type_size);
    qdp_longlink[dir] = malloc(V * gauge_site_size * host_gauge_data_type_size);
  }
  milc_fatlink = malloc(4 * V * gauge_site_size * host_gauge_data_type_size);
  milc_longlink = malloc(4 * V * gauge_site_size * host_gauge_data_type_size);

  // For load, etc
  gauge_param.reconstruct = QUDA_RECONSTRUCT_NO;

  constructStaggeredHostGaugeField(qdp_inlink, qdp_longlink, qdp_fatlink, gauge_param, argc, argv);
  // Reorder gauge fields to MILC order
  reorderQDPtoMILC(milc_fatlink, qdp_fatlink, V, gauge_site_size, gauge_param.cpu_prec, gauge_param.cpu_prec);
  reorderQDPtoMILC(milc_longlink, qdp_longlink, V, gauge_site_size, gauge_param.cpu_prec, gauge_param.cpu_prec);

  // Create ghost gauge fields in case of multi GPU builds.
#ifdef MULTI_GPU

  gauge_param.reconstruct = QUDA_RECONSTRUCT_NO;
  gauge_param.location = QUDA_CPU_FIELD_LOCATION;

  GaugeFieldParam cpuFatParam(milc_fatlink, gauge_param);
  cpuFatParam.ghostExchange = QUDA_GHOST_EXCHANGE_PAD;
  cpuFat = GaugeField::Create(cpuFatParam);

  gauge_param.type = QUDA_ASQTAD_LONG_LINKS;
  GaugeFieldParam cpuLongParam(milc_longlink, gauge_param);
  cpuLongParam.ghostExchange = QUDA_GHOST_EXCHANGE_PAD;
  cpuLong = GaugeField::Create(cpuLongParam);
  // constructStaggeredHostGhostGaugeField(cpuFat, cpuLong, milc_fatlink, milc_longlink, gauge_param);
#endif

  loadFatLongGaugeQuda(milc_fatlink, milc_longlink, gauge_param);

  // Compute plaquette. Routine is aware that the gauge fields already have the phases on them.
  double plaq[3];
  computeStaggeredPlaquetteQDPOrder(qdp_inlink, plaq, gauge_param, dslash_type);
  printfQuda("Computed plaquette is %e (spatial = %e, temporal = %e)\n", plaq[0], plaq[1], plaq[2]);

  if (dslash_type == QUDA_ASQTAD_DSLASH) {
    // Compute fat link plaquette
    computeStaggeredPlaquetteQDPOrder(qdp_fatlink, plaq, gauge_param, dslash_type);
    printfQuda("Computed fat link plaquette is %e (spatial = %e, temporal = %e)\n", plaq[0], plaq[1], plaq[2]);
  }
  // Staggered Gauge construct END
  //-----------------------------------------------------------------------------------

  // Setup the multigrid preconditioner
  void *mg_preconditioner = nullptr;
  if (inv_multigrid) {
    mg_preconditioner = newMultigridQuda(&mg_param);
    inv_param.preconditioner = mg_preconditioner;
  }

  // Staggered vector construct START
  //-----------------------------------------------------------------------------------
  quda::ColorSpinorField *in;
  quda::ColorSpinorField *out;
  quda::ColorSpinorField *ref;
  quda::ColorSpinorField *tmp;
  quda::ColorSpinorParam cs_param;
  constructStaggeredTestSpinorParam(&cs_param, &inv_param, &gauge_param);
  in = quda::ColorSpinorField::Create(cs_param);
  out = quda::ColorSpinorField::Create(cs_param);
  ref = quda::ColorSpinorField::Create(cs_param);
  tmp = quda::ColorSpinorField::Create(cs_param);
  // Staggered vector construct END
  //-----------------------------------------------------------------------------------

  // Prepare rng
  auto *rng = new quda::RNG(quda::LatticeFieldParam(gauge_param), 1234);
  rng->Init();

  // Performance measuring
  double *time = new double[Nsrc];
  double *gflops = new double[Nsrc];

  // Pointers for tests 5 and 6
  // Quark masses
  std::vector<double> masses(multishift);
  // Host array for solutions
  void **outArray = (void **)malloc(multishift * sizeof(void *));
  // QUDA host array for internal checks and malloc
  std::vector<ColorSpinorField *> qudaOutArray(multishift);

  // QUDA invert test
  //----------------------------------------------------------------------------
  switch (test_type) {
  case 0: // full parity solution, full parity system
  case 1: // full parity solution, solving EVEN EVEN prec system
  case 2: // full parity solution, solving ODD ODD prec system
  case 3: // even parity solution, solving EVEN system
  case 4: // odd parity solution, solving ODD system

    if (multishift != 1) {
      printfQuda("Multishift not supported for test %d\n", test_type);
      exit(0);
    }

    for (int k = 0; k < Nsrc; k++) {
      quda::spinorNoise(*in, *rng, QUDA_NOISE_UNIFORM);
      if (inv_deflate) eig_param.preserve_deflation = k < Nsrc - 1 ? QUDA_BOOLEAN_TRUE : QUDA_BOOLEAN_FALSE;
      invertQuda(out->V(), in->V(), &inv_param);

      time[k] = inv_param.secs;
      gflops[k] = inv_param.gflops / inv_param.secs;
      printfQuda("Done: %i iter / %g secs = %g Gflops\n\n", inv_param.iter, inv_param.secs,
                 inv_param.gflops / inv_param.secs);
      if (verify_results)
        verifyStaggeredInversion(tmp, ref, in, out, mass, qdp_fatlink, qdp_longlink, (void **)cpuFat->Ghost(),
                                 (void **)cpuLong->Ghost(), gauge_param, inv_param, 0);
    }

    // Compute timings
    if (Nsrc > 1) performanceStats(time, gflops);
    break;

  case 5: // multi mass CG, even parity solution, solving EVEN system
  case 6: // multi mass CG, odd parity solution, solving ODD system

    if (multishift < 2) {
      printfQuda("Multishift inverter requires more than one shift, multishift = %d\n", multishift);
      exit(0);
    }

    inv_param.num_offset = multishift;
    for (int i = 0; i < multishift; i++) {
      // Set masses and offsets
      masses[i] = 0.06 + i * i * 0.01;
      inv_param.offset[i] = 4 * masses[i] * masses[i];
      // Set tolerances for the heavy quarks, these can be set independently
      // (functions of i) if desired
      inv_param.tol_offset[i] = inv_param.tol;
      inv_param.tol_hq_offset[i] = inv_param.tol_hq;
      // Allocate memory and set pointers
      qudaOutArray[i] = ColorSpinorField::Create(cs_param);
      outArray[i] = qudaOutArray[i]->V();
    }
    quda::spinorNoise(*in, *rng, QUDA_NOISE_UNIFORM);
    invertMultiShiftQuda((void **)outArray, in->V(), &inv_param);
    cudaDeviceSynchronize();

    printfQuda("Done: %i iter / %g secs = %g Gflops\n\n", inv_param.iter, inv_param.secs,
               inv_param.gflops / inv_param.secs);

    for (int i = 0; i < multishift; i++) {
      printfQuda("%dth solution: mass=%f, ", i, masses[i]);
      verifyStaggeredInversion(tmp, ref, in, qudaOutArray[i], masses[i], qdp_fatlink, qdp_longlink,
                               (void **)cpuFat->Ghost(), (void **)cpuLong->Ghost(), gauge_param, inv_param, i);
    }

    for (int i = 0; i < multishift; i++) delete qudaOutArray[i];
    break;

  default: errorQuda("Unsupported test type");

  } // switch

  delete[] time;
  delete[] gflops;

  // Free RNG
  rng->Release();
  delete rng;

  // Free the multigrid solver
  if (inv_multigrid) destroyMultigridQuda(mg_preconditioner);

  // Clean up gauge fields
  for (int dir = 0; dir < 4; dir++) {
    if (qdp_inlink[dir] != nullptr) {
      free(qdp_inlink[dir]);
      qdp_inlink[dir] = nullptr;
    }
    if (qdp_fatlink[dir] != nullptr) {
      free(qdp_fatlink[dir]);
      qdp_fatlink[dir] = nullptr;
    }
    if (qdp_longlink[dir] != nullptr) {
      free(qdp_longlink[dir]);
      qdp_longlink[dir] = nullptr;
    }
  }
  if (milc_fatlink != nullptr) { free(milc_fatlink); milc_fatlink = nullptr; }
  if (milc_longlink != nullptr) { free(milc_longlink); milc_longlink = nullptr; }

#ifdef MULTI_GPU
  if (cpuFat != nullptr) { delete cpuFat; cpuFat = nullptr; }
  if (cpuLong != nullptr) { delete cpuLong; cpuLong = nullptr; }
#endif

  delete in;
  delete out;
  delete ref;
  delete tmp;
  free(outArray);

  // Finalize the QUDA library
  endQuda();

  // Finalize the communications layer
  finalizeComms();

  return 0;
}<|MERGE_RESOLUTION|>--- conflicted
+++ resolved
@@ -116,38 +116,11 @@
     return app->exit(e);
   }
 
-<<<<<<< HEAD
-  // The solver will exit when nConv extremal eigenpairs have converged
-  if (eig_nConv < 0) {
-    eig_param.nConv = eig_nEv;
-    eig_nConv = eig_nEv;
-  } else {
-    eig_param.nConv = eig_nConv;
-  }
-  
-  eig_param.block_size = eig_block_size;
-  eig_param.nEv = eig_nEv;
-  eig_param.nKr = eig_nKr;
-  eig_param.tol = eig_tol;
-  eig_param.batched_rotate = eig_batched_rotate;
-  eig_param.require_convergence = eig_require_convergence ? QUDA_BOOLEAN_TRUE : QUDA_BOOLEAN_FALSE;
-  eig_param.check_interval = eig_check_interval;
-  eig_param.max_restarts = eig_max_restarts;
-  eig_param.cuda_prec_ritz = prec;
-
-  eig_param.use_norm_op = eig_use_normop ? QUDA_BOOLEAN_TRUE : QUDA_BOOLEAN_FALSE;
-  eig_param.use_dagger = eig_use_dagger ? QUDA_BOOLEAN_TRUE : QUDA_BOOLEAN_FALSE;
-  eig_param.compute_svd = eig_compute_svd ? QUDA_BOOLEAN_TRUE : QUDA_BOOLEAN_FALSE;
-  if (eig_compute_svd) {
-    eig_param.use_dagger = QUDA_BOOLEAN_FALSE;
-    eig_param.use_norm_op = QUDA_BOOLEAN_TRUE;
-=======
   if (!inv_multigrid) solve_type = QUDA_INVALID_SOLVE;
 
   if (inv_deflate && inv_multigrid) {
     printfQuda("Error: Cannot use both deflation and multigrid preconditioners on top level solve.\n");
     exit(0);
->>>>>>> 726221e4
   }
 
   // Set values for precisions via the command line.
