--- conflicted
+++ resolved
@@ -319,16 +319,12 @@
     for (int k = 0; k < Nsrc; k++) {
       quda::spinorNoise(*in[k], *rng, QUDA_NOISE_UNIFORM);
       if (inv_deflate) eig_param.preserve_deflation = k < Nsrc - 1 ? QUDA_BOOLEAN_TRUE : QUDA_BOOLEAN_FALSE;
-<<<<<<< HEAD
 
       if (inv_param.inv_type == QUDA_INC_EIGCG_INVERTER && eig_param.is_complete == QUDA_BOOLEAN_TRUE) {
         inv_param.inv_type = QUDA_CG_INVERTER;
       }
       
-      invertQuda(out->V(), in->V(), &inv_param);
-=======
       invertQuda(out->V(), in[k]->V(), &inv_param);
->>>>>>> 6a688913
 
       time[k] = inv_param.secs;
       gflops[k] = inv_param.gflops / inv_param.secs;
