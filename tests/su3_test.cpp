--- conflicted
+++ resolved
@@ -193,11 +193,7 @@
   printfQuda("Computed topological charge after is %.16e \n", qCharge);
 
 #else
-<<<<<<< HEAD
-  printfQuda("Skipping gauge tests since gauge tools have not been compiled\n");
-=======
   printfQuda("Skipping other gauge tests since gauge tools have not been compiled\n");
->>>>>>> 0dd3f549
 #endif
 
   if (verify_results) check_gauge(gauge, new_gauge, 1e-3, gauge_param.cpu_prec);
