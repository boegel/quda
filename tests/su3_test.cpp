#include <stdlib.h>
#include <stdio.h>
#include <time.h>
#include <math.h>
#include <string.h>

#include <util_quda.h>
#include <host_utils.h>
#include <command_line_params.h>
#include <dslash_reference.h>
#include <misc.h>

#include <comm_quda.h>

// In a typical application, quda.h is the only QUDA header required.
#include <quda.h>

void display_test_info()
{
  printfQuda("running the following test:\n");

  printfQuda("prec    sloppy_prec    link_recon  sloppy_link_recon S_dimension T_dimension\n");
  printfQuda("%s   %s             %s            %s            %d/%d/%d          %d\n", get_prec_str(prec),
             get_prec_str(prec_sloppy), get_recon_str(link_recon), get_recon_str(link_recon_sloppy), xdim, ydim, zdim,
             tdim);
  switch (test_type) {
  case 0:
    printfQuda("\nAPE smearing\n");
    printfQuda(" - rho %f\n", ape_smear_rho);
    printfQuda(" - smearing steps %d\n", gauge_smear_steps);
    printfQuda(" - Measurement interval %d\n", measurement_interval);
    break;
  case 1:
    printfQuda("\nStout smearing\n");
    printfQuda(" - rho %f\n", stout_smear_rho);
    printfQuda(" - smearing steps %d\n", gauge_smear_steps);
    printfQuda(" - Measurement interval %d\n", measurement_interval);
    break;
  case 2:
    printfQuda("\nOver-Improved Stout smearing\n");
    printfQuda(" - rho %f\n", stout_smear_rho);
    printfQuda(" - epsilon %f\n", stout_smear_epsilon);
    printfQuda(" - smearing steps %d\n", gauge_smear_steps);
    printfQuda(" - Measurement interval %d\n", measurement_interval);
    break;
  case 3:
    printfQuda("\nWilson Flow\n");
    printfQuda(" - epsilon %f\n", wflow_epsilon);
    printfQuda(" - Wilson flow steps %d\n", wflow_steps);
    printfQuda(" - Wilson flow type %s\n", wflow_type == QUDA_WFLOW_TYPE_WILSON ? "Wilson" : "Symanzik");
    printfQuda(" - Measurement interval %d\n", measurement_interval);
    break;
  default: errorQuda("Undefined test type %d given", test_type);
  }

  printfQuda("Grid partition info:     X  Y  Z  T\n");
  printfQuda("                         %d  %d  %d  %d\n", dimPartitioned(0), dimPartitioned(1), dimPartitioned(2),
             dimPartitioned(3));
  return;
}

<<<<<<< HEAD

=======
>>>>>>> bbff9475
int main(int argc, char **argv)
{

  auto app = make_app();
  add_su3_option_group(app);
  CLI::TransformPairs<int> test_type_map {{"APE", 0}, {"Stout", 1}, {"Over-Improved Stout", 2}, {"Wilson Flow", 3}};
  app->add_option("--test", test_type, "Test method")->transform(CLI::CheckedTransformer(test_type_map));

  try {
    app->parse(argc, argv);
  } catch (const CLI::ParseError &e) {
    return app->exit(e);
  }

  // initialize QMP/MPI, QUDA comms grid and RNG (host_utils.cpp)
  initComms(argc, argv, gridsize_from_cmdline);

  QudaGaugeParam gauge_param = newQudaGaugeParam();
  if (prec_sloppy == QUDA_INVALID_PRECISION) prec_sloppy = prec;
  if (link_recon_sloppy == QUDA_RECONSTRUCT_INVALID) link_recon_sloppy = link_recon;

  setWilsonGaugeParam(gauge_param);
  setDims(gauge_param.X);

  void *gauge[4], *new_gauge[4];

  for (int dir = 0; dir < 4; dir++) {
    gauge[dir] = malloc(V * gauge_site_size * host_gauge_data_type_size);
    new_gauge[dir] = malloc(V * gauge_site_size * host_gauge_data_type_size);
  }

  initQuda(device_ordinal);

  setVerbosity(verbosity);

  // call srand() with a rank-dependent seed
  initRand();

  constructHostGaugeField(gauge, gauge_param, argc, argv);
  // Load the gauge field to the device
  loadGaugeQuda((void *)gauge, &gauge_param);
  saveGaugeQuda(new_gauge, &gauge_param);

  double plaq[3];
  plaqQuda(plaq);
  printfQuda("Computed plaquette gauge precise is %.16e (spatial = %.16e, temporal = %.16e)\n", plaq[0], plaq[1],
             plaq[2]);

#ifdef GPU_GAUGE_TOOLS

  // All user inputs now defined
  display_test_info();

  // Topological charge and gauge energy
  double q_charge_check = 0.0;
  // Size of floating point data
  size_t data_size = prec == QUDA_DOUBLE_PRECISION ? sizeof(double) : sizeof(float);
  size_t array_size = V * data_size;
  void *qDensity = malloc(array_size);
  // start the timer
  double time0 = -((double)clock());
  QudaGaugeObservableParam param = newQudaGaugeObservableParam();
  param.compute_qcharge = QUDA_BOOLEAN_TRUE;
  param.compute_qcharge_density = QUDA_BOOLEAN_TRUE;
  param.qcharge_density = qDensity;

  gaugeObservablesQuda(&param);

  // stop the timer
  time0 += clock();
  time0 /= CLOCKS_PER_SEC;
  printfQuda("Computed Etot, Es, Et, Q is\n%.16e %.16e, %.16e %.16e\nDone in %g secs\n", param.energy[0],
             param.energy[1], param.energy[2], param.qcharge, time0);

  // Ensure host array sums to return value
  if (prec == QUDA_DOUBLE_PRECISION) {
    for (int i = 0; i < V; i++) q_charge_check += ((double *)qDensity)[i];
  } else {
    for (int i = 0; i < V; i++) q_charge_check += ((float *)qDensity)[i];
  }

  free(qDensity);

  // Q charge Reduction and normalisation
  comm_allreduce(&q_charge_check);

  printfQuda("GPU value %e and host density sum %e. Q charge deviation: %e\n", param.qcharge, q_charge_check,
             param.qcharge - q_charge_check);

  // Gauge Smearing Routines
  //---------------------------------------------------------------------------
  // Stout smearing should be equivalent to APE smearing
  // on D dimensional lattices for rho = alpha/2*(D-1).
  // Typical APE values are aplha=0.6, rho=0.1 for Stout.
  switch (test_type) {
  case 0:
    // APE
    // start the timer
    time0 = -((double)clock());
    performAPEnStep(gauge_smear_steps, ape_smear_rho, measurement_interval);
    // stop the timer
    time0 += clock();
    time0 /= CLOCKS_PER_SEC;
    printfQuda("Total time for APE = %g secs\n", time0);
    break;
  case 1:
    // STOUT
    // start the timer
    time0 = -((double)clock());
    performSTOUTnStep(gauge_smear_steps, stout_smear_rho, measurement_interval);
    // stop the timer
    time0 += clock();
    time0 /= CLOCKS_PER_SEC;
    printfQuda("Total time for STOUT = %g secs\n", time0);
    break;

    // Topological charge routines
    //---------------------------------------------------------------------------
  case 2:
    // Over-Improved STOUT
    // start the timer
    time0 = -((double)clock());
    performOvrImpSTOUTnStep(gauge_smear_steps, stout_smear_rho, stout_smear_epsilon, measurement_interval);
    // stop the timer
    time0 += clock();
    time0 /= CLOCKS_PER_SEC;
    printfQuda("Total time for Over Improved STOUT = %g secs\n", time0);
    break;
  case 3:
    // Wilson Flow
    // Start the timer
    time0 = -((double)clock());
    performWFlownStep(wflow_steps, wflow_epsilon, measurement_interval, wflow_type);
    // stop the timer
    time0 += clock();
    time0 /= CLOCKS_PER_SEC;
    printfQuda("Total time for Wilson Flow = %g secs\n", time0);
    break;
  default: errorQuda("Undefined test type %d given", test_type);
  }

#else
  printfQuda("Skipping other gauge tests since gauge tools have not been compiled\n");
#endif

  if (verify_results) check_gauge(gauge, new_gauge, 1e-3, gauge_param.cpu_prec);

  freeGaugeQuda();
  endQuda();

  // release memory
  for (int dir = 0; dir < 4; dir++) {
    free(gauge[dir]);
    free(new_gauge[dir]);
  }

  finalizeComms();
  return 0;
}<|MERGE_RESOLUTION|>--- conflicted
+++ resolved
@@ -59,10 +59,6 @@
   return;
 }
 
-<<<<<<< HEAD
-
-=======
->>>>>>> bbff9475
 int main(int argc, char **argv)
 {
 
