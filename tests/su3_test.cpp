#include <stdlib.h>
#include <stdio.h>
#include <time.h>
#include <math.h>
#include <string.h>

#include <util_quda.h>
#include <host_utils.h>
#include <command_line_params.h>
#include <dslash_reference.h>
#include <misc.h>

#include <comm_quda.h>

// In a typical application, quda.h is the only QUDA header required.
#include <quda.h>

void display_test_info()
{
  printfQuda("running the following test:\n");

  printfQuda("prec    sloppy_prec    link_recon  sloppy_link_recon S_dimension T_dimension\n");
  printfQuda("%s   %s             %s            %s            %d/%d/%d          %d\n", get_prec_str(prec),
             get_prec_str(prec_sloppy), get_recon_str(link_recon), get_recon_str(link_recon_sloppy), xdim, ydim, zdim,
             tdim);
  switch (test_type) {
  case 0:
    printfQuda("\nAPE smearing\n");
    printfQuda(" - rho %e\n", ape_smear_rho);
    printfQuda(" - smearing steps %d\n", gauge_smear_steps);
    printfQuda(" - Measurement interval %d\n", measurement_interval);
    break;
  case 1:
    printfQuda("\nStout smearing\n");
    printfQuda(" - rho %e\n", stout_smear_rho);
    printfQuda(" - smearing steps %d\n", gauge_smear_steps);
    printfQuda(" - Measurement interval %d\n", measurement_interval);
    break;
  case 2:
    printfQuda("\nOver-Improved Stout smearing\n");
    printfQuda(" - rho %e\n", stout_smear_rho);
    printfQuda(" - epsilon %e\n", stout_smear_epsilon);
    printfQuda(" - smearing steps %d\n", gauge_smear_steps);
    printfQuda(" - Measurement interval %d\n", measurement_interval);
    break;
  case 3:
    printfQuda("\nWilson Flow\n");
    printfQuda(" - epsilon %e\n", wflow_epsilon);
    printfQuda(" - Wilson flow steps %d\n", wflow_steps);
    printfQuda(" - Wilson flow type %s\n", wflow_type == QUDA_WFLOW_TYPE_WILSON ? "Wilson" : "Symanzik");
    printfQuda(" - Measurement interval %d\n", measurement_interval);
    break;
  case 4:
    printfQuda("\nFundamental Rep\n");
    printfQuda(" - QR tolerance %e\n", wflow_epsilon);
    printfQuda(" - QR max iterations %d\n", wflow_steps);
    break;
    
  default: errorQuda("Undefined test type %d given", test_type);
  }

  printfQuda("Grid partition info:     X  Y  Z  T\n");
  printfQuda("                         %d  %d  %d  %d\n", dimPartitioned(0), dimPartitioned(1), dimPartitioned(2),
             dimPartitioned(3));
  return;
}

<<<<<<< HEAD

=======
>>>>>>> bbff9475
int main(int argc, char **argv)
{

  auto app = make_app();
  add_su3_option_group(app);
  CLI::TransformPairs<int> test_type_map {{"APE", 0}, {"Stout", 1}, {"Over-Improved Stout", 2}, {"Wilson Flow", 3}, {"Fundamental Rep", 4}};
  app->add_option("--test", test_type, "Test method")->transform(CLI::CheckedTransformer(test_type_map));
  
  try {
    app->parse(argc, argv);
  } catch (const CLI::ParseError &e) {
    return app->exit(e);
  }

  // initialize QMP/MPI, QUDA comms grid and RNG (host_utils.cpp)
  initComms(argc, argv, gridsize_from_cmdline);

  QudaGaugeParam gauge_param = newQudaGaugeParam();
  if (prec_sloppy == QUDA_INVALID_PRECISION) prec_sloppy = prec;
  if (link_recon_sloppy == QUDA_RECONSTRUCT_INVALID) link_recon_sloppy = link_recon;

  setWilsonGaugeParam(gauge_param);
  setDims(gauge_param.X);

  void *gauge[4], *new_gauge[4];

  for (int dir = 0; dir < 4; dir++) {
    gauge[dir] = malloc(V * gauge_site_size * host_gauge_data_type_size);
    new_gauge[dir] = malloc(V * gauge_site_size * host_gauge_data_type_size);
  }

  initQuda(device_ordinal);

  setVerbosity(verbosity);

  // call srand() with a rank-dependent seed
  initRand();

  constructHostGaugeField(gauge, gauge_param, argc, argv);
  // Load the gauge field to the device
  loadGaugeQuda((void *)gauge, &gauge_param);
  saveGaugeQuda(new_gauge, &gauge_param);

  double plaq[3];
  plaqQuda(plaq);
  printfQuda("Computed plaquette gauge precise is %.16e (spatial = %.16e, temporal = %.16e)\n", plaq[0], plaq[1],
             plaq[2]);

#ifdef GPU_GAUGE_TOOLS

  // All user inputs now defined
  display_test_info();

  // Topological charge and gauge energy
  double q_charge_check = 0.0;
  // Size of floating point data
  size_t data_size = prec == QUDA_DOUBLE_PRECISION ? sizeof(double) : sizeof(float);
  size_t array_size = V * data_size;
  void *qDensity = malloc(array_size);
  // start the timer
  double time0 = -((double)clock());
  QudaGaugeObservableParam param = newQudaGaugeObservableParam();
  param.compute_qcharge = QUDA_BOOLEAN_TRUE;
  param.compute_qcharge_density = QUDA_BOOLEAN_TRUE;
  param.qcharge_density = qDensity;

  gaugeObservablesQuda(&param);

  // stop the timer
  time0 += clock();
  time0 /= CLOCKS_PER_SEC;
  printfQuda("Computed Etot, Es, Et, Q is\n%.16e %.16e, %.16e %.16e\nDone in %g secs\n", param.energy[0],
             param.energy[1], param.energy[2], param.qcharge, time0);

  // Ensure host array sums to return value
  if (prec == QUDA_DOUBLE_PRECISION) {
    for (int i = 0; i < V; i++) q_charge_check += ((double *)qDensity)[i];
  } else {
    for (int i = 0; i < V; i++) q_charge_check += ((float *)qDensity)[i];
  }

  free(qDensity);

  // Q charge Reduction and normalisation
  comm_allreduce(&q_charge_check);

  printfQuda("GPU value %e and host density sum %e. Q charge deviation: %e\n", param.qcharge, q_charge_check,
             param.qcharge - q_charge_check);

  // Gauge Smearing Routines
  //---------------------------------------------------------------------------
  // Stout smearing should be equivalent to APE smearing
  // on D dimensional lattices for rho = alpha/2*(D-1).
  // Typical APE values are aplha=0.6, rho=0.1 for Stout.
  switch (test_type) {
  case 0:
    // APE
    // start the timer
    time0 = -((double)clock());
    performAPEnStep(gauge_smear_steps, ape_smear_rho, measurement_interval);
    // stop the timer
    time0 += clock();
    time0 /= CLOCKS_PER_SEC;
    printfQuda("Total time for APE = %g secs\n", time0);
    break;
  case 1:
    // STOUT
    // start the timer
    time0 = -((double)clock());
    performSTOUTnStep(gauge_smear_steps, stout_smear_rho, measurement_interval);
    // stop the timer
    time0 += clock();
    time0 /= CLOCKS_PER_SEC;
    printfQuda("Total time for STOUT = %g secs\n", time0);
    break;

    // Topological charge routines
    //---------------------------------------------------------------------------
  case 2:
    // Over-Improved STOUT
    // start the timer
    time0 = -((double)clock());
    performOvrImpSTOUTnStep(gauge_smear_steps, stout_smear_rho, stout_smear_epsilon, measurement_interval);
    // stop the timer
    time0 += clock();
    time0 /= CLOCKS_PER_SEC;
    printfQuda("Total time for Over Improved STOUT = %g secs\n", time0);
    break;
  case 3:
    // Wilson Flow
    // Start the timer
    time0 = -((double)clock());
    performWFlownStep(wflow_steps, wflow_epsilon, measurement_interval, wflow_type);
    // stop the timer
    time0 += clock();
    time0 /= CLOCKS_PER_SEC;
    printfQuda("Total time for Wilson Flow = %g secs\n", time0);
    break;
  case 4:
    // Compute the fundamental representation
    // Start the timer
    time0 = -((double)clock());
    computeGaugeFundamental(su3_qr_tol, su3_qr_maxiter, su3_taylor_N);
    // stop the timer
    time0 += clock();
    time0 /= CLOCKS_PER_SEC;
    printfQuda("Total time for Fundamental Rep = %g secs\n", time0);
    break;
    
  default: errorQuda("Undefined test type %d given", test_type);
  }
  
#else
  printfQuda("Skipping other gauge tests since gauge tools have not been compiled\n");
#endif

  if (verify_results) check_gauge(gauge, new_gauge, 1e-3, gauge_param.cpu_prec);

  freeGaugeQuda();
  endQuda();

  // release memory
  for (int dir = 0; dir < 4; dir++) {
    free(gauge[dir]);
    free(new_gauge[dir]);
  }

  finalizeComms();
  return 0;
}<|MERGE_RESOLUTION|>--- conflicted
+++ resolved
@@ -65,10 +65,6 @@
   return;
 }
 
-<<<<<<< HEAD
-
-=======
->>>>>>> bbff9475
 int main(int argc, char **argv)
 {
 
