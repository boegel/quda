--- conflicted
+++ resolved
@@ -2636,7 +2636,6 @@
 
   if( strcmp(argv[i], "--mg-smoother") == 0){
     if (i+2 >= argc){
-<<<<<<< HEAD
       usage(argv);
     }
     int level = atoi(argv[i+1]);
@@ -2644,7 +2643,16 @@
       printf("ERROR: invalid multigrid level %d", level);
       usage(argv);
     }
-=======
+    i++;
+
+    smoother_type[level] = get_solver_type(argv[i+1]);
+    i++;
+    ret = 0;
+    goto out;
+  }
+
+  if( strcmp(argv[i], "--mg-smoother-tol") == 0){
+    if (i+2 >= argc){
       usage(argv);
     }
     int level = atoi(argv[i+1]);
@@ -2652,34 +2660,6 @@
       printf("ERROR: invalid multigrid level %d", level);
       usage(argv);
     }
->>>>>>> 24cdc526
-    i++;
-
-    smoother_type[level] = get_solver_type(argv[i+1]);
-    i++;
-    ret = 0;
-    goto out;
-  }
-
-  if( strcmp(argv[i], "--mg-smoother-tol") == 0){
-    if (i+2 >= argc){
-<<<<<<< HEAD
-      usage(argv);
-    }
-    int level = atoi(argv[i+1]);
-    if (level < 0 || level >= QUDA_MAX_MG_LEVEL) {
-      printf("ERROR: invalid multigrid level %d", level);
-      usage(argv);
-    }
-=======
-      usage(argv);
-    }
-    int level = atoi(argv[i+1]);
-    if (level < 0 || level >= QUDA_MAX_MG_LEVEL) {
-      printf("ERROR: invalid multigrid level %d", level);
-      usage(argv);
-    }
->>>>>>> 24cdc526
     i++;
 
     smoother_tol[level] = atof(argv[i+1]);
@@ -2696,13 +2676,6 @@
     int level = atoi(argv[i+1]);
     if (level < 1 || level >= QUDA_MAX_MG_LEVEL) {
       printf("ERROR: invalid multigrid level %d for coarse solver", level);
-<<<<<<< HEAD
-      usage(argv);
-    }
-    i++;
-
-    coarse_solver_tol[level] = atof(argv[i+1]);
-=======
       usage(argv);
     }
     i++;
@@ -2726,33 +2699,10 @@
     i++;
 
     coarse_solver_maxiter[level] = atoi(argv[i+1]);
->>>>>>> 24cdc526
-    i++;
-    ret = 0;
-    goto out;
-  }
-
-<<<<<<< HEAD
-  if( strcmp(argv[i], "--mg-coarse-solver-maxiter") == 0){
-    if (i+2 >= argc){
-      usage(argv);
-    }
-
-    int level = atoi(argv[i+1]);
-    if (level < 1 || level >= QUDA_MAX_MG_LEVEL) {
-      printf("ERROR: invalid multigrid level %d for coarse solver", level);
-      usage(argv);
-    }
-    i++;
-
-    coarse_solver_maxiter[level] = atoi(argv[i+1]);
-    i++;
-    ret = 0;
-    goto out;
-  }
-
-=======
->>>>>>> 24cdc526
+    i++;
+    ret = 0;
+    goto out;
+  }
 
   if( strcmp(argv[i], "--mg-schwarz-type") == 0){
     if (i+2 >= argc){
