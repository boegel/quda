#include <complex>
#include <stdlib.h>
#include <stdio.h>
#include <string.h>
#include <short.h>

#include <comm_quda.h>

// This contains the appropriate ifdef guards already
#include <mpi_comm_handle.h>

#include <wilson_dslash_reference.h>
#include <test_util.h>

#include <dslash_quda.h>
#include "misc.h"

using namespace std;

#define XUP 0
#define YUP 1
#define ZUP 2
#define TUP 3


int Z[4];
int V;
int Vh;
int Vs_x, Vs_y, Vs_z, Vs_t;
int Vsh_x, Vsh_y, Vsh_z, Vsh_t;
int faceVolume[4];

//extended volume, +4
int E1, E1h, E2, E3, E4;
int E[4];
int V_ex, Vh_ex;

int Ls;
int V5;
int V5h;

int mySpinorSiteSize;

extern float fat_link_max;

/**
 * For MPI, the default node mapping is lexicographical with t varying fastest.
 */
int gridsize_from_cmdline[4] = {1,1,1,1};

void get_gridsize_from_env(int *const dims)
{
  char *grid_size_env = getenv("QUDA_TEST_GRID_SIZE");
  if (grid_size_env) {
    std::stringstream grid_list(grid_size_env);

    int dim;
    int i = 0;
    while (grid_list >> dim) {
      if (i >= 4) errorQuda("Unexpected grid size array length");
      dims[i] = dim;
      if (grid_list.peek() == ',') grid_list.ignore();
      i++;
    }
  }
}

static int lex_rank_from_coords_t(const int *coords, void *fdata)
{
  int rank = coords[0];
  for (int i = 1; i < 4; i++) {
    rank = gridsize_from_cmdline[i] * rank + coords[i];
  }
  return rank;
}

static int lex_rank_from_coords_x(const int *coords, void *fdata)
{
  int rank = coords[3];
  for (int i = 2; i >= 0; i--) {
    rank = gridsize_from_cmdline[i] * rank + coords[i];
  }
  return rank;
}

static int rank_order = 0;

void initComms(int argc, char **argv, int *const commDims)
{
  if (getenv("QUDA_TEST_GRID_SIZE")) get_gridsize_from_env(commDims);

#if defined(QMP_COMMS)
  QMP_thread_level_t tl;
  QMP_init_msg_passing(&argc, &argv, QMP_THREAD_SINGLE, &tl);

  // make sure the QMP logical ordering matches QUDA's
  if (rank_order == 0) {
    int map[] = {3, 2, 1, 0};
    QMP_declare_logical_topology_map(commDims, 4, map, 4);
  } else {
    int map[] = { 0, 1, 2, 3 };
    QMP_declare_logical_topology_map(commDims, 4, map, 4);
  }
#elif defined(MPI_COMMS)
  MPI_Init(&argc, &argv);
#endif

  QudaCommsMap func = rank_order == 0 ? lex_rank_from_coords_t : lex_rank_from_coords_x;

  initCommsGridQuda(4, commDims, func, NULL);
  initRand();

  printfQuda("Rank order is %s major (%s running fastest)\n",
	     rank_order == 0 ? "column" : "row", rank_order == 0 ? "t" : "x");

}


void finalizeComms()
{
#if defined(QMP_COMMS)
  QMP_finalize_msg_passing();
#elif defined(MPI_COMMS)
  MPI_Finalize();
#endif
}


void initRand()
{
  int rank = 0;

#if defined(QMP_COMMS)
  rank = QMP_get_node_number();
#elif defined(MPI_COMMS)
  MPI_Comm_rank(MPI_COMM_WORLD, &rank);
#endif

  srand(17*rank + 137);
}

void setDims(int *X) {
  V = 1;
  for (int d=0; d< 4; d++) {
    V *= X[d];
    Z[d] = X[d];

    faceVolume[d] = 1;
    for (int i=0; i<4; i++) {
      if (i==d) continue;
      faceVolume[d] *= X[i];
    }
  }
  Vh = V/2;

  Vs_x = X[1]*X[2]*X[3];
  Vs_y = X[0]*X[2]*X[3];
  Vs_z = X[0]*X[1]*X[3];
  Vs_t = X[0]*X[1]*X[2];

  Vsh_x = Vs_x/2;
  Vsh_y = Vs_y/2;
  Vsh_z = Vs_z/2;
  Vsh_t = Vs_t/2;


  E1=X[0]+4; E2=X[1]+4; E3=X[2]+4; E4=X[3]+4;
  E1h=E1/2;
  E[0] = E1;
  E[1] = E2;
  E[2] = E3;
  E[3] = E4;
  V_ex = E1*E2*E3*E4;
  Vh_ex = V_ex/2;

}

void dw_setDims(int *X, const int L5)
{
  V = 1;
  for (int d = 0; d < 4; d++) {
    V *= X[d];
    Z[d] = X[d];

    faceVolume[d] = 1;
    for (int i=0; i<4; i++) {
      if (i==d) continue;
      faceVolume[d] *= X[i];
    }
  }
  Vh = V/2;

  Ls = L5;
  V5 = V*Ls;
  V5h = Vh*Ls;

  Vs_t = Z[0]*Z[1]*Z[2]*Ls;//?
  Vsh_t = Vs_t/2;  //?
}


void setSpinorSiteSize(int n)
{
  mySpinorSiteSize = n;
}


template <typename Float>
static void printVector(Float *v) {
  printfQuda("{(%f %f) (%f %f) (%f %f)}\n", v[0], v[1], v[2], v[3], v[4], v[5]);
}

// X indexes the lattice site
void printSpinorElement(void *spinor, int X, QudaPrecision precision) {
  if (precision == QUDA_DOUBLE_PRECISION)
    for (int s=0; s<4; s++) printVector((double*)spinor+X*24+s*6);
  else
    for (int s=0; s<4; s++) printVector((float*)spinor+X*24+s*6);
}

// X indexes the full lattice
void printGaugeElement(void *gauge, int X, QudaPrecision precision) {
  if (getOddBit(X) == 0) {
    if (precision == QUDA_DOUBLE_PRECISION)
      for (int m=0; m<3; m++) printVector((double*)gauge +(X/2)*gaugeSiteSize + m*3*2);
    else
      for (int m=0; m<3; m++) printVector((float*)gauge +(X/2)*gaugeSiteSize + m*3*2);

  } else {
    if (precision == QUDA_DOUBLE_PRECISION)
      for (int m = 0; m < 3; m++) printVector((double*)gauge + (X/2+Vh)*gaugeSiteSize + m*3*2);
    else
      for (int m = 0; m < 3; m++) printVector((float*)gauge + (X/2+Vh)*gaugeSiteSize + m*3*2);
  }
}

// returns 0 or 1 if the full lattice index X is even or odd
int getOddBit(int Y) {
  int x4 = Y/(Z[2]*Z[1]*Z[0]);
  int x3 = (Y/(Z[1]*Z[0])) % Z[2];
  int x2 = (Y/Z[0]) % Z[1];
  int x1 = Y % Z[0];
  return (x4+x3+x2+x1) % 2;
}

// a+=b
template <typename Float>
inline void complexAddTo(Float *a, Float *b) {
  a[0] += b[0];
  a[1] += b[1];
}

// a = b*c
template <typename Float>
inline void complexProduct(Float *a, Float *b, Float *c) {
  a[0] = b[0]*c[0] - b[1]*c[1];
  a[1] = b[0]*c[1] + b[1]*c[0];
}

// a = conj(b)*conj(c)
template <typename Float>
inline void complexConjugateProduct(Float *a, Float *b, Float *c) {
  a[0] = b[0]*c[0] - b[1]*c[1];
  a[1] = -b[0]*c[1] - b[1]*c[0];
}

// a = conj(b)*c
template <typename Float>
inline void complexDotProduct(Float *a, Float *b, Float *c) {
  a[0] = b[0]*c[0] + b[1]*c[1];
  a[1] = b[0]*c[1] - b[1]*c[0];
}

// a += b*c
template <typename Float>
inline void accumulateComplexProduct(Float *a, Float *b, Float *c, Float sign) {
  a[0] += sign*(b[0]*c[0] - b[1]*c[1]);
  a[1] += sign*(b[0]*c[1] + b[1]*c[0]);
}

// a += conj(b)*c)
template <typename Float>
inline void accumulateComplexDotProduct(Float *a, Float *b, Float *c) {
  a[0] += b[0]*c[0] + b[1]*c[1];
  a[1] += b[0]*c[1] - b[1]*c[0];
}

template <typename Float>
inline void accumulateConjugateProduct(Float *a, Float *b, Float *c, int sign) {
  a[0] += sign * (b[0]*c[0] - b[1]*c[1]);
  a[1] -= sign * (b[0]*c[1] + b[1]*c[0]);
}

template <typename Float>
inline void su3Construct12(Float *mat) {
  Float *w = mat+12;
  w[0] = 0.0;
  w[1] = 0.0;
  w[2] = 0.0;
  w[3] = 0.0;
  w[4] = 0.0;
  w[5] = 0.0;
}

// Stabilized Bunk and Sommer
template <typename Float>
inline void su3Construct8(Float *mat) {
  mat[0] = atan2(mat[1], mat[0]);
  mat[1] = atan2(mat[13], mat[12]);
  for (int i=8; i<18; i++) mat[i] = 0.0;
}

void su3_construct(void *mat, QudaReconstructType reconstruct, QudaPrecision precision) {
  if (reconstruct == QUDA_RECONSTRUCT_12) {
    if (precision == QUDA_DOUBLE_PRECISION) su3Construct12((double*)mat);
    else su3Construct12((float*)mat);
  } else {
    if (precision == QUDA_DOUBLE_PRECISION) su3Construct8((double*)mat);
    else su3Construct8((float*)mat);
  }
}

// given first two rows (u,v) of SU(3) matrix mat, reconstruct the third row
// as the cross product of the conjugate vectors: w = u* x v*
//
// 48 flops
template <typename Float>
static void su3Reconstruct12(Float *mat, int dir, int ga_idx, QudaGaugeParam *param) {
  Float *u = &mat[0*(3*2)];
  Float *v = &mat[1*(3*2)];
  Float *w = &mat[2*(3*2)];
  w[0] = 0.0; w[1] = 0.0; w[2] = 0.0; w[3] = 0.0; w[4] = 0.0; w[5] = 0.0;
  accumulateConjugateProduct(w+0*(2), u+1*(2), v+2*(2), +1);
  accumulateConjugateProduct(w+0*(2), u+2*(2), v+1*(2), -1);
  accumulateConjugateProduct(w+1*(2), u+2*(2), v+0*(2), +1);
  accumulateConjugateProduct(w+1*(2), u+0*(2), v+2*(2), -1);
  accumulateConjugateProduct(w+2*(2), u+0*(2), v+1*(2), +1);
  accumulateConjugateProduct(w+2*(2), u+1*(2), v+0*(2), -1);
  Float u0 = (dir < 3 ? param->anisotropy :
	      (ga_idx >= (Z[3]-1)*Z[0]*Z[1]*Z[2]/2 ? param->t_boundary : 1));
  w[0]*=u0; w[1]*=u0; w[2]*=u0; w[3]*=u0; w[4]*=u0; w[5]*=u0;
}

template <typename Float>
static void su3Reconstruct8(Float *mat, int dir, int ga_idx, QudaGaugeParam *param) {
  // First reconstruct first row
  Float row_sum = 0.0;
  row_sum += mat[2]*mat[2];
  row_sum += mat[3]*mat[3];
  row_sum += mat[4]*mat[4];
  row_sum += mat[5]*mat[5];
  Float u0 = (dir < 3 ? param->anisotropy :
	      (ga_idx >= (Z[3]-1)*Z[0]*Z[1]*Z[2]/2 ? param->t_boundary : 1));
  Float U00_mag = sqrt(1.f/(u0*u0) - row_sum);

  mat[14] = mat[0];
  mat[15] = mat[1];

  mat[0] = U00_mag * cos(mat[14]);
  mat[1] = U00_mag * sin(mat[14]);

  Float column_sum = 0.0;
  for (int i=0; i<2; i++) column_sum += mat[i]*mat[i];
  for (int i=6; i<8; i++) column_sum += mat[i]*mat[i];
  Float U20_mag = sqrt(1.f/(u0*u0) - column_sum);

  mat[12] = U20_mag * cos(mat[15]);
  mat[13] = U20_mag * sin(mat[15]);

  // First column now restored

  // finally reconstruct last elements from SU(2) rotation
  Float r_inv2 = 1.0/(u0*row_sum);

  // U11
  Float A[2];
  complexDotProduct(A, mat+0, mat+6);
  complexConjugateProduct(mat+8, mat+12, mat+4);
  accumulateComplexProduct(mat+8, A, mat+2, u0);
  mat[8] *= -r_inv2;
  mat[9] *= -r_inv2;

  // U12
  complexConjugateProduct(mat+10, mat+12, mat+2);
  accumulateComplexProduct(mat+10, A, mat+4, -u0);
  mat[10] *= r_inv2;
  mat[11] *= r_inv2;

  // U21
  complexDotProduct(A, mat+0, mat+12);
  complexConjugateProduct(mat+14, mat+6, mat+4);
  accumulateComplexProduct(mat+14, A, mat+2, -u0);
  mat[14] *= r_inv2;
  mat[15] *= r_inv2;

  // U12
  complexConjugateProduct(mat+16, mat+6, mat+2);
  accumulateComplexProduct(mat+16, A, mat+4, u0);
  mat[16] *= -r_inv2;
  mat[17] *= -r_inv2;
}

void su3_reconstruct(void *mat, int dir, int ga_idx, QudaReconstructType reconstruct, QudaPrecision precision, QudaGaugeParam *param) {
  if (reconstruct == QUDA_RECONSTRUCT_12) {
    if (precision == QUDA_DOUBLE_PRECISION) su3Reconstruct12((double*)mat, dir, ga_idx, param);
    else su3Reconstruct12((float*)mat, dir, ga_idx, param);
  } else {
    if (precision == QUDA_DOUBLE_PRECISION) su3Reconstruct8((double*)mat, dir, ga_idx, param);
    else su3Reconstruct8((float*)mat, dir, ga_idx, param);
  }
}

template <typename Float>
static int compareFloats(Float *a, Float *b, int len, double epsilon) {
  for (int i = 0; i < len; i++) {
    double diff = fabs(a[i] - b[i]);
    if (diff > epsilon) {
      printfQuda("ERROR: i=%d, a[%d]=%f, b[%d]=%f\n", i, i, a[i], i, b[i]);
      return 0;
    }
  }
  return 1;
}

int compare_floats(void *a, void *b, int len, double epsilon, QudaPrecision precision) {
  if  (precision == QUDA_DOUBLE_PRECISION) return compareFloats((double*)a, (double*)b, len, epsilon);
  else return compareFloats((float*)a, (float*)b, len, epsilon);
}

int fullLatticeIndex(int dim[4], int index, int oddBit){

  int za = index/(dim[0]>>1);
  int zb = za/dim[1];
  int x2 = za - zb*dim[1];
  int x4 = zb/dim[2];
  int x3 = zb - x4*dim[2];

  return  2*index + ((x2 + x3 + x4 + oddBit) & 1);
}

// given a "half index" i into either an even or odd half lattice (corresponding
// to oddBit = {0, 1}), returns the corresponding full lattice index.
int fullLatticeIndex(int i, int oddBit) {
  /*
    int boundaryCrossings = i/(Z[0]/2) + i/(Z[1]*Z[0]/2) + i/(Z[2]*Z[1]*Z[0]/2);
    return 2*i + (boundaryCrossings + oddBit) % 2;
  */

  int X1 = Z[0];
  int X2 = Z[1];
  int X3 = Z[2];
  //int X4 = Z[3];
  int X1h =X1/2;

  int sid =i;
  int za = sid/X1h;
  //int x1h = sid - za*X1h;
  int zb = za/X2;
  int x2 = za - zb*X2;
  int x4 = zb/X3;
  int x3 = zb - x4*X3;
  int x1odd = (x2 + x3 + x4 + oddBit) & 1;
  //int x1 = 2*x1h + x1odd;
  int X = 2 * sid + x1odd;

  return X;
}

// i represents a "half index" into an even or odd "half lattice".
// when oddBit={0,1} the half lattice is {even,odd}.
//
// the displacements, such as dx, refer to the full lattice coordinates.
//
// neighborIndex() takes a "half index", displaces it, and returns the
// new "half index", which can be an index into either the even or odd lattices.
// displacements of magnitude one always interchange odd and even lattices.
//

int neighborIndex(int i, int oddBit, int dx4, int dx3, int dx2, int dx1) {
  int Y = fullLatticeIndex(i, oddBit);
  int x4 = Y/(Z[2]*Z[1]*Z[0]);
  int x3 = (Y/(Z[1]*Z[0])) % Z[2];
  int x2 = (Y/Z[0]) % Z[1];
  int x1 = Y % Z[0];

  // assert (oddBit == (x+y+z+t)%2);

  x4 = (x4+dx4+Z[3]) % Z[3];
  x3 = (x3+dx3+Z[2]) % Z[2];
  x2 = (x2+dx2+Z[1]) % Z[1];
  x1 = (x1+dx1+Z[0]) % Z[0];

  return (x4*(Z[2]*Z[1]*Z[0]) + x3*(Z[1]*Z[0]) + x2*(Z[0]) + x1) / 2;
}


int neighborIndex(int dim[4], int index, int oddBit, int dx[4]){

  const int fullIndex = fullLatticeIndex(dim, index, oddBit);

  int x[4];
  x[3] = fullIndex/(dim[2]*dim[1]*dim[0]);
  x[2] = (fullIndex/(dim[1]*dim[0])) % dim[2];
  x[1] = (fullIndex/dim[0]) % dim[1];
  x[0] = fullIndex % dim[0];

  for(int dir=0; dir<4; ++dir)
    x[dir] = (x[dir]+dx[dir]+dim[dir]) % dim[dir];

  return (((x[3]*dim[2] + x[2])*dim[1] + x[1])*dim[0] + x[0])/2;
}

int
neighborIndex_mg(int i, int oddBit, int dx4, int dx3, int dx2, int dx1)
{
  int ret;

  int Y = fullLatticeIndex(i, oddBit);
  int x4 = Y/(Z[2]*Z[1]*Z[0]);
  int x3 = (Y/(Z[1]*Z[0])) % Z[2];
  int x2 = (Y/Z[0]) % Z[1];
  int x1 = Y % Z[0];

  int ghost_x4 = x4+ dx4;

  // assert (oddBit == (x+y+z+t)%2);

  x4 = (x4+dx4+Z[3]) % Z[3];
  x3 = (x3+dx3+Z[2]) % Z[2];
  x2 = (x2+dx2+Z[1]) % Z[1];
  x1 = (x1+dx1+Z[0]) % Z[0];

  if ( (ghost_x4 >= 0 && ghost_x4 < Z[3]) || !comm_dim_partitioned(3)){
    ret = (x4*(Z[2]*Z[1]*Z[0]) + x3*(Z[1]*Z[0]) + x2*(Z[0]) + x1) / 2;
  }else{
    ret = (x3 * (Z[1] * Z[0]) + x2 * (Z[0]) + x1) / 2;
  }

  return ret;
}

/*
 * This is a computation of neighbor using the full index and the displacement in each direction
 *
 */

int neighborIndexFullLattice(int i, int dx4, int dx3, int dx2, int dx1)
{
  int oddBit = 0;
  int half_idx = i;
  if (i >= Vh){
    oddBit =1;
    half_idx = i - Vh;
  }

  int nbr_half_idx = neighborIndex(half_idx, oddBit, dx4,dx3,dx2,dx1);
  int oddBitChanged = (dx4+dx3+dx2+dx1)%2;
  if (oddBitChanged){
    oddBit = 1 - oddBit;
  }
  int ret = nbr_half_idx;
  if (oddBit){
    ret = Vh + nbr_half_idx;
  }

  return ret;
}

int
neighborIndexFullLattice(int dim[4], int index, int dx[4])
{
  const int volume = dim[0]*dim[1]*dim[2]*dim[3];
  const int halfVolume = volume/2;
  int oddBit = 0;
  int halfIndex = index;

  if(index >= halfVolume){
    oddBit = 1;
    halfIndex = index - halfVolume;
  }

  int neighborHalfIndex = neighborIndex(dim, halfIndex, oddBit, dx);

  int oddBitChanged = (dx[0]+dx[1]+dx[2]+dx[3])%2;
  if(oddBitChanged){
    oddBit = 1 - oddBit;
  }

  return neighborHalfIndex + oddBit*halfVolume;
}

int neighborIndexFullLattice_mg(int i, int dx4, int dx3, int dx2, int dx1)
{
  int ret;
  int oddBit = 0;
  int half_idx = i;
  if (i >= Vh){
    oddBit =1;
    half_idx = i - Vh;
  }

  int Y = fullLatticeIndex(half_idx, oddBit);
  int x4 = Y/(Z[2]*Z[1]*Z[0]);
  int x3 = (Y/(Z[1]*Z[0])) % Z[2];
  int x2 = (Y/Z[0]) % Z[1];
  int x1 = Y % Z[0];
  int ghost_x4 = x4+ dx4;

  x4 = (x4+dx4+Z[3]) % Z[3];
  x3 = (x3+dx3+Z[2]) % Z[2];
  x2 = (x2+dx2+Z[1]) % Z[1];
  x1 = (x1+dx1+Z[0]) % Z[0];

  if ( ghost_x4 >= 0 && ghost_x4 < Z[3]){
    ret = (x4*(Z[2]*Z[1]*Z[0]) + x3*(Z[1]*Z[0]) + x2*(Z[0]) + x1) / 2;
  }else{
    ret = (x3 * (Z[1] * Z[0]) + x2 * (Z[0]) + x1) / 2;
    return ret;
  }

  int oddBitChanged = (dx4+dx3+dx2+dx1)%2;
  if (oddBitChanged){
    oddBit = 1 - oddBit;
  }

  if (oddBit){
    ret += Vh;
  }

  return ret;
}


// 4d checkerboard.
// given a "half index" i into either an even or odd half lattice (corresponding
// to oddBit = {0, 1}), returns the corresponding full lattice index.
// Cf. GPGPU code in dslash_core_ante.h.
// There, i is the thread index.
int fullLatticeIndex_4d(int i, int oddBit) {
  if (i >= Vh || i < 0) {printf("i out of range in fullLatticeIndex_4d"); exit(-1);}
  /*
    int boundaryCrossings = i/(Z[0]/2) + i/(Z[1]*Z[0]/2) + i/(Z[2]*Z[1]*Z[0]/2);
    return 2*i + (boundaryCrossings + oddBit) % 2;
  */

  int X1 = Z[0];
  int X2 = Z[1];
  int X3 = Z[2];
  //int X4 = Z[3];
  int X1h =X1/2;

  int sid =i;
  int za = sid/X1h;
  //int x1h = sid - za*X1h;
  int zb = za/X2;
  int x2 = za - zb*X2;
  int x4 = zb/X3;
  int x3 = zb - x4*X3;
  int x1odd = (x2 + x3 + x4 + oddBit) & 1;
  //int x1 = 2*x1h + x1odd;
  int X = 2 * sid + x1odd;

  return X;
}

// 5d checkerboard.
// given a "half index" i into either an even or odd half lattice (corresponding
// to oddBit = {0, 1}), returns the corresponding full lattice index.
// Cf. GPGPU code in dslash_core_ante.h.
// There, i is the thread index sid.
// This function is used by neighborIndex_5d in dslash_reference.cpp.
//ok
int fullLatticeIndex_5d(int i, int oddBit) {
  int boundaryCrossings = i/(Z[0]/2) + i/(Z[1]*Z[0]/2) + i/(Z[2]*Z[1]*Z[0]/2) + i/(Z[3]*Z[2]*Z[1]*Z[0]/2);
  return 2*i + (boundaryCrossings + oddBit) % 2;
}

int fullLatticeIndex_5d_4dpc(int i, int oddBit) {
  int boundaryCrossings = i/(Z[0]/2) + i/(Z[1]*Z[0]/2) + i/(Z[2]*Z[1]*Z[0]/2);
  return 2*i + (boundaryCrossings + oddBit) % 2;
}

int x4_from_full_index(int i)
{
  int oddBit = 0;
  int half_idx = i;
  if (i >= Vh){
    oddBit =1;
    half_idx = i - Vh;
  }

  int Y = fullLatticeIndex(half_idx, oddBit);
  int x4 = Y/(Z[2]*Z[1]*Z[0]);

  return x4;
}

template <typename Float>
static void applyGaugeFieldScaling(Float **gauge, int Vh, QudaGaugeParam *param) {
  // Apply spatial scaling factor (u0) to spatial links
  for (int d = 0; d < 3; d++) {
    for (int i = 0; i < gaugeSiteSize*Vh*2; i++) {
      gauge[d][i] /= param->anisotropy;
    }
  }

  // only apply T-boundary at edge nodes
#ifdef MULTI_GPU
  bool last_node_in_t = (commCoords(3) == commDim(3)-1) ? true : false;
#else
  bool last_node_in_t = true;
#endif

  // Apply boundary conditions to temporal links
  if (param->t_boundary == QUDA_ANTI_PERIODIC_T && last_node_in_t) {
    for (int j = (Z[0]/2)*Z[1]*Z[2]*(Z[3]-1); j < Vh; j++) {
      for (int i = 0; i < gaugeSiteSize; i++) {
	gauge[3][j*gaugeSiteSize+i] *= -1.0;
	gauge[3][(Vh+j)*gaugeSiteSize+i] *= -1.0;
      }
    }
  }

  if (param->gauge_fix) {
    // set all gauge links (except for the last Z[0]*Z[1]*Z[2]/2) to the identity,
    // to simulate fixing to the temporal gauge.
    int iMax = ( last_node_in_t ? (Z[0]/2)*Z[1]*Z[2]*(Z[3]-1) : Vh );
    int dir = 3; // time direction only
    Float *even = gauge[dir];
    Float *odd  = gauge[dir]+Vh*gaugeSiteSize;
    for (int i = 0; i< iMax; i++) {
      for (int m = 0; m < 3; m++) {
	for (int n = 0; n < 3; n++) {
	  even[i*(3*3*2) + m*(3*2) + n*(2) + 0] = (m==n) ? 1 : 0;
	  even[i*(3*3*2) + m*(3*2) + n*(2) + 1] = 0.0;
	  odd [i*(3*3*2) + m*(3*2) + n*(2) + 0] = (m==n) ? 1 : 0;
	  odd [i*(3*3*2) + m*(3*2) + n*(2) + 1] = 0.0;
	}
      }
    }
  }
}

template <typename Float>
void applyGaugeFieldScaling_long(Float **gauge, int Vh, QudaGaugeParam *param, QudaDslashType dslash_type)
{

  int X1h=param->X[0]/2;
  int X1 =param->X[0];
  int X2 =param->X[1];
  int X3 =param->X[2];
  int X4 =param->X[3];

  // rescale long links by the appropriate coefficient
  if (dslash_type == QUDA_ASQTAD_DSLASH) {
    for(int d=0; d<4; d++){
      for(int i=0; i < V*gaugeSiteSize; i++){
	gauge[d][i] /= (-24*param->tadpole_coeff*param->tadpole_coeff);
      }
    }
  }

  // apply the staggered phases
  for (int d = 0; d < 3; d++) {

    //even
    for (int i = 0; i < Vh; i++) {

      int index = fullLatticeIndex(i, 0);
      int i4 = index /(X3*X2*X1);
      int i3 = (index - i4*(X3*X2*X1))/(X2*X1);
      int i2 = (index - i4*(X3*X2*X1) - i3*(X2*X1))/X1;
      int i1 = index - i4*(X3*X2*X1) - i3*(X2*X1) - i2*X1;
      int sign = 1;

      if (d == 0) {
	if (i4 % 2 == 1){
	  sign= -1;
	}
      }

      if (d == 1){
	if ((i4+i1) % 2 == 1){
	  sign= -1;
	}
      }
      if (d == 2){
	if ( (i4+i1+i2) % 2 == 1){
	  sign= -1;
	}
      }

      for (int j=0; j < 18; j++) {
	gauge[d][i*gaugeSiteSize + j] *= sign;
      }
    }
    //odd
    for (int i = 0; i < Vh; i++) {
      int index = fullLatticeIndex(i, 1);
      int i4 = index /(X3*X2*X1);
      int i3 = (index - i4*(X3*X2*X1))/(X2*X1);
      int i2 = (index - i4*(X3*X2*X1) - i3*(X2*X1))/X1;
      int i1 = index - i4*(X3*X2*X1) - i3*(X2*X1) - i2*X1;
      int sign = 1;

      if (d == 0) {
	if (i4 % 2 == 1){
	  sign = -1;
	}
      }

      if (d == 1){
	if ((i4+i1) % 2 == 1){
	  sign = -1;
	}
      }
      if (d == 2){
	if ( (i4+i1+i2) % 2 == 1){
	  sign = -1;
	}
      }

      for (int j=0; j<18; j++){
	gauge[d][(Vh+i)*gaugeSiteSize + j] *= sign;
      }
    }

  }

  // only apply T-boundary at edge nodes
#ifdef MULTI_GPU
  bool last_node_in_t = (commCoords(3) == commDim(3)-1) ? true : false;
#else
  bool last_node_in_t = true;
#endif

  // Apply boundary conditions to temporal links
  if (param->t_boundary == QUDA_ANTI_PERIODIC_T && last_node_in_t) {
    for (int j = 0; j < Vh; j++) {
      int sign =1;
      if (dslash_type == QUDA_ASQTAD_DSLASH) {
	if (j >= (X4-3)*X1h*X2*X3 ){
	  sign = -1;
	}
      } else {
	if (j >= (X4-1)*X1h*X2*X3 ){
	  sign = -1;
	}
      }

      for (int i=0; i<18; i++) {
	gauge[3][j*gaugeSiteSize + i] *= sign;
	gauge[3][(Vh+j)*gaugeSiteSize + i] *= sign;
      }
    }
  }

}

void applyGaugeFieldScaling_long(void **gauge, int Vh, QudaGaugeParam *param, QudaDslashType dslash_type, QudaPrecision local_prec) {
  if (local_prec == QUDA_DOUBLE_PRECISION) {
    applyGaugeFieldScaling_long((double**)gauge, Vh, param, dslash_type);
  } else if (local_prec == QUDA_SINGLE_PRECISION) {
    applyGaugeFieldScaling_long((float**)gauge, Vh, param, dslash_type);
  } else {
    errorQuda("Invalid type %d for applyGaugeFieldScaling_long\n", local_prec);
  }
}

template <typename Float>
static void constructUnitGaugeField(Float **res, QudaGaugeParam *param) {
  Float *resOdd[4], *resEven[4];
  for (int dir = 0; dir < 4; dir++) {
    resEven[dir] = res[dir];
    resOdd[dir]  = res[dir]+Vh*gaugeSiteSize;
  }

  for (int dir = 0; dir < 4; dir++) {
    for (int i = 0; i < Vh; i++) {
      for (int m = 0; m < 3; m++) {
	for (int n = 0; n < 3; n++) {
	  resEven[dir][i*(3*3*2) + m*(3*2) + n*(2) + 0] = (m==n) ? 1 : 0;
	  resEven[dir][i*(3*3*2) + m*(3*2) + n*(2) + 1] = 0.0;
	  resOdd[dir][i*(3*3*2) + m*(3*2) + n*(2) + 0] = (m==n) ? 1 : 0;
	  resOdd[dir][i*(3*3*2) + m*(3*2) + n*(2) + 1] = 0.0;
	}
      }
    }
  }

  applyGaugeFieldScaling(res, Vh, param);
}

// normalize the vector a
template <typename Float>
static void normalize(complex<Float> *a, int len) {
  double sum = 0.0;
  for (int i=0; i<len; i++) sum += norm(a[i]);
  for (int i=0; i<len; i++) a[i] /= sqrt(sum);
}

// orthogonalize vector b to vector a
template <typename Float>
static void orthogonalize(complex<Float> *a, complex<Float> *b, int len) {
  complex<double> dot = 0.0;
  for (int i=0; i<len; i++) dot += conj(a[i])*b[i];
  for (int i=0; i<len; i++) b[i] -= (complex<Float>)dot*a[i];
}

template <typename Float>
static void constructGaugeField(Float **res, QudaGaugeParam *param, QudaDslashType dslash_type = QUDA_WILSON_DSLASH)
{
  Float *resOdd[4], *resEven[4];
  for (int dir = 0; dir < 4; dir++) {
    resEven[dir] = res[dir];
    resOdd[dir]  = res[dir]+Vh*gaugeSiteSize;
  }

  for (int dir = 0; dir < 4; dir++) {
    for (int i = 0; i < Vh; i++) {
      for (int m = 1; m < 3; m++) { // last 2 rows
	for (int n = 0; n < 3; n++) { // 3 columns
	  resEven[dir][i*(3*3*2) + m*(3*2) + n*(2) + 0] = rand() / (Float)RAND_MAX;
	  resEven[dir][i*(3*3*2) + m*(3*2) + n*(2) + 1] = rand() / (Float)RAND_MAX;
	  resOdd[dir][i*(3*3*2) + m*(3*2) + n*(2) + 0] = rand() / (Float)RAND_MAX;
          resOdd[dir][i * (3 * 3 * 2) + m * (3 * 2) + n * (2) + 1] = rand() / (Float)RAND_MAX;
        }
      }
      normalize((complex<Float>*)(resEven[dir] + (i*3+1)*3*2), 3);
      orthogonalize((complex<Float>*)(resEven[dir] + (i*3+1)*3*2), (complex<Float>*)(resEven[dir] + (i*3+2)*3*2), 3);
      normalize((complex<Float>*)(resEven[dir] + (i*3 + 2)*3*2), 3);

      normalize((complex<Float>*)(resOdd[dir] + (i*3+1)*3*2), 3);
      orthogonalize((complex<Float>*)(resOdd[dir] + (i*3+1)*3*2), (complex<Float>*)(resOdd[dir] + (i*3+2)*3*2), 3);
      normalize((complex<Float>*)(resOdd[dir] + (i*3 + 2)*3*2), 3);

      {
	Float *w = resEven[dir]+(i*3+0)*3*2;
	Float *u = resEven[dir]+(i*3+1)*3*2;
	Float *v = resEven[dir]+(i*3+2)*3*2;

        for (int n = 0; n < 6; n++) w[n] = 0.0;
	accumulateConjugateProduct(w+0*(2), u+1*(2), v+2*(2), +1);
	accumulateConjugateProduct(w+0*(2), u+2*(2), v+1*(2), -1);
	accumulateConjugateProduct(w+1*(2), u+2*(2), v+0*(2), +1);
	accumulateConjugateProduct(w+1*(2), u+0*(2), v+2*(2), -1);
	accumulateConjugateProduct(w+2*(2), u+0*(2), v+1*(2), +1);
	accumulateConjugateProduct(w+2*(2), u+1*(2), v+0*(2), -1);
      }

      {
	Float *w = resOdd[dir]+(i*3+0)*3*2;
	Float *u = resOdd[dir]+(i*3+1)*3*2;
	Float *v = resOdd[dir]+(i*3+2)*3*2;

        for (int n = 0; n < 6; n++) w[n] = 0.0;
	accumulateConjugateProduct(w+0*(2), u+1*(2), v+2*(2), +1);
	accumulateConjugateProduct(w+0*(2), u+2*(2), v+1*(2), -1);
	accumulateConjugateProduct(w+1*(2), u+2*(2), v+0*(2), +1);
	accumulateConjugateProduct(w+1*(2), u+0*(2), v+2*(2), -1);
	accumulateConjugateProduct(w+2*(2), u+0*(2), v+1*(2), +1);
	accumulateConjugateProduct(w+2*(2), u+1*(2), v+0*(2), -1);
      }

    }
  }

  if (param->type == QUDA_WILSON_LINKS) {
    applyGaugeFieldScaling(res, Vh, param);
  } else if (param->type == QUDA_ASQTAD_LONG_LINKS) {
    applyGaugeFieldScaling_long(res, Vh, param, dslash_type);
  } else if (param->type == QUDA_ASQTAD_FAT_LINKS) {
    for (int dir = 0; dir < 4; dir++) {
      for (int i = 0; i < Vh; i++) {
	for (int m = 0; m < 3; m++) { // last 2 rows
	  for (int n = 0; n < 3; n++) { // 3 columns
	    resEven[dir][i*(3*3*2) + m*(3*2) + n*(2) + 0] =1.0* rand() / (Float)RAND_MAX;
	    resEven[dir][i*(3*3*2) + m*(3*2) + n*(2) + 1] = 2.0* rand() / (Float)RAND_MAX;
	    resOdd[dir][i*(3*3*2) + m*(3*2) + n*(2) + 0] = 3.0*rand() / (Float)RAND_MAX;
	    resOdd[dir][i*(3*3*2) + m*(3*2) + n*(2) + 1] = 4.0*rand() / (Float)RAND_MAX;
	  }
	}
      }
    }
  }
}

template <typename Float> void constructUnitaryGaugeField(Float **res)
{
  Float *resOdd[4], *resEven[4];
  for (int dir = 0; dir < 4; dir++) {
    resEven[dir] = res[dir];
    resOdd[dir]  = res[dir]+Vh*gaugeSiteSize;
  }

  for (int dir = 0; dir < 4; dir++) {
    for (int i = 0; i < Vh; i++) {
      for (int m = 1; m < 3; m++) { // last 2 rows
	for (int n = 0; n < 3; n++) { // 3 columns
	  resEven[dir][i*(3*3*2) + m*(3*2) + n*(2) + 0] = rand() / (Float)RAND_MAX;
	  resEven[dir][i*(3*3*2) + m*(3*2) + n*(2) + 1] = rand() / (Float)RAND_MAX;
	  resOdd[dir][i*(3*3*2) + m*(3*2) + n*(2) + 0] = rand() / (Float)RAND_MAX;
          resOdd[dir][i * (3 * 3 * 2) + m * (3 * 2) + n * (2) + 1] = rand() / (Float)RAND_MAX;
        }
      }
      normalize((complex<Float>*)(resEven[dir] + (i*3+1)*3*2), 3);
      orthogonalize((complex<Float>*)(resEven[dir] + (i*3+1)*3*2), (complex<Float>*)(resEven[dir] + (i*3+2)*3*2), 3);
      normalize((complex<Float>*)(resEven[dir] + (i*3 + 2)*3*2), 3);

      normalize((complex<Float>*)(resOdd[dir] + (i*3+1)*3*2), 3);
      orthogonalize((complex<Float>*)(resOdd[dir] + (i*3+1)*3*2), (complex<Float>*)(resOdd[dir] + (i*3+2)*3*2), 3);
      normalize((complex<Float>*)(resOdd[dir] + (i*3 + 2)*3*2), 3);

      {
	Float *w = resEven[dir]+(i*3+0)*3*2;
	Float *u = resEven[dir]+(i*3+1)*3*2;
	Float *v = resEven[dir]+(i*3+2)*3*2;

        for (int n = 0; n < 6; n++) w[n] = 0.0;
	accumulateConjugateProduct(w+0*(2), u+1*(2), v+2*(2), +1);
	accumulateConjugateProduct(w+0*(2), u+2*(2), v+1*(2), -1);
	accumulateConjugateProduct(w+1*(2), u+2*(2), v+0*(2), +1);
	accumulateConjugateProduct(w+1*(2), u+0*(2), v+2*(2), -1);
	accumulateConjugateProduct(w+2*(2), u+0*(2), v+1*(2), +1);
	accumulateConjugateProduct(w+2*(2), u+1*(2), v+0*(2), -1);
      }

      {
	Float *w = resOdd[dir]+(i*3+0)*3*2;
	Float *u = resOdd[dir]+(i*3+1)*3*2;
	Float *v = resOdd[dir]+(i*3+2)*3*2;

        for (int n = 0; n < 6; n++) w[n] = 0.0;
	accumulateConjugateProduct(w+0*(2), u+1*(2), v+2*(2), +1);
	accumulateConjugateProduct(w+0*(2), u+2*(2), v+1*(2), -1);
	accumulateConjugateProduct(w+1*(2), u+2*(2), v+0*(2), +1);
	accumulateConjugateProduct(w+1*(2), u+0*(2), v+2*(2), -1);
	accumulateConjugateProduct(w+2*(2), u+0*(2), v+1*(2), +1);
	accumulateConjugateProduct(w+2*(2), u+1*(2), v+0*(2), -1);
      }
    }
  }
}

template <typename Float> static void applyStaggeredScaling(Float **res, QudaGaugeParam *param, int type)
{

  if(type == 3)  applyGaugeFieldScaling_long((Float**)res, Vh, param, QUDA_STAGGERED_DSLASH);

  return;
}

void construct_gauge_field(void **gauge, int type, QudaPrecision precision, QudaGaugeParam *param) {
  if (type == 0) {
    if (precision == QUDA_DOUBLE_PRECISION) constructUnitGaugeField((double**)gauge, param);
    else constructUnitGaugeField((float**)gauge, param);
  } else if (type == 1) {
    if (precision == QUDA_DOUBLE_PRECISION) constructGaugeField((double**)gauge, param);
    else constructGaugeField((float**)gauge, param);
  } else {
    if (precision == QUDA_DOUBLE_PRECISION) applyGaugeFieldScaling((double**)gauge, Vh, param);
    else
      applyGaugeFieldScaling((float **)gauge, Vh, param);
  }

}

void construct_fat_long_gauge_field(void **fatlink, void **longlink, int type, QudaPrecision precision,
    QudaGaugeParam *param, QudaDslashType dslash_type)
{
  if (type == 0) {
    if (precision == QUDA_DOUBLE_PRECISION) {
      constructUnitGaugeField((double**)fatlink, param);
      constructUnitGaugeField((double**)longlink, param);
    }else {
      constructUnitGaugeField((float**)fatlink, param);
      constructUnitGaugeField((float**)longlink, param);
    }
  } else {
    if (precision == QUDA_DOUBLE_PRECISION) {
      // if doing naive staggered then set to long links so that the staggered phase is applied
      param->type = dslash_type == QUDA_ASQTAD_DSLASH ? QUDA_ASQTAD_FAT_LINKS : QUDA_ASQTAD_LONG_LINKS;
      if(type != 3) constructGaugeField((double**)fatlink, param, dslash_type);
      else applyStaggeredScaling((double**)fatlink, param, type);
      param->type = QUDA_ASQTAD_LONG_LINKS;
      if (dslash_type == QUDA_ASQTAD_DSLASH)
      {
        if(type != 3) constructGaugeField((double**)longlink, param, dslash_type);
        else applyStaggeredScaling((double**)longlink, param, type);
      }
    }else {
      param->type = dslash_type == QUDA_ASQTAD_DSLASH ? QUDA_ASQTAD_FAT_LINKS : QUDA_ASQTAD_LONG_LINKS;
      if(type != 3) constructGaugeField((float**)fatlink, param, dslash_type);
      else applyStaggeredScaling((float**)fatlink, param, type);

      param->type = QUDA_ASQTAD_LONG_LINKS;
      if (dslash_type == QUDA_ASQTAD_DSLASH) {
        if(type != 3) constructGaugeField((float**)longlink, param, dslash_type);
        else applyStaggeredScaling((float**)longlink, param, type);
      }
    }

    if (dslash_type == QUDA_ASQTAD_DSLASH) {
      // incorporate non-trivial phase into long links
      const double phase = (M_PI * rand()) / RAND_MAX;
      const complex<double> z = polar(1.0, phase);
      for (int dir = 0; dir < 4; ++dir) {
        for (int i = 0; i < V; ++i) {
          for (int j = 0; j < gaugeSiteSize; j += 2) {
            if (precision == QUDA_DOUBLE_PRECISION) {
              complex<double> *l = (complex<double> *)(&(((double *)longlink[dir])[i * gaugeSiteSize + j]));
              *l *= z;
            } else {
              complex<float> *l = (complex<float> *)(&(((float *)longlink[dir])[i * gaugeSiteSize + j]));
              *l *= z;
            }
          }
        }
      }
    }

    if (type == 3) return;

    // set all links to zero to emulate the 1-link operator (needed for host comparison)
    if (dslash_type == QUDA_STAGGERED_DSLASH) {
      for (int dir = 0; dir < 4; ++dir) {
        for (int i = 0; i < V; ++i) {
          for (int j = 0; j < gaugeSiteSize; j += 2) {
            if (precision == QUDA_DOUBLE_PRECISION) {
              ((double *)longlink[dir])[i * gaugeSiteSize + j] = 0.0;
              ((double *)longlink[dir])[i * gaugeSiteSize + j + 1] = 0.0;
            } else {
              ((float *)longlink[dir])[i * gaugeSiteSize + j] = 0.0;
              ((float *)longlink[dir])[i * gaugeSiteSize + j + 1] = 0.0;
            }
          }
        }
      }
    }
  }
}

template <typename Float>
static void constructCloverField(Float *res, double norm, double diag) {

  Float c = 2.0 * norm / RAND_MAX;

  for(int i = 0; i < V; i++) {
    for (int j = 0; j < 72; j++) {
      res[i*72 + j] = c*rand() - norm;
    }

    //impose clover symmetry on each chiral block
    for (int ch=0; ch<2; ch++) {
      res[i*72 + 3 + 36*ch] = -res[i*72 + 0 + 36*ch];
      res[i*72 + 4 + 36*ch] = -res[i*72 + 1 + 36*ch];
      res[i*72 + 5 + 36*ch] = -res[i*72 + 2 + 36*ch];
      res[i*72 + 30 + 36*ch] = -res[i*72 + 6 + 36*ch];
      res[i*72 + 31 + 36*ch] = -res[i*72 + 7 + 36*ch];
      res[i*72 + 32 + 36*ch] = -res[i*72 + 8 + 36*ch];
      res[i*72 + 33 + 36*ch] = -res[i*72 + 9 + 36*ch];
      res[i*72 + 34 + 36*ch] = -res[i*72 + 16 + 36*ch];
      res[i*72 + 35 + 36*ch] = -res[i*72 + 17 + 36*ch];
    }

    for (int j = 0; j<6; j++) {
      res[i*72 + j] += diag;
      res[i*72 + j+36] += diag;
    }
  }
}

void construct_clover_field(void *clover, double norm, double diag, QudaPrecision precision) {

  if (precision == QUDA_DOUBLE_PRECISION) constructCloverField((double *)clover, norm, diag);
  else constructCloverField((float *)clover, norm, diag);
}

/*void strong_check(void *spinorRef, void *spinorGPU, int len, QudaPrecision prec) {
  printf("Reference:\n");
  printSpinorElement(spinorRef, 0, prec); printf("...\n");
  printSpinorElement(spinorRef, len-1, prec); printf("\n");

  printf("\nCUDA:\n");
  printSpinorElement(spinorGPU, 0, prec); printf("...\n");
  printSpinorElement(spinorGPU, len-1, prec); printf("\n");

  compare_spinor(spinorRef, spinorGPU, len, prec);
  }*/

template <typename Float>
static void checkGauge(Float **oldG, Float **newG, double epsilon) {

  const int fail_check = 17;
  int fail[4][fail_check];
  int iter[4][18];
  for (int d=0; d<4; d++) for (int i=0; i<fail_check; i++) fail[d][i] = 0;
  for (int d=0; d<4; d++) for (int i=0; i<18; i++) iter[d][i] = 0;

  for (int d=0; d<4; d++) {
    for (int eo=0; eo<2; eo++) {
      for (int i=0; i<Vh; i++) {
	int ga_idx = (eo*Vh+i);
	for (int j=0; j<18; j++) {
	  double diff = fabs(newG[d][ga_idx*18+j] - oldG[d][ga_idx*18+j]);/// fabs(oldG[d][ga_idx*18+j]);

	  for (int f=0; f<fail_check; f++) if (diff > pow(10.0,-(f+1))) fail[d][f]++;
	  if (diff > epsilon) iter[d][j]++;
	}
      }
    }
  }

  printf("Component fails (X, Y, Z, T)\n");
  for (int i=0; i<18; i++) printf("%d fails = (%8d, %8d, %8d, %8d)\n", i, iter[0][i], iter[1][i], iter[2][i], iter[3][i]);

  printf("\nDeviation Failures = (X, Y, Z, T)\n");
  for (int f=0; f<fail_check; f++) {
    printf("%e Failures = (%9d, %9d, %9d, %9d) = (%6.5f, %6.5f, %6.5f, %6.5f)\n", pow(10.0, -(f + 1)), fail[0][f],
           fail[1][f], fail[2][f], fail[3][f], fail[0][f] / (double)(V * 18), fail[1][f] / (double)(V * 18),
           fail[2][f] / (double)(V * 18), fail[3][f] / (double)(V * 18));
  }

}

void check_gauge(void **oldG, void **newG, double epsilon, QudaPrecision precision) {
  if (precision == QUDA_DOUBLE_PRECISION)
    checkGauge((double**)oldG, (double**)newG, epsilon);
  else
    checkGauge((float**)oldG, (float**)newG, epsilon);
}

void createSiteLinkCPU(void **link, QudaPrecision precision, int phase)
{

  if (precision == QUDA_DOUBLE_PRECISION) {
    constructUnitaryGaugeField((double**)link);
  }else {
    constructUnitaryGaugeField((float**)link);
  }

  // only apply temporal boundary condition if I'm the last node in T
#ifdef MULTI_GPU
  bool last_node_in_t = (commCoords(3) == commDim(3)-1) ? true : false;
#else
  bool last_node_in_t = true;
#endif

  if(phase){

    for(int i=0;i < V;i++){
      for(int dir =XUP; dir <= TUP; dir++){
	int idx = i;
	int oddBit =0;
	if (i >= Vh) {
	  idx = i - Vh;
	  oddBit = 1;
	}

	int X1 = Z[0];
	int X2 = Z[1];
	int X3 = Z[2];
	int X4 = Z[3];

	int full_idx = fullLatticeIndex(idx, oddBit);
	int i4 = full_idx /(X3*X2*X1);
	int i3 = (full_idx - i4*(X3*X2*X1))/(X2*X1);
	int i2 = (full_idx - i4*(X3*X2*X1) - i3*(X2*X1))/X1;
        int i1 = full_idx - i4 * (X3 * X2 * X1) - i3 * (X2 * X1) - i2 * X1;

        double coeff= 1.0;
	switch(dir){
	case XUP:
	  if ( (i4 & 1) != 0){
	    coeff *= -1;
	  }
	  break;

	case YUP:
	  if ( ((i4+i1) & 1) != 0){
	    coeff *= -1;
	  }
	  break;

	case ZUP:
	  if ( ((i4+i1+i2) & 1) != 0){
	    coeff *= -1;
	  }
	  break;

        case TUP:
	  if (last_node_in_t && i4 == (X4-1)){
	    coeff *= -1;
	  }
	  break;

	default:
	  printf("ERROR: wrong dir(%d)\n", dir);
	  exit(1);
	}

        if (precision == QUDA_DOUBLE_PRECISION){
	  //double* mylink = (double*)link;
	  //mylink = mylink + (4*i + dir)*gaugeSiteSize;
	  double* mylink = (double*)link[dir];
	  mylink = mylink + i*gaugeSiteSize;

	  mylink[12] *= coeff;
	  mylink[13] *= coeff;
	  mylink[14] *= coeff;
	  mylink[15] *= coeff;
	  mylink[16] *= coeff;
	  mylink[17] *= coeff;

        }else{
	  //float* mylink = (float*)link;
	  //mylink = mylink + (4*i + dir)*gaugeSiteSize;
	  float* mylink = (float*)link[dir];
	  mylink = mylink + i*gaugeSiteSize;

          mylink[12] *= coeff;
	  mylink[13] *= coeff;
	  mylink[14] *= coeff;
	  mylink[15] *= coeff;
	  mylink[16] *= coeff;
	  mylink[17] *= coeff;
        }
      }
    }
  }

#if 1
  for(int dir= 0;dir < 4;dir++){
    for(int i=0;i< V*gaugeSiteSize;i++){
      if (precision ==QUDA_SINGLE_PRECISION){
	float* f = (float*)link[dir];
	if (f[i] != f[i] || (fabsf(f[i]) > 1.e+3) ){
	  fprintf(stderr, "ERROR:  %dth: bad number(%f) in function %s \n",i, f[i], __FUNCTION__);
	  exit(1);
	}
      }else{
	double* f = (double*)link[dir];
	if (f[i] != f[i] || (fabs(f[i]) > 1.e+3)){
	  fprintf(stderr, "ERROR:  %dth: bad number(%f) in function %s \n",i, f[i], __FUNCTION__);
	  exit(1);
	}
      }
    }
  }
#endif

  return;
}

void construct_spinor_source(void *v, int nSpin, int nColor, QudaPrecision precision, const int *const x, quda::RNG &rng)
{
  quda::ColorSpinorParam param;
  param.v = v;
  param.nColor = nColor;
  param.nSpin = nSpin;
  param.setPrecision(precision);
  param.create = QUDA_REFERENCE_FIELD_CREATE;
  param.fieldOrder = QUDA_SPACE_SPIN_COLOR_FIELD_ORDER;
  param.nDim = 4;
  param.siteSubset = QUDA_FULL_SITE_SUBSET;
  param.siteOrder = QUDA_EVEN_ODD_SITE_ORDER;
  for (int d = 0; d < 4; d++) param.x[d] = x[d];
  quda::cpuColorSpinorField spinor_in(param);

  quda::spinorNoise(spinor_in, rng, QUDA_NOISE_UNIFORM);
}

template <typename Float>
int compareLink(Float **linkA, Float **linkB, int len) {
  const int fail_check = 16;
  int fail[fail_check];
  for (int f=0; f<fail_check; f++) fail[f] = 0;

  int iter[18];
  for (int i=0; i<18; i++) iter[i] = 0;

  for(int dir=0;dir < 4; dir++){
    for (int i=0; i<len; i++) {
      for (int j=0; j<18; j++) {
	int is = i*18+j;
	double diff = fabs(linkA[dir][is]-linkB[dir][is]);
	for (int f=0; f<fail_check; f++)
	  if (diff > pow(10.0,-(f+1))) fail[f]++;
	//if (diff > 1e-1) printf("%d %d %e\n", i, j, diff);
	if (diff > 1e-3) iter[j]++;
      }
    }
  }

  for (int i=0; i<18; i++) printfQuda("%d fails = %d\n", i, iter[i]);

  int accuracy_level = 0;
  for(int f =0; f < fail_check; f++){
    if(fail[f] == 0){
      accuracy_level =f;
    }
  }

  for (int f=0; f<fail_check; f++) {
    printfQuda("%e Failures: %d / %d  = %e\n", pow(10.0,-(f+1)), fail[f], 4*len*18, fail[f] / (double)(4*len*18));
  }

  return accuracy_level;
}

static int
compare_link(void **linkA, void **linkB, int len, QudaPrecision precision)
{
  int ret;

  if (precision == QUDA_DOUBLE_PRECISION) {
    ret = compareLink((double**)linkA, (double**)linkB, len);
  } else {
    ret = compareLink((float**)linkA, (float**)linkB, len);
  }

  return ret;
}


// X indexes the lattice site
static void printLinkElement(void *link, int X, QudaPrecision precision)
{
  if (precision == QUDA_DOUBLE_PRECISION){
    for(int i=0; i < 3;i++){
      printVector((double*)link+ X*gaugeSiteSize + i*6);
    }

  }
  else{
    for(int i=0;i < 3;i++){
      printVector((float*)link+X*gaugeSiteSize + i*6);
    }
  }
}

int strong_check_link(void **linkA, const char *msgA, void **linkB, const char *msgB, int len, QudaPrecision prec)
{
  printfQuda("%s\n", msgA);
  printLinkElement(linkA[0], 0, prec);
  printfQuda("\n");
  printLinkElement(linkA[0], 1, prec);
  printfQuda("...\n");
  printLinkElement(linkA[3], len - 1, prec);
  printfQuda("\n");

  printfQuda("\n%s\n", msgB);
  printLinkElement(linkB[0], 0, prec);
  printfQuda("\n");
  printLinkElement(linkB[0], 1, prec);
  printfQuda("...\n");
  printLinkElement(linkB[3], len - 1, prec);
  printfQuda("\n");

  int ret = compare_link(linkA, linkB, len, prec);
  return ret;
}

void createMomCPU(void *mom, QudaPrecision precision)
{
  void* temp;

  size_t gSize = (precision == QUDA_DOUBLE_PRECISION) ? sizeof(double) : sizeof(float);
  temp = malloc(4*V*gaugeSiteSize*gSize);
  if (temp == NULL){
    fprintf(stderr, "Error: malloc failed for temp in function %s\n", __FUNCTION__);
    exit(1);
  }

  for(int i=0;i < V;i++){
    if (precision == QUDA_DOUBLE_PRECISION){
      for(int dir=0;dir < 4;dir++){
        double *thismom = (double *)mom;
        for(int k=0; k < momSiteSize; k++){
          thismom[(4 * i + dir) * momSiteSize + k] = 1.0 * rand() / RAND_MAX;
          if (k==momSiteSize-1) thismom[ (4*i+dir)*momSiteSize + k ]= 0.0;
        }
      }
    }else{
      for(int dir=0;dir < 4;dir++){
	float* thismom=(float*)mom;
	for(int k=0; k < momSiteSize; k++){
          thismom[(4 * i + dir) * momSiteSize + k] = 1.0 * rand() / RAND_MAX;
          if (k==momSiteSize-1) thismom[ (4*i+dir)*momSiteSize + k ]= 0.0;
        }
      }
    }
  }

  free(temp);
  return;
}

void
createHwCPU(void* hw,  QudaPrecision precision)
{
  for(int i=0;i < V;i++){
    if (precision == QUDA_DOUBLE_PRECISION){
      for(int dir=0;dir < 4;dir++){
	double* thishw = (double*)hw;
	for(int k=0; k < hwSiteSize; k++){
	  thishw[ (4*i+dir)*hwSiteSize + k ]= 1.0* rand() /RAND_MAX;
	}
      }
    }else{
      for(int dir=0;dir < 4;dir++){
	float* thishw=(float*)hw;
	for(int k=0; k < hwSiteSize; k++){
	  thishw[ (4*i+dir)*hwSiteSize + k ]= 1.0* rand() /RAND_MAX;
	}
      }
    }
  }

  return;
}


template <typename Float>
int compare_mom(Float *momA, Float *momB, int len) {
  const int fail_check = 16;
  int fail[fail_check];
  for (int f=0; f<fail_check; f++) fail[f] = 0;

  int iter[momSiteSize];
  for (int i=0; i<momSiteSize; i++) iter[i] = 0;

  for (int i=0; i<len; i++) {
    for (int j=0; j<momSiteSize-1; j++) {
      int is = i*momSiteSize+j;
      double diff = fabs(momA[is]-momB[is]);
      for (int f=0; f<fail_check; f++)
	if (diff > pow(10.0,-(f+1))) fail[f]++;
      //if (diff > 1e-1) printf("%d %d %e\n", i, j, diff);
      if (diff > 1e-3) iter[j]++;
    }
  }

  int accuracy_level = 0;
  for(int f =0; f < fail_check; f++){
    if(fail[f] == 0){
      accuracy_level =f+1;
    }
  }

  for (int i=0; i<momSiteSize; i++) printfQuda("%d fails = %d\n", i, iter[i]);

  for (int f=0; f<fail_check; f++) {
    printfQuda("%e Failures: %d / %d  = %e\n", pow(10.0,-(f+1)), fail[f], len*9, fail[f]/(double)(len*9));
  }

  return accuracy_level;
}

static void printMomElement(void *mom, int X, QudaPrecision precision)
{
  if (precision == QUDA_DOUBLE_PRECISION){
    double* thismom = ((double*)mom)+ X*momSiteSize;
    printVector(thismom);
    printfQuda("(%9f,%9f) (%9f,%9f)\n", thismom[6], thismom[7], thismom[8], thismom[9]);
  }else{
    float* thismom = ((float*)mom)+ X*momSiteSize;
    printVector(thismom);
    printfQuda("(%9f,%9f) (%9f,%9f)\n", thismom[6], thismom[7], thismom[8], thismom[9]);
  }
}
int strong_check_mom(void *momA, void *momB, int len, QudaPrecision prec)
{
  printfQuda("mom:\n");
  printMomElement(momA, 0, prec);
  printfQuda("\n");
  printMomElement(momA, 1, prec);
  printfQuda("\n");
  printMomElement(momA, 2, prec);
  printfQuda("\n");
  printMomElement(momA, 3, prec);
  printfQuda("...\n");

  printfQuda("\nreference mom:\n");
  printMomElement(momB, 0, prec);
  printfQuda("\n");
  printMomElement(momB, 1, prec);
  printfQuda("\n");
  printMomElement(momB, 2, prec);
  printfQuda("\n");
  printMomElement(momB, 3, prec);
  printfQuda("\n");

  int ret;
  if (prec == QUDA_DOUBLE_PRECISION){
    ret = compare_mom((double*)momA, (double*)momB, len);
  }else{
    ret = compare_mom((float*)momA, (float*)momB, len);
  }

  return ret;
}

/************
 * return value
 *
 * 0: command line option matched and processed sucessfully
 * non-zero: command line option does not match
 *
 */

#ifdef MULTI_GPU
int device = -1;
#else
int device = 0;
#endif

QudaReconstructType link_recon = QUDA_RECONSTRUCT_NO;
QudaReconstructType link_recon_sloppy = QUDA_RECONSTRUCT_INVALID;
QudaReconstructType link_recon_precondition = QUDA_RECONSTRUCT_INVALID;
QudaPrecision prec = QUDA_SINGLE_PRECISION;
QudaPrecision prec_sloppy = QUDA_INVALID_PRECISION;
QudaPrecision prec_refinement_sloppy = QUDA_INVALID_PRECISION;
QudaPrecision prec_precondition = QUDA_INVALID_PRECISION;
QudaPrecision prec_null = QUDA_INVALID_PRECISION;
QudaPrecision prec_ritz = QUDA_INVALID_PRECISION;
QudaVerbosity verbosity = QUDA_SUMMARIZE;
int xdim = 24;
int ydim = 24;
int zdim = 24;
int tdim = 24;
int Lsdim = 16;
QudaDagType dagger = QUDA_DAG_NO;
int eofa_pm = 1;
QudaDslashType dslash_type = QUDA_WILSON_DSLASH;
int laplace3D = 4;
char latfile[256] = "";
bool unit_gauge = false;
double gaussian_sigma = 0.2;
char gauge_outfile[256] = "";
int Nsrc = 1;
int Msrc = 1;
int niter = 100;
int maxiter_inner_preconditioning = 10;
double mobius_scale = 1.;
int gcrNkrylov = 10;
QudaCABasis ca_basis = QUDA_POWER_BASIS;
double ca_lambda_min = 0.0;
double ca_lambda_max = -1.0;
int pipeline = 0;
int solution_accumulator_pipeline = 0;
int test_type = 0;
int nvec[QUDA_MAX_MG_LEVEL] = { };
char mg_vec_infile[QUDA_MAX_MG_LEVEL][256];
char mg_vec_outfile[QUDA_MAX_MG_LEVEL][256];
QudaInverterType inv_type;
QudaInverterType precon_type = QUDA_INVALID_INVERTER;
int multishift = 0;
bool verify_results = true;
bool low_mode_check = false;
bool oblique_proj_check = false;
double mass = 0.1;
double kappa = -1.0;
double mu = 0.1;
double epsilon = 0.01;
double anisotropy = 1.0;
double tadpole_factor = 1.0;
double eps_naik = 0.0;
double clover_coeff = 0.1;
bool compute_clover = false;
bool compute_fatlong = false;
double tol = 1e-7;
double tol_hq = 0.;
double reliable_delta = 0.1;
bool alternative_reliable = false;
QudaTwistFlavorType twist_flavor = QUDA_TWIST_SINGLET;
QudaMassNormalization normalization = QUDA_KAPPA_NORMALIZATION;
QudaMatPCType matpc_type = QUDA_MATPC_EVEN_EVEN;
QudaSolveType solve_type = QUDA_NORMOP_PC_SOLVE;
QudaSolutionType solution_type = QUDA_MAT_SOLUTION;

int mg_levels = 2;

QudaFieldLocation solver_location[QUDA_MAX_MG_LEVEL] = { };
QudaFieldLocation setup_location[QUDA_MAX_MG_LEVEL] = { };

int nu_pre[QUDA_MAX_MG_LEVEL] = { };
int nu_post[QUDA_MAX_MG_LEVEL] = { };
int n_block_ortho[QUDA_MAX_MG_LEVEL] = {};
double mu_factor[QUDA_MAX_MG_LEVEL] = { };
QudaVerbosity mg_verbosity[QUDA_MAX_MG_LEVEL] = { };
QudaInverterType setup_inv[QUDA_MAX_MG_LEVEL] = { };
QudaSolveType coarse_solve_type[QUDA_MAX_MG_LEVEL] = { };
QudaSolveType smoother_solve_type[QUDA_MAX_MG_LEVEL] = { };
int num_setup_iter[QUDA_MAX_MG_LEVEL] = { };
double setup_tol[QUDA_MAX_MG_LEVEL] = { };
int setup_maxiter[QUDA_MAX_MG_LEVEL] = { };
int setup_maxiter_refresh[QUDA_MAX_MG_LEVEL] = { };
QudaCABasis setup_ca_basis[QUDA_MAX_MG_LEVEL] = { };
int setup_ca_basis_size[QUDA_MAX_MG_LEVEL] = { };
double setup_ca_lambda_min[QUDA_MAX_MG_LEVEL] = { };
double setup_ca_lambda_max[QUDA_MAX_MG_LEVEL] = { };
QudaSetupType setup_type = QUDA_NULL_VECTOR_SETUP;
bool pre_orthonormalize = false;
bool post_orthonormalize = true;
double omega = 0.85;
QudaInverterType coarse_solver[QUDA_MAX_MG_LEVEL] = { };
double coarse_solver_tol[QUDA_MAX_MG_LEVEL] = { };
QudaInverterType smoother_type[QUDA_MAX_MG_LEVEL] = { };
QudaPrecision smoother_halo_prec = QUDA_INVALID_PRECISION;
double smoother_tol[QUDA_MAX_MG_LEVEL] = { };
int coarse_solver_maxiter[QUDA_MAX_MG_LEVEL] = { };
QudaCABasis coarse_solver_ca_basis[QUDA_MAX_MG_LEVEL] = { };
int coarse_solver_ca_basis_size[QUDA_MAX_MG_LEVEL] = { };
double coarse_solver_ca_lambda_min[QUDA_MAX_MG_LEVEL] = { };
double coarse_solver_ca_lambda_max[QUDA_MAX_MG_LEVEL] = { };
bool generate_nullspace = true;
bool generate_all_levels = true;
QudaSchwarzType schwarz_type[QUDA_MAX_MG_LEVEL] = { };
int schwarz_cycle[QUDA_MAX_MG_LEVEL] = { };

int geo_block_size[QUDA_MAX_MG_LEVEL][QUDA_MAX_DIM] = { };
int nev = 8;
int max_search_dim = 64;
int deflation_grid = 16;
double tol_restart = 5e+3*tol;

int eigcg_max_restarts = 3;
int max_restart_num = 3;
double inc_tol = 1e-2;
double eigenval_tol = 1e-1;

QudaExtLibType solver_ext_lib     = QUDA_EIGEN_EXTLIB;
QudaExtLibType deflation_ext_lib  = QUDA_EIGEN_EXTLIB;
QudaFieldLocation location_ritz   = QUDA_CUDA_FIELD_LOCATION;
QudaMemoryType    mem_type_ritz   = QUDA_MEMORY_DEVICE;

// Parameters for the stand alone eigensolver
int eig_nEv = 16;
int eig_nKr = 32;
int eig_nConv = -1; // If unchanged, will be set to nEv
bool eig_require_convergence = true;
int eig_check_interval = 10;
int eig_max_restarts = 1000;
double eig_tol = 1e-6;
bool eig_use_poly_acc = true;
int eig_poly_deg = 100;
double eig_amin = 0.1;
double eig_amax = 4.0;
bool eig_use_normop = true;
bool eig_use_dagger = false;
bool eig_compute_svd = false;
QudaEigSpectrumType eig_spectrum = QUDA_SPECTRUM_LR_EIG;
QudaEigType eig_type = QUDA_EIG_TR_LANCZOS;
bool eig_arpack_check = false;
char eig_arpack_logfile[256] = "arpack_logfile.log";
char eig_QUDA_logfile[256] = "QUDA_logfile.log";
char eig_vec_infile[256] = "";
char eig_vec_outfile[256] = "";

// Parameters for the MG eigensolver.
// The coarsest grid params are for deflation,
// all others are for PR vectors.
bool mg_eig[QUDA_MAX_MG_LEVEL] = {};
int mg_eig_nEv[QUDA_MAX_MG_LEVEL] = {};
int mg_eig_nKr[QUDA_MAX_MG_LEVEL] = {};
bool mg_eig_require_convergence[QUDA_MAX_MG_LEVEL] = {};
int mg_eig_check_interval[QUDA_MAX_MG_LEVEL] = {};
int mg_eig_max_restarts[QUDA_MAX_MG_LEVEL] = {};
double mg_eig_tol[QUDA_MAX_MG_LEVEL] = {};
bool mg_eig_use_poly_acc[QUDA_MAX_MG_LEVEL] = {};
int mg_eig_poly_deg[QUDA_MAX_MG_LEVEL] = {};
double mg_eig_amin[QUDA_MAX_MG_LEVEL] = {};
double mg_eig_amax[QUDA_MAX_MG_LEVEL] = {};
bool mg_eig_use_normop[QUDA_MAX_MG_LEVEL] = {};
bool mg_eig_use_dagger[QUDA_MAX_MG_LEVEL] = {};
QudaEigSpectrumType mg_eig_spectrum[QUDA_MAX_MG_LEVEL] = {};
QudaEigType mg_eig_type[QUDA_MAX_MG_LEVEL] = {};
bool mg_eig_coarse_guess = false;

double heatbath_beta_value = 6.2;
int heatbath_warmup_steps = 10;
int heatbath_num_steps = 10;
int heatbath_num_heatbath_per_step = 5;
int heatbath_num_overrelax_per_step = 5;
bool heatbath_coldstart = false;

QudaContractType contract_type = QUDA_CONTRACT_TYPE_OPEN;

static int dim_partitioned[4] = {0,0,0,0};

int dimPartitioned(int dim)
{
  return ((gridsize_from_cmdline[dim] > 1) || dim_partitioned[dim]);
}

void __attribute__((weak)) usage_extra(char** argv){};

void usage(char** argv )
{
  printf("Usage: %s [options]\n", argv[0]);
  printf("Common options: \n");
#ifndef MULTI_GPU
  printf("    --device <n>                              # Set the CUDA device to use (default 0, single GPU only)\n");
#endif

  // Problem size and type parameters
  printf("    --verbosity <silent/summurize/verbose>    # The the verbosity on the top level of QUDA( default summarize)\n");
  printf("    --prec <double/single/half>               # Precision in GPU\n");
  printf("    --prec-sloppy <double/single/half>        # Sloppy precision in GPU\n");
  printf("    --prec-refine <double/single/half>        # Sloppy precision for refinement in GPU\n");
  printf("    --prec-precondition <double/single/half>  # Preconditioner precision in GPU\n");
  printf("    --prec-ritz <double/single/half>  # Eigenvector precision in GPU\n");
  printf("    --recon <8/9/12/13/18>                    # Link reconstruction type\n");
  printf("    --recon-sloppy <8/9/12/13/18>             # Sloppy link reconstruction type\n");
  printf("    --recon-precondition <8/9/12/13/18>       # Preconditioner link reconstruction type\n");
  printf("    --dagger                                  # Set the dagger to 1 (default 0)\n");
  printf("    --dim <n>                                 # Set space-time dimension (X Y Z T)\n");
  printf("    --sdim <n>                                # Set space dimension(X/Y/Z) size\n");
  printf("    --xdim <n>                                # Set X dimension size(default 24)\n");
  printf("    --ydim <n>                                # Set X dimension size(default 24)\n");
  printf("    --zdim <n>                                # Set X dimension size(default 24)\n");
  printf("    --tdim <n>                                # Set T dimension size(default 24)\n");
  printf("    --Lsdim <n>                               # Set Ls dimension size(default 16)\n");
  printf("    --gridsize <x y z t>                      # Set the grid size in all four dimension (default 1 1 1 1)\n");
  printf("    --xgridsize <n>                           # Set grid size in X dimension (default 1)\n");
  printf("    --ygridsize <n>                           # Set grid size in Y dimension (default 1)\n");
  printf("    --zgridsize <n>                           # Set grid size in Z dimension (default 1)\n");
  printf("    --tgridsize <n>                           # Set grid size in T dimension (default 1)\n");
  printf("    --partition <mask>                        # Set the communication topology (X=1, Y=2, Z=4, T=8, and combinations of these)\n");
  printf("    --rank-order <col/row>                    # Set the [t][z][y][x] rank order as either column major (t fastest, default) or row major (x fastest)\n");
  printf("    --dslash-type <type>                      # Set the dslash type, the following values are valid\n"
	 "                                                  wilson/clover/twisted-mass/twisted-clover/staggered\n"
         "                                                  /asqtad/domain-wall/domain-wall-4d/mobius/laplace\n");
  printf("    --laplace3D <n>                           # Restrict laplace operator to omit the t dimension (n=3), or include all dims (n=4) (default 4)\n");
  printf("    --flavor <type>                           # Set the twisted mass flavor type (singlet (default), deg-doublet, nondeg-doublet)\n");
  printf("    --load-gauge file                         # Load gauge field \"file\" for the test (requires QIO)\n");
  printf("    --save-gauge file                         # Save gauge field \"file\" for the test (requires QIO, "
         "heatbath test only)\n");
  printf("    --unit-gauge <true/false>                 # Generate a unit valued gauge field in the tests. If false, a "
         "random gauge is generated (default false)\n");
  printf("    --gaussian-sigma <sigma>                    # Width of the Gaussian noise used for random gauge field "
         "contruction (default 0.2)\n");
  printf("    --niter <n>                               # The number of iterations to perform (default 10)\n");
  printf("    --ngcrkrylov <n>                          # The number of inner iterations to use for GCR, BiCGstab-l, CA-CG (default 10)\n");
  printf("    --ca-basis-type <power/chebyshev>         # The basis to use for CA-CG (default power)\n");
  printf("    --cheby-basis-eig-min                     # Conservative estimate of smallest eigenvalue for Chebyshev basis CA-CG (default 0)\n");
  printf("    --cheby-basis-eig-max                     # Conservative estimate of largest eigenvalue for Chebyshev basis CA-CG (default is to guess with power iterations)\n");
  printf("    --pipeline <n>                            # The pipeline length for fused operations in GCR, BiCGstab-l (default 0, no pipelining)\n");
  printf("    --solution-pipeline <n>                   # The pipeline length for fused solution accumulation (default 0, no pipelining)\n");
  printf("    --inv-type <cg/bicgstab/gcr>              # The type of solver to use (default cg)\n");
  printf("    --precon-type <mr/ (unspecified)>         # The type of solver to use (default none (=unspecified)).\n");
  printf("    --multishift <true/false>                 # Whether to do a multi-shift solver test or not (default false)\n");
  printf("    --mass                                    # Mass of Dirac operator (default 0.1)\n");
  printf("    --kappa                                   # Kappa of Dirac operator (default 0.12195122... [equiv to mass])\n");
  printf("    --mu                                      # Twisted-Mass chiral twist of Dirac operator (default 0.1)\n");
  printf(
	 "    --epsilon                                 # Twisted-Mass flavor twist of Dirac operator (default 0.01)\n");
  printf("    --tadpole-coeff                           # Tadpole coefficient for HISQ fermions (default 1.0, recommended [Plaq]^1/4)\n");
  printf("    --epsilon-naik                            # Epsilon factor on Naik term (default 0.0, suggested non-zero -0.1)\n");
  printf("    --compute-clover                          # Compute the clover field or use random numbers (default false)\n");
  printf("    --compute-fat-long                        # Compute the fat/long field or use random numbers (default false)\n");
  printf("    --clover-coeff                            # Clover coefficient (default 1.0)\n");
  printf("    --anisotropy                              # Temporal anisotropy factor (default 1.0)\n");
  printf("    --mass-normalization                      # Mass normalization (kappa (default) / mass / asym-mass)\n");
  printf("    --matpc                                   # Matrix preconditioning type (even-even, odd-odd, even-even-asym, odd-odd-asym) \n");
  printf("    --solve-type                              # The type of solve to do (direct, direct-pc, normop, "
         "normop-pc, normerr, normerr-pc) \n");
  printf("    --solution-type                           # The solution we desire (mat (default), mat-dag-mat, mat-pc, "
         "mat-pc-dag-mat-pc (default for multi-shift))\n");
  printf("    --tol  <resid_tol>                        # Set L2 residual tolerance\n");
  printf("    --tolhq  <resid_hq_tol>                   # Set heavy-quark residual tolerance\n");
  printf("    --reliable-delta <delta>                  # Set reliable update delta factor\n");
  printf("    --test                                    # Test method (different for each test)\n");
  printf("    --verify <true/false>                     # Verify the GPU results using CPU results (default true)\n");

  // Multigrid
  printf("    --mg-low-mode-check <true/false>          # Measure how well the null vector subspace overlaps with the "
         "low eigenmode subspace (default false)\n");
  printf("    --mg-oblique-proj-check <true/false>      # Measure how well the null vector subspace adjusts the low "
         "eigenmode subspace (default false)\n");
  printf("    --mg-nvec <level nvec>                    # Number of null-space vectors to define the multigrid "
         "transfer operator on a given level\n"
         "                                                If using the eigensolver of the coarsest level then this "
         "dictates the size of the deflation space.\n");
  printf("    --mg-gpu-prolongate <true/false>          # Whether to do the multigrid transfer operators on the GPU (default false)\n");
  printf("    --mg-levels <2+>                          # The number of multigrid levels to do (default 2)\n");
  printf("    --mg-nu-pre <level 1-20>                  # The number of pre-smoother applications to do at a given multigrid level (default 2)\n");
  printf("    --mg-nu-post <level 1-20>                 # The number of post-smoother applications to do at a given multigrid level (default 2)\n");
  printf("    --mg-coarse-solve-type <level solve>      # The type of solve to do on each level (direct, direct-pc) (default = solve_type)\n");
  printf("    --mg-smoother-solve-type <level solve>    # The type of solve to do in smoother (direct, direct-pc (default) )\n");
  printf("    --mg-solve-location <level cpu/cuda>      # The location where the multigrid solver will run (default cuda)\n");
  printf("    --mg-setup-location <level cpu/cuda>      # The location where the multigrid setup will be computed (default cuda)\n");
  printf("    --mg-setup-inv <level inv>                # The inverter to use for the setup of multigrid (default bicgstab)\n");
  printf("    --mg-setup-maxiter <level iter>           # The maximum number of solver iterations to use when relaxing on a null space vector (default 500)\n");
  printf("    --mg-setup-maxiter-refresh <level iter>   # The maximum number of solver iterations to use when refreshing the pre-existing null space vectors (default 100)\n");
  printf("    --mg-setup-iters <level iter>             # The number of setup iterations to use for the multigrid (default 1)\n");
  printf("    --mg-setup-tol <level tol>                # The tolerance to use for the setup of multigrid (default 5e-6)\n");
  printf("    --mg-setup-ca-basis-type <level power/chebyshev> # The basis to use for CA-CG setup of multigrid(default power)\n");
  printf("    --mg-setup-ca-basis-size <level size>     # The basis size to use for CA-CG setup of multigrid (default 4)\n");
  printf("    --mg-setup-cheby-basis-eig-min <level val> # Conservative estimate of smallest eigenvalue for Chebyshev basis CA-CG in setup of multigrid (default 0)\n");
  printf("    --mg-setup-cheby-basis-eig-max <level val> # Conservative estimate of largest eigenvalue for Chebyshev basis CA-CG in setup of multigrid (default is to guess with power iterations)\n");
  printf("    --mg-setup-type <null/test>               # The type of setup to use for the multigrid (default null)\n");
  printf("    --mg-pre-orth <true/false>                # If orthonormalize the vector before inverting in the setup of multigrid (default false)\n");
  printf("    --mg-post-orth <true/false>               # If orthonormalize the vector after inverting in the setup of multigrid (default true)\n");
  printf("    --mg-n-block-ortho <level n>              # The number of times to run Gram-Schmidt during block "
         "orthonormalization (default 1)\n");
  printf("    --mg-omega                                # The over/under relaxation factor for the smoother of multigrid (default 0.85)\n");
  printf("    --mg-coarse-solver <level gcr/etc.>       # The solver to wrap the V cycle on each level (default gcr, only for levels 1+)\n");
  printf("    --mg-coarse-solver-tol <level gcr/etc.>   # The coarse solver tolerance for each level (default 0.25, only for levels 1+)\n");
  printf("    --mg-coarse-solver-maxiter <level n>      # The coarse solver maxiter for each level (default 100)\n");
  printf("    --mg-coarse-solver-ca-basis-type <level power/chebyshev> # The basis to use for CA-CG setup of multigrid(default power)\n");
  printf("    --mg-coarse-solver-ca-basis-size <level size>  # The basis size to use for CA-CG setup of multigrid (default 4)\n");
  printf("    --mg-coarse-solver-cheby-basis-eig-min <level val> # Conservative estimate of smallest eigenvalue for Chebyshev basis CA-CG in setup of multigrid (default 0)\n");
  printf("    --mg-coarse-solver-cheby-basis-eig-max <level val> # Conservative estimate of largest eigenvalue for Chebyshev basis CA-CG in setup of multigrid (default is to guess with power iterations)\n");
  printf("    --mg-smoother <level mr/etc.>             # The smoother to use for multigrid (default mr)\n");
  printf("    --mg-smoother-tol <level resid_tol>       # The smoother tolerance to use for each multigrid (default 0.25)\n");
  printf("    --mg-smoother-halo-prec                   # The smoother halo precision (applies to all levels - defaults to null_precision)\n");
  printf("    --mg-schwarz-type <level false/add/mul>   # Whether to use Schwarz preconditioning (requires MR smoother and GCR setup solver) (default false)\n");
  printf("    --mg-schwarz-cycle <level cycle>          # The number of Schwarz cycles to apply per smoother application (default=1)\n");
  printf("    --mg-block-size <level x y z t>           # Set the geometric block size for the each multigrid level's transfer operator (default 4 4 4 4)\n");
  printf("    --mg-mu-factor <level factor>             # Set the multiplicative factor for the twisted mass mu parameter on each level (default 1)\n");
  printf("    --mg-generate-nullspace <true/false>      # Generate the null-space vector dynamically (default true, if set false and mg-load-vec isn't set, creates free-field null vectors)\n");
  printf("    --mg-generate-all-levels <true/talse>     # true=generate null-space on all levels, false=generate on level 0 and create other levels from that (default true)\n");
  printf("    --mg-load-vec <level file>                # Load the vectors \"file\" for the multigrid_test (requires "
         "QIO)\n");
  printf("    --mg-save-vec <level file>                # Save the generated null-space vectors \"file\" from the "
         "multigrid_test (requires QIO)\n");
  printf("    --mg-verbosity <level verb>               # The verbosity to use on each level of the multigrid (default "
         "summarize)\n");

  // Deflated solvers
  printf("    --df-nev <nev>                            # Set number of eigenvectors computed within a single solve cycle (default 8)\n");
  printf("    --df-max-search-dim <dim>                 # Set the size of eigenvector search space (default 64)\n");
  printf("    --df-deflation-grid <n>                   # Set maximum number of cycles needed to compute eigenvectors(default 1)\n");
  printf("    --df-eigcg-max-restarts <n>               # Set how many iterative refinement cycles will be solved with eigCG within a single physical right hand site solve (default 4)\n");
  printf("    --df-tol-restart <tol>                    # Set tolerance for the first restart in the initCG solver(default 5e-5)\n");
  printf("    --df-tol-inc <tol>                        # Set tolerance for the subsequent restarts in the initCG solver  (default 1e-2)\n");
  printf("    --df-max-restart-num <n>                  # Set maximum number of the initCG restarts in the deflation stage (default 3)\n");
  printf("    --df-tol-eigenval <tol>                   # Set maximum eigenvalue residual norm (default 1e-1)\n");

  printf("    --solver-ext-lib-type <eigen/magma>       # Set external library for the solvers  (default Eigen library)\n");
  printf("    --df-ext-lib-type <eigen/magma>           # Set external library for the deflation methods  (default Eigen library)\n");
  printf("    --df-location-ritz <host/cuda>            # Set memory location for the ritz vectors  (default cuda memory location)\n");
  printf("    --df-mem-type-ritz <device/pinned/mapped> # Set memory type for the ritz vectors  (default device memory type)\n");

  // Eigensolver
  printf("    --eig-nEv <n>                             # The size of eigenvector search space in the eigensolver\n");
  printf("    --eig-nKr <n>                             # The size of the Krylov subspace to use in the eigensolver\n");
  printf("    --eig-nConv <n>                           # The number of converged eigenvalues requested\n");
  printf("    --eig-require-convergence  <true/false>   # If true, the solver will error out if convergence is not "
         "attained. If false, a warning will be given (default true)\n");
  printf("    --eig-check-interval <n>                  # Perform a convergence check every nth restart/iteration in "
         "the IRAM,IRLM/lanczos,arnoldi eigensolver\n");
  printf("    --eig-max-restarts <n>                    # Perform n iterations of the restart in the eigensolver\n");
  printf("    --eig-tol <tol>                           # The tolerance to use in the eigensolver\n");
  printf("    --eig-use-poly-acc <true/false>           # Use Chebyshev polynomial acceleration in the eigensolver\n");
  printf("    --eig-poly-deg <n>                        # Set the degree of the Chebyshev polynomial acceleration in "
         "the eigensolver\n");
  printf("    --eig-amin <Float>                        # The minimum in the polynomial acceleration\n");
  printf("    --eig-amax <Float>                        # The maximum in the polynomial acceleration\n");
  printf("    --eig-use-normop <true/false>             # Solve the MdagM problem instead of M (MMdag if "
         "eig-use-dagger == true) (default false)\n");
  printf("    --eig-use-dagger <true/false>             # Solve the Mdag  problem instead of M (MMdag if "
         "eig-use-normop == true) (default false)\n");
  printf("    --eig-compute-svd <true/false>            # Solve the MdagM problem, use to compute SVD of M (default "
         "false)\n");
  printf("    --eig-spectrum <SR/LR/SM/LM/SI/LI>        # The spectrum part to be calulated. S=smallest L=largest "
         "R=real M=modulus I=imaginary\n");
  printf("    --eig-type <eigensolver>                  # The type of eigensolver to use (default trlm)\n");
  printf("    --eig-QUDA-logfile <file_name>            # The filename storing the stdout from the QUDA eigensolver\n");
  printf("    --eig-arpack-check <true/false>           # Cross check the device data against ARPACK (requires ARPACK, "
         "default false)\n");
  printf("    --eig-load-vec <file>                     # Load eigenvectors to <file> (requires QIO)\n");
  printf("    --eig-save-vec <file>                     # Save eigenvectors to <file> (requires QIO)\n");

  // Multigrid Eigensolver
  printf("    --mg-eig <level> <true/false>                     # Use the eigensolver on this level (default false)\n");
  printf("    --mg-eig-nEv <level> <n>                          # The size of eigenvector search space in the "
         "eigensolver\n");
  printf("    --mg-eig-nKr <level> <n>                          # The size of the Krylov subspace to use in the "
         "eigensolver\n");
  printf("    --mg-eig-require-convergence <level> <true/false> # If true, the solver will error out if convergence is "
         "not attained. If false, a warning will be given (default true)\n");
  printf("    --mg-eig-check-interval <level> <n>               # Perform a convergence check every nth "
         "restart/iteration (only used in Implicit Restart types)\n");
  printf("    --mg-eig-max-restarts <level> <n>                 # Perform a maximun of n restarts in eigensolver "
         "(default 100)\n");
  printf("    --mg-eig-use-normop <level> <true/false>          # Solve the MdagM problem instead of M (MMdag if "
         "eig-use-dagger == true) (default false)\n");
  printf("    --mg-eig-use-dagger <level> <true/false>          # Solve the MMdag problem instead of M (MMdag if "
         "eig-use-normop == true) (default false)\n");
  printf(
    "    --mg-eig-tol <level> <tol>                        # The tolerance to use in the eigensolver (default 1e-6)\n");
  printf("    --mg-eig-use-poly-acc <level> <true/false>        # Use Chebyshev polynomial acceleration in the "
         "eigensolver (default true)\n");
  printf("    --mg-eig-poly-deg <level> <n>                     # Set the degree of the Chebyshev polynomial (default "
         "100)\n");
  printf("    --mg-eig-amin <level> <Float>                     # The minimum in the polynomial acceleration (default "
         "0.1)\n");
  printf("    --mg-eig-amax <level> <Float>                     # The maximum in the polynomial acceleration (default "
         "4.0)\n");
  printf("    --mg-eig-spectrum <level> <SR/LR/SM/LM/SI/LI>     # The spectrum part to be calulated. S=smallest "
         "L=largest R=real M=modulus I=imaginary (default SR)\n");
  printf("    --mg-eig-coarse-guess <true/false>                # If deflating on the coarse grid, optionaly use an "
         "initial guess (default = false)\n");
  printf("    --mg-eig-type <level> <eigensolver>               # The type of eigensolver to use (default trlm)\n");

  // Miscellanea
  printf("    --nsrc <n>                                # How many spinors to apply the dslash to simultaneusly (experimental for staggered only)\n");
  printf("    --msrc <n>                                # Used for testing non-square block blas routines where nsrc defines the other dimension\n");
  printf("    --heatbath-beta <beta>                    # Beta value used in heatbath test (default 6.2)\n");
  printf("    --heatbath-warmup-steps <n>               # Number of warmup steps in heatbath test (default 10)\n");
  printf("    --heatbath-num-steps <n>                  # Number of measurement steps in heatbath test (default 10)\n");
  printf("    --heatbath-num-hb-per-step <n>            # Number of heatbath hits per heatbath step (default 5)\n");
  printf("    --heatbath-num-or-per-step <n>            # Number of overrelaxation hits per heatbath step (default 5)\n");
  printf("    --heatbath-coldstart <true/false>         # Whether to use a cold or hot start in heatbath test (default false)\n");

  printf("    --contraction-type <open/dr/dp>           # Whether to leave spin elemental open, or use a gamma basis "
         "and contract on spin (default open)\n");

  printf("    --help                                    # Print out this message\n");

  usage_extra(argv);
#ifdef MULTI_GPU
  char msg[]="multi";
#else
  char msg[]="single";
#endif
  printf("Note: this program is %s GPU build\n", msg);
  exit(1);
  return ;
}

int process_command_line_option(int argc, char** argv, int* idx)
{
#ifdef MULTI_GPU
  char msg[]="multi";
#else
  char msg[]="single";
#endif

  int ret = -1;

  int i = *idx;

  if( strcmp(argv[i], "--help")== 0){
    usage(argv);
  }

  if( strcmp(argv[i], "--verify") == 0){
    if (i + 1 >= argc) { usage(argv); }

    if (strcmp(argv[i+1], "true") == 0){
      verify_results = true;
    }else if (strcmp(argv[i+1], "false") == 0){
      verify_results = false;
    }else{
      fprintf(stderr, "ERROR: invalid verify type\n");
      exit(1);
    }

    i++;
    ret = 0;
    goto out;
  }

  if (strcmp(argv[i], "--mg-low-mode-check") == 0) {
    if (i + 1 >= argc) { usage(argv); }

    if (strcmp(argv[i + 1], "true") == 0) {
      low_mode_check = true;
    } else if (strcmp(argv[i + 1], "false") == 0) {
      low_mode_check = false;
    } else {
      fprintf(stderr, "ERROR: invalid low_mode_check type (true/false)\n");
      exit(1);
    }

    i++;
    ret = 0;
    goto out;
  }

  if (strcmp(argv[i], "--mg-oblique-proj-check") == 0) {
    if (i + 1 >= argc) { usage(argv); }

    if (strcmp(argv[i + 1], "true") == 0) {
      oblique_proj_check = true;
    } else if (strcmp(argv[i + 1], "false") == 0) {
      oblique_proj_check = false;
    } else {
      fprintf(stderr, "ERROR: invalid oblique_proj_check type (true/false)\n");
      exit(1);
    }

    i++;
    ret = 0;
    goto out;
  }

  if( strcmp(argv[i], "--device") == 0){
    if (i+1 >= argc){
      usage(argv);
    }
    device = atoi(argv[i+1]);
    if (device < 0 || device > 16){
      printf("ERROR: Invalid CUDA device number (%d)\n", device);
      usage(argv);
    }
    i++;
    ret = 0;
    goto out;
  }

  if( strcmp(argv[i], "--verbosity") == 0){
    if (i+1 >= argc){
      usage(argv);
    }
    verbosity =  get_verbosity_type(argv[i+1]);
    i++;
    ret = 0;
    goto out;
  }

  if( strcmp(argv[i], "--prec") == 0){
    if (i + 1 >= argc) { usage(argv); }
    prec =  get_prec(argv[i+1]);
    i++;
    ret = 0;
    goto out;
  }

  if( strcmp(argv[i], "--prec-sloppy") == 0){
    if (i + 1 >= argc) { usage(argv); }
    prec_sloppy =  get_prec(argv[i+1]);
    i++;
    ret = 0;
    goto out;
  }

  if( strcmp(argv[i], "--prec-refine") == 0){
    if (i + 1 >= argc) { usage(argv); }
    prec_refinement_sloppy =  get_prec(argv[i+1]);
    i++;
    ret = 0;
    goto out;
  }

  if( strcmp(argv[i], "--prec-precondition") == 0){
    if (i+1 >= argc){
      usage(argv);
    }
    prec_precondition =  get_prec(argv[i+1]);
    i++;
    ret = 0;
    goto out;
  }

  if( strcmp(argv[i], "--prec-null") == 0){
    if (i+1 >= argc){
      usage(argv);
    }
    prec_null =  get_prec(argv[i+1]);
    i++;
    ret = 0;
    goto out;
  }

  if( strcmp(argv[i], "--prec-ritz") == 0){
    if (i+1 >= argc){
      usage(argv);
    }
    prec_ritz =  get_prec(argv[i+1]);
    i++;
    ret = 0;
    goto out;
  }

  if( strcmp(argv[i], "--recon") == 0){
    if (i+1 >= argc){
      usage(argv);
    }
    link_recon =  get_recon(argv[i+1]);
    i++;
    ret = 0;
    goto out;
  }

  if( strcmp(argv[i], "--recon-sloppy") == 0){
    if (i+1 >= argc){
      usage(argv);
    }
    link_recon_sloppy =  get_recon(argv[i+1]);
    i++;
    ret = 0;
    goto out;
  }

  if( strcmp(argv[i], "--recon-precondition") == 0){
    if (i+1 >= argc){
      usage(argv);
    }
    link_recon_precondition =  get_recon(argv[i+1]);
    i++;
    ret = 0;
    goto out;
  }

  if( strcmp(argv[i], "--dim") == 0){
    if (i+4 >= argc){
      usage(argv);
    }
    xdim= atoi(argv[i+1]);
    if (xdim < 0 || xdim > 512){
      printf("ERROR: invalid X dimension (%d)\n", xdim);
      usage(argv);
    }
    i++;

    if (i+1 >= argc){
      usage(argv);
    }
    ydim= atoi(argv[i+1]);
    if (ydim < 0 || ydim > 512){
      printf("ERROR: invalid Y dimension (%d)\n", ydim);
      usage(argv);
    }
    i++;

    if (i+1 >= argc){
      usage(argv);
    }
    zdim= atoi(argv[i+1]);
    if (zdim < 0 || zdim > 512){
      printf("ERROR: invalid Z dimension (%d)\n", zdim);
      usage(argv);
    }
    i++;

    if (i+1 >= argc){
      usage(argv);
    }
    tdim= atoi(argv[i+1]);
    if (tdim < 0 || tdim > 512){
      printf("ERROR: invalid T dimension (%d)\n", tdim);
      usage(argv);
    }
    i++;

    ret = 0;
    goto out;
  }

  if( strcmp(argv[i], "--xdim") == 0){
    if (i+1 >= argc){
      usage(argv);
    }
    xdim= atoi(argv[i+1]);
    if (xdim < 0 || xdim > 512){
      printf("ERROR: invalid X dimension (%d)\n", xdim);
      usage(argv);
    }
    i++;
    ret = 0;
    goto out;
  }

  if( strcmp(argv[i], "--ydim") == 0){
    if (i+1 >= argc){
      usage(argv);
    }
    ydim= atoi(argv[i+1]);
    if (ydim < 0 || ydim > 512){
      printf("ERROR: invalid T dimension (%d)\n", ydim);
      usage(argv);
    }
    i++;
    ret = 0;
    goto out;
  }


  if( strcmp(argv[i], "--zdim") == 0){
    if (i+1 >= argc){
      usage(argv);
    }
    zdim= atoi(argv[i+1]);
    if (zdim < 0 || zdim > 512){
      printf("ERROR: invalid T dimension (%d)\n", zdim);
      usage(argv);
    }
    i++;
    ret = 0;
    goto out;
  }

  if( strcmp(argv[i], "--tdim") == 0){
    if (i + 1 >= argc) { usage(argv); }
    tdim =  atoi(argv[i+1]);
    if (tdim < 0 || tdim > 512){
      printf("Error: invalid t dimension");
      usage(argv);
    }
    i++;
    ret = 0;
    goto out;
  }

  if( strcmp(argv[i], "--sdim") == 0){
    if (i + 1 >= argc) { usage(argv); }
    int sdim =  atoi(argv[i+1]);
    if (sdim < 0 || sdim > 512){
      printf("ERROR: invalid S dimension\n");
      usage(argv);
    }
    xdim=ydim=zdim=sdim;
    i++;
    ret = 0;
    goto out;
  }

  if( strcmp(argv[i], "--Lsdim") == 0){
    if (i + 1 >= argc) { usage(argv); }
    int Ls =  atoi(argv[i+1]);
    if (Ls < 0 || Ls > 128){
      printf("ERROR: invalid Ls dimension\n");
      usage(argv);
    }
    Lsdim=Ls;
    i++;
    ret = 0;
    goto out;
  }

  if( strcmp(argv[i], "--dagger") == 0){
    dagger = QUDA_DAG_YES;
    ret = 0;
    goto out;
  }	
  
  if( strcmp(argv[i], "--eofa-minus") == 0){
    eofa_pm = 0;
    ret = 0;
    goto out;
  }	

  if( strcmp(argv[i], "--partition") == 0){
    if (i+1 >= argc){
      usage(argv);
    }
#ifdef MULTI_GPU
    int value  =  atoi(argv[i+1]);
    for(int j=0; j < 4;j++){
      if (value &  (1 << j)){
	commDimPartitionedSet(j);
	dim_partitioned[j] = 1;
      }
    }
#else
    printfQuda("WARNING: Ignoring --partition option since this is a single-GPU build.\n");
#endif
    i++;
    ret = 0;
    goto out;
  }

  if( strcmp(argv[i], "--multishift") == 0){
    if (i + 1 >= argc) { usage(argv); }

    if (strcmp(argv[i+1], "true") == 0){
      multishift = true;
    }else if (strcmp(argv[i+1], "false") == 0){
      multishift = false;
    }else{
      fprintf(stderr, "ERROR: invalid multishift boolean\n");
      exit(1);
    }

    i++;
    ret = 0;
    goto out;
  }

  if( strcmp(argv[i], "--gridsize") == 0){
    if (i + 4 >= argc) { usage(argv); }
    int xsize =  atoi(argv[i+1]);
    if (xsize <= 0 ){
      printf("ERROR: invalid X grid size");
      usage(argv);
    }
    gridsize_from_cmdline[0] = xsize;
    i++;

    int ysize =  atoi(argv[i+1]);
    if (ysize <= 0 ){
      printf("ERROR: invalid Y grid size");
      usage(argv);
    }
    gridsize_from_cmdline[1] = ysize;
    i++;

    int zsize =  atoi(argv[i+1]);
    if (zsize <= 0 ){
      printf("ERROR: invalid Z grid size");
      usage(argv);
    }
    gridsize_from_cmdline[2] = zsize;
    i++;

    int tsize =  atoi(argv[i+1]);
    if (tsize <= 0 ){
      printf("ERROR: invalid T grid size");
      usage(argv);
    }
    gridsize_from_cmdline[3] = tsize;
    i++;

    ret = 0;
    goto out;
  }

  if( strcmp(argv[i], "--xgridsize") == 0){
    if (i + 1 >= argc) { usage(argv); }
    int xsize =  atoi(argv[i+1]);
    if (xsize <= 0 ){
      printf("ERROR: invalid X grid size");
      usage(argv);
    }
    gridsize_from_cmdline[0] = xsize;
    i++;
    ret = 0;
    goto out;
  }

  if( strcmp(argv[i], "--ygridsize") == 0){
    if (i + 1 >= argc) { usage(argv); }
    int ysize =  atoi(argv[i+1]);
    if (ysize <= 0 ){
      printf("ERROR: invalid Y grid size");
      usage(argv);
    }
    gridsize_from_cmdline[1] = ysize;
    i++;
    ret = 0;
    goto out;
  }

  if( strcmp(argv[i], "--zgridsize") == 0){
    if (i + 1 >= argc) { usage(argv); }
    int zsize =  atoi(argv[i+1]);
    if (zsize <= 0 ){
      printf("ERROR: invalid Z grid size");
      usage(argv);
    }
    gridsize_from_cmdline[2] = zsize;
    i++;
    ret = 0;
    goto out;
  }

  if( strcmp(argv[i], "--tgridsize") == 0){
    if (i + 1 >= argc) { usage(argv); }
    int tsize =  atoi(argv[i+1]);
    if (tsize <= 0 ){
      printf("ERROR: invalid T grid size");
      usage(argv);
    }
    gridsize_from_cmdline[3] = tsize;
    i++;
    ret = 0;
    goto out;
  }

  if( strcmp(argv[i], "--rank-order") == 0){
    if (i+1 >= argc){
      usage(argv);
    }
    rank_order = get_rank_order(argv[i+1]);
    i++;
    ret = 0;
    goto out;
  }

  if( strcmp(argv[i], "--dslash-type") == 0){
    if (i + 1 >= argc) { usage(argv); }
    dslash_type = get_dslash_type(argv[i+1]);
    i++;
    ret = 0;
    goto out;
  }

  if (strcmp(argv[i], "--laplace3D") == 0) {
    if (i + 1 >= argc) { usage(argv); }
    laplace3D = atoi(argv[i + 1]);
    if (laplace3D > 4 || laplace3D < 3) {
      printf("ERROR: invalid transverse dim %d given. Please use 3 or 4 for t,none.\n", laplace3D);
      usage(argv);
    }
    i++;
    ret = 0;
    goto out;
  }

  if( strcmp(argv[i], "--flavor") == 0){
    if (i + 1 >= argc) { usage(argv); }
    twist_flavor = get_flavor_type(argv[i+1]);
    i++;
    ret = 0;
    goto out;
  }

  if( strcmp(argv[i], "--inv-type") == 0){
    if (i + 1 >= argc) { usage(argv); }
    inv_type = get_solver_type(argv[i+1]);
    i++;
    ret = 0;
    goto out;
  }

  if (strcmp(argv[i], "--precon-type") == 0) {
    if (i + 1 >= argc) { usage(argv); }
    precon_type = get_solver_type(argv[i + 1]);
    i++;
    ret = 0;
    goto out;
  }

  if (strcmp(argv[i], "--mass") == 0) {
    if (i + 1 >= argc) { usage(argv); }
    mass = atof(argv[i+1]);
    i++;
    ret = 0;
    goto out;
  }

  if( strcmp(argv[i], "--kappa") == 0){
    if (i+1 >= argc){
      usage(argv);
    }
    kappa = atof(argv[i+1]);
    i++;
    ret = 0;
    goto out;
  }

  if( strcmp(argv[i], "--compute-clover") == 0){
    if (i+1 >= argc){
      usage(argv);
    }
    if (strcmp(argv[i+1], "true") == 0){
      compute_clover = true;
    }else if (strcmp(argv[i+1], "false") == 0){
      compute_clover = false;
    }else{
      fprintf(stderr, "ERROR: invalid compute_clover type\n");
      exit(1);
    }

    i++;
    ret = 0;
    goto out;
  }

  if( strcmp(argv[i], "--clover-coeff") == 0){
    if (i+1 >= argc){
      usage(argv);
    }
    clover_coeff = atof(argv[i+1]);
    i++;
    ret = 0;
    goto out;
  }

  if( strcmp(argv[i], "--mu") == 0){
    if (i+1 >= argc){
      usage(argv);
    }
    mu = atof(argv[i+1]);
    i++;
    ret = 0;
    goto out;
  }

  if (strcmp(argv[i], "--epsilon") == 0) {
    if (i + 1 >= argc) { usage(argv); }
    epsilon = atof(argv[i + 1]);
    i++;
    ret = 0;
    goto out;
  }

  if( strcmp(argv[i], "--compute-fat-long") == 0){
    if (i+1 >= argc){
      usage(argv);
    }
    if (strcmp(argv[i+1], "true") == 0){
      compute_fatlong = true;
    }else if (strcmp(argv[i+1], "false") == 0){
      compute_fatlong = false;
    }else{
      fprintf(stderr, "ERROR: invalid compute_fatlong type\n");
      exit(1);
    }

    i++;
    ret = 0;
    goto out;
  }


  if( strcmp(argv[i], "--epsilon-naik") == 0){
    if (i+1 >= argc){
      usage(argv);
    }
    eps_naik = atof(argv[i+1]);
    i++;
    ret = 0;
    goto out;
  }

  if( strcmp(argv[i], "--tadpole-coeff") == 0){
    if (i+1 >= argc){
      usage(argv);
    }
    tadpole_factor = atof(argv[i+1]);
    i++;
    ret = 0;
    goto out;
  }

  if( strcmp(argv[i], "--anisotropy") == 0){
    if (i+1 >= argc){
      usage(argv);
    }
    anisotropy = atof(argv[i+1]);
    i++;
    ret = 0;
    goto out;
  }

  if( strcmp(argv[i], "--tol") == 0){
    if (i+1 >= argc){
      usage(argv);
    }
    tol= atof(argv[i+1]);
    i++;
    ret = 0;
    goto out;
  }

  if( strcmp(argv[i], "--tolhq") == 0){
    if (i+1 >= argc){
      usage(argv);
    }
    tol_hq= atof(argv[i+1]);
    i++;
    ret = 0;
    goto out;
  }

  if( strcmp(argv[i], "--reliable-delta") == 0){
    if (i+1 >= argc){
      usage(argv);
    }
    reliable_delta = atof(argv[i+1]);
    i++;
    ret = 0;
    goto out;
  }

  if( strcmp(argv[i], "--alternative-reliable") == 0){
    if (i+1 >= argc) {
      usage(argv);
    }
    if (strcmp(argv[i+1], "true") == 0) {
      alternative_reliable = true;
    } else if (strcmp(argv[i+1], "false") == 0) {
      alternative_reliable = false;
    } else {
      fprintf(stderr, "ERROR: invalid multishift boolean\n");
      exit(1);
    }
    i++;
    ret = 0;
    goto out;
  }

  if( strcmp(argv[i], "--mass-normalization") == 0){
    if (i+1 >= argc){
      usage(argv);
    }
    normalization = get_mass_normalization_type(argv[i+1]);
    i++;
    ret = 0;
    goto out;
  }

  if( strcmp(argv[i], "--matpc") == 0){
    if (i+1 >= argc){
      usage(argv);
    }
    matpc_type = get_matpc_type(argv[i+1]);
    i++;
    ret = 0;
    goto out;
  }

  if( strcmp(argv[i], "--solve-type") == 0){
    if (i+1 >= argc){
      usage(argv);
    }
    solve_type = get_solve_type(argv[i+1]);
    i++;
    ret = 0;
    goto out;
  }

  if (strcmp(argv[i], "--solution-type") == 0) {
    if (i + 1 >= argc) { usage(argv); }
    solution_type = get_solution_type(argv[i + 1]);
    i++;
    ret = 0;
    goto out;
  }

  if( strcmp(argv[i], "--load-gauge") == 0){
    if (i + 1 >= argc) { usage(argv); }
    strcpy(latfile, argv[i+1]);
    i++;
    ret = 0;
    goto out;
  }

  if( strcmp(argv[i], "--save-gauge") == 0){
    if (i + 1 >= argc) { usage(argv); }
    strcpy(gauge_outfile, argv[i+1]);
    i++;
    ret = 0;
    goto out;
  }

  if (strcmp(argv[i], "--unit-gauge") == 0) {
    if (i + 1 >= argc) { usage(argv); }

    if (strcmp(argv[i + 1], "true") == 0) {
      unit_gauge = true;
    } else if (strcmp(argv[i + 1], "false") == 0) {
      unit_gauge = false;
    } else {
      fprintf(stderr, "ERROR: invalid unit-gauge type given (true/false)\n");
      exit(1);
    }

    i++;
    ret = 0;
    goto out;
  }

  if( strcmp(argv[i], "--nsrc") == 0){
    if (i+1 >= argc){
      usage(argv);
    }
    Nsrc = atoi(argv[i+1]);
<<<<<<< HEAD
    if (Nsrc < 0 || Nsrc > 2048) { // allow 0 for testing setup in isolation
=======
    if (Nsrc < 0){ // allow 0 for testing setup in isolation
>>>>>>> c697d826
      printf("ERROR: invalid number of sources (Nsrc=%d)\n", Nsrc);
      usage(argv);
    }
    i++;
    ret = 0;
    goto out;
  }

  if( strcmp(argv[i], "--msrc") == 0){
    if (i+1 >= argc){
      usage(argv);
    }
    Msrc = atoi(argv[i+1]);
    if (Msrc < 1 || Msrc > 2048) {
      printf("ERROR: invalid number of sources (Msrc=%d)\n", Msrc);
      usage(argv);
    }
    i++;
    ret = 0;
    goto out;
  }

  if( strcmp(argv[i], "--test") == 0){
    if (i + 1 >= argc) { usage(argv); }
    test_type = atoi(argv[i+1]);
    i++;
    ret = 0;
    goto out;
  }

  if( strcmp(argv[i], "--mg-nvec") == 0){
    if (i+2 >= argc){
      usage(argv);
    }
    int level = atoi(argv[i+1]);
    if (level < 0 || level >= QUDA_MAX_MG_LEVEL) {
      printf("ERROR: invalid multigrid level %d", level);
      usage(argv);
    }
    i++;

    nvec[level] = atoi(argv[i+1]);
    if (nvec[level] < 0 || nvec[level] > 1024) {
      printf("ERROR: invalid number of vectors (%d)\n", nvec[level]);
      usage(argv);
    }
    i++;
    ret = 0;
    goto out;
  }

  if( strcmp(argv[i], "--mg-levels") == 0){
    if (i+1 >= argc){
      usage(argv);
    }
    mg_levels= atoi(argv[i+1]);
    if (mg_levels < 2 || mg_levels > QUDA_MAX_MG_LEVEL){
      printf("ERROR: invalid number of multigrid levels (%d)\n", mg_levels);
      usage(argv);
    }
    i++;
    ret = 0;
    goto out;
  }

  if( strcmp(argv[i], "--mg-nu-pre") == 0){
    if (i+1 >= argc){
      usage(argv);
    }
    int level = atoi(argv[i+1]);
    if (level < 0 || level >= QUDA_MAX_MG_LEVEL) {
      printf("ERROR: invalid multigrid level %d", level);
      usage(argv);
    }
    i++;

    nu_pre[level] = atoi(argv[i+1]);
    if (nu_pre[level] < 0 || nu_pre[level] > 20){
      printf("ERROR: invalid pre-smoother applications value (nu_pre=%d)\n", nu_pre[level]);
      usage(argv);
    }
    i++;
    ret = 0;
    goto out;
  }

  if( strcmp(argv[i], "--mg-nu-post") == 0){
    if (i+1 >= argc){
      usage(argv);
    }
    int level = atoi(argv[i+1]);
    if (level < 0 || level >= QUDA_MAX_MG_LEVEL) {
      printf("ERROR: invalid multigrid level %d", level);
      usage(argv);
    }
    i++;

    nu_post[level] = atoi(argv[i+1]);
    if (nu_post[level] < 0 || nu_post[level] > 20){
      printf("ERROR: invalid pre-smoother applications value (nu_post=%d)\n", nu_post[level]);
      usage(argv);
    }
    i++;
    ret = 0;
    goto out;
  }

  if( strcmp(argv[i], "--mg-coarse-solve-type") == 0){
    if (i+1 >= argc){
      usage(argv);
    }
    int level = atoi(argv[i+1]);
    if (level < 0 || level >= QUDA_MAX_MG_LEVEL) {
      printf("ERROR: invalid multigrid level %d", level);
      usage(argv);
    }
    i++;

    coarse_solve_type[level] = get_solve_type(argv[i+1]);
    i++;
    ret = 0;
    goto out;
  }

  if( strcmp(argv[i], "--mg-smoother-solve-type") == 0){
    if (i+1 >= argc){
      usage(argv);
    }
    int level = atoi(argv[i+1]);
    if (level < 0 || level >= QUDA_MAX_MG_LEVEL) {
      printf("ERROR: invalid multigrid level %d", level);
      usage(argv);
    }
    i++;

    smoother_solve_type[level] = get_solve_type(argv[i+1]);
    i++;
    ret = 0;
    goto out;
  }

  if( strcmp(argv[i], "--mg-solver-location") == 0){
    if (i+2 >= argc){
      usage(argv);
    }
    int level = atoi(argv[i+1]);

    if (level < 0 || level >= QUDA_MAX_MG_LEVEL) {
      printf("ERROR: invalid multigrid level %d", level);
      usage(argv);
    }
    i++;

    solver_location[level] = get_location(argv[i+1]);
    i++;
    ret = 0;
    goto out;
  }

  if( strcmp(argv[i], "--mg-setup-location") == 0){
    if (i+2 >= argc){
      usage(argv);
    }
    int level = atoi(argv[i+1]);

    if (level < 0 || level >= QUDA_MAX_MG_LEVEL) {
      printf("ERROR: invalid multigrid level %d", level);
      usage(argv);
    }
    i++;

    setup_location[level] = get_location(argv[i+1]);
    i++;
    ret = 0;
    goto out;
  }

  if( strcmp(argv[i], "--mg-setup-inv") == 0){
    if (i+2 >= argc){
      usage(argv);
    }
    int level = atoi(argv[i+1]);
    if (level < 0 || level >= QUDA_MAX_MG_LEVEL) {
      printf("ERROR: invalid multigrid level %d", level);
      usage(argv);
    }
    i++;

    setup_inv[level] = get_solver_type(argv[i+1]);
    i++;
    ret = 0;
    goto out;
  }

  if( strcmp(argv[i], "--mg-setup-iters") == 0){
    if (i+2 >= argc){
      usage(argv);
    }
    int level = atoi(argv[i+1]);
    if (level < 0 || level >= QUDA_MAX_MG_LEVEL) {
      printf("ERROR: invalid multigrid level %d", level);
      usage(argv);
    }
    i++;

    num_setup_iter[level] = atoi(argv[i+1]);
    i++;
    ret = 0;
    goto out;
  }

  if( strcmp(argv[i], "--mg-setup-tol") == 0){
    if (i+1 >= argc){
      usage(argv);
    }
    int level = atoi(argv[i+1]);
    if (level < 0 || level >= QUDA_MAX_MG_LEVEL) {
      printf("ERROR: invalid multigrid level %d", level);
      usage(argv);
    }
    i++;

    setup_tol[level] = atof(argv[i+1]);
    i++;
    ret = 0;
    goto out;
  }


  if( strcmp(argv[i], "--mg-setup-maxiter") == 0){
    if (i+2 >= argc){
      usage(argv);
    }
    int level = atoi(argv[i+1]);
    if (level < 0 || level >= QUDA_MAX_MG_LEVEL) {
      printf("ERROR: invalid multigrid level %d", level);
      usage(argv);
    }
    i++;

    setup_maxiter[level] = atoi(argv[i+1]);
    i++;
    ret = 0;
    goto out;
  }

  if( strcmp(argv[i], "--mg-setup-maxiter-refresh") == 0){
    if (i+2 >= argc){
      usage(argv);
    }
    int level = atoi(argv[i+1]);
    if (level < 0 || level >= QUDA_MAX_MG_LEVEL) {
      printf("ERROR: invalid multigrid level %d", level);
      usage(argv);
    }
    i++;

    setup_maxiter_refresh[level] = atoi(argv[i+1]);
    i++;
    ret = 0;
    goto out;
  }

  if( strcmp(argv[i], "--mg-setup-ca-basis-type") == 0){
    if (i+2 >= argc){
      usage(argv);
    }
    int level = atoi(argv[i+1]);
    if (level < 0 || level >= QUDA_MAX_MG_LEVEL) {
      printf("ERROR: invalid multigrid level %d", level);
      usage(argv);
    }
    i++;

    if (strcmp(argv[i+1], "power") == 0){
      setup_ca_basis[level] = QUDA_POWER_BASIS;
    }else if (strcmp(argv[i+1], "chebyshev") == 0 || strcmp(argv[i+1], "cheby") == 0){
      setup_ca_basis[level] = QUDA_CHEBYSHEV_BASIS;
    }else{
      fprintf(stderr, "ERROR: invalid value for basis ca cg type\n");
      exit(1);
    }

    i++;
    ret = 0;
    goto out;
  }

  if( strcmp(argv[i], "--mg-setup-ca-basis-size") == 0){
    if (i+2 >= argc){
      usage(argv);
    }
    int level = atoi(argv[i+1]);
    if (level < 0 || level >= QUDA_MAX_MG_LEVEL) {
      printf("ERROR: invalid multigrid level %d", level);
      usage(argv);
    }
    i++;

    setup_ca_basis_size[level] = atoi(argv[i+1]);
    if (setup_ca_basis_size[level] < 1){
      printf("ERROR: invalid basis size for CA-CG (%d < 1)\n", setup_ca_basis_size[level]);
      usage(argv);
    }
    i++;
    ret = 0;
    goto out;
  }

  if( strcmp(argv[i], "--mg-setup-cheby-basis-eig-min") == 0){
    if (i+2 >= argc){
      usage(argv);
    }
    int level = atoi(argv[i+1]);
    if (level < 0 || level >= QUDA_MAX_MG_LEVEL) {
      printf("ERROR: invalid multigrid level %d", level);
      usage(argv);
    }
    i++;

    setup_ca_lambda_min[level] = atof(argv[i+1]);
    if (setup_ca_lambda_min[level] < 0.0){
      printf("ERROR: invalid minimum eigenvalue for CA-CG (%f < 0.0)\n", setup_ca_lambda_min[level]);
      usage(argv);
    }
    i++;
    ret = 0;
    goto out;
  }

  if( strcmp(argv[i], "--mg-setup-cheby-basis-eig-max") == 0){
    if (i+2 >= argc){
      usage(argv);
    }
    int level = atoi(argv[i+1]);
    if (level < 0 || level >= QUDA_MAX_MG_LEVEL) {
      printf("ERROR: invalid multigrid level %d", level);
      usage(argv);
    }
    i++;

    setup_ca_lambda_max[level] = atof(argv[i+1]);
    // negative value induces power iterations to guess
    i++;
    ret = 0;
    goto out;
  }

  if( strcmp(argv[i], "--mg-setup-type") == 0){
    if (i+1 >= argc){
      usage(argv);
    }

    if( strcmp(argv[i+1], "test") == 0)
      setup_type = QUDA_TEST_VECTOR_SETUP;
    else if( strcmp(argv[i+1], "null")==0)
      setup_type = QUDA_NULL_VECTOR_SETUP;
    else {
      fprintf(stderr, "ERROR: invalid setup type\n");
      exit(1);
    }

    i++;
    ret = 0;
    goto out;
  }

  if( strcmp(argv[i], "--mg-pre-orth") == 0){
    if (i+1 >= argc){
      usage(argv);
    }

    if (strcmp(argv[i+1], "true") == 0){
      pre_orthonormalize = true;
    }else if (strcmp(argv[i+1], "false") == 0){
      pre_orthonormalize = false;
    }else{
      fprintf(stderr, "ERROR: invalid pre orthogonalize type\n");
      exit(1);
    }

    i++;
    ret = 0;
    goto out;
  }

  if( strcmp(argv[i], "--mg-post-orth") == 0){
    if (i+1 >= argc){
      usage(argv);
    }

    if (strcmp(argv[i+1], "true") == 0){
      post_orthonormalize = true;
    }else if (strcmp(argv[i+1], "false") == 0){
      post_orthonormalize = false;
    }else{
      fprintf(stderr, "ERROR: invalid post orthogonalize type\n");
      exit(1);
    }

    i++;
    ret = 0;
    goto out;
  }

  if (strcmp(argv[i], "--mg-n-block-ortho") == 0) {
    if (i + 2 >= argc) { usage(argv); }

    int level = atoi(argv[i + 1]);
    if (level < 0 || level >= QUDA_MAX_MG_LEVEL) {
      printf("ERROR: invalid multigrid level %d for number of block orthos", level);
      usage(argv);
    }
    i++;

    n_block_ortho[level] = atoi(argv[i + 1]);
    if (n_block_ortho[level] < 1) {
      fprintf(stderr, "ERROR: invalid number %d of block orthonormalizations", n_block_ortho[level]);
    }
    i++;
    ret = 0;
    goto out;
  }

  if( strcmp(argv[i], "--mg-omega") == 0){
    if (i+1 >= argc){
      usage(argv);
    }

    omega = atof(argv[i+1]);
    i++;
    ret = 0;
    goto out;
  }

  if( strcmp(argv[i], "--mg-verbosity") == 0){
    if (i+2 >= argc){
      usage(argv);
    }
    int level = atoi(argv[i+1]);
    if (level < 0 || level >= QUDA_MAX_MG_LEVEL) {
      printf("ERROR: invalid multigrid level %d", level);
      usage(argv);
    }
    i++;

    mg_verbosity[level] = get_verbosity_type(argv[i+1]);
    i++;
    ret = 0;
    goto out;
  }

  if( strcmp(argv[i], "--mg-coarse-solver") == 0){
    if (i+2 >= argc){
      usage(argv);
    }
    int level = atoi(argv[i+1]);
    if (level < 1 || level >= QUDA_MAX_MG_LEVEL) {
      printf("ERROR: invalid multigrid level %d for coarse solver", level);
      usage(argv);
    }
    i++;

    coarse_solver[level] = get_solver_type(argv[i+1]);
    i++;
    ret = 0;
    goto out;
  }

  if( strcmp(argv[i], "--mg-smoother") == 0){
    if (i+2 >= argc){
      usage(argv);
    }
    int level = atoi(argv[i+1]);
    if (level < 0 || level >= QUDA_MAX_MG_LEVEL) {
      printf("ERROR: invalid multigrid level %d", level);
      usage(argv);
    }
    i++;

    smoother_type[level] = get_solver_type(argv[i+1]);
    i++;
    ret = 0;
    goto out;
  }

  if( strcmp(argv[i], "--mg-smoother-tol") == 0){
    if (i+2 >= argc){
      usage(argv);
    }
    int level = atoi(argv[i+1]);
    if (level < 0 || level >= QUDA_MAX_MG_LEVEL) {
      printf("ERROR: invalid multigrid level %d", level);
      usage(argv);
    }
    i++;

    smoother_tol[level] = atof(argv[i+1]);

    i++;
    ret = 0;
    goto out;
  }

  if( strcmp(argv[i], "--mg-coarse-solver-tol") == 0){
    if (i+2 >= argc){
      usage(argv);
    }
    int level = atoi(argv[i+1]);
    if (level < 1 || level >= QUDA_MAX_MG_LEVEL) {
      printf("ERROR: invalid multigrid level %d for coarse solver", level);
      usage(argv);
    }
    i++;

    coarse_solver_tol[level] = atof(argv[i+1]);
    i++;
    ret = 0;
    goto out;
  }

  if( strcmp(argv[i], "--mg-coarse-solver-maxiter") == 0){
    if (i+2 >= argc){
      usage(argv);
    }

    int level = atoi(argv[i+1]);
    if (level < 1 || level >= QUDA_MAX_MG_LEVEL) {
      printf("ERROR: invalid multigrid level %d for coarse solver", level);
      usage(argv);
    }
    i++;

    coarse_solver_maxiter[level] = atoi(argv[i+1]);
    i++;
    ret = 0;
    goto out;
  }

    if( strcmp(argv[i], "--mg-coarse-solver-ca-basis-type") == 0){
    if (i+2 >= argc){
      usage(argv);
    }
    int level = atoi(argv[i+1]);
    if (level < 0 || level >= QUDA_MAX_MG_LEVEL) {
      printf("ERROR: invalid multigrid level %d", level);
      usage(argv);
    }
    i++;

    if (strcmp(argv[i+1], "power") == 0){
      coarse_solver_ca_basis[level] = QUDA_POWER_BASIS;
    }else if (strcmp(argv[i+1], "chebyshev") == 0 || strcmp(argv[i+1], "cheby") == 0){
      coarse_solver_ca_basis[level] = QUDA_CHEBYSHEV_BASIS;
    }else{
      fprintf(stderr, "ERROR: invalid value for basis ca cg type\n");
      exit(1);
    }

    i++;
    ret = 0;
    goto out;
  }

  if( strcmp(argv[i], "--mg-coarse-solver-ca-basis-size") == 0){
    if (i+2 >= argc){
      usage(argv);
    }
    int level = atoi(argv[i+1]);
    if (level < 0 || level >= QUDA_MAX_MG_LEVEL) {
      printf("ERROR: invalid multigrid level %d", level);
      usage(argv);
    }
    i++;

    coarse_solver_ca_basis_size[level] = atoi(argv[i+1]);
    if (coarse_solver_ca_basis_size[level] < 1){
      printf("ERROR: invalid basis size for CA-CG (%d < 1)\n", coarse_solver_ca_basis_size[level]);
      usage(argv);
    }
    i++;
    ret = 0;
    goto out;
  }

  if( strcmp(argv[i], "--mg-coarse-solver-cheby-basis-eig-min") == 0){
    if (i+2 >= argc){
      usage(argv);
    }
    int level = atoi(argv[i+1]);
    if (level < 0 || level >= QUDA_MAX_MG_LEVEL) {
      printf("ERROR: invalid multigrid level %d", level);
      usage(argv);
    }
    i++;

    coarse_solver_ca_lambda_min[level] = atof(argv[i+1]);
    if (coarse_solver_ca_lambda_min[level] < 0.0){
      printf("ERROR: invalid minimum eigenvalue for CA-CG (%f < 0.0)\n", coarse_solver_ca_lambda_min[level]);
      usage(argv);
    }
    i++;
    ret = 0;
    goto out;
  }

  if( strcmp(argv[i], "--mg-coarse-solver-cheby-basis-eig-max") == 0){
    if (i+2 >= argc){
      usage(argv);
    }
    int level = atoi(argv[i+1]);
    if (level < 0 || level >= QUDA_MAX_MG_LEVEL) {
      printf("ERROR: invalid multigrid level %d", level);
      usage(argv);
    }
    i++;

    coarse_solver_ca_lambda_max[level] = atof(argv[i+1]);
    // negative value induces power iterations to guess
    i++;
    ret = 0;
    goto out;
  }



  if( strcmp(argv[i], "--mg-smoother-halo-prec") == 0){
    if (i+1 >= argc){
      usage(argv);
    }
    smoother_halo_prec =  get_prec(argv[i+1]);
    i++;
    ret = 0;
    goto out;
  }


  if( strcmp(argv[i], "--mg-schwarz-type") == 0){
    if (i+2 >= argc){
      usage(argv);
    }
    int level = atoi(argv[i+1]);
    if (level < 0 || level >= QUDA_MAX_MG_LEVEL) {
      printf("ERROR: invalid multigrid level %d", level);
      usage(argv);
    }
    i++;

    schwarz_type[level] = get_schwarz_type(argv[i+1]);
    i++;
    ret = 0;
    goto out;
  }

  if( strcmp(argv[i], "--mg-schwarz-cycle") == 0){
    if (i+2 >= argc){
      usage(argv);
    }
    int level = atoi(argv[i+1]);
    if (level < 0 || level >= QUDA_MAX_MG_LEVEL) {
      printf("ERROR: invalid multigrid level %d", level);
      usage(argv);
    }
    i++;

    schwarz_cycle[level] = atoi(argv[i+1]);
    if (schwarz_cycle[level] < 0 || schwarz_cycle[level] >= 128) {
      printf("ERROR: invalid Schwarz cycle value requested %d for level %d",
	     level, schwarz_cycle[level]);
      usage(argv);
    }
    i++;
    ret = 0;
    goto out;
  }

  if( strcmp(argv[i], "--mg-block-size") == 0){
    if (i + 5 >= argc) { usage(argv); }
    int level = atoi(argv[i+1]);
    if (level < 0 || level >= QUDA_MAX_MG_LEVEL) {
      printf("ERROR: invalid multigrid level %d", level);
      usage(argv);
    }
    i++;

    int xsize =  atoi(argv[i+1]);
    if (xsize <= 0 ){
      printf("ERROR: invalid X block size");
      usage(argv);
    }
    geo_block_size[level][0] = xsize;
    i++;

    int ysize =  atoi(argv[i+1]);
    if (ysize <= 0 ){
      printf("ERROR: invalid Y block size");
      usage(argv);
    }
    geo_block_size[level][1] = ysize;
    i++;

    int zsize =  atoi(argv[i+1]);
    if (zsize <= 0 ){
      printf("ERROR: invalid Z block size");
      usage(argv);
    }
    geo_block_size[level][2] = zsize;
    i++;

    int tsize =  atoi(argv[i+1]);
    if (tsize <= 0 ){
      printf("ERROR: invalid T block size");
      usage(argv);
    }
    geo_block_size[level][3] = tsize;
    i++;

    ret = 0;
    goto out;
  }

  if( strcmp(argv[i], "--mg-mu-factor") == 0){
    if (i+2 >= argc){
      usage(argv);
    }
    int level = atoi(argv[i+1]);
    if (level < 0 || level >= QUDA_MAX_MG_LEVEL) {
      printf("ERROR: invalid multigrid level %d", level);
      usage(argv);
    }
    i++;

    double factor =  atof(argv[i+1]);
    mu_factor[level] = factor;
    i++;
    ret=0;
    goto out;
  }

  if( strcmp(argv[i], "--mg-generate-nullspace") == 0){
    if (i+1 >= argc){
      usage(argv);
    }

    if (strcmp(argv[i+1], "true") == 0){
      generate_nullspace = true;
    }else if (strcmp(argv[i+1], "false") == 0){
      generate_nullspace = false;
    }else{
      fprintf(stderr, "ERROR: invalid generate nullspace type\n");
      exit(1);
    }

    i++;
    ret = 0;
    goto out;
  }

  if( strcmp(argv[i], "--mg-generate-all-levels") == 0){
    if (i+1 >= argc){
      usage(argv);
    }

    if (strcmp(argv[i+1], "true") == 0){
      generate_all_levels = true;
    }else if (strcmp(argv[i+1], "false") == 0){
      generate_all_levels = false;
    }else{
      fprintf(stderr, "ERROR: invalid value for generate_all_levels type\n");
      exit(1);
    }

    i++;
    ret = 0;
    goto out;
  }

  if( strcmp(argv[i], "--mg-load-vec") == 0){
    if (i + 2 >= argc) { usage(argv); }
    int level = atoi(argv[i + 1]);
    if (level < 0 || level >= QUDA_MAX_MG_LEVEL) {
      printf("ERROR: invalid multigrid level %d", level);
      usage(argv);
    }
    i++;

    strcpy(mg_vec_infile[level], argv[i + 1]);
    i++;
    ret = 0;
    goto out;
  }

  if( strcmp(argv[i], "--mg-save-vec") == 0){
    if (i+1 >= argc){
      usage(argv);
    }
    int level = atoi(argv[i + 1]);
    if (level < 0 || level >= QUDA_MAX_MG_LEVEL) {
      printf("ERROR: invalid multigrid level %d", level);
      usage(argv);
    }
    i++;
    strcpy(mg_vec_outfile[level], argv[i + 1]);
    i++;
    ret = 0;
    goto out;
  }

  if( strcmp(argv[i], "--df-nev") == 0){
    if (i+1 >= argc){
      usage(argv);
    }

    nev = atoi(argv[i+1]);
    i++;
    ret = 0;
    goto out;
  }

  if( strcmp(argv[i], "--df-max-search-dim") == 0){
    if (i+1 >= argc){
      usage(argv);
    }

    max_search_dim = atoi(argv[i+1]);
    i++;
    ret = 0;
    goto out;
  }

  if( strcmp(argv[i], "--df-deflation-grid") == 0){
    if (i+1 >= argc){
      usage(argv);
    }

    deflation_grid = atoi(argv[i+1]);
    i++;
    ret = 0;
    goto out;
  }


  if( strcmp(argv[i], "--df-eigcg-max-restarts") == 0){
    if (i+1 >= argc){
      usage(argv);
    }

    eigcg_max_restarts = atoi(argv[i+1]);
    i++;
    ret = 0;
    goto out;
  }

  if( strcmp(argv[i], "--df-max-restart-num") == 0){
    if (i+1 >= argc){
      usage(argv);
    }

    max_restart_num = atoi(argv[i+1]);
    i++;
    ret = 0;
    goto out;
  }

  if( strcmp(argv[i], "--df-tol-restart") == 0){
    if (i+1 >= argc){
      usage(argv);
    }

    tol_restart = atof(argv[i+1]);
    i++;
    ret = 0;
    goto out;
  }

  if( strcmp(argv[i], "--df-tol-eigenval") == 0){
    if (i+1 >= argc){
      usage(argv);
    }

    eigenval_tol = atof(argv[i+1]);
    i++;
    ret = 0;
    goto out;
  }

  if( strcmp(argv[i], "--df-tol-inc") == 0){
    if (i+1 >= argc){
      usage(argv);
    }

    inc_tol = atof(argv[i+1]);
    i++;
    ret = 0;
    goto out;
  }

  if( strcmp(argv[i], "--solver-ext-lib-type") == 0){
    if (i+1 >= argc){
      usage(argv);
    }
    solver_ext_lib = get_solve_ext_lib_type(argv[i+1]);
    i++;
    ret = 0;
    goto out;
  }

  if( strcmp(argv[i], "--df-ext-lib-type") == 0){
    if (i+1 >= argc){
      usage(argv);
    }
    deflation_ext_lib = get_solve_ext_lib_type(argv[i+1]);
    i++;
    ret = 0;
    goto out;
  }

  if( strcmp(argv[i], "--df-location-ritz") == 0){
    if (i+1 >= argc){
      usage(argv);
    }
    location_ritz = get_location(argv[i+1]);
    i++;
    ret = 0;
    goto out;
  }

  if( strcmp(argv[i], "--df-mem-type-ritz") == 0){
    if (i+1 >= argc){
      usage(argv);
    }
    mem_type_ritz = get_df_mem_type_ritz(argv[i+1]);
    i++;
    ret = 0;
    goto out;
  }

  if (strcmp(argv[i], "--eig-nEv") == 0) {
    if (i + 1 >= argc) { usage(argv); }
    eig_nEv = atoi(argv[i + 1]);
    i++;
    ret = 0;
    goto out;
  }

  if (strcmp(argv[i], "--eig-nKr") == 0) {
    if (i + 1 >= argc) { usage(argv); }
    eig_nKr = atoi(argv[i + 1]);
    i++;
    ret = 0;
    goto out;
  }

  if (strcmp(argv[i], "--eig-nConv") == 0) {
    if (i + 1 >= argc) { usage(argv); }
    eig_nConv = atoi(argv[i + 1]);
    i++;
    ret = 0;
    goto out;
  }

  if (strcmp(argv[i], "--eig-require-convergence") == 0) {
    if (i + 1 >= argc) { usage(argv); }

    if (strcmp(argv[i + 1], "true") == 0) {
      eig_require_convergence = true;
    } else if (strcmp(argv[i + 1], "false") == 0) {
      eig_require_convergence = false;
    } else {
      fprintf(stderr, "ERROR: invalid value for require-convergence (true/false)\n");
      exit(1);
    }

    i++;
    ret = 0;
    goto out;
  }

  if (strcmp(argv[i], "--eig-check-interval") == 0) {
    if (i + 1 >= argc) { usage(argv); }
    eig_check_interval = atoi(argv[i + 1]);
    i++;
    ret = 0;
    goto out;
  }

  if (strcmp(argv[i], "--eig-max-restarts") == 0) {
    if (i + 1 >= argc) { usage(argv); }
    eig_max_restarts = atoi(argv[i + 1]);
    i++;
    ret = 0;
    goto out;
  }

  if (strcmp(argv[i], "--eig-tol") == 0) {
    if (i + 1 >= argc) { usage(argv); }
    eig_tol = atof(argv[i + 1]);
    i++;
    ret = 0;
    goto out;
  }

  if (strcmp(argv[i], "--eig-use-poly-acc") == 0) {
    if (i + 1 >= argc) { usage(argv); }

    if (strcmp(argv[i + 1], "true") == 0) {
      eig_use_poly_acc = true;
    } else if (strcmp(argv[i + 1], "false") == 0) {
      eig_use_poly_acc = false;
    } else {
      fprintf(stderr, "ERROR: invalid value for use-poly-acc (true/false)\n");
      exit(1);
    }

    i++;
    ret = 0;
    goto out;
  }

  if (strcmp(argv[i], "--eig-poly-deg") == 0) {
    if (i + 1 >= argc) { usage(argv); }
    eig_poly_deg = atoi(argv[i + 1]);
    i++;
    ret = 0;
    goto out;
  }

  if (strcmp(argv[i], "--eig-amin") == 0) {
    if (i + 1 >= argc) { usage(argv); }
    eig_amin = atof(argv[i + 1]);
    i++;
    ret = 0;
    goto out;
  }

  if (strcmp(argv[i], "--eig-amax") == 0) {
    if (i + 1 >= argc) { usage(argv); }
    eig_amax = atof(argv[i + 1]);
    i++;
    ret = 0;
    goto out;
  }

  if (strcmp(argv[i], "--eig-use-normop") == 0) {
    if (i + 1 >= argc) { usage(argv); }

    if (strcmp(argv[i + 1], "true") == 0) {
      eig_use_normop = true;
    } else if (strcmp(argv[i + 1], "false") == 0) {
      eig_use_normop = false;
    } else {
      fprintf(stderr, "ERROR: invalid value for eig-use-normop (true/false)\n");
      exit(1);
    }

    i++;
    ret = 0;
    goto out;
  }

  if (strcmp(argv[i], "--eig-use-dagger") == 0) {
    if (i + 1 >= argc) { usage(argv); }

    if (strcmp(argv[i + 1], "true") == 0) {
      eig_use_dagger = true;
    } else if (strcmp(argv[i + 1], "false") == 0) {
      eig_use_dagger = false;
    } else {
      fprintf(stderr, "ERROR: invalid value for eig-use-dagger (true/false)\n");
      exit(1);
    }

    i++;
    ret = 0;
    goto out;
  }

  if (strcmp(argv[i], "--eig-compute-svd") == 0) {
    if (i + 1 >= argc) { usage(argv); }

    if (strcmp(argv[i + 1], "true") == 0) {
      eig_compute_svd = true;
    } else if (strcmp(argv[i + 1], "false") == 0) {
      eig_compute_svd = false;
    } else {
      fprintf(stderr, "ERROR: invalid value for eig-compute-svd (true/false)\n");
      exit(1);
    }

    i++;
    ret = 0;
    goto out;
  }

  if (strcmp(argv[i], "--eig-spectrum") == 0) {
    if (i + 1 >= argc) { usage(argv); }
    eig_spectrum = get_eig_spectrum_type(argv[i + 1]);
    i++;
    ret = 0;
    goto out;
  }

  if (strcmp(argv[i], "--eig-type") == 0) {
    if (i + 1 >= argc) { usage(argv); }
    eig_type = get_eig_type(argv[i + 1]);
    i++;
    ret = 0;
    goto out;
  }

  if (strcmp(argv[i], "--eig-ARPACK-logfile") == 0) {
    if (i + 1 >= argc) { usage(argv); }
    strcpy(eig_arpack_logfile, argv[i + 1]);
    i++;
    ret = 0;
    goto out;
  }

  if (strcmp(argv[i], "--eig-QUDA-logfile") == 0) {
    if (i + 1 >= argc) { usage(argv); }
    strcpy(eig_QUDA_logfile, argv[i + 1]);
    i++;
    ret = 0;
    goto out;
  }

  if (strcmp(argv[i], "--eig-arpack-check") == 0) {
    if (i + 1 >= argc) { usage(argv); }

    if (strcmp(argv[i + 1], "true") == 0) {
      eig_arpack_check = true;
    } else if (strcmp(argv[i + 1], "false") == 0) {
      eig_arpack_check = false;
    } else {
      fprintf(stderr, "ERROR: invalid value for arpack-check (true/false)\n");
      exit(1);
    }

    i++;
    ret = 0;
    goto out;
  }

  if (strcmp(argv[i], "--eig-load-vec") == 0) {
    if (i + 1 >= argc) { usage(argv); }
    strcpy(eig_vec_infile, argv[i + 1]);
    i++;
    ret = 0;
    goto out;
  }

  if (strcmp(argv[i], "--eig-save-vec") == 0) {
    if (i + 1 >= argc) { usage(argv); }
    strcpy(eig_vec_outfile, argv[i + 1]);
    i++;
    ret = 0;
    goto out;
  }

  if (strcmp(argv[i], "--mg-eig") == 0) {
    if (i + 1 >= argc) { usage(argv); }
    int level = atoi(argv[i + 1]);
    if (level < 0 || level >= QUDA_MAX_MG_LEVEL) {
      printf("ERROR: invalid multigrid level %d", level);
      usage(argv);
    }
    i++;

    if (strcmp(argv[i + 1], "true") == 0) {
      mg_eig[level] = true;
    } else if (strcmp(argv[i + 1], "false") == 0) {
      mg_eig[level] = false;
    } else {
      fprintf(stderr, "ERROR: invalid value for mg-eig %d (true/false)\n", level);
      exit(1);
    }

    i++;
    ret = 0;
    goto out;
  }

  if (strcmp(argv[i], "--mg-eig-nEv") == 0) {
    if (i + 1 >= argc) { usage(argv); }
    int level = atoi(argv[i + 1]);
    if (level < 0 || level >= QUDA_MAX_MG_LEVEL) {
      printf("ERROR: invalid multigrid level %d", level);
      usage(argv);
    }
    i++;

    mg_eig_nEv[level] = atoi(argv[i + 1]);

    i++;
    ret = 0;
    goto out;
  }

  if (strcmp(argv[i], "--mg-eig-nKr") == 0) {
    if (i + 1 >= argc) { usage(argv); }
    int level = atoi(argv[i + 1]);
    if (level < 0 || level >= QUDA_MAX_MG_LEVEL) {
      printf("ERROR: invalid multigrid level %d", level);
      usage(argv);
    }
    i++;

    mg_eig_nKr[level] = atoi(argv[i + 1]);

    i++;
    ret = 0;
    goto out;
  }

  if (strcmp(argv[i], "--mg-eig-require-convergence") == 0) {
    if (i + 1 >= argc) { usage(argv); }
    int level = atoi(argv[i + 1]);
    if (level < 0 || level >= QUDA_MAX_MG_LEVEL) {
      printf("ERROR: invalid multigrid level %d", level);
      usage(argv);
    }
    i++;

    if (strcmp(argv[i + 1], "true") == 0) {
      mg_eig_require_convergence[level] = true;
    } else if (strcmp(argv[i + 1], "false") == 0) {
      mg_eig_require_convergence[level] = false;
    } else {
      fprintf(stderr, "ERROR: invalid value for mg-eig-require-convergence %d (true/false)\n", level);
      exit(1);
    }

    i++;
    ret = 0;
    goto out;
  }

  if (strcmp(argv[i], "--mg-eig-check-interval") == 0) {
    if (i + 1 >= argc) { usage(argv); }
    int level = atoi(argv[i + 1]);
    if (level < 0 || level >= QUDA_MAX_MG_LEVEL) {
      printf("ERROR: invalid multigrid level %d", level);
      usage(argv);
    }
    i++;

    mg_eig_check_interval[level] = atoi(argv[i + 1]);

    i++;
    ret = 0;
    goto out;
  }

  if (strcmp(argv[i], "--mg-eig-max-restarts") == 0) {
    if (i + 1 >= argc) { usage(argv); }
    int level = atoi(argv[i + 1]);
    if (level < 0 || level >= QUDA_MAX_MG_LEVEL) {
      printf("ERROR: invalid multigrid level %d", level);
      usage(argv);
    }
    i++;

    mg_eig_max_restarts[level] = atoi(argv[i + 1]);

    i++;
    ret = 0;
    goto out;
  }

  if (strcmp(argv[i], "--mg-eig-tol") == 0) {
    if (i + 1 >= argc) { usage(argv); }
    int level = atoi(argv[i + 1]);
    if (level < 0 || level >= QUDA_MAX_MG_LEVEL) {
      printf("ERROR: invalid multigrid level %d", level);
      usage(argv);
    }
    i++;

    mg_eig_tol[level] = atof(argv[i + 1]);

    i++;
    ret = 0;
    goto out;
  }

  if (strcmp(argv[i], "--mg-eig-use-poly-acc") == 0) {
    if (i + 1 >= argc) { usage(argv); }
    int level = atoi(argv[i + 1]);
    if (level < 0 || level >= QUDA_MAX_MG_LEVEL) {
      printf("ERROR: invalid multigrid level %d", level);
      usage(argv);
    }
    i++;

    if (strcmp(argv[i + 1], "true") == 0) {
      mg_eig_use_poly_acc[level] = true;
    } else if (strcmp(argv[i + 1], "false") == 0) {
      mg_eig_use_poly_acc[level] = false;
    } else {
      fprintf(stderr, "ERROR: invalid value for mg-eig-use-poly-acc %d (true/false)\n", level);
      exit(1);
    }

    i++;
    ret = 0;
    goto out;
  }

  if (strcmp(argv[i], "--mg-eig-poly-deg") == 0) {
    if (i + 1 >= argc) { usage(argv); }
    int level = atoi(argv[i + 1]);
    if (level < 0 || level >= QUDA_MAX_MG_LEVEL) {
      printf("ERROR: invalid multigrid level %d", level);
      usage(argv);
    }
    i++;

    mg_eig_poly_deg[level] = atoi(argv[i + 1]);

    i++;
    ret = 0;
    goto out;
  }

  if (strcmp(argv[i], "--mg-eig-amin") == 0) {
    if (i + 1 >= argc) { usage(argv); }
    int level = atoi(argv[i + 1]);
    if (level < 0 || level >= QUDA_MAX_MG_LEVEL) {
      printf("ERROR: invalid multigrid level %d", level);
      usage(argv);
    }
    i++;

    mg_eig_amin[level] = atof(argv[i + 1]);

    i++;
    ret = 0;
    goto out;
  }

  if (strcmp(argv[i], "--mg-eig-amax") == 0) {
    if (i + 1 >= argc) { usage(argv); }
    int level = atoi(argv[i + 1]);
    if (level < 0 || level >= QUDA_MAX_MG_LEVEL) {
      printf("ERROR: invalid multigrid level %d", level);
      usage(argv);
    }
    i++;

    mg_eig_amax[level] = atof(argv[i + 1]);

    i++;
    ret = 0;
    goto out;
  }

  if (strcmp(argv[i], "--mg-eig-use-normop") == 0) {
    if (i + 1 >= argc) { usage(argv); }
    int level = atoi(argv[i + 1]);
    if (level < 0 || level >= QUDA_MAX_MG_LEVEL) {
      printf("ERROR: invalid multigrid level %d", level);
      usage(argv);
    }
    i++;

    if (strcmp(argv[i + 1], "true") == 0) {
      mg_eig_use_normop[level] = true;
    } else if (strcmp(argv[i + 1], "false") == 0) {
      mg_eig_use_normop[level] = false;
    } else {
      fprintf(stderr, "ERROR: invalid value for mg-eig-use-normop (true/false)\n");
      exit(1);
    }

    i++;
    ret = 0;
    goto out;
  }

  if (strcmp(argv[i], "--mg-eig-use-dagger") == 0) {
    if (i + 1 >= argc) { usage(argv); }
    int level = atoi(argv[i + 1]);
    if (level < 0 || level >= QUDA_MAX_MG_LEVEL) {
      printf("ERROR: invalid multigrid level %d", level);
      usage(argv);
    }
    i++;

    if (strcmp(argv[i + 1], "true") == 0) {
      mg_eig_use_dagger[level] = true;
    } else if (strcmp(argv[i + 1], "false") == 0) {
      mg_eig_use_dagger[level] = false;
    } else {
      fprintf(stderr, "ERROR: invalid value for mg-eig-use-dagger (true/false)\n");
      exit(1);
    }

    i++;
    ret = 0;
    goto out;
  }

  if (strcmp(argv[i], "--mg-eig-spectrum") == 0) {
    if (i + 1 >= argc) { usage(argv); }
    int level = atoi(argv[i + 1]);
    if (level < 0 || level >= QUDA_MAX_MG_LEVEL) {
      printf("ERROR: invalid multigrid level %d", level);
      usage(argv);
    }
    i++;

    mg_eig_spectrum[level] = get_eig_spectrum_type(argv[i + 1]);

    i++;
    ret = 0;
    goto out;
  }

  if (strcmp(argv[i], "--mg-eig-type") == 0) {
    if (i + 1 >= argc) { usage(argv); }
    int level = atoi(argv[i + 1]);
    if (level < 0 || level >= QUDA_MAX_MG_LEVEL) {
      printf("ERROR: invalid multigrid level %d", level);
      usage(argv);
    }
    i++;

    mg_eig_type[level] = get_eig_type(argv[i + 1]);

    i++;
    ret = 0;
    goto out;
  }

  if (strcmp(argv[i], "--mg-eig-coarse-guess") == 0) {
    if (i + 1 >= argc) { usage(argv); }

    if (strcmp(argv[i + 1], "true") == 0) {
      eig_use_poly_acc = true;
    } else if (strcmp(argv[i + 1], "false") == 0) {
      eig_use_poly_acc = false;
    } else {
      fprintf(stderr, "ERROR: invalid value for mg-eig-coarse-guess (true/false)\n");
      exit(1);
    }

    i++;
    ret = 0;
    goto out;
  }

  if( strcmp(argv[i], "--niter") == 0){
    if (i+1 >= argc){
      usage(argv);
    }
    niter= atoi(argv[i+1]);
    if (niter < 1 || niter > 1e6){
      printf("ERROR: invalid number of iterations (%d)\n", niter);
      usage(argv);
    }
    i++;
    ret = 0;
    goto out;
  }
 
  if( strcmp(argv[i], "--maxiter-inner-preconditioning") == 0){
    if (i+1 >= argc){
      usage(argv);
    }
    maxiter_inner_preconditioning = atoi(argv[i+1]);
    if (maxiter_inner_preconditioning < 1 || maxiter_inner_preconditioning > 1e6){
      printf("ERROR: invalid number of inner preconditioning iterations (%d)\n", maxiter_inner_preconditioning);
      usage(argv);
    }
    i++;
    ret = 0;
    goto out;
  }
  
  if( strcmp(argv[i], "--mobius-scale") == 0){
    if (i+1 >= argc){
      usage(argv);
    }
    mobius_scale = atof(argv[i+1]);
    if (mobius_scale < 1.){
      printf("ERROR: invalid value of M\"obius scale (%.4f)\n", mobius_scale);
      usage(argv);
    }
    i++;
    ret = 0;
    goto out;
  }

  if( strcmp(argv[i], "--ngcrkrylov") == 0 || strcmp(argv[i], "--ca-basis-size") == 0) {
    if (i+1 >= argc){
      usage(argv);
    }
    gcrNkrylov = atoi(argv[i+1]);
    if (gcrNkrylov < 1 || gcrNkrylov > 1e6){
      printf("ERROR: invalid number of gcrkrylov iterations (%d)\n", gcrNkrylov);
      usage(argv);
    }
    i++;
    ret = 0;
    goto out;
  }

  if( strcmp(argv[i], "--ca-basis-type") == 0){
    if (i+1 >= argc){
      usage(argv);
    }

    if (strcmp(argv[i+1], "power") == 0){
      ca_basis = QUDA_POWER_BASIS;
    }else if (strcmp(argv[i+1], "chebyshev") == 0 || strcmp(argv[i+1], "cheby") == 0){
      ca_basis = QUDA_CHEBYSHEV_BASIS;
    }else{
      fprintf(stderr, "ERROR: invalid value for basis ca cg type\n");
      exit(1);
    }

    i++;
    ret = 0;
    goto out;
  }

  if( strcmp(argv[i], "--cheby-basis-eig-min") == 0){
    if (i+1 >= argc){
      usage(argv);
    }
    ca_lambda_min = atof(argv[i+1]);
    if (ca_lambda_min < 0.0){
      printf("ERROR: invalid minimum eigenvalue for CA-CG (%f < 0.0)\n", ca_lambda_min);
      usage(argv);
    }
    i++;
    ret = 0;
    goto out;
  }

  if( strcmp(argv[i], "--cheby-basis-eig-max") == 0){
    if (i+1 >= argc){
      usage(argv);
    }
    ca_lambda_max = atof(argv[i+1]);
    // negative value induces power iterations to guess
    i++;
    ret = 0;
    goto out;
  }

  if( strcmp(argv[i], "--pipeline") == 0){
    if (i+1 >= argc){
      usage(argv);
    }
    pipeline = atoi(argv[i+1]);
    if (pipeline < 0 || pipeline > 16){
      printf("ERROR: invalid pipeline length (%d)\n", pipeline);
      usage(argv);
    }
    i++;
    ret = 0;
    goto out;
  }

  if( strcmp(argv[i], "--solution-pipeline") == 0){
    if (i+1 >= argc){
      usage(argv);
    }
    solution_accumulator_pipeline = atoi(argv[i+1]);
    if (solution_accumulator_pipeline < 0 || solution_accumulator_pipeline > 16){
      printf("ERROR: invalid solution pipeline length (%d)\n", solution_accumulator_pipeline);
      usage(argv);
    }
    i++;
    ret = 0;
    goto out;
  }

  if (strcmp(argv[i], "--gaussian-sigma") == 0) {
    if (i + 1 >= argc) { usage(argv); }
    gaussian_sigma = atof(argv[i + 1]);
    if (gaussian_sigma < 0.0 || gaussian_sigma > 1.0) {
      printf("ERROR: invalid sigma (%f)\n", gaussian_sigma);
      usage(argv);
    }
    i++;
    ret = 0;
    goto out;
  }

  if( strcmp(argv[i], "--heatbath-beta") == 0){
    if (i+1 >= argc){
      usage(argv);
    }
    heatbath_beta_value = atof(argv[i+1]);
    if (heatbath_beta_value <= 0.0){
      printf("ERROR: invalid beta (%f)\n", heatbath_beta_value);
      usage(argv);
    }
    i++;
    ret = 0;
    goto out;
  }

  if( strcmp(argv[i], "--heatbath-warmup-steps") == 0){
    if (i+1 >= argc){
      usage(argv);
    }
    heatbath_warmup_steps = atoi(argv[i+1]);
    if (heatbath_warmup_steps < 0){
      printf("ERROR: invalid number of warmup steps (%d)\n", heatbath_warmup_steps);
      usage(argv);
    }
    i++;
    ret = 0;
    goto out;
  }

  if( strcmp(argv[i], "--heatbath-num-steps") == 0){
    if (i+1 >= argc){
      usage(argv);
    }
    heatbath_num_steps = atoi(argv[i+1]);
    if (heatbath_num_steps < 0){
      printf("ERROR: invalid number of heatbath steps (%d)\n", heatbath_num_steps);
      usage(argv);
    }
    i++;
    ret = 0;
    goto out;
  }

  if( strcmp(argv[i], "--heatbath-num-hb-per-step") == 0){
    if (i+1 >= argc){
      usage(argv);
    }
    heatbath_num_heatbath_per_step = atoi(argv[i+1]);
    if (heatbath_num_heatbath_per_step <= 0){
      printf("ERROR: invalid number of heatbath hits per step (%d)\n", heatbath_num_heatbath_per_step);
      usage(argv);
    }
    i++;
    ret = 0;
    goto out;
  }

  if( strcmp(argv[i], "--heatbath-num-or-per-step") == 0){
    if (i+1 >= argc){
      usage(argv);
    }
    heatbath_num_overrelax_per_step = atoi(argv[i+1]);
    if (heatbath_num_overrelax_per_step <= 0){
      printf("ERROR: invalid number of overrelaxation hits per step (%d)\n", heatbath_num_overrelax_per_step);
      usage(argv);
    }
    i++;
    ret = 0;
    goto out;
  }

  if( strcmp(argv[i], "--heatbath-coldstart") == 0){
    if (i+1 >= argc){
      usage(argv);
    }

    if (strcmp(argv[i+1], "true") == 0){
      heatbath_coldstart = true;
    }else if (strcmp(argv[i+1], "false") == 0){
      heatbath_coldstart = false;
    }else{
      fprintf(stderr, "ERROR: invalid value for heatbath_coldstart type\n");
      usage(argv);
    }

    i++;
    ret = 0;
    goto out;
  }

  if (strcmp(argv[i], "--contract-type") == 0) {
    if (i + 1 >= argc) { usage(argv); }
    contract_type = get_contract_type(argv[i + 1]);
    i++;
    ret = 0;
    goto out;
  }

  if( strcmp(argv[i], "--version") == 0){
    printf("This program is linked with QUDA library, version %s,", get_quda_ver_str());
    printf(" %s GPU build\n", msg);
    exit(0);
  }

 out:
  *idx = i;
  return ret ;

}


static struct timeval startTime;

void stopwatchStart() {
  gettimeofday(&startTime, NULL);
}

double stopwatchReadSeconds() {
  struct timeval endTime;
  gettimeofday(&endTime, NULL);

  long ds = endTime.tv_sec - startTime.tv_sec;
  long dus = endTime.tv_usec - startTime.tv_usec;
  return ds + 0.000001*dus;
}<|MERGE_RESOLUTION|>--- conflicted
+++ resolved
@@ -2762,11 +2762,7 @@
       usage(argv);
     }
     Nsrc = atoi(argv[i+1]);
-<<<<<<< HEAD
-    if (Nsrc < 0 || Nsrc > 2048) { // allow 0 for testing setup in isolation
-=======
     if (Nsrc < 0){ // allow 0 for testing setup in isolation
->>>>>>> c697d826
       printf("ERROR: invalid number of sources (Nsrc=%d)\n", Nsrc);
       usage(argv);
     }
