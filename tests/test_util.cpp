#include <complex>
#include <stdlib.h>
#include <stdio.h>
#include <string.h>
#include <short.h>

#if defined(QMP_COMMS)
#include <qmp.h>
#elif defined(MPI_COMMS)
#include <mpi.h>
#endif

#include <wilson_dslash_reference.h>
#include <test_util.h>

#include <dslash_quda.h>
#include "misc.h"

using namespace std;

#define XUP 0
#define YUP 1
#define ZUP 2
#define TUP 3


int Z[4];
int V;
int Vh;
int Vs_x, Vs_y, Vs_z, Vs_t;
int Vsh_x, Vsh_y, Vsh_z, Vsh_t;
int faceVolume[4];

//extended volume, +4
int E1, E1h, E2, E3, E4; 
int E[4];
int V_ex, Vh_ex;

int Ls;
int V5;
int V5h;

int mySpinorSiteSize;

extern float fat_link_max;

/**
 * For MPI, the default node mapping is lexicographical with t varying fastest.
 */
int gridsize_from_cmdline[4] = {1,1,1,1};

void get_gridsize_from_env(int * const dims) {
  char *grid_size_env = getenv("QUDA_TEST_GRID_SIZE");
  if (grid_size_env) {
    std::stringstream grid_list(grid_size_env);

    int dim;
    int i = 0;
    while (grid_list >> dim) {
      if (i>=4) errorQuda("Unexpected grid size array length");
      dims[i] = dim;
      if (grid_list.peek() == ',') grid_list.ignore();
      i++;
    }
  }
}

static int lex_rank_from_coords_t(const int *coords, void *fdata)
{
  int rank = coords[0];
  for (int i = 1; i < 4; i++) {
    rank = gridsize_from_cmdline[i] * rank + coords[i];
  }
  return rank;
}

static int lex_rank_from_coords_x(const int *coords, void *fdata)
{
  int rank = coords[3];
  for (int i = 2; i >= 0; i--) {
    rank = gridsize_from_cmdline[i] * rank + coords[i];
  }
  return rank;
}

static int rank_order = 0;

void initComms(int argc, char **argv, int * const commDims)
{
  if (getenv("QUDA_TEST_GRID_SIZE")) get_gridsize_from_env(commDims);

#if defined(QMP_COMMS)
  QMP_thread_level_t tl;
  QMP_init_msg_passing(&argc, &argv, QMP_THREAD_SINGLE, &tl);

  // make sure the QMP logical ordering matches QUDA's
  if (rank_order == 0) {
    int map[] = { 3, 1, 2, 0 };
    QMP_declare_logical_topology_map(commDims, 4, map, 4);
  } else {
    int map[] = { 0, 1, 2, 3 };
    QMP_declare_logical_topology_map(commDims, 4, map, 4);
  }
#elif defined(MPI_COMMS)
  MPI_Init(&argc, &argv);
#endif

  QudaCommsMap func = rank_order == 0 ? lex_rank_from_coords_t : lex_rank_from_coords_x;

  initCommsGridQuda(4, commDims, func, NULL);
  initRand();

  printfQuda("Rank order is %s major (%s running fastest)\n",
	     rank_order == 0 ? "column" : "row", rank_order == 0 ? "t" : "x");

}


void finalizeComms()
{
#if defined(QMP_COMMS)
  QMP_finalize_msg_passing();
#elif defined(MPI_COMMS)
  MPI_Finalize();
#endif
}


void initRand()
{
  int rank = 0;

#if defined(QMP_COMMS)
  rank = QMP_get_node_number();
#elif defined(MPI_COMMS)
  MPI_Comm_rank(MPI_COMM_WORLD, &rank);
#endif

  srand(17*rank + 137);
}

void setDims(int *X) {
  V = 1;
  for (int d=0; d< 4; d++) {
    V *= X[d];
    Z[d] = X[d];

    faceVolume[d] = 1;
    for (int i=0; i<4; i++) {
      if (i==d) continue;
      faceVolume[d] *= X[i];
    }
  }
  Vh = V/2;

  Vs_x = X[1]*X[2]*X[3];
  Vs_y = X[0]*X[2]*X[3];
  Vs_z = X[0]*X[1]*X[3];
  Vs_t = X[0]*X[1]*X[2];
  
  Vsh_x = Vs_x/2;
  Vsh_y = Vs_y/2;
  Vsh_z = Vs_z/2;
  Vsh_t = Vs_t/2;


  E1=X[0]+4; E2=X[1]+4; E3=X[2]+4; E4=X[3]+4;
  E1h=E1/2;
  E[0] = E1;
  E[1] = E2;
  E[2] = E3;
  E[3] = E4;
  V_ex = E1*E2*E3*E4;
  Vh_ex = V_ex/2;

}


void dw_setDims(int *X, const int L5) 
{
  V = 1;
  for (int d=0; d< 4; d++) 
  {
    V *= X[d];
    Z[d] = X[d];

    faceVolume[d] = 1;
    for (int i=0; i<4; i++) {
      if (i==d) continue;
      faceVolume[d] *= X[i];
    }
  }
  Vh = V/2;
  
  Ls = L5;
  V5 = V*Ls;
  V5h = Vh*Ls;

  Vs_t = Z[0]*Z[1]*Z[2]*Ls;//?
  Vsh_t = Vs_t/2;  //?
}


void setSpinorSiteSize(int n)
{
  mySpinorSiteSize = n;
}


template <typename Float>
static void printVector(Float *v) {
  printfQuda("{(%f %f) (%f %f) (%f %f)}\n", v[0], v[1], v[2], v[3], v[4], v[5]);
}

// X indexes the lattice site
void printSpinorElement(void *spinor, int X, QudaPrecision precision) {
  if (precision == QUDA_DOUBLE_PRECISION)
    for (int s=0; s<4; s++) printVector((double*)spinor+X*24+s*6);
  else
    for (int s=0; s<4; s++) printVector((float*)spinor+X*24+s*6);
}

// X indexes the full lattice
void printGaugeElement(void *gauge, int X, QudaPrecision precision) {
  if (getOddBit(X) == 0) {
    if (precision == QUDA_DOUBLE_PRECISION)
      for (int m=0; m<3; m++) printVector((double*)gauge +(X/2)*gaugeSiteSize + m*3*2);
    else
      for (int m=0; m<3; m++) printVector((float*)gauge +(X/2)*gaugeSiteSize + m*3*2);
      
  } else {
    if (precision == QUDA_DOUBLE_PRECISION)
      for (int m = 0; m < 3; m++) printVector((double*)gauge + (X/2+Vh)*gaugeSiteSize + m*3*2);
    else
      for (int m = 0; m < 3; m++) printVector((float*)gauge + (X/2+Vh)*gaugeSiteSize + m*3*2);
  }
}

// returns 0 or 1 if the full lattice index X is even or odd
int getOddBit(int Y) {
  int x4 = Y/(Z[2]*Z[1]*Z[0]);
  int x3 = (Y/(Z[1]*Z[0])) % Z[2];
  int x2 = (Y/Z[0]) % Z[1];
  int x1 = Y % Z[0];
  return (x4+x3+x2+x1) % 2;
}

// a+=b
template <typename Float>
inline void complexAddTo(Float *a, Float *b) {
  a[0] += b[0];
  a[1] += b[1];
}

// a = b*c
template <typename Float>
inline void complexProduct(Float *a, Float *b, Float *c) {
  a[0] = b[0]*c[0] - b[1]*c[1];
  a[1] = b[0]*c[1] + b[1]*c[0];
}

// a = conj(b)*conj(c)
template <typename Float>
inline void complexConjugateProduct(Float *a, Float *b, Float *c) {
  a[0] = b[0]*c[0] - b[1]*c[1];
  a[1] = -b[0]*c[1] - b[1]*c[0];
}

// a = conj(b)*c
template <typename Float>
inline void complexDotProduct(Float *a, Float *b, Float *c) {
  a[0] = b[0]*c[0] + b[1]*c[1];
  a[1] = b[0]*c[1] - b[1]*c[0];
}

// a += b*c
template <typename Float>
inline void accumulateComplexProduct(Float *a, Float *b, Float *c, Float sign) {
  a[0] += sign*(b[0]*c[0] - b[1]*c[1]);
  a[1] += sign*(b[0]*c[1] + b[1]*c[0]);
}

// a += conj(b)*c)
template <typename Float>
inline void accumulateComplexDotProduct(Float *a, Float *b, Float *c) {
  a[0] += b[0]*c[0] + b[1]*c[1];
  a[1] += b[0]*c[1] - b[1]*c[0];
}

template <typename Float>
inline void accumulateConjugateProduct(Float *a, Float *b, Float *c, int sign) {
  a[0] += sign * (b[0]*c[0] - b[1]*c[1]);
  a[1] -= sign * (b[0]*c[1] + b[1]*c[0]);
}

template <typename Float>
inline void su3Construct12(Float *mat) {
  Float *w = mat+12;
  w[0] = 0.0;
  w[1] = 0.0;
  w[2] = 0.0;
  w[3] = 0.0;
  w[4] = 0.0;
  w[5] = 0.0;
}

// Stabilized Bunk and Sommer
template <typename Float>
inline void su3Construct8(Float *mat) {
  mat[0] = atan2(mat[1], mat[0]);
  mat[1] = atan2(mat[13], mat[12]);
  for (int i=8; i<18; i++) mat[i] = 0.0;
}

void su3_construct(void *mat, QudaReconstructType reconstruct, QudaPrecision precision) {
  if (reconstruct == QUDA_RECONSTRUCT_12) {
    if (precision == QUDA_DOUBLE_PRECISION) su3Construct12((double*)mat);
    else su3Construct12((float*)mat);
  } else {
    if (precision == QUDA_DOUBLE_PRECISION) su3Construct8((double*)mat);
    else su3Construct8((float*)mat);
  }
}

// given first two rows (u,v) of SU(3) matrix mat, reconstruct the third row
// as the cross product of the conjugate vectors: w = u* x v*
// 
// 48 flops
template <typename Float>
static void su3Reconstruct12(Float *mat, int dir, int ga_idx, QudaGaugeParam *param) {
  Float *u = &mat[0*(3*2)];
  Float *v = &mat[1*(3*2)];
  Float *w = &mat[2*(3*2)];
  w[0] = 0.0; w[1] = 0.0; w[2] = 0.0; w[3] = 0.0; w[4] = 0.0; w[5] = 0.0;
  accumulateConjugateProduct(w+0*(2), u+1*(2), v+2*(2), +1);
  accumulateConjugateProduct(w+0*(2), u+2*(2), v+1*(2), -1);
  accumulateConjugateProduct(w+1*(2), u+2*(2), v+0*(2), +1);
  accumulateConjugateProduct(w+1*(2), u+0*(2), v+2*(2), -1);
  accumulateConjugateProduct(w+2*(2), u+0*(2), v+1*(2), +1);
  accumulateConjugateProduct(w+2*(2), u+1*(2), v+0*(2), -1);
  Float u0 = (dir < 3 ? param->anisotropy :
	      (ga_idx >= (Z[3]-1)*Z[0]*Z[1]*Z[2]/2 ? param->t_boundary : 1));
  w[0]*=u0; w[1]*=u0; w[2]*=u0; w[3]*=u0; w[4]*=u0; w[5]*=u0;
}

template <typename Float>
static void su3Reconstruct8(Float *mat, int dir, int ga_idx, QudaGaugeParam *param) {
  // First reconstruct first row
  Float row_sum = 0.0;
  row_sum += mat[2]*mat[2];
  row_sum += mat[3]*mat[3];
  row_sum += mat[4]*mat[4];
  row_sum += mat[5]*mat[5];
  Float u0 = (dir < 3 ? param->anisotropy :
	      (ga_idx >= (Z[3]-1)*Z[0]*Z[1]*Z[2]/2 ? param->t_boundary : 1));
  Float U00_mag = sqrt(1.f/(u0*u0) - row_sum);

  mat[14] = mat[0];
  mat[15] = mat[1];

  mat[0] = U00_mag * cos(mat[14]);
  mat[1] = U00_mag * sin(mat[14]);

  Float column_sum = 0.0;
  for (int i=0; i<2; i++) column_sum += mat[i]*mat[i];
  for (int i=6; i<8; i++) column_sum += mat[i]*mat[i];
  Float U20_mag = sqrt(1.f/(u0*u0) - column_sum);

  mat[12] = U20_mag * cos(mat[15]);
  mat[13] = U20_mag * sin(mat[15]);

  // First column now restored

  // finally reconstruct last elements from SU(2) rotation
  Float r_inv2 = 1.0/(u0*row_sum);

  // U11
  Float A[2];
  complexDotProduct(A, mat+0, mat+6);
  complexConjugateProduct(mat+8, mat+12, mat+4);
  accumulateComplexProduct(mat+8, A, mat+2, u0);
  mat[8] *= -r_inv2;
  mat[9] *= -r_inv2;

  // U12
  complexConjugateProduct(mat+10, mat+12, mat+2);
  accumulateComplexProduct(mat+10, A, mat+4, -u0);
  mat[10] *= r_inv2;
  mat[11] *= r_inv2;

  // U21
  complexDotProduct(A, mat+0, mat+12);
  complexConjugateProduct(mat+14, mat+6, mat+4);
  accumulateComplexProduct(mat+14, A, mat+2, -u0);
  mat[14] *= r_inv2;
  mat[15] *= r_inv2;

  // U12
  complexConjugateProduct(mat+16, mat+6, mat+2);
  accumulateComplexProduct(mat+16, A, mat+4, u0);
  mat[16] *= -r_inv2;
  mat[17] *= -r_inv2;
}

void su3_reconstruct(void *mat, int dir, int ga_idx, QudaReconstructType reconstruct, QudaPrecision precision, QudaGaugeParam *param) {
  if (reconstruct == QUDA_RECONSTRUCT_12) {
    if (precision == QUDA_DOUBLE_PRECISION) su3Reconstruct12((double*)mat, dir, ga_idx, param);
    else su3Reconstruct12((float*)mat, dir, ga_idx, param);
  } else {
    if (precision == QUDA_DOUBLE_PRECISION) su3Reconstruct8((double*)mat, dir, ga_idx, param);
    else su3Reconstruct8((float*)mat, dir, ga_idx, param);
  }
}

/*
  void su3_construct_8_half(float *mat, short *mat_half) {
  su3Construct8(mat);

  mat_half[0] = floatToShort(mat[0] / M_PI);
  mat_half[1] = floatToShort(mat[1] / M_PI);
  for (int i=2; i<18; i++) {
  mat_half[i] = floatToShort(mat[i]);
  }
  }

  void su3_reconstruct_8_half(float *mat, short *mat_half, int dir, int ga_idx, QudaGaugeParam *param) {

  for (int i=0; i<18; i++) {
  mat[i] = shortToFloat(mat_half[i]);
  }
  mat[0] *= M_PI;
  mat[1] *= M_PI;

  su3Reconstruct8(mat, dir, ga_idx, param);
  }*/

template <typename Float>
static int compareFloats(Float *a, Float *b, int len, double epsilon) {
  for (int i = 0; i < len; i++) {
    double diff = fabs(a[i] - b[i]);
    if (diff > epsilon) {
      printfQuda("ERROR: i=%d, a[%d]=%f, b[%d]=%f\n", i, i, a[i], i, b[i]);
      return 0;
    }
  }
  return 1;
}

int compare_floats(void *a, void *b, int len, double epsilon, QudaPrecision precision) {
  if  (precision == QUDA_DOUBLE_PRECISION) return compareFloats((double*)a, (double*)b, len, epsilon);
  else return compareFloats((float*)a, (float*)b, len, epsilon);
}

int fullLatticeIndex(int dim[4], int index, int oddBit){

  int za = index/(dim[0]>>1);
  int zb = za/dim[1];
  int x2 = za - zb*dim[1];
  int x4 = zb/dim[2];
  int x3 = zb - x4*dim[2];
  
  return  2*index + ((x2 + x3 + x4 + oddBit) & 1);
}

// given a "half index" i into either an even or odd half lattice (corresponding
// to oddBit = {0, 1}), returns the corresponding full lattice index.
int fullLatticeIndex(int i, int oddBit) {
  /*
    int boundaryCrossings = i/(Z[0]/2) + i/(Z[1]*Z[0]/2) + i/(Z[2]*Z[1]*Z[0]/2);
    return 2*i + (boundaryCrossings + oddBit) % 2;
  */

  int X1 = Z[0];  
  int X2 = Z[1];
  int X3 = Z[2];
  //int X4 = Z[3];
  int X1h =X1/2;

  int sid =i;
  int za = sid/X1h;
  //int x1h = sid - za*X1h;
  int zb = za/X2;
  int x2 = za - zb*X2;
  int x4 = zb/X3;
  int x3 = zb - x4*X3;
  int x1odd = (x2 + x3 + x4 + oddBit) & 1;
  //int x1 = 2*x1h + x1odd;
  int X = 2*sid + x1odd; 

  return X;
}


// i represents a "half index" into an even or odd "half lattice".
// when oddBit={0,1} the half lattice is {even,odd}.
// 
// the displacements, such as dx, refer to the full lattice coordinates. 
//
// neighborIndex() takes a "half index", displaces it, and returns the
// new "half index", which can be an index into either the even or odd lattices.
// displacements of magnitude one always interchange odd and even lattices.
//

int neighborIndex(int i, int oddBit, int dx4, int dx3, int dx2, int dx1) {
  int Y = fullLatticeIndex(i, oddBit);
  int x4 = Y/(Z[2]*Z[1]*Z[0]);
  int x3 = (Y/(Z[1]*Z[0])) % Z[2];
  int x2 = (Y/Z[0]) % Z[1];
  int x1 = Y % Z[0];
  
  // assert (oddBit == (x+y+z+t)%2);
  
  x4 = (x4+dx4+Z[3]) % Z[3];
  x3 = (x3+dx3+Z[2]) % Z[2];
  x2 = (x2+dx2+Z[1]) % Z[1];
  x1 = (x1+dx1+Z[0]) % Z[0];
  
  return (x4*(Z[2]*Z[1]*Z[0]) + x3*(Z[1]*Z[0]) + x2*(Z[0]) + x1) / 2;
}


int neighborIndex(int dim[4], int index, int oddBit, int dx[4]){

  const int fullIndex = fullLatticeIndex(dim, index, oddBit);

  int x[4];
  x[3] = fullIndex/(dim[2]*dim[1]*dim[0]);
  x[2] = (fullIndex/(dim[1]*dim[0])) % dim[2];
  x[1] = (fullIndex/dim[0]) % dim[1];
  x[0] = fullIndex % dim[0];

  for(int dir=0; dir<4; ++dir)
    x[dir] = (x[dir]+dx[dir]+dim[dir]) % dim[dir];

  return (((x[3]*dim[2] + x[2])*dim[1] + x[1])*dim[0] + x[0])/2;
}

int
neighborIndex_mg(int i, int oddBit, int dx4, int dx3, int dx2, int dx1)
{
  int ret;
  
  int Y = fullLatticeIndex(i, oddBit);
  int x4 = Y/(Z[2]*Z[1]*Z[0]);
  int x3 = (Y/(Z[1]*Z[0])) % Z[2];
  int x2 = (Y/Z[0]) % Z[1];
  int x1 = Y % Z[0];
  
  int ghost_x4 = x4+ dx4;
  
  // assert (oddBit == (x+y+z+t)%2);
  
  x4 = (x4+dx4+Z[3]) % Z[3];
  x3 = (x3+dx3+Z[2]) % Z[2];
  x2 = (x2+dx2+Z[1]) % Z[1];
  x1 = (x1+dx1+Z[0]) % Z[0];
  
  if ( (ghost_x4 >= 0 && ghost_x4 < Z[3]) || !comm_dim_partitioned(3)){
    ret = (x4*(Z[2]*Z[1]*Z[0]) + x3*(Z[1]*Z[0]) + x2*(Z[0]) + x1) / 2;
  }else{
    ret = (x3*(Z[1]*Z[0]) + x2*(Z[0]) + x1) / 2;    
  }

  
  return ret;
}


/*  
 * This is a computation of neighbor using the full index and the displacement in each direction
 *
 */

int
neighborIndexFullLattice(int i, int dx4, int dx3, int dx2, int dx1) 
{
  int oddBit = 0;
  int half_idx = i;
  if (i >= Vh){
    oddBit =1;
    half_idx = i - Vh;
  }
    
  int nbr_half_idx = neighborIndex(half_idx, oddBit, dx4,dx3,dx2,dx1);
  int oddBitChanged = (dx4+dx3+dx2+dx1)%2;
  if (oddBitChanged){
    oddBit = 1 - oddBit;
  }
  int ret = nbr_half_idx;
  if (oddBit){
    ret = Vh + nbr_half_idx;
  }
    
  return ret;
}

int
neighborIndexFullLattice(int dim[4], int index, int dx[4])
{
  const int volume = dim[0]*dim[1]*dim[2]*dim[3];
  const int halfVolume = volume/2;
  int oddBit = 0;
  int halfIndex = index;

  if(index >= halfVolume){
    oddBit = 1;
    halfIndex = index - halfVolume;
  }

  int neighborHalfIndex = neighborIndex(dim, halfIndex, oddBit, dx);

  int oddBitChanged = (dx[0]+dx[1]+dx[2]+dx[3])%2;
  if(oddBitChanged){
    oddBit = 1 - oddBit;
  }

  return neighborHalfIndex + oddBit*halfVolume;
}



int
neighborIndexFullLattice_mg(int i, int dx4, int dx3, int dx2, int dx1) 
{
  int ret;
  int oddBit = 0;
  int half_idx = i;
  if (i >= Vh){
    oddBit =1;
    half_idx = i - Vh;
  }
    
  int Y = fullLatticeIndex(half_idx, oddBit);
  int x4 = Y/(Z[2]*Z[1]*Z[0]);
  int x3 = (Y/(Z[1]*Z[0])) % Z[2];
  int x2 = (Y/Z[0]) % Z[1];
  int x1 = Y % Z[0];
  int ghost_x4 = x4+ dx4;
    
  x4 = (x4+dx4+Z[3]) % Z[3];
  x3 = (x3+dx3+Z[2]) % Z[2];
  x2 = (x2+dx2+Z[1]) % Z[1];
  x1 = (x1+dx1+Z[0]) % Z[0];

  if ( ghost_x4 >= 0 && ghost_x4 < Z[3]){
    ret = (x4*(Z[2]*Z[1]*Z[0]) + x3*(Z[1]*Z[0]) + x2*(Z[0]) + x1) / 2;
  }else{
    ret = (x3*(Z[1]*Z[0]) + x2*(Z[0]) + x1) / 2;    
    return ret;
  }

  int oddBitChanged = (dx4+dx3+dx2+dx1)%2;
  if (oddBitChanged){
    oddBit = 1 - oddBit;
  }
    
  if (oddBit){
    ret += Vh;
  }
    
  return ret;
}


// 4d checkerboard.
// given a "half index" i into either an even or odd half lattice (corresponding
// to oddBit = {0, 1}), returns the corresponding full lattice index.
// Cf. GPGPU code in dslash_core_ante.h.
// There, i is the thread index.
int fullLatticeIndex_4d(int i, int oddBit) {
  if (i >= Vh || i < 0) {printf("i out of range in fullLatticeIndex_4d"); exit(-1);}
  /*
    int boundaryCrossings = i/(Z[0]/2) + i/(Z[1]*Z[0]/2) + i/(Z[2]*Z[1]*Z[0]/2);
    return 2*i + (boundaryCrossings + oddBit) % 2;
  */

  int X1 = Z[0];  
  int X2 = Z[1];
  int X3 = Z[2];
  //int X4 = Z[3];
  int X1h =X1/2;

  int sid =i;
  int za = sid/X1h;
  //int x1h = sid - za*X1h;
  int zb = za/X2;
  int x2 = za - zb*X2;
  int x4 = zb/X3;
  int x3 = zb - x4*X3;
  int x1odd = (x2 + x3 + x4 + oddBit) & 1;
  //int x1 = 2*x1h + x1odd;
  int X = 2*sid + x1odd; 

  return X;
}

// 5d checkerboard.
// given a "half index" i into either an even or odd half lattice (corresponding
// to oddBit = {0, 1}), returns the corresponding full lattice index.
// Cf. GPGPU code in dslash_core_ante.h.
// There, i is the thread index sid.
// This function is used by neighborIndex_5d in dslash_reference.cpp.
//ok
int fullLatticeIndex_5d(int i, int oddBit) {
  int boundaryCrossings = i/(Z[0]/2) + i/(Z[1]*Z[0]/2) + i/(Z[2]*Z[1]*Z[0]/2) + i/(Z[3]*Z[2]*Z[1]*Z[0]/2);
  return 2*i + (boundaryCrossings + oddBit) % 2;
}

int fullLatticeIndex_5d_4dpc(int i, int oddBit) {
  int boundaryCrossings = i/(Z[0]/2) + i/(Z[1]*Z[0]/2) + i/(Z[2]*Z[1]*Z[0]/2);
  return 2*i + (boundaryCrossings + oddBit) % 2;
}

int 
x4_from_full_index(int i)
{
  int oddBit = 0;
  int half_idx = i;
  if (i >= Vh){
    oddBit =1;
    half_idx = i - Vh;
  }
  
  int Y = fullLatticeIndex(half_idx, oddBit);
  int x4 = Y/(Z[2]*Z[1]*Z[0]);
  
  return x4;
}

template <typename Float>
static void applyGaugeFieldScaling(Float **gauge, int Vh, QudaGaugeParam *param) {
  // Apply spatial scaling factor (u0) to spatial links
  for (int d = 0; d < 3; d++) {
    for (int i = 0; i < gaugeSiteSize*Vh*2; i++) {
      gauge[d][i] /= param->anisotropy;
    }
  }
    
  // only apply T-boundary at edge nodes
#ifdef MULTI_GPU
  bool last_node_in_t = (commCoords(3) == commDim(3)-1) ? true : false;
#else
  bool last_node_in_t = true;
#endif

  // Apply boundary conditions to temporal links
  if (param->t_boundary == QUDA_ANTI_PERIODIC_T && last_node_in_t) {
    for (int j = (Z[0]/2)*Z[1]*Z[2]*(Z[3]-1); j < Vh; j++) {
      for (int i = 0; i < gaugeSiteSize; i++) {
	gauge[3][j*gaugeSiteSize+i] *= -1.0;
	gauge[3][(Vh+j)*gaugeSiteSize+i] *= -1.0;
      }
    }
  }
    
  if (param->gauge_fix) {
    // set all gauge links (except for the last Z[0]*Z[1]*Z[2]/2) to the identity,
    // to simulate fixing to the temporal gauge.
    int iMax = ( last_node_in_t ? (Z[0]/2)*Z[1]*Z[2]*(Z[3]-1) : Vh );
    int dir = 3; // time direction only
    Float *even = gauge[dir];
    Float *odd  = gauge[dir]+Vh*gaugeSiteSize;
    for (int i = 0; i< iMax; i++) {
      for (int m = 0; m < 3; m++) {
	for (int n = 0; n < 3; n++) {
	  even[i*(3*3*2) + m*(3*2) + n*(2) + 0] = (m==n) ? 1 : 0;
	  even[i*(3*3*2) + m*(3*2) + n*(2) + 1] = 0.0;
	  odd [i*(3*3*2) + m*(3*2) + n*(2) + 0] = (m==n) ? 1 : 0;
	  odd [i*(3*3*2) + m*(3*2) + n*(2) + 1] = 0.0;
	}
      }
    }
  }
}

template <typename Float>
void applyGaugeFieldScaling_long(Float **gauge, int Vh, QudaGaugeParam *param, QudaDslashType dslash_type)
{

  int X1h=param->X[0]/2;
  int X1 =param->X[0];
  int X2 =param->X[1];
  int X3 =param->X[2];
  int X4 =param->X[3];

  // rescale long links by the appropriate coefficient
  if (dslash_type == QUDA_ASQTAD_DSLASH) {
    for(int d=0; d<4; d++){
      for(int i=0; i < V*gaugeSiteSize; i++){
	gauge[d][i] /= (-24*param->tadpole_coeff*param->tadpole_coeff);
      }
    }
  }

  // apply the staggered phases
  for (int d = 0; d < 3; d++) {

    //even
    for (int i = 0; i < Vh; i++) {

      int index = fullLatticeIndex(i, 0);
      int i4 = index /(X3*X2*X1);
      int i3 = (index - i4*(X3*X2*X1))/(X2*X1);
      int i2 = (index - i4*(X3*X2*X1) - i3*(X2*X1))/X1;
      int i1 = index - i4*(X3*X2*X1) - i3*(X2*X1) - i2*X1;
      int sign = 1;

      if (d == 0) {
	if (i4 % 2 == 1){
	  sign= -1;
	}
      }

      if (d == 1){
	if ((i4+i1) % 2 == 1){
	  sign= -1;
	}
      }
      if (d == 2){
	if ( (i4+i1+i2) % 2 == 1){
	  sign= -1;
	}
      }

      for (int j=0; j < 18; j++) {
	gauge[d][i*gaugeSiteSize + j] *= sign;
      }
    }
    //odd
    for (int i = 0; i < Vh; i++) {
      int index = fullLatticeIndex(i, 1);
      int i4 = index /(X3*X2*X1);
      int i3 = (index - i4*(X3*X2*X1))/(X2*X1);
      int i2 = (index - i4*(X3*X2*X1) - i3*(X2*X1))/X1;
      int i1 = index - i4*(X3*X2*X1) - i3*(X2*X1) - i2*X1;
      int sign = 1;

      if (d == 0) {
	if (i4 % 2 == 1){
	  sign = -1;
	}
      }

      if (d == 1){
	if ((i4+i1) % 2 == 1){
	  sign = -1;
	}
      }
      if (d == 2){
	if ( (i4+i1+i2) % 2 == 1){
	  sign = -1;
	}
      }

      for (int j=0; j<18; j++){
	gauge[d][(Vh+i)*gaugeSiteSize + j] *= sign;
      }
    }

  }

  // Apply boundary conditions to temporal links
  if (param->t_boundary == QUDA_ANTI_PERIODIC_T) {
    for (int j = 0; j < Vh; j++) {
      int sign =1;
      if (dslash_type == QUDA_ASQTAD_DSLASH) {
	if (j >= (X4-3)*X1h*X2*X3 ){
	  sign = -1;
	}
      } else {
	if (j >= (X4-1)*X1h*X2*X3 ){
	  sign = -1;
	}
      }

      for (int i=0; i<18; i++) {
	gauge[3][j*gaugeSiteSize + i] *= sign;
	gauge[3][(Vh+j)*gaugeSiteSize + i] *= sign;
      }
    }
  }

}

void applyGaugeFieldScaling_long(void **gauge, int Vh, QudaGaugeParam *param, QudaDslashType dslash_type, QudaPrecision local_prec) {
  if (local_prec == QUDA_DOUBLE_PRECISION) {
    applyGaugeFieldScaling_long((double**)gauge, Vh, param, dslash_type);
  } else if (local_prec == QUDA_SINGLE_PRECISION) {
    applyGaugeFieldScaling_long((float**)gauge, Vh, param, dslash_type);
  } else {
    errorQuda("Invalid type %d for applyGaugeFieldScaling_long\n", local_prec);
  }
}

template <typename Float>
static void constructUnitGaugeField(Float **res, QudaGaugeParam *param) {
  Float *resOdd[4], *resEven[4];
  for (int dir = 0; dir < 4; dir++) {  
    resEven[dir] = res[dir];
    resOdd[dir]  = res[dir]+Vh*gaugeSiteSize;
  }
    
  for (int dir = 0; dir < 4; dir++) {
    for (int i = 0; i < Vh; i++) {
      for (int m = 0; m < 3; m++) {
	for (int n = 0; n < 3; n++) {
	  resEven[dir][i*(3*3*2) + m*(3*2) + n*(2) + 0] = (m==n) ? 1 : 0;
	  resEven[dir][i*(3*3*2) + m*(3*2) + n*(2) + 1] = 0.0;
	  resOdd[dir][i*(3*3*2) + m*(3*2) + n*(2) + 0] = (m==n) ? 1 : 0;
	  resOdd[dir][i*(3*3*2) + m*(3*2) + n*(2) + 1] = 0.0;
	}
      }
    }
  }
    
  applyGaugeFieldScaling(res, Vh, param);
}

// normalize the vector a
template <typename Float>
static void normalize(complex<Float> *a, int len) {
  double sum = 0.0;
  for (int i=0; i<len; i++) sum += norm(a[i]);
  for (int i=0; i<len; i++) a[i] /= sqrt(sum);
}

// orthogonalize vector b to vector a
template <typename Float>
static void orthogonalize(complex<Float> *a, complex<Float> *b, int len) {
  complex<double> dot = 0.0;
  for (int i=0; i<len; i++) dot += conj(a[i])*b[i];
  for (int i=0; i<len; i++) b[i] -= (complex<Float>)dot*a[i];
}

template <typename Float> 
static void constructGaugeField(Float **res, QudaGaugeParam *param, QudaDslashType dslash_type=QUDA_WILSON_DSLASH) {
  Float *resOdd[4], *resEven[4];
  for (int dir = 0; dir < 4; dir++) {  
    resEven[dir] = res[dir];
    resOdd[dir]  = res[dir]+Vh*gaugeSiteSize;
  }
    
  for (int dir = 0; dir < 4; dir++) {
    for (int i = 0; i < Vh; i++) {
      for (int m = 1; m < 3; m++) { // last 2 rows
	for (int n = 0; n < 3; n++) { // 3 columns
	  resEven[dir][i*(3*3*2) + m*(3*2) + n*(2) + 0] = rand() / (Float)RAND_MAX;
	  resEven[dir][i*(3*3*2) + m*(3*2) + n*(2) + 1] = rand() / (Float)RAND_MAX;
	  resOdd[dir][i*(3*3*2) + m*(3*2) + n*(2) + 0] = rand() / (Float)RAND_MAX;
	  resOdd[dir][i*(3*3*2) + m*(3*2) + n*(2) + 1] = rand() / (Float)RAND_MAX;                    
	}
      }
      normalize((complex<Float>*)(resEven[dir] + (i*3+1)*3*2), 3);
      orthogonalize((complex<Float>*)(resEven[dir] + (i*3+1)*3*2), (complex<Float>*)(resEven[dir] + (i*3+2)*3*2), 3);
      normalize((complex<Float>*)(resEven[dir] + (i*3 + 2)*3*2), 3);
      
      normalize((complex<Float>*)(resOdd[dir] + (i*3+1)*3*2), 3);
      orthogonalize((complex<Float>*)(resOdd[dir] + (i*3+1)*3*2), (complex<Float>*)(resOdd[dir] + (i*3+2)*3*2), 3);
      normalize((complex<Float>*)(resOdd[dir] + (i*3 + 2)*3*2), 3);

      {
	Float *w = resEven[dir]+(i*3+0)*3*2;
	Float *u = resEven[dir]+(i*3+1)*3*2;
	Float *v = resEven[dir]+(i*3+2)*3*2;
	
	for (int n = 0; n < 6; n++) w[n] = 0.0;
	accumulateConjugateProduct(w+0*(2), u+1*(2), v+2*(2), +1);
	accumulateConjugateProduct(w+0*(2), u+2*(2), v+1*(2), -1);
	accumulateConjugateProduct(w+1*(2), u+2*(2), v+0*(2), +1);
	accumulateConjugateProduct(w+1*(2), u+0*(2), v+2*(2), -1);
	accumulateConjugateProduct(w+2*(2), u+0*(2), v+1*(2), +1);
	accumulateConjugateProduct(w+2*(2), u+1*(2), v+0*(2), -1);
      }

      {
	Float *w = resOdd[dir]+(i*3+0)*3*2;
	Float *u = resOdd[dir]+(i*3+1)*3*2;
	Float *v = resOdd[dir]+(i*3+2)*3*2;
	
	for (int n = 0; n < 6; n++) w[n] = 0.0;
	accumulateConjugateProduct(w+0*(2), u+1*(2), v+2*(2), +1);
	accumulateConjugateProduct(w+0*(2), u+2*(2), v+1*(2), -1);
	accumulateConjugateProduct(w+1*(2), u+2*(2), v+0*(2), +1);
	accumulateConjugateProduct(w+1*(2), u+0*(2), v+2*(2), -1);
	accumulateConjugateProduct(w+2*(2), u+0*(2), v+1*(2), +1);
	accumulateConjugateProduct(w+2*(2), u+1*(2), v+0*(2), -1);
      }

    }
  }

  if (param->type == QUDA_WILSON_LINKS){  
    applyGaugeFieldScaling(res, Vh, param);
  } else if (param->type == QUDA_ASQTAD_LONG_LINKS){
    applyGaugeFieldScaling_long(res, Vh, param, dslash_type);
  } else if (param->type == QUDA_ASQTAD_FAT_LINKS){
    for (int dir = 0; dir < 4; dir++){ 
      for (int i = 0; i < Vh; i++) {
	for (int m = 0; m < 3; m++) { // last 2 rows
	  for (int n = 0; n < 3; n++) { // 3 columns
	    resEven[dir][i*(3*3*2) + m*(3*2) + n*(2) + 0] =1.0* rand() / (Float)RAND_MAX;
	    resEven[dir][i*(3*3*2) + m*(3*2) + n*(2) + 1] = 2.0* rand() / (Float)RAND_MAX;
	    resOdd[dir][i*(3*3*2) + m*(3*2) + n*(2) + 0] = 3.0*rand() / (Float)RAND_MAX;
	    resOdd[dir][i*(3*3*2) + m*(3*2) + n*(2) + 1] = 4.0*rand() / (Float)RAND_MAX;
	  }
	}
      }
    }
    
  }

}

template <typename Float> 
void constructUnitaryGaugeField(Float **res) 
{
  Float *resOdd[4], *resEven[4];
  for (int dir = 0; dir < 4; dir++) {  
    resEven[dir] = res[dir];
    resOdd[dir]  = res[dir]+Vh*gaugeSiteSize;
  }
  
  for (int dir = 0; dir < 4; dir++) {
    for (int i = 0; i < Vh; i++) {
      for (int m = 1; m < 3; m++) { // last 2 rows
	for (int n = 0; n < 3; n++) { // 3 columns
	  resEven[dir][i*(3*3*2) + m*(3*2) + n*(2) + 0] = rand() / (Float)RAND_MAX;
	  resEven[dir][i*(3*3*2) + m*(3*2) + n*(2) + 1] = rand() / (Float)RAND_MAX;
	  resOdd[dir][i*(3*3*2) + m*(3*2) + n*(2) + 0] = rand() / (Float)RAND_MAX;
	  resOdd[dir][i*(3*3*2) + m*(3*2) + n*(2) + 1] = rand() / (Float)RAND_MAX;                    
	}
      }
      normalize((complex<Float>*)(resEven[dir] + (i*3+1)*3*2), 3);
      orthogonalize((complex<Float>*)(resEven[dir] + (i*3+1)*3*2), (complex<Float>*)(resEven[dir] + (i*3+2)*3*2), 3);
      normalize((complex<Float>*)(resEven[dir] + (i*3 + 2)*3*2), 3);
      
      normalize((complex<Float>*)(resOdd[dir] + (i*3+1)*3*2), 3);
      orthogonalize((complex<Float>*)(resOdd[dir] + (i*3+1)*3*2), (complex<Float>*)(resOdd[dir] + (i*3+2)*3*2), 3);
      normalize((complex<Float>*)(resOdd[dir] + (i*3 + 2)*3*2), 3);

      {
	Float *w = resEven[dir]+(i*3+0)*3*2;
	Float *u = resEven[dir]+(i*3+1)*3*2;
	Float *v = resEven[dir]+(i*3+2)*3*2;
	
	for (int n = 0; n < 6; n++) w[n] = 0.0;
	accumulateConjugateProduct(w+0*(2), u+1*(2), v+2*(2), +1);
	accumulateConjugateProduct(w+0*(2), u+2*(2), v+1*(2), -1);
	accumulateConjugateProduct(w+1*(2), u+2*(2), v+0*(2), +1);
	accumulateConjugateProduct(w+1*(2), u+0*(2), v+2*(2), -1);
	accumulateConjugateProduct(w+2*(2), u+0*(2), v+1*(2), +1);
	accumulateConjugateProduct(w+2*(2), u+1*(2), v+0*(2), -1);
      }
      
      {
	Float *w = resOdd[dir]+(i*3+0)*3*2;
	Float *u = resOdd[dir]+(i*3+1)*3*2;
	Float *v = resOdd[dir]+(i*3+2)*3*2;
	
	for (int n = 0; n < 6; n++) w[n] = 0.0;
	accumulateConjugateProduct(w+0*(2), u+1*(2), v+2*(2), +1);
	accumulateConjugateProduct(w+0*(2), u+2*(2), v+1*(2), -1);
	accumulateConjugateProduct(w+1*(2), u+2*(2), v+0*(2), +1);
	accumulateConjugateProduct(w+1*(2), u+0*(2), v+2*(2), -1);
	accumulateConjugateProduct(w+2*(2), u+0*(2), v+1*(2), +1);
	accumulateConjugateProduct(w+2*(2), u+1*(2), v+0*(2), -1);
      }
      
    }
  }
}

template <typename Float> 
static void applyStaggeredScaling(Float **res, QudaGaugeParam *param, int type) {

  if(type == 3)  applyGaugeFieldScaling_long((Float**)res, Vh, param, QUDA_STAGGERED_DSLASH);

  return;
}


void construct_gauge_field(void **gauge, int type, QudaPrecision precision, QudaGaugeParam *param) {
  if (type == 0) {
    if (precision == QUDA_DOUBLE_PRECISION) constructUnitGaugeField((double**)gauge, param);
    else constructUnitGaugeField((float**)gauge, param);
  } else if (type == 1) {
    if (precision == QUDA_DOUBLE_PRECISION) constructGaugeField((double**)gauge, param);
    else constructGaugeField((float**)gauge, param);
  } else {
    if (precision == QUDA_DOUBLE_PRECISION) applyGaugeFieldScaling((double**)gauge, Vh, param);
    else applyGaugeFieldScaling((float**)gauge, Vh, param);    
  }

}

void construct_fat_long_gauge_field(void **fatlink, void **longlink, int type, QudaPrecision precision, QudaGaugeParam *param, QudaDslashType dslash_type)
{
  if (type == 0) {
    if (precision == QUDA_DOUBLE_PRECISION) {
      constructUnitGaugeField((double**)fatlink, param);
      constructUnitGaugeField((double**)longlink, param);
    }else {
      constructUnitGaugeField((float**)fatlink, param);
      constructUnitGaugeField((float**)longlink, param);
    }
  } else {
    if (precision == QUDA_DOUBLE_PRECISION) {
      // if doing naive staggered then set to long links so that the staggered phase is applied
      param->type = dslash_type == QUDA_ASQTAD_DSLASH ? QUDA_ASQTAD_FAT_LINKS : QUDA_ASQTAD_LONG_LINKS;
      if(type != 3) constructGaugeField((double**)fatlink, param, dslash_type);
      else applyStaggeredScaling((double**)fatlink, param, type);
      param->type = QUDA_ASQTAD_LONG_LINKS;
      if (dslash_type == QUDA_ASQTAD_DSLASH)
      {
        if(type != 3) constructGaugeField((double**)longlink, param, dslash_type);
        else applyStaggeredScaling((double**)longlink, param, type);
      }
    }else {
      param->type = dslash_type == QUDA_ASQTAD_DSLASH ? QUDA_ASQTAD_FAT_LINKS : QUDA_ASQTAD_LONG_LINKS;
      if(type != 3) constructGaugeField((float**)fatlink, param, dslash_type);
      else applyStaggeredScaling((float**)fatlink, param, type);

      param->type = QUDA_ASQTAD_LONG_LINKS;
      if (dslash_type == QUDA_ASQTAD_DSLASH) 
      {
        if(type != 3) constructGaugeField((float**)longlink, param, dslash_type);
        else applyStaggeredScaling((float**)longlink, param, type);
      }
    }

    if (dslash_type == QUDA_ASQTAD_DSLASH) {
      // incorporate non-trivial phase into long links
      const double phase = (M_PI * rand()) / RAND_MAX;
      const complex<double> z = polar(1.0, phase);
      for (int dir = 0; dir < 4; ++dir) {
        for (int i = 0; i < V; ++i) {
          for (int j = 0; j < gaugeSiteSize; j += 2) {
            if (precision == QUDA_DOUBLE_PRECISION) {
              complex<double> *l = (complex<double> *)(&(((double *)longlink[dir])[i * gaugeSiteSize + j]));
              *l *= z;
            } else {
              complex<float> *l = (complex<float> *)(&(((float *)longlink[dir])[i * gaugeSiteSize + j]));
              *l *= z;
            }
          }
        }
      }
    }

    if (type == 3) return;

    // set all links to zero to emulate the 1-link operator (needed for host comparison)
    if (dslash_type == QUDA_STAGGERED_DSLASH) {
      for (int dir = 0; dir < 4; ++dir) {
        for (int i = 0; i < V; ++i) {
          for (int j = 0; j < gaugeSiteSize; j += 2) {
            if (precision == QUDA_DOUBLE_PRECISION) {
              ((double *)longlink[dir])[i * gaugeSiteSize + j] = 0.0;
              ((double *)longlink[dir])[i * gaugeSiteSize + j + 1] = 0.0;
            } else {
              ((float *)longlink[dir])[i * gaugeSiteSize + j] = 0.0;
              ((float *)longlink[dir])[i * gaugeSiteSize + j + 1] = 0.0;
            }
          }
        }
      }
    }
  }
}

template <typename Float>
static void constructCloverField(Float *res, double norm, double diag) {

  Float c = 2.0 * norm / RAND_MAX;

  for(int i = 0; i < V; i++) {
    for (int j = 0; j < 72; j++) {
      res[i*72 + j] = c*rand() - norm;
    }

    //impose clover symmetry on each chiral block
    for (int ch=0; ch<2; ch++) {
      res[i*72 + 3 + 36*ch] = -res[i*72 + 0 + 36*ch];
      res[i*72 + 4 + 36*ch] = -res[i*72 + 1 + 36*ch];
      res[i*72 + 5 + 36*ch] = -res[i*72 + 2 + 36*ch];
      res[i*72 + 30 + 36*ch] = -res[i*72 + 6 + 36*ch];
      res[i*72 + 31 + 36*ch] = -res[i*72 + 7 + 36*ch];
      res[i*72 + 32 + 36*ch] = -res[i*72 + 8 + 36*ch];
      res[i*72 + 33 + 36*ch] = -res[i*72 + 9 + 36*ch];
      res[i*72 + 34 + 36*ch] = -res[i*72 + 16 + 36*ch];
      res[i*72 + 35 + 36*ch] = -res[i*72 + 17 + 36*ch];
    }

    for (int j = 0; j<6; j++) {
      res[i*72 + j] += diag;
      res[i*72 + j+36] += diag;
    }
  }
}

void construct_clover_field(void *clover, double norm, double diag, QudaPrecision precision) {

  if (precision == QUDA_DOUBLE_PRECISION) constructCloverField((double *)clover, norm, diag);
  else constructCloverField((float *)clover, norm, diag);
}

/*void strong_check(void *spinorRef, void *spinorGPU, int len, QudaPrecision prec) {
  printf("Reference:\n");
  printSpinorElement(spinorRef, 0, prec); printf("...\n");
  printSpinorElement(spinorRef, len-1, prec); printf("\n");    
    
  printf("\nCUDA:\n");
  printSpinorElement(spinorGPU, 0, prec); printf("...\n");
  printSpinorElement(spinorGPU, len-1, prec); printf("\n");

  compare_spinor(spinorRef, spinorGPU, len, prec);
  }*/

template <typename Float>
static void checkGauge(Float **oldG, Float **newG, double epsilon) {

  const int fail_check = 17;
  int fail[4][fail_check];
  int iter[4][18];
  for (int d=0; d<4; d++) for (int i=0; i<fail_check; i++) fail[d][i] = 0;
  for (int d=0; d<4; d++) for (int i=0; i<18; i++) iter[d][i] = 0;

  for (int d=0; d<4; d++) {
    for (int eo=0; eo<2; eo++) {
      for (int i=0; i<Vh; i++) {
	int ga_idx = (eo*Vh+i);
	for (int j=0; j<18; j++) {
	  double diff = fabs(newG[d][ga_idx*18+j] - oldG[d][ga_idx*18+j]);/// fabs(oldG[d][ga_idx*18+j]);

	  for (int f=0; f<fail_check; f++) if (diff > pow(10.0,-(f+1))) fail[d][f]++;
	  if (diff > epsilon) iter[d][j]++;
	}
      }
    }
  }

  printf("Component fails (X, Y, Z, T)\n");
  for (int i=0; i<18; i++) printf("%d fails = (%8d, %8d, %8d, %8d)\n", i, iter[0][i], iter[1][i], iter[2][i], iter[3][i]);

  printf("\nDeviation Failures = (X, Y, Z, T)\n");
  for (int f=0; f<fail_check; f++) {
    printf("%e Failures = (%9d, %9d, %9d, %9d) = (%6.5f, %6.5f, %6.5f, %6.5f)\n", pow(10.0,-(f+1)), 
	   fail[0][f], fail[1][f], fail[2][f], fail[3][f],
	   fail[0][f]/(double)(V*18), fail[1][f]/(double)(V*18), fail[2][f]/(double)(V*18), fail[3][f]/(double)(V*18));
  }

}

void check_gauge(void **oldG, void **newG, double epsilon, QudaPrecision precision) {
  if (precision == QUDA_DOUBLE_PRECISION) 
    checkGauge((double**)oldG, (double**)newG, epsilon);
  else 
    checkGauge((float**)oldG, (float**)newG, epsilon);
}



void 
createSiteLinkCPU(void** link,  QudaPrecision precision, int phase) 
{
    
  if (precision == QUDA_DOUBLE_PRECISION) {
    constructUnitaryGaugeField((double**)link);
  }else {
    constructUnitaryGaugeField((float**)link);
  }

  // only apply temporal boundary condition if I'm the last node in T
#ifdef MULTI_GPU
  bool last_node_in_t = (commCoords(3) == commDim(3)-1) ? true : false;
#else
  bool last_node_in_t = true;
#endif

  if(phase){
	
    for(int i=0;i < V;i++){
      for(int dir =XUP; dir <= TUP; dir++){
	int idx = i;
	int oddBit =0;
	if (i >= Vh) {
	  idx = i - Vh;
	  oddBit = 1;
	}

	int X1 = Z[0];
	int X2 = Z[1];
	int X3 = Z[2];
	int X4 = Z[3];

	int full_idx = fullLatticeIndex(idx, oddBit);
	int i4 = full_idx /(X3*X2*X1);
	int i3 = (full_idx - i4*(X3*X2*X1))/(X2*X1);
	int i2 = (full_idx - i4*(X3*X2*X1) - i3*(X2*X1))/X1;
	int i1 = full_idx - i4*(X3*X2*X1) - i3*(X2*X1) - i2*X1;	    

	double coeff= 1.0;
	switch(dir){
	case XUP:
	  if ( (i4 & 1) != 0){
	    coeff *= -1;
	  }
	  break;

	case YUP:
	  if ( ((i4+i1) & 1) != 0){
	    coeff *= -1;
	  }
	  break;

	case ZUP:
	  if ( ((i4+i1+i2) & 1) != 0){
	    coeff *= -1;
	  }
	  break;
		
	case TUP:
	  if (last_node_in_t && i4 == (X4-1)){
	    coeff *= -1;
	  }
	  break;

	default:
	  printf("ERROR: wrong dir(%d)\n", dir);
	  exit(1);
	}
	
	if (precision == QUDA_DOUBLE_PRECISION){
	  //double* mylink = (double*)link;
	  //mylink = mylink + (4*i + dir)*gaugeSiteSize;
	  double* mylink = (double*)link[dir];
	  mylink = mylink + i*gaugeSiteSize;

	  mylink[12] *= coeff;
	  mylink[13] *= coeff;
	  mylink[14] *= coeff;
	  mylink[15] *= coeff;
	  mylink[16] *= coeff;
	  mylink[17] *= coeff;
		
	}else{
	  //float* mylink = (float*)link;
	  //mylink = mylink + (4*i + dir)*gaugeSiteSize;
	  float* mylink = (float*)link[dir];
	  mylink = mylink + i*gaugeSiteSize;
		  
	  mylink[12] *= coeff;
	  mylink[13] *= coeff;
	  mylink[14] *= coeff;
	  mylink[15] *= coeff;
	  mylink[16] *= coeff;
	  mylink[17] *= coeff;
		
	}
      }
    }
  }    

    
#if 1
  for(int dir= 0;dir < 4;dir++){
    for(int i=0;i< V*gaugeSiteSize;i++){
      if (precision ==QUDA_SINGLE_PRECISION){
	float* f = (float*)link[dir];
	if (f[i] != f[i] || (fabsf(f[i]) > 1.e+3) ){
	  fprintf(stderr, "ERROR:  %dth: bad number(%f) in function %s \n",i, f[i], __FUNCTION__);
	  exit(1);
	}
      }else{
	double* f = (double*)link[dir];
	if (f[i] != f[i] || (fabs(f[i]) > 1.e+3)){
	  fprintf(stderr, "ERROR:  %dth: bad number(%f) in function %s \n",i, f[i], __FUNCTION__);
	  exit(1);
	}
	  
      }
	
    }
  }
#endif

  return;
}




template <typename Float>
int compareLink(Float **linkA, Float **linkB, int len) {
  const int fail_check = 16;
  int fail[fail_check];
  for (int f=0; f<fail_check; f++) fail[f] = 0;

  int iter[18];
  for (int i=0; i<18; i++) iter[i] = 0;
  
  for(int dir=0;dir < 4; dir++){
    for (int i=0; i<len; i++) {
      for (int j=0; j<18; j++) {
	int is = i*18+j;
	double diff = fabs(linkA[dir][is]-linkB[dir][is]);
	for (int f=0; f<fail_check; f++)
	  if (diff > pow(10.0,-(f+1))) fail[f]++;
	//if (diff > 1e-1) printf("%d %d %e\n", i, j, diff);
	if (diff > 1e-3) iter[j]++;
      }
    }
  }
  
  for (int i=0; i<18; i++) printfQuda("%d fails = %d\n", i, iter[i]);
  
  int accuracy_level = 0;
  for(int f =0; f < fail_check; f++){
    if(fail[f] == 0){
      accuracy_level =f;
    }
  }

  for (int f=0; f<fail_check; f++) {
    printfQuda("%e Failures: %d / %d  = %e\n", pow(10.0,-(f+1)), fail[f], 4*len*18, fail[f] / (double)(4*len*18));
  }
  
  return accuracy_level;
}

static int
compare_link(void **linkA, void **linkB, int len, QudaPrecision precision)
{
  int ret;

  if (precision == QUDA_DOUBLE_PRECISION){    
    ret = compareLink((double**)linkA, (double**)linkB, len);
  }else {
    ret = compareLink((float**)linkA, (float**)linkB, len);
  }    

  return ret;
}


// X indexes the lattice site
static void 
printLinkElement(void *link, int X, QudaPrecision precision) 
{
  if (precision == QUDA_DOUBLE_PRECISION){
    for(int i=0; i < 3;i++){
      printVector((double*)link+ X*gaugeSiteSize + i*6);
    }
	
  }
  else{
    for(int i=0;i < 3;i++){
      printVector((float*)link+X*gaugeSiteSize + i*6);
    }
  }
}

int strong_check_link(void** linkA, const char* msgA, 
		      void **linkB, const char* msgB, 
		      int len, QudaPrecision prec) 
{
  printfQuda("%s\n", msgA);
  printLinkElement(linkA[0], 0, prec); 
  printfQuda("\n");
  printLinkElement(linkA[0], 1, prec); 
  printfQuda("...\n");
  printLinkElement(linkA[3], len-1, prec); 
  printfQuda("\n");    
    
  printfQuda("\n%s\n", msgB);
  printLinkElement(linkB[0], 0, prec); 
  printfQuda("\n");
  printLinkElement(linkB[0], 1, prec); 
  printfQuda("...\n");
  printLinkElement(linkB[3], len-1, prec); 
  printfQuda("\n");
    
  int ret = compare_link(linkA, linkB, len, prec);
  return ret;
}


void 
createMomCPU(void* mom,  QudaPrecision precision) 
{
  void* temp;
    
  size_t gSize = (precision == QUDA_DOUBLE_PRECISION) ? sizeof(double) : sizeof(float);
  temp = malloc(4*V*gaugeSiteSize*gSize);
  if (temp == NULL){
    fprintf(stderr, "Error: malloc failed for temp in function %s\n", __FUNCTION__);
    exit(1);
  }
    
    
    
  for(int i=0;i < V;i++){
    if (precision == QUDA_DOUBLE_PRECISION){
      for(int dir=0;dir < 4;dir++){
	double* thismom = (double*)mom;	    
	for(int k=0; k < momSiteSize; k++){
	  thismom[ (4*i+dir)*momSiteSize + k ]= 1.0* rand() /RAND_MAX;				
	  if (k==momSiteSize-1) thismom[ (4*i+dir)*momSiteSize + k ]= 0.0;
	}	    
      }	    
    }else{
      for(int dir=0;dir < 4;dir++){
	float* thismom=(float*)mom;
	for(int k=0; k < momSiteSize; k++){
	  thismom[ (4*i+dir)*momSiteSize + k ]= 1.0* rand() /RAND_MAX;		
	  if (k==momSiteSize-1) thismom[ (4*i+dir)*momSiteSize + k ]= 0.0;
	}	    
      }
    }
  }
    
  free(temp);
  return;
}

void
createHwCPU(void* hw,  QudaPrecision precision)
{
  for(int i=0;i < V;i++){
    if (precision == QUDA_DOUBLE_PRECISION){
      for(int dir=0;dir < 4;dir++){
	double* thishw = (double*)hw;
	for(int k=0; k < hwSiteSize; k++){
	  thishw[ (4*i+dir)*hwSiteSize + k ]= 1.0* rand() /RAND_MAX;
	}
      }
    }else{
      for(int dir=0;dir < 4;dir++){
	float* thishw=(float*)hw;
	for(int k=0; k < hwSiteSize; k++){
	  thishw[ (4*i+dir)*hwSiteSize + k ]= 1.0* rand() /RAND_MAX;
	}
      }
    }
  }

  return;
}


template <typename Float>
int compare_mom(Float *momA, Float *momB, int len) {
  const int fail_check = 16;
  int fail[fail_check];
  for (int f=0; f<fail_check; f++) fail[f] = 0;

  int iter[momSiteSize];
  for (int i=0; i<momSiteSize; i++) iter[i] = 0;
  
  for (int i=0; i<len; i++) {
    for (int j=0; j<momSiteSize-1; j++) {
      int is = i*momSiteSize+j;
      double diff = fabs(momA[is]-momB[is]);
      for (int f=0; f<fail_check; f++)
	if (diff > pow(10.0,-(f+1))) fail[f]++;
      //if (diff > 1e-1) printf("%d %d %e\n", i, j, diff);
      if (diff > 1e-3) iter[j]++;
    }
  }
  
  int accuracy_level = 0;
  for(int f =0; f < fail_check; f++){
    if(fail[f] == 0){
      accuracy_level =f+1;
    }
  }

  for (int i=0; i<momSiteSize; i++) printfQuda("%d fails = %d\n", i, iter[i]);
  
  for (int f=0; f<fail_check; f++) {
    printfQuda("%e Failures: %d / %d  = %e\n", pow(10.0,-(f+1)), fail[f], len*9, fail[f]/(double)(len*9));
  }
  
  return accuracy_level;
}

static void 
printMomElement(void *mom, int X, QudaPrecision precision) 
{
  if (precision == QUDA_DOUBLE_PRECISION){
    double* thismom = ((double*)mom)+ X*momSiteSize;
    printVector(thismom);
    printfQuda("(%9f,%9f) (%9f,%9f)\n", thismom[6], thismom[7], thismom[8], thismom[9]);
  }else{
    float* thismom = ((float*)mom)+ X*momSiteSize;
    printVector(thismom);
    printfQuda("(%9f,%9f) (%9f,%9f)\n", thismom[6], thismom[7], thismom[8], thismom[9]);	
  }
}
int strong_check_mom(void * momA, void *momB, int len, QudaPrecision prec) 
{    
  printfQuda("mom:\n");
  printMomElement(momA, 0, prec); 
  printfQuda("\n");
  printMomElement(momA, 1, prec); 
  printfQuda("\n");
  printMomElement(momA, 2, prec); 
  printfQuda("\n");
  printMomElement(momA, 3, prec); 
  printfQuda("...\n");
  
  printfQuda("\nreference mom:\n");
  printMomElement(momB, 0, prec); 
  printfQuda("\n");
  printMomElement(momB, 1, prec); 
  printfQuda("\n");
  printMomElement(momB, 2, prec); 
  printfQuda("\n");
  printMomElement(momB, 3, prec); 
  printfQuda("\n");
  
  int ret;
  if (prec == QUDA_DOUBLE_PRECISION){
    ret = compare_mom((double*)momA, (double*)momB, len);
  }else{
    ret = compare_mom((float*)momA, (float*)momB, len);
  }
  
  return ret;
}


/************
 * return value
 *
 * 0: command line option matched and processed sucessfully
 * non-zero: command line option does not match
 *
 */

#ifdef MULTI_GPU
int device = -1;
#else
int device = 0;
#endif

QudaReconstructType link_recon = QUDA_RECONSTRUCT_NO;
QudaReconstructType link_recon_sloppy = QUDA_RECONSTRUCT_INVALID;
QudaReconstructType link_recon_precondition = QUDA_RECONSTRUCT_INVALID;
QudaPrecision prec = QUDA_SINGLE_PRECISION;
QudaPrecision prec_sloppy = QUDA_INVALID_PRECISION;
QudaPrecision prec_refinement_sloppy = QUDA_INVALID_PRECISION;
QudaPrecision prec_precondition = QUDA_INVALID_PRECISION;
QudaPrecision prec_null = QUDA_INVALID_PRECISION;
QudaPrecision  prec_ritz = QUDA_INVALID_PRECISION;
QudaVerbosity verbosity = QUDA_SUMMARIZE;
int xdim = 24;
int ydim = 24;
int zdim = 24;
int tdim = 24;
int Lsdim = 16;
QudaDagType dagger = QUDA_DAG_NO;
int eofa_pm = 1;
QudaDslashType dslash_type = QUDA_WILSON_DSLASH;
char latfile[256] = "";
char gauge_outfile[256] = "";
int Nsrc = 1;
int Msrc = 1;
int niter = 100;
int maxiter_inner_preconditioning = 10;
double mobius_scale = 1.;
int gcrNkrylov = 10;
QudaCABasis ca_basis = QUDA_POWER_BASIS;
double ca_lambda_min = 0.0;
double ca_lambda_max = -1.0;
int pipeline = 0;
int solution_accumulator_pipeline = 0;
int test_type = 0;
int nvec[QUDA_MAX_MG_LEVEL] = { };
char vec_infile[256] = "";
char vec_outfile[256] = "";
QudaInverterType inv_type;
QudaInverterType precon_type = QUDA_INVALID_INVERTER;
int multishift = 0;
bool verify_results = true;
double mass = 0.1;
double kappa = -1.0;
double mu = 0.1;
double epsilon = 0.01;
double anisotropy = 1.0;
double tadpole_factor = 1.0;
double eps_naik = 0.0;
double clover_coeff = 0.1;
bool compute_clover = false;
bool compute_fatlong = false; 
double tol = 1e-7;
double tol_hq = 0.;
double reliable_delta = 0.1;
bool alternative_reliable = false;
QudaTwistFlavorType twist_flavor = QUDA_TWIST_SINGLET;
bool kernel_pack_t = false;
QudaMassNormalization normalization = QUDA_KAPPA_NORMALIZATION;
QudaMatPCType matpc_type = QUDA_MATPC_EVEN_EVEN;
QudaSolveType solve_type = QUDA_DIRECT_PC_SOLVE;


int mg_levels = 2;

QudaFieldLocation solver_location[QUDA_MAX_MG_LEVEL] = { };
QudaFieldLocation setup_location[QUDA_MAX_MG_LEVEL] = { };

int nu_pre[QUDA_MAX_MG_LEVEL] = { };
int nu_post[QUDA_MAX_MG_LEVEL] = { };
double mu_factor[QUDA_MAX_MG_LEVEL] = { };
QudaVerbosity mg_verbosity[QUDA_MAX_MG_LEVEL] = { };
QudaInverterType setup_inv[QUDA_MAX_MG_LEVEL] = { };
QudaSolveType coarse_solve_type[QUDA_MAX_MG_LEVEL] = { };
QudaSolveType smoother_solve_type[QUDA_MAX_MG_LEVEL] = { };
int num_setup_iter[QUDA_MAX_MG_LEVEL] = { };
double setup_tol[QUDA_MAX_MG_LEVEL] = { };
int setup_maxiter[QUDA_MAX_MG_LEVEL] = { };
int setup_maxiter_refresh[QUDA_MAX_MG_LEVEL] = { };
QudaCABasis setup_ca_basis[QUDA_MAX_MG_LEVEL] = { };
int setup_ca_basis_size[QUDA_MAX_MG_LEVEL] = { };
double setup_ca_lambda_min[QUDA_MAX_MG_LEVEL] = { };
double setup_ca_lambda_max[QUDA_MAX_MG_LEVEL] = { };
QudaSetupType setup_type = QUDA_NULL_VECTOR_SETUP;
bool pre_orthonormalize = false;
bool post_orthonormalize = true;
double omega = 0.85;
QudaInverterType coarse_solver[QUDA_MAX_MG_LEVEL] = { };
double coarse_solver_tol[QUDA_MAX_MG_LEVEL] = { };
QudaInverterType smoother_type[QUDA_MAX_MG_LEVEL] = { };
QudaPrecision smoother_halo_prec = QUDA_INVALID_PRECISION;
double smoother_tol[QUDA_MAX_MG_LEVEL] = { };
int coarse_solver_maxiter[QUDA_MAX_MG_LEVEL] = { };
QudaCABasis coarse_solver_ca_basis[QUDA_MAX_MG_LEVEL] = { };
int coarse_solver_ca_basis_size[QUDA_MAX_MG_LEVEL] = { };
double coarse_solver_ca_lambda_min[QUDA_MAX_MG_LEVEL] = { };
double coarse_solver_ca_lambda_max[QUDA_MAX_MG_LEVEL] = { };
bool generate_nullspace = true;
bool generate_all_levels = true;
QudaSchwarzType schwarz_type[QUDA_MAX_MG_LEVEL] = { };
int schwarz_cycle[QUDA_MAX_MG_LEVEL] = { };

int geo_block_size[QUDA_MAX_MG_LEVEL][QUDA_MAX_DIM] = { };
int nev = 8;
int max_search_dim = 64;
int deflation_grid = 16;
double tol_restart = 5e+3*tol;

int eigcg_max_restarts = 3;
int max_restart_num = 3;
double inc_tol = 1e-2;
double eigenval_tol = 1e-1;

QudaExtLibType solver_ext_lib     = QUDA_EIGEN_EXTLIB;
QudaExtLibType deflation_ext_lib  = QUDA_EIGEN_EXTLIB;
QudaFieldLocation location_ritz   = QUDA_CUDA_FIELD_LOCATION;
QudaMemoryType    mem_type_ritz   = QUDA_MEMORY_DEVICE;

double heatbath_beta_value = 6.2;
int heatbath_warmup_steps = 10;
int heatbath_num_steps = 10;
int heatbath_num_heatbath_per_step = 5;
int heatbath_num_overrelax_per_step = 5;
bool heatbath_coldstart = false;


static int dim_partitioned[4] = {0,0,0,0};

int dimPartitioned(int dim)
{
  return ((gridsize_from_cmdline[dim] > 1) || dim_partitioned[dim]);
}

void __attribute__((weak)) usage_extra(char** argv){};

void usage(char** argv )
{
  printf("Usage: %s [options]\n", argv[0]);
  printf("Common options: \n");
#ifndef MULTI_GPU
  printf("    --device <n>                              # Set the CUDA device to use (default 0, single GPU only)\n");     
#endif
  printf("    --verbosity <silent/summurize/verbose>    # The the verbosity on the top level of QUDA( default summarize)\n");
  printf("    --prec <double/single/half>               # Precision in GPU\n");
  printf("    --prec-sloppy <double/single/half>        # Sloppy precision in GPU\n");
  printf("    --prec-refine <double/single/half>        # Sloppy precision for refinement in GPU\n");
  printf("    --prec-precondition <double/single/half>  # Preconditioner precision in GPU\n");
  printf("    --prec-ritz <double/single/half>  # Eigenvector precision in GPU\n");
  printf("    --recon <8/9/12/13/18>                    # Link reconstruction type\n");
  printf("    --recon-sloppy <8/9/12/13/18>             # Sloppy link reconstruction type\n");
  printf("    --recon-precondition <8/9/12/13/18>       # Preconditioner link reconstruction type\n");
  printf("    --dagger                                  # Set the dagger to 1 (default 0)\n"); 
  printf("    --dim <n>                                 # Set space-time dimension (X Y Z T)\n"); 
  printf("    --sdim <n>                                # Set space dimension(X/Y/Z) size\n"); 
  printf("    --xdim <n>                                # Set X dimension size(default 24)\n");     
  printf("    --ydim <n>                                # Set X dimension size(default 24)\n");     
  printf("    --zdim <n>                                # Set X dimension size(default 24)\n");     
  printf("    --tdim <n>                                # Set T dimension size(default 24)\n");  
  printf("    --Lsdim <n>                               # Set Ls dimension size(default 16)\n");  
  printf("    --gridsize <x y z t>                      # Set the grid size in all four dimension (default 1 1 1 1)\n");
  printf("    --xgridsize <n>                           # Set grid size in X dimension (default 1)\n");
  printf("    --ygridsize <n>                           # Set grid size in Y dimension (default 1)\n");
  printf("    --zgridsize <n>                           # Set grid size in Z dimension (default 1)\n");
  printf("    --tgridsize <n>                           # Set grid size in T dimension (default 1)\n");
  printf("    --partition <mask>                        # Set the communication topology (X=1, Y=2, Z=4, T=8, and combinations of these)\n");
  printf("    --rank-order <col/row>                    # Set the [t][z][y][x] rank order as either column major (t fastest, default) or row major (x fastest)\n");
  printf("    --kernel-pack-t                           # Set T dimension kernel packing to be true (default false)\n");
  printf("    --dslash-type <type>                      # Set the dslash type, the following values are valid\n"
	 "                                                  wilson/clover/twisted-mass/twisted-clover/staggered\n"
         "                                                  /asqtad/domain-wall/domain-wall-4d/mobius/laplace\n");
  printf("    --flavor <type>                           # Set the twisted mass flavor type (singlet (default), deg-doublet, nondeg-doublet)\n");
  printf("    --load-gauge file                         # Load gauge field \"file\" for the test (requires QIO)\n");
  printf("    --save-gauge file                         # Save gauge field \"file\" for the test (requires QIO, heatbath test only)\n");
  printf("    --niter <n>                               # The number of iterations to perform (default 10)\n");
  printf("    --ngcrkrylov <n>                          # The number of inner iterations to use for GCR, BiCGstab-l, CA-CG (default 10)\n");
  printf("    --ca-basis-type <power/chebyshev>         # The basis to use for CA-CG (default power)\n");
  printf("    --cheby-basis-eig-min                     # Conservative estimate of smallest eigenvalue for Chebyshev basis CA-CG (default 0)\n");
  printf("    --cheby-basis-eig-max                     # Conservative estimate of largest eigenvalue for Chebyshev basis CA-CG (default is to guess with power iterations)\n");
  printf("    --pipeline <n>                            # The pipeline length for fused operations in GCR, BiCGstab-l (default 0, no pipelining)\n");
  printf("    --solution-pipeline <n>                   # The pipeline length for fused solution accumulation (default 0, no pipelining)\n");
  printf("    --inv-type <cg/bicgstab/gcr>              # The type of solver to use (default cg)\n");
  printf("    --precon-type <mr/ (unspecified)>         # The type of solver to use (default none (=unspecified)).\n");
  printf("    --multishift <true/false>                 # Whether to do a multi-shift solver test or not (default false)\n");
  printf("    --mass                                    # Mass of Dirac operator (default 0.1)\n");
  printf("    --kappa                                   # Kappa of Dirac operator (default 0.12195122... [equiv to mass])\n");
  printf("    --mu                                      # Twisted-Mass chiral twist of Dirac operator (default 0.1)\n");
  printf("    --epsilon                                 # Twisted-Mass flavor twist of Dirac operator (default 0.01)\n");
  printf("    --tadpole-coeff                           # Tadpole coefficient for HISQ fermions (default 1.0, recommended [Plaq]^1/4)\n");
  printf("    --epsilon-naik                            # Epsilon factor on Naik term (default 0.0, suggested non-zero -0.1)\n");
  printf("    --compute-clover                          # Compute the clover field or use random numbers (default false)\n");
  printf("    --compute-fat-long                        # Compute the fat/long field or use random numbers (default false)\n");
  printf("    --clover-coeff                            # Clover coefficient (default 1.0)\n");
  printf("    --anisotropy                              # Temporal anisotropy factor (default 1.0)\n");
  printf("    --mass-normalization                      # Mass normalization (kappa (default) / mass / asym-mass)\n");
  printf("    --matpc                                   # Matrix preconditioning type (even-even, odd-odd, even-even-asym, odd-odd-asym) \n");
  printf("    --solve-type                              # The type of solve to do (direct, direct-pc, normop, normop-pc, normerr, normerr-pc) \n");
  printf("    --tol  <resid_tol>                        # Set L2 residual tolerance\n");
  printf("    --tolhq  <resid_hq_tol>                   # Set heavy-quark residual tolerance\n");
  printf("    --reliable-delta <delta>                  # Set reliable update delta factor\n");
  printf("    --test                                    # Test method (different for each test)\n");
  printf("    --verify <true/false>                     # Verify the GPU results using CPU results (default true)\n");
  printf("    --mg-nvec <level nvec>                    # Number of null-space vectors to define the multigrid transfer operator on a given level\n");
  printf("    --mg-gpu-prolongate <true/false>          # Whether to do the multigrid transfer operators on the GPU (default false)\n");
  printf("    --mg-levels <2+>                          # The number of multigrid levels to do (default 2)\n");
  printf("    --mg-nu-pre <level 1-20>                  # The number of pre-smoother applications to do at a given multigrid level (default 2)\n");
  printf("    --mg-nu-post <level 1-20>                 # The number of post-smoother applications to do at a given multigrid level (default 2)\n");
  printf("    --mg-coarse-solve-type <level solve>      # The type of solve to do on each level (direct, direct-pc) (default = solve_type)\n");
  printf("    --mg-smoother-solve-type <level solve>    # The type of solve to do in smoother (direct, direct-pc (default) )\n");
  printf("    --mg-solve-location <level cpu/cuda>      # The location where the multigrid solver will run (default cuda)\n");
  printf("    --mg-setup-location <level cpu/cuda>      # The location where the multigrid setup will be computed (default cuda)\n");
  printf("    --mg-setup-inv <level inv>                # The inverter to use for the setup of multigrid (default bicgstab)\n");
  printf("    --mg-setup-maxiter <level iter>           # The maximum number of solver iterations to use when relaxing on a null space vector (default 500)\n");
  printf("    --mg-setup-maxiter-refresh <level iter>   # The maximum number of solver iterations to use when refreshing the pre-existing null space vectors (default 100)\n");
  printf("    --mg-setup-iters <level iter>             # The number of setup iterations to use for the multigrid (default 1)\n");
  printf("    --mg-setup-tol <level tol>                # The tolerance to use for the setup of multigrid (default 5e-6)\n");
  printf("    --mg-setup-ca-basis-type <level power/chebyshev> # The basis to use for CA-CG setup of multigrid(default power)\n");
  printf("    --mg-setup-ca-basis-size <level size>     # The basis size to use for CA-CG setup of multigrid (default 4)\n");
  printf("    --mg-setup-cheby-basis-eig-min <level val> # Conservative estimate of smallest eigenvalue for Chebyshev basis CA-CG in setup of multigrid (default 0)\n");
  printf("    --mg-setup-cheby-basis-eig-max <level val> # Conservative estimate of largest eigenvalue for Chebyshev basis CA-CG in setup of multigrid (default is to guess with power iterations)\n");
  printf("    --mg-setup-type <null/test>               # The type of setup to use for the multigrid (default null)\n");
  printf("    --mg-pre-orth <true/false>                # If orthonormalize the vector before inverting in the setup of multigrid (default false)\n");
  printf("    --mg-post-orth <true/false>               # If orthonormalize the vector after inverting in the setup of multigrid (default true)\n");
  printf("    --mg-omega                                # The over/under relaxation factor for the smoother of multigrid (default 0.85)\n");
  printf("    --mg-coarse-solver <level gcr/etc.>       # The solver to wrap the V cycle on each level (default gcr, only for levels 1+)\n");
  printf("    --mg-coarse-solver-tol <level gcr/etc.>   # The coarse solver tolerance for each level (default 0.25, only for levels 1+)\n");
  printf("    --mg-coarse-solver-maxiter <level n>      # The coarse solver maxiter for each level (default 100)\n");
  printf("    --mg-coarse-solver-ca-basis-type <level power/chebyshev> # The basis to use for CA-CG setup of multigrid(default power)\n");
  printf("    --mg-coarse-solver-ca-basis-size <level size>  # The basis size to use for CA-CG setup of multigrid (default 4)\n");
  printf("    --mg-coarse-solver-cheby-basis-eig-min <level val> # Conservative estimate of smallest eigenvalue for Chebyshev basis CA-CG in setup of multigrid (default 0)\n");
  printf("    --mg-coarse-solver-cheby-basis-eig-max <level val> # Conservative estimate of largest eigenvalue for Chebyshev basis CA-CG in setup of multigrid (default is to guess with power iterations)\n");
  printf("    --mg-smoother <level mr/etc.>             # The smoother to use for multigrid (default mr)\n");
  printf("    --mg-smoother-tol <level resid_tol>       # The smoother tolerance to use for each multigrid (default 0.25)\n");
  printf("    --mg-smoother-halo-prec                   # The smoother halo precision (applies to all levels - defaults to null_precision)\n");
  printf("    --mg-schwarz-type <level false/add/mul>   # Whether to use Schwarz preconditioning (requires MR smoother and GCR setup solver) (default false)\n");
  printf("    --mg-schwarz-cycle <level cycle>          # The number of Schwarz cycles to apply per smoother application (default=1)\n");
  printf("    --mg-block-size <level x y z t>           # Set the geometric block size for the each multigrid level's transfer operator (default 4 4 4 4)\n");
  printf("    --mg-mu-factor <level factor>             # Set the multiplicative factor for the twisted mass mu parameter on each level (default 1)\n");
  printf("    --mg-generate-nullspace <true/false>      # Generate the null-space vector dynamically (default true, if set false and mg-load-vec isn't set, creates free-field null vectors)\n");
  printf("    --mg-generate-all-levels <true/talse>     # true=generate null-space on all levels, false=generate on level 0 and create other levels from that (default true)\n");
  printf("    --mg-load-vec file                        # Load the vectors \"file\" for the multigrid_test (requires QIO)\n");
  printf("    --mg-save-vec file                        # Save the generated null-space vectors \"file\" from the multigrid_test (requires QIO)\n");
  printf("    --mg-verbosity <level verb>                # The verbosity to use on each level of the multigrid (default summarize)\n");
  printf("    --df-nev <nev>                            # Set number of eigenvectors computed within a single solve cycle (default 8)\n");
  printf("    --df-max-search-dim <dim>                 # Set the size of eigenvector search space (default 64)\n");
  printf("    --df-deflation-grid <n>                   # Set maximum number of cycles needed to compute eigenvectors(default 1)\n");
  printf("    --df-eigcg-max-restarts <n>               # Set how many iterative refinement cycles will be solved with eigCG within a single physical right hand site solve (default 4)\n");
  printf("    --df-tol-restart <tol>                    # Set tolerance for the first restart in the initCG solver(default 5e-5)\n");
  printf("    --df-tol-inc <tol>                        # Set tolerance for the subsequent restarts in the initCG solver  (default 1e-2)\n");
  printf("    --df-max-restart-num <n>                  # Set maximum number of the initCG restarts in the deflation stage (default 3)\n");
  printf("    --df-tol-eigenval <tol>                   # Set maximum eigenvalue residual norm (default 1e-1)\n");


  printf("    --solver-ext-lib-type <eigen/magma>       # Set external library for the solvers  (default Eigen library)\n");
  printf("    --df-ext-lib-type <eigen/magma>           # Set external library for the deflation methods  (default Eigen library)\n");
  printf("    --df-location-ritz <host/cuda>            # Set memory location for the ritz vectors  (default cuda memory location)\n");
  printf("    --df-mem-type-ritz <device/pinned/mapped> # Set memory type for the ritz vectors  (default device memory type)\n");

  printf("    --nsrc <n>                                # How many spinors to apply the dslash to simultaneusly (experimental for staggered only)\n");

  printf("    --msrc <n>                                # Used for testing non-square block blas routines where nsrc defines the other dimension\n");
  printf("    --heatbath-beta <beta>                    # Beta value used in heatbath test (default 6.2)\n");
  printf("    --heatbath-warmup-steps <n>               # Number of warmup steps in heatbath test (default 10)\n");
  printf("    --heatbath-num-steps <n>                  # Number of measurement steps in heatbath test (default 10)\n");
  printf("    --heatbath-num-hb-per-step <n>            # Number of heatbath hits per heatbath step (default 5)\n");
  printf("    --heatbath-num-or-per-step <n>            # Number of overrelaxation hits per heatbath step (default 5)\n");
  printf("    --heatbath-coldstart <true/false>         # Whether to use a cold or hot start in heatbath test (default false)\n");
  printf("    --help                                    # Print out this message\n");

  usage_extra(argv); 
#ifdef MULTI_GPU
  char msg[]="multi";
#else
  char msg[]="single";
#endif  
  printf("Note: this program is %s GPU build\n", msg);
  exit(1);
  return ;
}

int process_command_line_option(int argc, char** argv, int* idx)
{
#ifdef MULTI_GPU
  char msg[]="multi";
#else
  char msg[]="single";
#endif

  int ret = -1;
  
  int i = *idx;

  if( strcmp(argv[i], "--help")== 0){
    usage(argv);
  }

  if( strcmp(argv[i], "--verify") == 0){
    if (i+1 >= argc){
      usage(argv);
    }	    

    if (strcmp(argv[i+1], "true") == 0){
      verify_results = true;
    }else if (strcmp(argv[i+1], "false") == 0){
      verify_results = false;
    }else{
      fprintf(stderr, "ERROR: invalid verify type\n");	
      exit(1);
    }

    i++;
    ret = 0;
    goto out;
  }
  
  if( strcmp(argv[i], "--device") == 0){
    if (i+1 >= argc){
      usage(argv);
    }
    device = atoi(argv[i+1]);
    if (device < 0 || device > 16){
      printf("ERROR: Invalid CUDA device number (%d)\n", device);
      usage(argv);
    }
    i++;
    ret = 0;
    goto out;
  }

  if( strcmp(argv[i], "--verbosity") == 0){
    if (i+1 >= argc){
      usage(argv);
    }
    verbosity =  get_verbosity_type(argv[i+1]);
    i++;
    ret = 0;
    goto out;
  }

  if( strcmp(argv[i], "--prec") == 0){
    if (i+1 >= argc){
      usage(argv);
    }	    
    prec =  get_prec(argv[i+1]);
    i++;
    ret = 0;
    goto out;
  }

  if( strcmp(argv[i], "--prec-sloppy") == 0){
    if (i+1 >= argc){
      usage(argv);
    }	    
    prec_sloppy =  get_prec(argv[i+1]);
    i++;
    ret = 0;
    goto out;
  }
  
  if( strcmp(argv[i], "--prec-refine") == 0){
    if (i+1 >= argc){
      usage(argv);
    }     
    prec_refinement_sloppy =  get_prec(argv[i+1]);
    i++;
    ret = 0;
    goto out;
  }

  if( strcmp(argv[i], "--prec-precondition") == 0){
    if (i+1 >= argc){
      usage(argv);
    }
    prec_precondition =  get_prec(argv[i+1]);
    i++;
    ret = 0;
    goto out;
  }

  if( strcmp(argv[i], "--prec-null") == 0){
    if (i+1 >= argc){
      usage(argv);
    }
    prec_null =  get_prec(argv[i+1]);
    i++;
    ret = 0;
    goto out;
  }

  if( strcmp(argv[i], "--prec-ritz") == 0){
    if (i+1 >= argc){
      usage(argv);
    }
    prec_ritz =  get_prec(argv[i+1]);
    i++;
    ret = 0;
    goto out;
  }

  if( strcmp(argv[i], "--recon") == 0){
    if (i+1 >= argc){
      usage(argv);
    }
    link_recon =  get_recon(argv[i+1]);
    i++;
    ret = 0;
    goto out;
  }

  if( strcmp(argv[i], "--recon-sloppy") == 0){
    if (i+1 >= argc){
      usage(argv);
    }
    link_recon_sloppy =  get_recon(argv[i+1]);
    i++;
    ret = 0;
    goto out;
  }
  
  if( strcmp(argv[i], "--recon-precondition") == 0){
    if (i+1 >= argc){
      usage(argv);
    }
    link_recon_precondition =  get_recon(argv[i+1]);
    i++;
    ret = 0;
    goto out;
  }

  if( strcmp(argv[i], "--dim") == 0){
    if (i+4 >= argc){
      usage(argv);
    }
    xdim= atoi(argv[i+1]);
    if (xdim < 0 || xdim > 512){
      printf("ERROR: invalid X dimension (%d)\n", xdim);
      usage(argv);
    }
    i++;

    if (i+1 >= argc){
      usage(argv);
    }
    ydim= atoi(argv[i+1]);
    if (ydim < 0 || ydim > 512){
      printf("ERROR: invalid Y dimension (%d)\n", ydim);
      usage(argv);
    }
    i++;

    if (i+1 >= argc){
      usage(argv);
    }
    zdim= atoi(argv[i+1]);
    if (zdim < 0 || zdim > 512){
      printf("ERROR: invalid Z dimension (%d)\n", zdim);
      usage(argv);
    }
    i++;

    if (i+1 >= argc){
      usage(argv);
    }
    tdim= atoi(argv[i+1]);
    if (tdim < 0 || tdim > 512){
      printf("ERROR: invalid T dimension (%d)\n", tdim);
      usage(argv);
    }
    i++;

    ret = 0;
    goto out;
  }

  if( strcmp(argv[i], "--xdim") == 0){
    if (i+1 >= argc){
      usage(argv);
    }
    xdim= atoi(argv[i+1]);
    if (xdim < 0 || xdim > 512){
      printf("ERROR: invalid X dimension (%d)\n", xdim);
      usage(argv);
    }
    i++;
    ret = 0;
    goto out;
  }

  if( strcmp(argv[i], "--ydim") == 0){
    if (i+1 >= argc){
      usage(argv);
    }
    ydim= atoi(argv[i+1]);
    if (ydim < 0 || ydim > 512){
      printf("ERROR: invalid T dimension (%d)\n", ydim);
      usage(argv);
    }
    i++;
    ret = 0;
    goto out;
  }


  if( strcmp(argv[i], "--zdim") == 0){
    if (i+1 >= argc){
      usage(argv);
    }
    zdim= atoi(argv[i+1]);
    if (zdim < 0 || zdim > 512){
      printf("ERROR: invalid T dimension (%d)\n", zdim);
      usage(argv);
    }
    i++;
    ret = 0;
    goto out;
  }

  if( strcmp(argv[i], "--tdim") == 0){
    if (i+1 >= argc){
      usage(argv);
    }	    
    tdim =  atoi(argv[i+1]);
    if (tdim < 0 || tdim > 512){
      printf("Error: invalid t dimension");
      usage(argv);
    }
    i++;
    ret = 0;
    goto out;
  }

  if( strcmp(argv[i], "--sdim") == 0){
    if (i+1 >= argc){
      usage(argv);
    }	    
    int sdim =  atoi(argv[i+1]);
    if (sdim < 0 || sdim > 512){
      printf("ERROR: invalid S dimension\n");
      usage(argv);
    }
    xdim=ydim=zdim=sdim;
    i++;
    ret = 0;
    goto out;
  }
  
  if( strcmp(argv[i], "--Lsdim") == 0){
    if (i+1 >= argc){
      usage(argv);
    }	    
    int Ls =  atoi(argv[i+1]);
    if (Ls < 0 || Ls > 128){
      printf("ERROR: invalid Ls dimension\n");
      usage(argv);
    }
    Lsdim=Ls;
    i++;
    ret = 0;
    goto out;
  }
  
  if( strcmp(argv[i], "--dagger") == 0){
    dagger = QUDA_DAG_YES;
    ret = 0;
    goto out;
  }	
  
  if( strcmp(argv[i], "--eofa-minus") == 0){
    eofa_pm = 0;
    ret = 0;
    goto out;
  }	
 
  if( strcmp(argv[i], "--partition") == 0){
    if (i+1 >= argc){
      usage(argv);
    }
#ifdef MULTI_GPU
    int value  =  atoi(argv[i+1]);
    for(int j=0; j < 4;j++){
      if (value &  (1 << j)){
	commDimPartitionedSet(j);
	dim_partitioned[j] = 1;
      }
    }
#else
    printfQuda("WARNING: Ignoring --partition option since this is a single-GPU build.\n");
#endif
    i++;
    ret = 0;
    goto out;
  }
  
  if( strcmp(argv[i], "--kernel-pack-t") == 0){
    kernel_pack_t = true;
    ret= 0;
    goto out;
  }


  if( strcmp(argv[i], "--multishift") == 0){
    if (i+1 >= argc){
      usage(argv);
    }	    

    if (strcmp(argv[i+1], "true") == 0){
      multishift = true;
    }else if (strcmp(argv[i+1], "false") == 0){
      multishift = false;
    }else{
      fprintf(stderr, "ERROR: invalid multishift boolean\n");	
      exit(1);
    }

    i++;
    ret = 0;
    goto out;
  }

  if( strcmp(argv[i], "--gridsize") == 0){
    if (i+4 >= argc){
      usage(argv);
    }     
    int xsize =  atoi(argv[i+1]);
    if (xsize <= 0 ){
      printf("ERROR: invalid X grid size");
      usage(argv);
    }
    gridsize_from_cmdline[0] = xsize;
    i++;

    int ysize =  atoi(argv[i+1]);
    if (ysize <= 0 ){
      printf("ERROR: invalid Y grid size");
      usage(argv);
    }
    gridsize_from_cmdline[1] = ysize;
    i++;

    int zsize =  atoi(argv[i+1]);
    if (zsize <= 0 ){
      printf("ERROR: invalid Z grid size");
      usage(argv);
    }
    gridsize_from_cmdline[2] = zsize;
    i++;

    int tsize =  atoi(argv[i+1]);
    if (tsize <= 0 ){
      printf("ERROR: invalid T grid size");
      usage(argv);
    }
    gridsize_from_cmdline[3] = tsize;
    i++;

    ret = 0;
    goto out;
  }

  if( strcmp(argv[i], "--xgridsize") == 0){
    if (i+1 >= argc){ 
      usage(argv);
    }     
    int xsize =  atoi(argv[i+1]);
    if (xsize <= 0 ){
      printf("ERROR: invalid X grid size");
      usage(argv);
    }
    gridsize_from_cmdline[0] = xsize;
    i++;
    ret = 0;
    goto out;
  }

  if( strcmp(argv[i], "--ygridsize") == 0){
    if (i+1 >= argc){
      usage(argv);
    }     
    int ysize =  atoi(argv[i+1]);
    if (ysize <= 0 ){
      printf("ERROR: invalid Y grid size");
      usage(argv);
    }
    gridsize_from_cmdline[1] = ysize;
    i++;
    ret = 0;
    goto out;
  }

  if( strcmp(argv[i], "--zgridsize") == 0){
    if (i+1 >= argc){
      usage(argv);
    }     
    int zsize =  atoi(argv[i+1]);
    if (zsize <= 0 ){
      printf("ERROR: invalid Z grid size");
      usage(argv);
    }
    gridsize_from_cmdline[2] = zsize;
    i++;
    ret = 0;
    goto out;
  }
  
  if( strcmp(argv[i], "--tgridsize") == 0){
    if (i+1 >= argc){
      usage(argv);
    }     
    int tsize =  atoi(argv[i+1]);
    if (tsize <= 0 ){
      printf("ERROR: invalid T grid size");
      usage(argv);
    }
    gridsize_from_cmdline[3] = tsize;
    i++;
    ret = 0;
    goto out;
  }
  
  if( strcmp(argv[i], "--rank-order") == 0){
    if (i+1 >= argc){
      usage(argv);
    }
    rank_order = get_rank_order(argv[i+1]);
    i++;
    ret = 0;
    goto out;
  }

  if( strcmp(argv[i], "--dslash-type") == 0){
    if (i+1 >= argc){
      usage(argv);
    }     
    dslash_type = get_dslash_type(argv[i+1]);
    i++;
    ret = 0;
    goto out;
  }

  if( strcmp(argv[i], "--flavor") == 0){
    if (i+1 >= argc){
      usage(argv);
    }     
    twist_flavor = get_flavor_type(argv[i+1]);
    i++;
    ret = 0;
    goto out;
  }

  if( strcmp(argv[i], "--inv-type") == 0){
    if (i+1 >= argc){
      usage(argv);
    }     
    inv_type = get_solver_type(argv[i+1]);
    i++;
    ret = 0;
    goto out;
  }
  
  if( strcmp(argv[i], "--precon-type") == 0){
    if (i+1 >= argc){
      usage(argv);
    }
    precon_type = get_solver_type(argv[i+1]);
    i++;
    ret = 0;
    goto out;
  }

  if( strcmp(argv[i], "--mass") == 0){
    if (i+1 >= argc){
      usage(argv);
    }
    mass = atof(argv[i+1]);
    i++;
    ret = 0;
    goto out;
  }

  if( strcmp(argv[i], "--kappa") == 0){
    if (i+1 >= argc){
      usage(argv);
    }
    kappa = atof(argv[i+1]);
    i++;
    ret = 0;
    goto out;
  }

  if( strcmp(argv[i], "--compute-clover") == 0){
    if (i+1 >= argc){
      usage(argv);
    }
    if (strcmp(argv[i+1], "true") == 0){
      compute_clover = true;
    }else if (strcmp(argv[i+1], "false") == 0){
      compute_clover = false;
    }else{
      fprintf(stderr, "ERROR: invalid compute_clover type\n");
      exit(1);
    }

    i++;
    ret = 0;
    goto out;
  }

  if( strcmp(argv[i], "--clover-coeff") == 0){
    if (i+1 >= argc){
      usage(argv);
    }
    clover_coeff = atof(argv[i+1]);
    i++;
    ret = 0;
    goto out;
  }

  if( strcmp(argv[i], "--mu") == 0){
    if (i+1 >= argc){
      usage(argv);
    }
    mu = atof(argv[i+1]);
    i++;
    ret = 0;
    goto out;
  }

  if( strcmp(argv[i], "--epsilon") == 0){
    if (i+1 >= argc){
      usage(argv);
    }
    epsilon = atof(argv[i+1]);
    i++;
    ret = 0;
    goto out;
  }

  if( strcmp(argv[i], "--compute-fat-long") == 0){
    if (i+1 >= argc){
      usage(argv);
    }
    if (strcmp(argv[i+1], "true") == 0){
      compute_fatlong = true;
    }else if (strcmp(argv[i+1], "false") == 0){
      compute_fatlong = false;
    }else{
      fprintf(stderr, "ERROR: invalid compute_fatlong type\n");
      exit(1);
    }

    i++;
    ret = 0;
    goto out;
  }


  if( strcmp(argv[i], "--epsilon-naik") == 0){
    if (i+1 >= argc){
      usage(argv);
    }
    eps_naik = atof(argv[i+1]);
    i++;
    ret = 0;
    goto out;
  }

  if( strcmp(argv[i], "--tadpole-coeff") == 0){
    if (i+1 >= argc){
      usage(argv);
    }
    tadpole_factor = atof(argv[i+1]);
    i++;
    ret = 0;
    goto out;
  }

  if( strcmp(argv[i], "--anisotropy") == 0){
    if (i+1 >= argc){
      usage(argv);
    }
    anisotropy = atof(argv[i+1]);
    i++;
    ret = 0;
    goto out;
  }

  if( strcmp(argv[i], "--tol") == 0){
    if (i+1 >= argc){
      usage(argv);
    }
    tol= atof(argv[i+1]);
    i++;
    ret = 0;
    goto out;
  }

  if( strcmp(argv[i], "--tolhq") == 0){
    if (i+1 >= argc){
      usage(argv);
    }
    tol_hq= atof(argv[i+1]);
    i++;
    ret = 0;
    goto out;
  }

  if( strcmp(argv[i], "--reliable-delta") == 0){
    if (i+1 >= argc){
      usage(argv);
    }
    reliable_delta = atof(argv[i+1]);
    i++;
    ret = 0;
    goto out;
  }

  if( strcmp(argv[i], "--alternative-reliable") == 0){
    if (i+1 >= argc) {
      usage(argv);
    }
    if (strcmp(argv[i+1], "true") == 0) {
      alternative_reliable = true;
    } else if (strcmp(argv[i+1], "false") == 0) {
      alternative_reliable = false;
    } else {
      fprintf(stderr, "ERROR: invalid multishift boolean\n");
      exit(1);
    }
    i++;
    ret = 0;
    goto out;
  }

  if( strcmp(argv[i], "--mass-normalization") == 0){
    if (i+1 >= argc){
      usage(argv);
    }
    normalization = get_mass_normalization_type(argv[i+1]);
    i++;
    ret = 0;
    goto out;
  }

  if( strcmp(argv[i], "--matpc") == 0){
    if (i+1 >= argc){
      usage(argv);
    }
    matpc_type = get_matpc_type(argv[i+1]);
    i++;
    ret = 0;
    goto out;
  }

  if( strcmp(argv[i], "--solve-type") == 0){
    if (i+1 >= argc){
      usage(argv);
    }
    solve_type = get_solve_type(argv[i+1]);
    i++;
    ret = 0;
    goto out;
  }

  if( strcmp(argv[i], "--load-gauge") == 0){
    if (i+1 >= argc){
      usage(argv);
    }     
    strcpy(latfile, argv[i+1]);
    i++;
    ret = 0;
    goto out;
  }

  if( strcmp(argv[i], "--save-gauge") == 0){
    if (i+1 >= argc){
      usage(argv);
    }     
    strcpy(gauge_outfile, argv[i+1]);
    i++;
    ret = 0;
    goto out;
  }
  
  if( strcmp(argv[i], "--nsrc") == 0){
    if (i+1 >= argc){
      usage(argv);
    }
    Nsrc = atoi(argv[i+1]);
    if (Nsrc < 0 || Nsrc > 128){ // allow 0 for testing setup in isolation
      printf("ERROR: invalid number of sources (Nsrc=%d)\n", Nsrc);
      usage(argv);
    }
    i++;
    ret = 0;
    goto out;
  }

  if( strcmp(argv[i], "--msrc") == 0){
    if (i+1 >= argc){
      usage(argv);
    }
    Msrc = atoi(argv[i+1]);
    if (Msrc < 1 || Msrc > 128){
      printf("ERROR: invalid number of sources (Msrc=%d)\n", Msrc);
      usage(argv);
    }
    i++;
    ret = 0;
    goto out;
  }

  if( strcmp(argv[i], "--test") == 0){
    if (i+1 >= argc){
      usage(argv);
    }	    
    test_type = atoi(argv[i+1]);
    i++;
    ret = 0;
    goto out;	    
  }
    
  if( strcmp(argv[i], "--mg-nvec") == 0){
    if (i+2 >= argc){
      usage(argv);
    }
    int level = atoi(argv[i+1]);
    if (level < 0 || level >= QUDA_MAX_MG_LEVEL) {
      printf("ERROR: invalid multigrid level %d", level);
      usage(argv);
    }
    i++;

    nvec[level] = atoi(argv[i+1]);
    if (nvec[level] < 0 || nvec[level] > 128){
      printf("ERROR: invalid number of vectors (%d)\n", nvec[level]);
      usage(argv);
    }
    i++;
    ret = 0;
    goto out;
  }

  if( strcmp(argv[i], "--mg-levels") == 0){
    if (i+1 >= argc){
      usage(argv);
    }
    mg_levels= atoi(argv[i+1]);
    if (mg_levels < 2 || mg_levels > QUDA_MAX_MG_LEVEL){
      printf("ERROR: invalid number of multigrid levels (%d)\n", mg_levels);
      usage(argv);
    }
    i++;
    ret = 0;
    goto out;
  }

  if( strcmp(argv[i], "--mg-nu-pre") == 0){
    if (i+1 >= argc){
      usage(argv);
    }
    int level = atoi(argv[i+1]);
    if (level < 0 || level >= QUDA_MAX_MG_LEVEL) {
      printf("ERROR: invalid multigrid level %d", level);
      usage(argv);
    }
    i++;

    nu_pre[level] = atoi(argv[i+1]);
    if (nu_pre[level] < 0 || nu_pre[level] > 20){
      printf("ERROR: invalid pre-smoother applications value (nu_pre=%d)\n", nu_pre[level]);
      usage(argv);
    }
    i++;
    ret = 0;
    goto out;
  }

  if( strcmp(argv[i], "--mg-nu-post") == 0){
    if (i+1 >= argc){
      usage(argv);
    }
    int level = atoi(argv[i+1]);
    if (level < 0 || level >= QUDA_MAX_MG_LEVEL) {
      printf("ERROR: invalid multigrid level %d", level);
      usage(argv);
    }
    i++;

    nu_post[level] = atoi(argv[i+1]);
    if (nu_post[level] < 0 || nu_post[level] > 20){
      printf("ERROR: invalid pre-smoother applications value (nu_post=%d)\n", nu_post[level]);
      usage(argv);
    }
    i++;
    ret = 0;
    goto out;
  }

  if( strcmp(argv[i], "--mg-coarse-solve-type") == 0){
    if (i+1 >= argc){
      usage(argv);
    }
    int level = atoi(argv[i+1]);
    if (level < 0 || level >= QUDA_MAX_MG_LEVEL) {
      printf("ERROR: invalid multigrid level %d", level);
      usage(argv);
    }
    i++;

    coarse_solve_type[level] = get_solve_type(argv[i+1]);
    i++;
    ret = 0;
    goto out;
  }

  if( strcmp(argv[i], "--mg-smoother-solve-type") == 0){
    if (i+1 >= argc){
      usage(argv);
    }
    int level = atoi(argv[i+1]);
    if (level < 0 || level >= QUDA_MAX_MG_LEVEL) {
      printf("ERROR: invalid multigrid level %d", level);
      usage(argv);
    }
    i++;

    smoother_solve_type[level] = get_solve_type(argv[i+1]);
    i++;
    ret = 0;
    goto out;
  }

  if( strcmp(argv[i], "--mg-solver-location") == 0){
    if (i+2 >= argc){
      usage(argv);
    }
    int level = atoi(argv[i+1]);

    if (level < 0 || level >= QUDA_MAX_MG_LEVEL) {
      printf("ERROR: invalid multigrid level %d", level);
      usage(argv);
    }
    i++;

    solver_location[level] = get_location(argv[i+1]);
    i++;
    ret = 0;
    goto out;
  }

  if( strcmp(argv[i], "--mg-setup-location") == 0){
    if (i+2 >= argc){
      usage(argv);
    }
    int level = atoi(argv[i+1]);

    if (level < 0 || level >= QUDA_MAX_MG_LEVEL) {
      printf("ERROR: invalid multigrid level %d", level);
      usage(argv);
    }
    i++;

    setup_location[level] = get_location(argv[i+1]);
    i++;
    ret = 0;
    goto out;
  }

  if( strcmp(argv[i], "--mg-setup-inv") == 0){
    if (i+2 >= argc){
      usage(argv);
    }
    int level = atoi(argv[i+1]);
    if (level < 0 || level >= QUDA_MAX_MG_LEVEL) {
      printf("ERROR: invalid multigrid level %d", level);
      usage(argv);
    }
    i++;

    setup_inv[level] = get_solver_type(argv[i+1]);
    i++;
    ret = 0;
    goto out;
  }

  if( strcmp(argv[i], "--mg-setup-iters") == 0){
    if (i+2 >= argc){
      usage(argv);
    }
    int level = atoi(argv[i+1]);
    if (level < 0 || level >= QUDA_MAX_MG_LEVEL) {
      printf("ERROR: invalid multigrid level %d", level);
      usage(argv);
    }
    i++;

    num_setup_iter[level] = atoi(argv[i+1]);
    i++;
    ret = 0;
    goto out;
  }

  if( strcmp(argv[i], "--mg-setup-tol") == 0){
    if (i+1 >= argc){
      usage(argv);
    }
    int level = atoi(argv[i+1]);
    if (level < 0 || level >= QUDA_MAX_MG_LEVEL) {
      printf("ERROR: invalid multigrid level %d", level);
      usage(argv);
    }
    i++;

    setup_tol[level] = atof(argv[i+1]);
    i++;
    ret = 0;
    goto out;
  }


  if( strcmp(argv[i], "--mg-setup-maxiter") == 0){
    if (i+2 >= argc){
      usage(argv);
    }
    int level = atoi(argv[i+1]);
    if (level < 0 || level >= QUDA_MAX_MG_LEVEL) {
      printf("ERROR: invalid multigrid level %d", level);
      usage(argv);
    }
    i++;

    setup_maxiter[level] = atoi(argv[i+1]);
    i++;
    ret = 0;
    goto out;
  }

  if( strcmp(argv[i], "--mg-setup-maxiter-refresh") == 0){
    if (i+2 >= argc){
      usage(argv);
    }
    int level = atoi(argv[i+1]);
    if (level < 0 || level >= QUDA_MAX_MG_LEVEL) {
      printf("ERROR: invalid multigrid level %d", level);
      usage(argv);
    }
    i++;

    setup_maxiter_refresh[level] = atoi(argv[i+1]);
    i++;
    ret = 0;
    goto out;
  }

  if( strcmp(argv[i], "--mg-setup-ca-basis-type") == 0){
    if (i+2 >= argc){
      usage(argv);
    }
    int level = atoi(argv[i+1]);
    if (level < 0 || level >= QUDA_MAX_MG_LEVEL) {
      printf("ERROR: invalid multigrid level %d", level);
      usage(argv);
    }
    i++;

    if (strcmp(argv[i+1], "power") == 0){
      setup_ca_basis[level] = QUDA_POWER_BASIS;
    }else if (strcmp(argv[i+1], "chebyshev") == 0 || strcmp(argv[i+1], "cheby") == 0){
      setup_ca_basis[level] = QUDA_CHEBYSHEV_BASIS;
    }else{
      fprintf(stderr, "ERROR: invalid value for basis ca cg type\n");
      exit(1);
    }

    i++;
    ret = 0;
    goto out;
  }

  if( strcmp(argv[i], "--mg-setup-ca-basis-size") == 0){
    if (i+2 >= argc){
      usage(argv);
    }
    int level = atoi(argv[i+1]);
    if (level < 0 || level >= QUDA_MAX_MG_LEVEL) {
      printf("ERROR: invalid multigrid level %d", level);
      usage(argv);
    }
    i++;

    setup_ca_basis_size[level] = atoi(argv[i+1]);
    if (setup_ca_basis_size[level] < 1){
      printf("ERROR: invalid basis size for CA-CG (%d < 1)\n", setup_ca_basis_size[level]);
      usage(argv);
    }
    i++;
    ret = 0;
    goto out;
  }

  if( strcmp(argv[i], "--mg-setup-cheby-basis-eig-min") == 0){
    if (i+2 >= argc){
      usage(argv);
    }
    int level = atoi(argv[i+1]);
    if (level < 0 || level >= QUDA_MAX_MG_LEVEL) {
      printf("ERROR: invalid multigrid level %d", level);
      usage(argv);
    }
    i++;

    setup_ca_lambda_min[level] = atof(argv[i+1]);
    if (setup_ca_lambda_min[level] < 0.0){
      printf("ERROR: invalid minimum eigenvalue for CA-CG (%f < 0.0)\n", setup_ca_lambda_min[level]);
      usage(argv);
    }
    i++;
    ret = 0;
    goto out;
  }

  if( strcmp(argv[i], "--mg-setup-cheby-basis-eig-max") == 0){
    if (i+2 >= argc){
      usage(argv);
    }
    int level = atoi(argv[i+1]);
    if (level < 0 || level >= QUDA_MAX_MG_LEVEL) {
      printf("ERROR: invalid multigrid level %d", level);
      usage(argv);
    }
    i++;

    setup_ca_lambda_max[level] = atof(argv[i+1]);
    // negative value induces power iterations to guess
    i++;
    ret = 0;
    goto out;
  }

  if( strcmp(argv[i], "--mg-setup-type") == 0){
    if (i+1 >= argc){
      usage(argv);
    }

    if( strcmp(argv[i+1], "test") == 0)
      setup_type = QUDA_TEST_VECTOR_SETUP;
    else if( strcmp(argv[i+1], "null")==0)
      setup_type = QUDA_NULL_VECTOR_SETUP;
    else {
      fprintf(stderr, "ERROR: invalid setup type\n");
      exit(1);
    }

    i++;
    ret = 0;
    goto out;
  }

  if( strcmp(argv[i], "--mg-pre-orth") == 0){
    if (i+1 >= argc){
      usage(argv);
    }

    if (strcmp(argv[i+1], "true") == 0){
      pre_orthonormalize = true;
    }else if (strcmp(argv[i+1], "false") == 0){
      pre_orthonormalize = false;
    }else{
      fprintf(stderr, "ERROR: invalid pre orthogonalize type\n");
      exit(1);
    }

    i++;
    ret = 0;
    goto out;
  }

  if( strcmp(argv[i], "--mg-post-orth") == 0){
    if (i+1 >= argc){
      usage(argv);
    }

    if (strcmp(argv[i+1], "true") == 0){
      post_orthonormalize = true;
    }else if (strcmp(argv[i+1], "false") == 0){
      post_orthonormalize = false;
    }else{
      fprintf(stderr, "ERROR: invalid post orthogonalize type\n");
      exit(1);
    }

    i++;
    ret = 0;
    goto out;
  }

  if( strcmp(argv[i], "--mg-omega") == 0){
    if (i+1 >= argc){
      usage(argv);
    }

    omega = atof(argv[i+1]);
    i++;
    ret = 0;
    goto out;
  }

  if( strcmp(argv[i], "--mg-verbosity") == 0){
    if (i+2 >= argc){
      usage(argv);
    }
    int level = atoi(argv[i+1]);
    if (level < 0 || level >= QUDA_MAX_MG_LEVEL) {
      printf("ERROR: invalid multigrid level %d", level);
      usage(argv);
    }
    i++;

    mg_verbosity[level] = get_verbosity_type(argv[i+1]);
    i++;
    ret = 0;
    goto out;
  }

  if( strcmp(argv[i], "--mg-coarse-solver") == 0){
    if (i+2 >= argc){
      usage(argv);
    }
    int level = atoi(argv[i+1]);
    if (level < 1 || level >= QUDA_MAX_MG_LEVEL) {
      printf("ERROR: invalid multigrid level %d for coarse solver", level);
      usage(argv);
    }
    i++;

    coarse_solver[level] = get_solver_type(argv[i+1]);
    i++;
    ret = 0;
    goto out;
  }

  if( strcmp(argv[i], "--mg-smoother") == 0){
    if (i+2 >= argc){
      usage(argv);
    }
    int level = atoi(argv[i+1]);
    if (level < 0 || level >= QUDA_MAX_MG_LEVEL) {
      printf("ERROR: invalid multigrid level %d", level);
      usage(argv);
    }
    i++;

    smoother_type[level] = get_solver_type(argv[i+1]);
    i++;
    ret = 0;
    goto out;
  }

  if( strcmp(argv[i], "--mg-smoother-tol") == 0){
    if (i+2 >= argc){
      usage(argv);
    }
    int level = atoi(argv[i+1]);
    if (level < 0 || level >= QUDA_MAX_MG_LEVEL) {
      printf("ERROR: invalid multigrid level %d", level);
      usage(argv);
    }
    i++;

    smoother_tol[level] = atof(argv[i+1]);

    i++;
    ret = 0;
    goto out;
  }

  if( strcmp(argv[i], "--mg-coarse-solver-tol") == 0){
    if (i+2 >= argc){
      usage(argv);
    }
    int level = atoi(argv[i+1]);
    if (level < 1 || level >= QUDA_MAX_MG_LEVEL) {
      printf("ERROR: invalid multigrid level %d for coarse solver", level);
      usage(argv);
    }
    i++;

    coarse_solver_tol[level] = atof(argv[i+1]);
    i++;
    ret = 0;
    goto out;
  }

  if( strcmp(argv[i], "--mg-coarse-solver-maxiter") == 0){
    if (i+2 >= argc){
      usage(argv);
    }

    int level = atoi(argv[i+1]);
    if (level < 1 || level >= QUDA_MAX_MG_LEVEL) {
      printf("ERROR: invalid multigrid level %d for coarse solver", level);
      usage(argv);
    }
    i++;

    coarse_solver_maxiter[level] = atoi(argv[i+1]);
    i++;
    ret = 0;
    goto out;
  }

    if( strcmp(argv[i], "--mg-coarse-solver-ca-basis-type") == 0){
    if (i+2 >= argc){
      usage(argv);
    }
    int level = atoi(argv[i+1]);
    if (level < 0 || level >= QUDA_MAX_MG_LEVEL) {
      printf("ERROR: invalid multigrid level %d", level);
      usage(argv);
    }
    i++;

    if (strcmp(argv[i+1], "power") == 0){
      coarse_solver_ca_basis[level] = QUDA_POWER_BASIS;
    }else if (strcmp(argv[i+1], "chebyshev") == 0 || strcmp(argv[i+1], "cheby") == 0){
      coarse_solver_ca_basis[level] = QUDA_CHEBYSHEV_BASIS;
    }else{
      fprintf(stderr, "ERROR: invalid value for basis ca cg type\n");
      exit(1);
    }

    i++;
    ret = 0;
    goto out;
  }

  if( strcmp(argv[i], "--mg-coarse-solver-ca-basis-size") == 0){
    if (i+2 >= argc){
      usage(argv);
    }
    int level = atoi(argv[i+1]);
    if (level < 0 || level >= QUDA_MAX_MG_LEVEL) {
      printf("ERROR: invalid multigrid level %d", level);
      usage(argv);
    }
    i++;

    coarse_solver_ca_basis_size[level] = atoi(argv[i+1]);
    if (coarse_solver_ca_basis_size[level] < 1){
      printf("ERROR: invalid basis size for CA-CG (%d < 1)\n", coarse_solver_ca_basis_size[level]);
      usage(argv);
    }
    i++;
    ret = 0;
    goto out;
  }

  if( strcmp(argv[i], "--mg-coarse-solver-cheby-basis-eig-min") == 0){
    if (i+2 >= argc){
      usage(argv);
    }
    int level = atoi(argv[i+1]);
    if (level < 0 || level >= QUDA_MAX_MG_LEVEL) {
      printf("ERROR: invalid multigrid level %d", level);
      usage(argv);
    }
    i++;

    coarse_solver_ca_lambda_min[level] = atof(argv[i+1]);
    if (coarse_solver_ca_lambda_min[level] < 0.0){
      printf("ERROR: invalid minimum eigenvalue for CA-CG (%f < 0.0)\n", coarse_solver_ca_lambda_min[level]);
      usage(argv);
    }
    i++;
    ret = 0;
    goto out;
  }

  if( strcmp(argv[i], "--mg-coarse-solver-cheby-basis-eig-max") == 0){
    if (i+2 >= argc){
      usage(argv);
    }
    int level = atoi(argv[i+1]);
    if (level < 0 || level >= QUDA_MAX_MG_LEVEL) {
      printf("ERROR: invalid multigrid level %d", level);
      usage(argv);
    }
    i++;

    coarse_solver_ca_lambda_max[level] = atof(argv[i+1]);
    // negative value induces power iterations to guess
    i++;
    ret = 0;
    goto out;
  }



  if( strcmp(argv[i], "--mg-smoother-halo-prec") == 0){
    if (i+1 >= argc){
      usage(argv);
    }
    smoother_halo_prec =  get_prec(argv[i+1]);
    i++;
    ret = 0;
    goto out;
  }


  if( strcmp(argv[i], "--mg-schwarz-type") == 0){
    if (i+2 >= argc){
      usage(argv);
    }
    int level = atoi(argv[i+1]);
    if (level < 0 || level >= QUDA_MAX_MG_LEVEL) {
      printf("ERROR: invalid multigrid level %d", level);
      usage(argv);
    }
    i++;

    schwarz_type[level] = get_schwarz_type(argv[i+1]);
    i++;
    ret = 0;
    goto out;
  }

  if( strcmp(argv[i], "--mg-schwarz-cycle") == 0){
    if (i+2 >= argc){
      usage(argv);
    }
    int level = atoi(argv[i+1]);
    if (level < 0 || level >= QUDA_MAX_MG_LEVEL) {
      printf("ERROR: invalid multigrid level %d", level);
      usage(argv);
    }
    i++;

    schwarz_cycle[level] = atoi(argv[i+1]);
    if (schwarz_cycle[level] < 0 || schwarz_cycle[level] >= 128) {
      printf("ERROR: invalid Schwarz cycle value requested %d for level %d",
	     level, schwarz_cycle[level]);
      usage(argv);
    }
    i++;
    ret = 0;
    goto out;
  }

  if( strcmp(argv[i], "--mg-block-size") == 0){
    if (i+5 >= argc){
      usage(argv);
    }     
    int level = atoi(argv[i+1]);
    if (level < 0 || level >= QUDA_MAX_MG_LEVEL) {
      printf("ERROR: invalid multigrid level %d", level);
      usage(argv);
    }
    i++;

    int xsize =  atoi(argv[i+1]);
    if (xsize <= 0 ){
      printf("ERROR: invalid X block size");
      usage(argv);
    }
    geo_block_size[level][0] = xsize;
    i++;

    int ysize =  atoi(argv[i+1]);
    if (ysize <= 0 ){
      printf("ERROR: invalid Y block size");
      usage(argv);
    }
    geo_block_size[level][1] = ysize;
    i++;

    int zsize =  atoi(argv[i+1]);
    if (zsize <= 0 ){
      printf("ERROR: invalid Z block size");
      usage(argv);
    }
    geo_block_size[level][2] = zsize;
    i++;

    int tsize =  atoi(argv[i+1]);
    if (tsize <= 0 ){
      printf("ERROR: invalid T block size");
      usage(argv);
    }
    geo_block_size[level][3] = tsize;
    i++;

    ret = 0;
    goto out;
  }

  if( strcmp(argv[i], "--mg-mu-factor") == 0){
    if (i+2 >= argc){
      usage(argv);
    }
    int level = atoi(argv[i+1]);
    if (level < 0 || level >= QUDA_MAX_MG_LEVEL) {
      printf("ERROR: invalid multigrid level %d", level);
      usage(argv);
    }
    i++;

    double factor =  atof(argv[i+1]);
    mu_factor[level] = factor;
    i++;
    ret=0;
    goto out;
  }

  if( strcmp(argv[i], "--mg-generate-nullspace") == 0){
    if (i+1 >= argc){
      usage(argv);
    }

    if (strcmp(argv[i+1], "true") == 0){
      generate_nullspace = true;
    }else if (strcmp(argv[i+1], "false") == 0){
      generate_nullspace = false;
    }else{
      fprintf(stderr, "ERROR: invalid generate nullspace type\n");
      exit(1);
    }

    i++;
    ret = 0;
    goto out;
  }

  if( strcmp(argv[i], "--mg-generate-all-levels") == 0){
    if (i+1 >= argc){
      usage(argv);
    }

    if (strcmp(argv[i+1], "true") == 0){
      generate_all_levels = true;
    }else if (strcmp(argv[i+1], "false") == 0){
      generate_all_levels = false;
    }else{
      fprintf(stderr, "ERROR: invalid value for generate_all_levels type\n");
      exit(1);
    }

    i++;
    ret = 0;
    goto out;
  }

  if( strcmp(argv[i], "--mg-load-vec") == 0){
    if (i+1 >= argc){
      usage(argv);
    }
    strcpy(vec_infile, argv[i+1]);
    i++;
    ret = 0;
    goto out;
  }

  if( strcmp(argv[i], "--mg-save-vec") == 0){
    if (i+1 >= argc){
      usage(argv);
    }
    strcpy(vec_outfile, argv[i+1]);
    i++;
    ret = 0;
    goto out;
  }

  if( strcmp(argv[i], "--df-nev") == 0){
    if (i+1 >= argc){
      usage(argv);
    }

    nev = atoi(argv[i+1]);
    i++;
    ret = 0;
    goto out;
  }

  if( strcmp(argv[i], "--df-max-search-dim") == 0){
    if (i+1 >= argc){
      usage(argv);
    }

    max_search_dim = atoi(argv[i+1]);
    i++;
    ret = 0;
    goto out;
  }

  if( strcmp(argv[i], "--df-deflation-grid") == 0){
    if (i+1 >= argc){
      usage(argv);
    }

    deflation_grid = atoi(argv[i+1]);
    i++;
    ret = 0;
    goto out;
  }


  if( strcmp(argv[i], "--df-eigcg-max-restarts") == 0){
    if (i+1 >= argc){
      usage(argv);
    }

    eigcg_max_restarts = atoi(argv[i+1]);
    i++;
    ret = 0;
    goto out;
  } 

  if( strcmp(argv[i], "--df-max-restart-num") == 0){
    if (i+1 >= argc){
      usage(argv);
    }

    max_restart_num = atoi(argv[i+1]);
    i++;
    ret = 0;
    goto out;
  } 


  if( strcmp(argv[i], "--df-tol-restart") == 0){
    if (i+1 >= argc){
      usage(argv);
    }

    tol_restart = atof(argv[i+1]);
    i++;
    ret = 0;
    goto out;
  } 


  if( strcmp(argv[i], "--df-tol-eigenval") == 0){
    if (i+1 >= argc){
      usage(argv);
    }

    eigenval_tol = atof(argv[i+1]);
    i++;
    ret = 0;
    goto out;
  } 

  if( strcmp(argv[i], "--df-tol-inc") == 0){
    if (i+1 >= argc){
      usage(argv);
    }

    inc_tol = atof(argv[i+1]);
    i++;
    ret = 0;
    goto out;
  } 

  if( strcmp(argv[i], "--solver-ext-lib-type") == 0){
    if (i+1 >= argc){
      usage(argv);
    }
    solver_ext_lib = get_solve_ext_lib_type(argv[i+1]);
    i++;
    ret = 0;
    goto out;
  }

  if( strcmp(argv[i], "--df-ext-lib-type") == 0){
    if (i+1 >= argc){
      usage(argv);
    }
    deflation_ext_lib = get_solve_ext_lib_type(argv[i+1]);
    i++;
    ret = 0;
    goto out;
  }

  if( strcmp(argv[i], "--df-location-ritz") == 0){
    if (i+1 >= argc){
      usage(argv);
    }
    location_ritz = get_location(argv[i+1]);
    i++;
    ret = 0;
    goto out;
  }

  if( strcmp(argv[i], "--df-mem-type-ritz") == 0){
    if (i+1 >= argc){
      usage(argv);
    }
    mem_type_ritz = get_df_mem_type_ritz(argv[i+1]);
    i++;
    ret = 0;
    goto out;
  }

  if( strcmp(argv[i], "--niter") == 0){
    if (i+1 >= argc){
      usage(argv);
    }
    niter= atoi(argv[i+1]);
    if (niter < 1 || niter > 1e6){
      printf("ERROR: invalid number of iterations (%d)\n", niter);
      usage(argv);
    }
    i++;
    ret = 0;
    goto out;
  }
 
  if( strcmp(argv[i], "--maxiter-inner-preconditioning") == 0){
    if (i+1 >= argc){
      usage(argv);
    }
    maxiter_inner_preconditioning = atoi(argv[i+1]);
    if (maxiter_inner_preconditioning < 1 || maxiter_inner_preconditioning > 1e6){
      printf("ERROR: invalid number of inner preconditioning iterations (%d)\n", maxiter_inner_preconditioning);
      usage(argv);
    }
    i++;
    ret = 0;
    goto out;
  }
  
<<<<<<< HEAD
  if( strcmp(argv[i], "--mobius-scale") == 0){
    if (i+1 >= argc){
      usage(argv);
    }
    mobius_scale = atof(argv[i+1]);
    if (mobius_scale < 1.){
      printf("ERROR: invalid value of M\"obius scale (%.4f)\n", mobius_scale);
      usage(argv);
    }
    i++;
    ret = 0;
    goto out;
  }

  if( strcmp(argv[i], "--ngcrkrylov") == 0){
=======
  if( strcmp(argv[i], "--ngcrkrylov") == 0 || strcmp(argv[i], "--ca-basis-size") == 0) {
>>>>>>> 35147ef4
    if (i+1 >= argc){
      usage(argv);
    }
    gcrNkrylov = atoi(argv[i+1]);
    if (gcrNkrylov < 1 || gcrNkrylov > 1e6){
      printf("ERROR: invalid number of gcrkrylov iterations (%d)\n", gcrNkrylov);
      usage(argv);
    }
    i++;
    ret = 0;
    goto out;
  }

  if( strcmp(argv[i], "--ca-basis-type") == 0){
    if (i+1 >= argc){
      usage(argv);
    }

    if (strcmp(argv[i+1], "power") == 0){
      ca_basis = QUDA_POWER_BASIS;
    }else if (strcmp(argv[i+1], "chebyshev") == 0 || strcmp(argv[i+1], "cheby") == 0){
      ca_basis = QUDA_CHEBYSHEV_BASIS;
    }else{
      fprintf(stderr, "ERROR: invalid value for basis ca cg type\n");
      exit(1);
    }

    i++;
    ret = 0;
    goto out;
  }

  if( strcmp(argv[i], "--cheby-basis-eig-min") == 0){
    if (i+1 >= argc){
      usage(argv);
    }
    ca_lambda_min = atof(argv[i+1]);
    if (ca_lambda_min < 0.0){
      printf("ERROR: invalid minimum eigenvalue for CA-CG (%f < 0.0)\n", ca_lambda_min);
      usage(argv);
    }
    i++;
    ret = 0;
    goto out;
  }

  if( strcmp(argv[i], "--cheby-basis-eig-max") == 0){
    if (i+1 >= argc){
      usage(argv);
    }
    ca_lambda_max = atof(argv[i+1]);
    // negative value induces power iterations to guess
    i++;
    ret = 0;
    goto out;
  }
  
  if( strcmp(argv[i], "--pipeline") == 0){
    if (i+1 >= argc){
      usage(argv);
    }
    pipeline = atoi(argv[i+1]);
    if (pipeline < 0 || pipeline > 16){
      printf("ERROR: invalid pipeline length (%d)\n", pipeline);
      usage(argv);
    }
    i++;
    ret = 0;
    goto out;
  }

  if( strcmp(argv[i], "--solution-pipeline") == 0){
    if (i+1 >= argc){
      usage(argv);
    }
    solution_accumulator_pipeline = atoi(argv[i+1]);
    if (solution_accumulator_pipeline < 0 || solution_accumulator_pipeline > 16){
      printf("ERROR: invalid solution pipeline length (%d)\n", solution_accumulator_pipeline);
      usage(argv);
    }
    i++;
    ret = 0;
    goto out;
  }

  if( strcmp(argv[i], "--heatbath-beta") == 0){
    if (i+1 >= argc){
      usage(argv);
    }
    heatbath_beta_value = atof(argv[i+1]);
    if (heatbath_beta_value <= 0.0){
      printf("ERROR: invalid beta (%f)\n", heatbath_beta_value);
      usage(argv);
    }
    i++;
    ret = 0;
    goto out;
  }

  if( strcmp(argv[i], "--heatbath-warmup-steps") == 0){
    if (i+1 >= argc){
      usage(argv);
    }
    heatbath_warmup_steps = atoi(argv[i+1]);
    if (heatbath_warmup_steps < 0){
      printf("ERROR: invalid number of warmup steps (%d)\n", heatbath_warmup_steps);
      usage(argv);
    }
    i++;
    ret = 0;
    goto out;
  }

  if( strcmp(argv[i], "--heatbath-num-steps") == 0){
    if (i+1 >= argc){
      usage(argv);
    }
    heatbath_num_steps = atoi(argv[i+1]);
    if (heatbath_num_steps < 0){
      printf("ERROR: invalid number of heatbath steps (%d)\n", heatbath_num_steps);
      usage(argv);
    }
    i++;
    ret = 0;
    goto out;
  }

  if( strcmp(argv[i], "--heatbath-num-hb-per-step") == 0){
    if (i+1 >= argc){
      usage(argv);
    }
    heatbath_num_heatbath_per_step = atoi(argv[i+1]);
    if (heatbath_num_heatbath_per_step <= 0){
      printf("ERROR: invalid number of heatbath hits per step (%d)\n", heatbath_num_heatbath_per_step);
      usage(argv);
    }
    i++;
    ret = 0;
    goto out;
  }

  if( strcmp(argv[i], "--heatbath-num-or-per-step") == 0){
    if (i+1 >= argc){
      usage(argv);
    }
    heatbath_num_overrelax_per_step = atoi(argv[i+1]);
    if (heatbath_num_overrelax_per_step <= 0){
      printf("ERROR: invalid number of overrelaxation hits per step (%d)\n", heatbath_num_overrelax_per_step);
      usage(argv);
    }
    i++;
    ret = 0;
    goto out;
  }

  if( strcmp(argv[i], "--heatbath-coldstart") == 0){
    if (i+1 >= argc){
      usage(argv);
    }

    if (strcmp(argv[i+1], "true") == 0){
      heatbath_coldstart = true;
    }else if (strcmp(argv[i+1], "false") == 0){
      heatbath_coldstart = false;
    }else{
      fprintf(stderr, "ERROR: invalid value for heatbath_coldstart type\n");
      usage(argv);
    }

    i++;
    ret = 0;
    goto out;
  }

  if( strcmp(argv[i], "--version") == 0){
    printf("This program is linked with QUDA library, version %s,", 
	   get_quda_ver_str());
    printf(" %s GPU build\n", msg);
    exit(0);
  }

 out:
  *idx = i;
  return ret ;

}


static struct timeval startTime;

void stopwatchStart() {
  gettimeofday(&startTime, NULL);
}

double stopwatchReadSeconds() {
  struct timeval endTime;
  gettimeofday(&endTime, NULL);

  long ds = endTime.tv_sec - startTime.tv_sec;
  long dus = endTime.tv_usec - startTime.tv_usec;
  return ds + 0.000001*dus;
}

<|MERGE_RESOLUTION|>--- conflicted
+++ resolved
@@ -3570,7 +3570,6 @@
     goto out;
   }
   
-<<<<<<< HEAD
   if( strcmp(argv[i], "--mobius-scale") == 0){
     if (i+1 >= argc){
       usage(argv);
@@ -3585,10 +3584,7 @@
     goto out;
   }
 
-  if( strcmp(argv[i], "--ngcrkrylov") == 0){
-=======
   if( strcmp(argv[i], "--ngcrkrylov") == 0 || strcmp(argv[i], "--ca-basis-size") == 0) {
->>>>>>> 35147ef4
     if (i+1 >= argc){
       usage(argv);
     }
