#include <complex>
#include <stdlib.h>
#include <stdio.h>
#include <string.h>
#include <short.h>

#if defined(QMP_COMMS)
#include <qmp.h>
#elif defined(MPI_COMMS)
#include <mpi.h>
#endif

#include <wilson_dslash_reference.h>
#include <test_util.h>

#include <face_quda.h>
#include <dslash_quda.h>
#include "misc.h"

using namespace std;

#define XUP 0
#define YUP 1
#define ZUP 2
#define TUP 3


int Z[4];
int V;
int Vh;
int Vs_x, Vs_y, Vs_z, Vs_t;
int Vsh_x, Vsh_y, Vsh_z, Vsh_t;
int faceVolume[4];

//extended volume, +4
int E1, E1h, E2, E3, E4; 
int E[4];
int V_ex, Vh_ex;

int Ls;
int V5;
int V5h;

int mySpinorSiteSize;

extern float fat_link_max;

void initComms(int argc, char **argv, const int *commDims)
{
#if defined(QMP_COMMS)
  QMP_thread_level_t tl;
  QMP_init_msg_passing(&argc, &argv, QMP_THREAD_SINGLE, &tl);

  // FIXME? - tests crash without this
  QMP_declare_logical_topology(commDims, 4);

#elif defined(MPI_COMMS)
#ifdef PTHREADS
  int provided;
  MPI_Init_thread(&argc, &argv, MPI_THREAD_MULTIPLE, &provided);
#else
  MPI_Init(&argc, &argv);
#endif

#endif
  initCommsGridQuda(4, commDims, NULL, NULL);
  initRand();
}


void finalizeComms()
{
#if defined(QMP_COMMS)
  QMP_finalize_msg_passing();
#elif defined(MPI_COMMS)
  MPI_Finalize();
#endif
}


void initRand()
{
  int rank = 0;

#if defined(QMP_COMMS)
  rank = QMP_get_node_number();
#elif defined(MPI_COMMS)
  MPI_Comm_rank(MPI_COMM_WORLD, &rank);
#endif

  srand(17*rank + 137);
}

void setDims(int *X) {
  V = 1;
  for (int d=0; d< 4; d++) {
    V *= X[d];
    Z[d] = X[d];

    faceVolume[d] = 1;
    for (int i=0; i<4; i++) {
      if (i==d) continue;
      faceVolume[d] *= X[i];
    }
  }
  Vh = V/2;

  Vs_x = X[1]*X[2]*X[3];
  Vs_y = X[0]*X[2]*X[3];
  Vs_z = X[0]*X[1]*X[3];
  Vs_t = X[0]*X[1]*X[2];
  
  Vsh_x = Vs_x/2;
  Vsh_y = Vs_y/2;
  Vsh_z = Vs_z/2;
  Vsh_t = Vs_t/2;


  E1=X[0]+4; E2=X[1]+4; E3=X[2]+4; E4=X[3]+4;
  E1h=E1/2;
  E[0] = E1;
  E[1] = E2;
  E[2] = E3;
  E[3] = E4;
  V_ex = E1*E2*E3*E4;
  Vh_ex = V_ex/2;

}


void dw_setDims(int *X, const int L5) 
{
  V = 1;
  for (int d=0; d< 4; d++) 
  {
    V *= X[d];
    Z[d] = X[d];

    faceVolume[d] = 1;
    for (int i=0; i<4; i++) {
      if (i==d) continue;
      faceVolume[d] *= X[i];
    }
  }
  Vh = V/2;
  
  Ls = L5;
  V5 = V*Ls;
  V5h = Vh*Ls;

  Vs_t = Z[0]*Z[1]*Z[2]*Ls;//?
  Vsh_t = Vs_t/2;  //?
}


void setSpinorSiteSize(int n)
{
  mySpinorSiteSize = n;
}


template <typename Float>
static void printVector(Float *v) {
  printfQuda("{(%f %f) (%f %f) (%f %f)}\n", v[0], v[1], v[2], v[3], v[4], v[5]);
}

// X indexes the lattice site
void printSpinorElement(void *spinor, int X, QudaPrecision precision) {
  if (precision == QUDA_DOUBLE_PRECISION)
    for (int s=0; s<4; s++) printVector((double*)spinor+X*24+s*6);
  else
    for (int s=0; s<4; s++) printVector((float*)spinor+X*24+s*6);
}

// X indexes the full lattice
void printGaugeElement(void *gauge, int X, QudaPrecision precision) {
  if (getOddBit(X) == 0) {
    if (precision == QUDA_DOUBLE_PRECISION)
      for (int m=0; m<3; m++) printVector((double*)gauge +(X/2)*gaugeSiteSize + m*3*2);
    else
      for (int m=0; m<3; m++) printVector((float*)gauge +(X/2)*gaugeSiteSize + m*3*2);
      
  } else {
    if (precision == QUDA_DOUBLE_PRECISION)
      for (int m = 0; m < 3; m++) printVector((double*)gauge + (X/2+Vh)*gaugeSiteSize + m*3*2);
    else
      for (int m = 0; m < 3; m++) printVector((float*)gauge + (X/2+Vh)*gaugeSiteSize + m*3*2);
  }
}

// returns 0 or 1 if the full lattice index X is even or odd
int getOddBit(int Y) {
  int x4 = Y/(Z[2]*Z[1]*Z[0]);
  int x3 = (Y/(Z[1]*Z[0])) % Z[2];
  int x2 = (Y/Z[0]) % Z[1];
  int x1 = Y % Z[0];
  return (x4+x3+x2+x1) % 2;
}

// a+=b
template <typename Float>
inline void complexAddTo(Float *a, Float *b) {
  a[0] += b[0];
  a[1] += b[1];
}

// a = b*c
template <typename Float>
inline void complexProduct(Float *a, Float *b, Float *c) {
  a[0] = b[0]*c[0] - b[1]*c[1];
  a[1] = b[0]*c[1] + b[1]*c[0];
}

// a = conj(b)*conj(c)
template <typename Float>
inline void complexConjugateProduct(Float *a, Float *b, Float *c) {
  a[0] = b[0]*c[0] - b[1]*c[1];
  a[1] = -b[0]*c[1] - b[1]*c[0];
}

// a = conj(b)*c
template <typename Float>
inline void complexDotProduct(Float *a, Float *b, Float *c) {
  a[0] = b[0]*c[0] + b[1]*c[1];
  a[1] = b[0]*c[1] - b[1]*c[0];
}

// a += b*c
template <typename Float>
inline void accumulateComplexProduct(Float *a, Float *b, Float *c, Float sign) {
  a[0] += sign*(b[0]*c[0] - b[1]*c[1]);
  a[1] += sign*(b[0]*c[1] + b[1]*c[0]);
}

// a += conj(b)*c)
template <typename Float>
inline void accumulateComplexDotProduct(Float *a, Float *b, Float *c) {
  a[0] += b[0]*c[0] + b[1]*c[1];
  a[1] += b[0]*c[1] - b[1]*c[0];
}

template <typename Float>
inline void accumulateConjugateProduct(Float *a, Float *b, Float *c, int sign) {
  a[0] += sign * (b[0]*c[0] - b[1]*c[1]);
  a[1] -= sign * (b[0]*c[1] + b[1]*c[0]);
}

template <typename Float>
inline void su3Construct12(Float *mat) {
  Float *w = mat+12;
  w[0] = 0.0;
  w[1] = 0.0;
  w[2] = 0.0;
  w[3] = 0.0;
  w[4] = 0.0;
  w[5] = 0.0;
}

// Stabilized Bunk and Sommer
template <typename Float>
inline void su3Construct8(Float *mat) {
  mat[0] = atan2(mat[1], mat[0]);
  mat[1] = atan2(mat[13], mat[12]);
  for (int i=8; i<18; i++) mat[i] = 0.0;
}

void su3_construct(void *mat, QudaReconstructType reconstruct, QudaPrecision precision) {
  if (reconstruct == QUDA_RECONSTRUCT_12) {
    if (precision == QUDA_DOUBLE_PRECISION) su3Construct12((double*)mat);
    else su3Construct12((float*)mat);
  } else {
    if (precision == QUDA_DOUBLE_PRECISION) su3Construct8((double*)mat);
    else su3Construct8((float*)mat);
  }
}

// given first two rows (u,v) of SU(3) matrix mat, reconstruct the third row
// as the cross product of the conjugate vectors: w = u* x v*
// 
// 48 flops
template <typename Float>
static void su3Reconstruct12(Float *mat, int dir, int ga_idx, QudaGaugeParam *param) {
  Float *u = &mat[0*(3*2)];
  Float *v = &mat[1*(3*2)];
  Float *w = &mat[2*(3*2)];
  w[0] = 0.0; w[1] = 0.0; w[2] = 0.0; w[3] = 0.0; w[4] = 0.0; w[5] = 0.0;
  accumulateConjugateProduct(w+0*(2), u+1*(2), v+2*(2), +1);
  accumulateConjugateProduct(w+0*(2), u+2*(2), v+1*(2), -1);
  accumulateConjugateProduct(w+1*(2), u+2*(2), v+0*(2), +1);
  accumulateConjugateProduct(w+1*(2), u+0*(2), v+2*(2), -1);
  accumulateConjugateProduct(w+2*(2), u+0*(2), v+1*(2), +1);
  accumulateConjugateProduct(w+2*(2), u+1*(2), v+0*(2), -1);
  Float u0 = (dir < 3 ? param->anisotropy :
	      (ga_idx >= (Z[3]-1)*Z[0]*Z[1]*Z[2]/2 ? param->t_boundary : 1));
  w[0]*=u0; w[1]*=u0; w[2]*=u0; w[3]*=u0; w[4]*=u0; w[5]*=u0;
}

template <typename Float>
static void su3Reconstruct8(Float *mat, int dir, int ga_idx, QudaGaugeParam *param) {
  // First reconstruct first row
  Float row_sum = 0.0;
  row_sum += mat[2]*mat[2];
  row_sum += mat[3]*mat[3];
  row_sum += mat[4]*mat[4];
  row_sum += mat[5]*mat[5];
  Float u0 = (dir < 3 ? param->anisotropy :
	      (ga_idx >= (Z[3]-1)*Z[0]*Z[1]*Z[2]/2 ? param->t_boundary : 1));
  Float U00_mag = sqrt(1.f/(u0*u0) - row_sum);

  mat[14] = mat[0];
  mat[15] = mat[1];

  mat[0] = U00_mag * cos(mat[14]);
  mat[1] = U00_mag * sin(mat[14]);

  Float column_sum = 0.0;
  for (int i=0; i<2; i++) column_sum += mat[i]*mat[i];
  for (int i=6; i<8; i++) column_sum += mat[i]*mat[i];
  Float U20_mag = sqrt(1.f/(u0*u0) - column_sum);

  mat[12] = U20_mag * cos(mat[15]);
  mat[13] = U20_mag * sin(mat[15]);

  // First column now restored

  // finally reconstruct last elements from SU(2) rotation
  Float r_inv2 = 1.0/(u0*row_sum);

  // U11
  Float A[2];
  complexDotProduct(A, mat+0, mat+6);
  complexConjugateProduct(mat+8, mat+12, mat+4);
  accumulateComplexProduct(mat+8, A, mat+2, u0);
  mat[8] *= -r_inv2;
  mat[9] *= -r_inv2;

  // U12
  complexConjugateProduct(mat+10, mat+12, mat+2);
  accumulateComplexProduct(mat+10, A, mat+4, -u0);
  mat[10] *= r_inv2;
  mat[11] *= r_inv2;

  // U21
  complexDotProduct(A, mat+0, mat+12);
  complexConjugateProduct(mat+14, mat+6, mat+4);
  accumulateComplexProduct(mat+14, A, mat+2, -u0);
  mat[14] *= r_inv2;
  mat[15] *= r_inv2;

  // U12
  complexConjugateProduct(mat+16, mat+6, mat+2);
  accumulateComplexProduct(mat+16, A, mat+4, u0);
  mat[16] *= -r_inv2;
  mat[17] *= -r_inv2;
}

void su3_reconstruct(void *mat, int dir, int ga_idx, QudaReconstructType reconstruct, QudaPrecision precision, QudaGaugeParam *param) {
  if (reconstruct == QUDA_RECONSTRUCT_12) {
    if (precision == QUDA_DOUBLE_PRECISION) su3Reconstruct12((double*)mat, dir, ga_idx, param);
    else su3Reconstruct12((float*)mat, dir, ga_idx, param);
  } else {
    if (precision == QUDA_DOUBLE_PRECISION) su3Reconstruct8((double*)mat, dir, ga_idx, param);
    else su3Reconstruct8((float*)mat, dir, ga_idx, param);
  }
}

/*
  void su3_construct_8_half(float *mat, short *mat_half) {
  su3Construct8(mat);

  mat_half[0] = floatToShort(mat[0] / M_PI);
  mat_half[1] = floatToShort(mat[1] / M_PI);
  for (int i=2; i<18; i++) {
  mat_half[i] = floatToShort(mat[i]);
  }
  }

  void su3_reconstruct_8_half(float *mat, short *mat_half, int dir, int ga_idx, QudaGaugeParam *param) {

  for (int i=0; i<18; i++) {
  mat[i] = shortToFloat(mat_half[i]);
  }
  mat[0] *= M_PI;
  mat[1] *= M_PI;

  su3Reconstruct8(mat, dir, ga_idx, param);
  }*/

template <typename Float>
static int compareFloats(Float *a, Float *b, int len, double epsilon) {
  for (int i = 0; i < len; i++) {
    double diff = fabs(a[i] - b[i]);
    if (diff > epsilon) {
      printfQuda("ERROR: i=%d, a[%d]=%f, b[%d]=%f\n", i, i, a[i], i, b[i]);
      return 0;
    }
  }
  return 1;
}

int compare_floats(void *a, void *b, int len, double epsilon, QudaPrecision precision) {
  if  (precision == QUDA_DOUBLE_PRECISION) return compareFloats((double*)a, (double*)b, len, epsilon);
  else return compareFloats((float*)a, (float*)b, len, epsilon);
}

int fullLatticeIndex(int dim[4], int index, int oddBit){

  int za = index/(dim[0]>>1);
  int zb = za/dim[1];
  int x2 = za - zb*dim[1];
  int x4 = zb/dim[2];
  int x3 = zb - x4*dim[2];
  
  return  2*index + ((x2 + x3 + x4 + oddBit) & 1);
}

// given a "half index" i into either an even or odd half lattice (corresponding
// to oddBit = {0, 1}), returns the corresponding full lattice index.
int fullLatticeIndex(int i, int oddBit) {
  /*
    int boundaryCrossings = i/(Z[0]/2) + i/(Z[1]*Z[0]/2) + i/(Z[2]*Z[1]*Z[0]/2);
    return 2*i + (boundaryCrossings + oddBit) % 2;
  */

  int X1 = Z[0];  
  int X2 = Z[1];
  int X3 = Z[2];
  //int X4 = Z[3];
  int X1h =X1/2;

  int sid =i;
  int za = sid/X1h;
  //int x1h = sid - za*X1h;
  int zb = za/X2;
  int x2 = za - zb*X2;
  int x4 = zb/X3;
  int x3 = zb - x4*X3;
  int x1odd = (x2 + x3 + x4 + oddBit) & 1;
  //int x1 = 2*x1h + x1odd;
  int X = 2*sid + x1odd; 

  return X;
}


// i represents a "half index" into an even or odd "half lattice".
// when oddBit={0,1} the half lattice is {even,odd}.
// 
// the displacements, such as dx, refer to the full lattice coordinates. 
//
// neighborIndex() takes a "half index", displaces it, and returns the
// new "half index", which can be an index into either the even or odd lattices.
// displacements of magnitude one always interchange odd and even lattices.
//

int neighborIndex(int i, int oddBit, int dx4, int dx3, int dx2, int dx1) {
  int Y = fullLatticeIndex(i, oddBit);
  int x4 = Y/(Z[2]*Z[1]*Z[0]);
  int x3 = (Y/(Z[1]*Z[0])) % Z[2];
  int x2 = (Y/Z[0]) % Z[1];
  int x1 = Y % Z[0];
  
  // assert (oddBit == (x+y+z+t)%2);
  
  x4 = (x4+dx4+Z[3]) % Z[3];
  x3 = (x3+dx3+Z[2]) % Z[2];
  x2 = (x2+dx2+Z[1]) % Z[1];
  x1 = (x1+dx1+Z[0]) % Z[0];
  
  return (x4*(Z[2]*Z[1]*Z[0]) + x3*(Z[1]*Z[0]) + x2*(Z[0]) + x1) / 2;
}


int neighborIndex(int dim[4], int index, int oddBit, int dx[4]){

  const int fullIndex = fullLatticeIndex(dim, index, oddBit);

  int x[4];
  x[3] = fullIndex/(dim[2]*dim[1]*dim[0]);
  x[2] = (fullIndex/(dim[1]*dim[0])) % dim[2];
  x[1] = (fullIndex/dim[0]) % dim[1];
  x[0] = fullIndex % dim[0];

  for(int dir=0; dir<4; ++dir)
    x[dir] = (x[dir]+dx[dir]+dim[dir]) % dim[dir];

  return (((x[3]*dim[2] + x[2])*dim[1] + x[1])*dim[0] + x[0])/2;
}

int
neighborIndex_mg(int i, int oddBit, int dx4, int dx3, int dx2, int dx1)
{
  int ret;
  
  int Y = fullLatticeIndex(i, oddBit);
  int x4 = Y/(Z[2]*Z[1]*Z[0]);
  int x3 = (Y/(Z[1]*Z[0])) % Z[2];
  int x2 = (Y/Z[0]) % Z[1];
  int x1 = Y % Z[0];
  
  int ghost_x4 = x4+ dx4;
  
  // assert (oddBit == (x+y+z+t)%2);
  
  x4 = (x4+dx4+Z[3]) % Z[3];
  x3 = (x3+dx3+Z[2]) % Z[2];
  x2 = (x2+dx2+Z[1]) % Z[1];
  x1 = (x1+dx1+Z[0]) % Z[0];
  
  if ( (ghost_x4 >= 0 && ghost_x4 < Z[3]) || !comm_dim_partitioned(3)){
    ret = (x4*(Z[2]*Z[1]*Z[0]) + x3*(Z[1]*Z[0]) + x2*(Z[0]) + x1) / 2;
  }else{
    ret = (x3*(Z[1]*Z[0]) + x2*(Z[0]) + x1) / 2;    
  }

  
  return ret;
}


/*  
 * This is a computation of neighbor using the full index and the displacement in each direction
 *
 */

int
neighborIndexFullLattice(int i, int dx4, int dx3, int dx2, int dx1) 
{
  int oddBit = 0;
  int half_idx = i;
  if (i >= Vh){
    oddBit =1;
    half_idx = i - Vh;
  }
    
  int nbr_half_idx = neighborIndex(half_idx, oddBit, dx4,dx3,dx2,dx1);
  int oddBitChanged = (dx4+dx3+dx2+dx1)%2;
  if (oddBitChanged){
    oddBit = 1 - oddBit;
  }
  int ret = nbr_half_idx;
  if (oddBit){
    ret = Vh + nbr_half_idx;
  }
    
  return ret;
}

int
neighborIndexFullLattice(int dim[4], int index, int dx[4])
{
  const int volume = dim[0]*dim[1]*dim[2]*dim[3];
  const int halfVolume = volume/2;
  int oddBit = 0;
  int halfIndex = index;

  if(index >= halfVolume){
    oddBit = 1;
    halfIndex = index - halfVolume;
  }

  int neighborHalfIndex = neighborIndex(dim, halfIndex, oddBit, dx);

  int oddBitChanged = (dx[0]+dx[1]+dx[2]+dx[3])%2;
  if(oddBitChanged){
    oddBit = 1 - oddBit;
  }

  return neighborHalfIndex + oddBit*halfVolume;
}



int
neighborIndexFullLattice_mg(int i, int dx4, int dx3, int dx2, int dx1) 
{
  int ret;
  int oddBit = 0;
  int half_idx = i;
  if (i >= Vh){
    oddBit =1;
    half_idx = i - Vh;
  }
    
  int Y = fullLatticeIndex(half_idx, oddBit);
  int x4 = Y/(Z[2]*Z[1]*Z[0]);
  int x3 = (Y/(Z[1]*Z[0])) % Z[2];
  int x2 = (Y/Z[0]) % Z[1];
  int x1 = Y % Z[0];
  int ghost_x4 = x4+ dx4;
    
  x4 = (x4+dx4+Z[3]) % Z[3];
  x3 = (x3+dx3+Z[2]) % Z[2];
  x2 = (x2+dx2+Z[1]) % Z[1];
  x1 = (x1+dx1+Z[0]) % Z[0];

  if ( ghost_x4 >= 0 && ghost_x4 < Z[3]){
    ret = (x4*(Z[2]*Z[1]*Z[0]) + x3*(Z[1]*Z[0]) + x2*(Z[0]) + x1) / 2;
  }else{
    ret = (x3*(Z[1]*Z[0]) + x2*(Z[0]) + x1) / 2;    
    return ret;
  }

  int oddBitChanged = (dx4+dx3+dx2+dx1)%2;
  if (oddBitChanged){
    oddBit = 1 - oddBit;
  }
    
  if (oddBit){
    ret += Vh;
  }
    
  return ret;
}


// 4d checkerboard.
// given a "half index" i into either an even or odd half lattice (corresponding
// to oddBit = {0, 1}), returns the corresponding full lattice index.
// Cf. GPGPU code in dslash_core_ante.h.
// There, i is the thread index.
int fullLatticeIndex_4d(int i, int oddBit) {
  if (i >= Vh || i < 0) {printf("i out of range in fullLatticeIndex_4d"); exit(-1);}
  /*
    int boundaryCrossings = i/(Z[0]/2) + i/(Z[1]*Z[0]/2) + i/(Z[2]*Z[1]*Z[0]/2);
    return 2*i + (boundaryCrossings + oddBit) % 2;
  */

  int X1 = Z[0];  
  int X2 = Z[1];
  int X3 = Z[2];
  //int X4 = Z[3];
  int X1h =X1/2;

  int sid =i;
  int za = sid/X1h;
  //int x1h = sid - za*X1h;
  int zb = za/X2;
  int x2 = za - zb*X2;
  int x4 = zb/X3;
  int x3 = zb - x4*X3;
  int x1odd = (x2 + x3 + x4 + oddBit) & 1;
  //int x1 = 2*x1h + x1odd;
  int X = 2*sid + x1odd; 

  return X;
}

// 5d checkerboard.
// given a "half index" i into either an even or odd half lattice (corresponding
// to oddBit = {0, 1}), returns the corresponding full lattice index.
// Cf. GPGPU code in dslash_core_ante.h.
// There, i is the thread index sid.
// This function is used by neighborIndex_5d in dslash_reference.cpp.
//ok
int fullLatticeIndex_5d(int i, int oddBit) {
  int boundaryCrossings = i/(Z[0]/2) + i/(Z[1]*Z[0]/2) + i/(Z[2]*Z[1]*Z[0]/2) + i/(Z[3]*Z[2]*Z[1]*Z[0]/2);
  return 2*i + (boundaryCrossings + oddBit) % 2;
}

int fullLatticeIndex_5d_4dpc(int i, int oddBit) {
  int boundaryCrossings = i/(Z[0]/2) + i/(Z[1]*Z[0]/2) + i/(Z[2]*Z[1]*Z[0]/2);
  return 2*i + (boundaryCrossings + oddBit) % 2;
}

int 
x4_from_full_index(int i)
{
  int oddBit = 0;
  int half_idx = i;
  if (i >= Vh){
    oddBit =1;
    half_idx = i - Vh;
  }
  
  int Y = fullLatticeIndex(half_idx, oddBit);
  int x4 = Y/(Z[2]*Z[1]*Z[0]);
  
  return x4;
}

template <typename Float>
static void applyGaugeFieldScaling(Float **gauge, int Vh, QudaGaugeParam *param) {
  // Apply spatial scaling factor (u0) to spatial links
  for (int d = 0; d < 3; d++) {
    for (int i = 0; i < gaugeSiteSize*Vh*2; i++) {
      gauge[d][i] /= param->anisotropy;
    }
  }
    
  // only apply T-boundary at edge nodes
#ifdef MULTI_GPU
  bool last_node_in_t = (commCoords(3) == commDim(3)-1) ? true : false;
#else
  bool last_node_in_t = true;
#endif

  // Apply boundary conditions to temporal links
  if (param->t_boundary == QUDA_ANTI_PERIODIC_T && last_node_in_t) {
    for (int j = (Z[0]/2)*Z[1]*Z[2]*(Z[3]-1); j < Vh; j++) {
      for (int i = 0; i < gaugeSiteSize; i++) {
	gauge[3][j*gaugeSiteSize+i] *= -1.0;
	gauge[3][(Vh+j)*gaugeSiteSize+i] *= -1.0;
      }
    }
  }
    
  if (param->gauge_fix) {
    // set all gauge links (except for the last Z[0]*Z[1]*Z[2]/2) to the identity,
    // to simulate fixing to the temporal gauge.
    int iMax = ( last_node_in_t ? (Z[0]/2)*Z[1]*Z[2]*(Z[3]-1) : Vh );
    int dir = 3; // time direction only
    Float *even = gauge[dir];
    Float *odd  = gauge[dir]+Vh*gaugeSiteSize;
    for (int i = 0; i< iMax; i++) {
      for (int m = 0; m < 3; m++) {
	for (int n = 0; n < 3; n++) {
	  even[i*(3*3*2) + m*(3*2) + n*(2) + 0] = (m==n) ? 1 : 0;
	  even[i*(3*3*2) + m*(3*2) + n*(2) + 1] = 0.0;
	  odd [i*(3*3*2) + m*(3*2) + n*(2) + 0] = (m==n) ? 1 : 0;
	  odd [i*(3*3*2) + m*(3*2) + n*(2) + 1] = 0.0;
	}
      }
    }
  }
}

template <typename Float>
void applyGaugeFieldScaling_long(Float **gauge, int Vh, QudaGaugeParam *param, QudaDslashType dslash_type)
{

  int X1h=param->X[0]/2;
  int X1 =param->X[0];
  int X2 =param->X[1];
  int X3 =param->X[2];
  int X4 =param->X[3];

  // rescale long links by the appropriate coefficient
  if (dslash_type == QUDA_ASQTAD_DSLASH) {
    for(int d=0; d<4; d++){
      for(int i=0; i < V*gaugeSiteSize; i++){
	gauge[d][i] /= (-24*param->tadpole_coeff*param->tadpole_coeff);
      }
    }
  }

  // apply the staggered phases
  for (int d = 0; d < 3; d++) {

    //even
    for (int i = 0; i < Vh; i++) {

      int index = fullLatticeIndex(i, 0);
      int i4 = index /(X3*X2*X1);
      int i3 = (index - i4*(X3*X2*X1))/(X2*X1);
      int i2 = (index - i4*(X3*X2*X1) - i3*(X2*X1))/X1;
      int i1 = index - i4*(X3*X2*X1) - i3*(X2*X1) - i2*X1;
      int sign = 1;

      if (d == 0) {
	if (i4 % 2 == 1){
	  sign= -1;
	}
      }

      if (d == 1){
	if ((i4+i1) % 2 == 1){
	  sign= -1;
	}
      }
      if (d == 2){
	if ( (i4+i1+i2) % 2 == 1){
	  sign= -1;
	}
      }

      for (int j=0;j < 6; j++){
	gauge[d][i*gaugeSiteSize + 12+ j] *= sign;
      }
    }
    //odd
    for (int i = 0; i < Vh; i++) {
      int index = fullLatticeIndex(i, 1);
      int i4 = index /(X3*X2*X1);
      int i3 = (index - i4*(X3*X2*X1))/(X2*X1);
      int i2 = (index - i4*(X3*X2*X1) - i3*(X2*X1))/X1;
      int i1 = index - i4*(X3*X2*X1) - i3*(X2*X1) - i2*X1;
      int sign = 1;

      if (d == 0) {
	if (i4 % 2 == 1){
	  sign = -1;
	}
      }

      if (d == 1){
	if ((i4+i1) % 2 == 1){
	  sign = -1;
	}
      }
      if (d == 2){
	if ( (i4+i1+i2) % 2 == 1){
	  sign = -1;
	}
      }

      for (int j=0;j < 6; j++){
	gauge[d][(Vh+i)*gaugeSiteSize + 12 + j] *= sign;
      }
    }

  }

  // Apply boundary conditions to temporal links
  if (param->t_boundary == QUDA_ANTI_PERIODIC_T) {
    for (int j = 0; j < Vh; j++) {
      int sign =1;
      if (dslash_type == QUDA_ASQTAD_DSLASH) {
	if (j >= (X4-3)*X1h*X2*X3 ){
	  sign = -1;
	}
      } else {
	if (j >= (X4-1)*X1h*X2*X3 ){
	  sign = -1;
	}
      }

      for (int i = 0; i < 6; i++) {
	gauge[3][j*gaugeSiteSize+ 12+ i ] *= sign;
	gauge[3][(Vh+j)*gaugeSiteSize+12 +i] *= sign;
      }
    }
  }

}

/*
template <typename Float>
static void constructUnitGaugeField(Float **res, QudaGaugeParam *param) {
  Float *resOdd[4], *resEven[4];
  for (int dir = 0; dir < 4; dir++) {  
    resEven[dir] = res[dir];
    resOdd[dir]  = res[dir]+Vh*gaugeSiteSize;
  }
    
  for (int dir = 0; dir < 4; dir++) {
    for (int i = 0; i < Vh; i++) {
      for (int m = 0; m < 3; m++) {
	for (int n = 0; n < 3; n++) {
	  resEven[dir][i*(3*3*2) + m*(3*2) + n*(2) + 0] = (m==n) ? 1 : 0;
	  resEven[dir][i*(3*3*2) + m*(3*2) + n*(2) + 1] = 0.0;
	  resOdd[dir][i*(3*3*2) + m*(3*2) + n*(2) + 0] = (m==n) ? 1 : 0;
	  resOdd[dir][i*(3*3*2) + m*(3*2) + n*(2) + 1] = 0.0;
	}
      }
    }
  }
    
  applyGaugeFieldScaling(res, Vh, param);
}
*/
template <typename Float>
static void constructUnitGaugeField(Float **res, QudaGaugeParam *param, QudaDslashType dslash_type=QUDA_WILSON_DSLASH) {
  Float *resOdd[4], *resEven[4];
  for (int dir = 0; dir < 4; dir++) {
    resEven[dir] = res[dir];
    resOdd[dir]  = res[dir]+Vh*gaugeSiteSize;
  }

  for (int dir = 0; dir < 4; dir++) {
    for (int i = 0; i < Vh; i++) {
      for (int m = 0; m < 3; m++) {
        for (int n = 0; n < 3; n++) {
          resEven[dir][i*(3*3*2) + m*(3*2) + n*(2) + 0] = (m==n) ? 1 : 0;
          resEven[dir][i*(3*3*2) + m*(3*2) + n*(2) + 1] = 0.0;
          resOdd[dir][i*(3*3*2) + m*(3*2) + n*(2) + 0] = (m==n) ? 1 : 0;
          resOdd[dir][i*(3*3*2) + m*(3*2) + n*(2) + 1] = 0.0;
        }
      }
    }
  }

  if( dslash_type==QUDA_WILSON_DSLASH )
    applyGaugeFieldScaling(res, Vh, param);
  else
    applyGaugeFieldScaling_long(res, Vh, param, dslash_type);

}

// normalize the vector a
template <typename Float>
static void normalize(complex<Float> *a, int len) {
  double sum = 0.0;
  for (int i=0; i<len; i++) sum += norm(a[i]);
  for (int i=0; i<len; i++) a[i] /= sqrt(sum);
}

// orthogonalize vector b to vector a
template <typename Float>
static void orthogonalize(complex<Float> *a, complex<Float> *b, int len) {
  complex<double> dot = 0.0;
  for (int i=0; i<len; i++) dot += conj(a[i])*b[i];
  for (int i=0; i<len; i++) b[i] -= (complex<Float>)dot*a[i];
}

template <typename Float> 
static void constructGaugeField(Float **res, QudaGaugeParam *param, QudaDslashType dslash_type=QUDA_WILSON_DSLASH) {
  Float *resOdd[4], *resEven[4];
  for (int dir = 0; dir < 4; dir++) {  
    resEven[dir] = res[dir];
    resOdd[dir]  = res[dir]+Vh*gaugeSiteSize;
  }
    
  for (int dir = 0; dir < 4; dir++) {
    for (int i = 0; i < Vh; i++) {
      for (int m = 1; m < 3; m++) { // last 2 rows
	for (int n = 0; n < 3; n++) { // 3 columns
	  resEven[dir][i*(3*3*2) + m*(3*2) + n*(2) + 0] = rand() / (Float)RAND_MAX;
	  resEven[dir][i*(3*3*2) + m*(3*2) + n*(2) + 1] = rand() / (Float)RAND_MAX;
	  resOdd[dir][i*(3*3*2) + m*(3*2) + n*(2) + 0] = rand() / (Float)RAND_MAX;
	  resOdd[dir][i*(3*3*2) + m*(3*2) + n*(2) + 1] = rand() / (Float)RAND_MAX;                    
	}
      }
      normalize((complex<Float>*)(resEven[dir] + (i*3+1)*3*2), 3);
      orthogonalize((complex<Float>*)(resEven[dir] + (i*3+1)*3*2), (complex<Float>*)(resEven[dir] + (i*3+2)*3*2), 3);
      normalize((complex<Float>*)(resEven[dir] + (i*3 + 2)*3*2), 3);
      
      normalize((complex<Float>*)(resOdd[dir] + (i*3+1)*3*2), 3);
      orthogonalize((complex<Float>*)(resOdd[dir] + (i*3+1)*3*2), (complex<Float>*)(resOdd[dir] + (i*3+2)*3*2), 3);
      normalize((complex<Float>*)(resOdd[dir] + (i*3 + 2)*3*2), 3);

      {
	Float *w = resEven[dir]+(i*3+0)*3*2;
	Float *u = resEven[dir]+(i*3+1)*3*2;
	Float *v = resEven[dir]+(i*3+2)*3*2;
	
	for (int n = 0; n < 6; n++) w[n] = 0.0;
	accumulateConjugateProduct(w+0*(2), u+1*(2), v+2*(2), +1);
	accumulateConjugateProduct(w+0*(2), u+2*(2), v+1*(2), -1);
	accumulateConjugateProduct(w+1*(2), u+2*(2), v+0*(2), +1);
	accumulateConjugateProduct(w+1*(2), u+0*(2), v+2*(2), -1);
	accumulateConjugateProduct(w+2*(2), u+0*(2), v+1*(2), +1);
	accumulateConjugateProduct(w+2*(2), u+1*(2), v+0*(2), -1);
      }

      {
	Float *w = resOdd[dir]+(i*3+0)*3*2;
	Float *u = resOdd[dir]+(i*3+1)*3*2;
	Float *v = resOdd[dir]+(i*3+2)*3*2;
	
	for (int n = 0; n < 6; n++) w[n] = 0.0;
	accumulateConjugateProduct(w+0*(2), u+1*(2), v+2*(2), +1);
	accumulateConjugateProduct(w+0*(2), u+2*(2), v+1*(2), -1);
	accumulateConjugateProduct(w+1*(2), u+2*(2), v+0*(2), +1);
	accumulateConjugateProduct(w+1*(2), u+0*(2), v+2*(2), -1);
	accumulateConjugateProduct(w+2*(2), u+0*(2), v+1*(2), +1);
	accumulateConjugateProduct(w+2*(2), u+1*(2), v+0*(2), -1);
      }

    }
  }

  if (param->type == QUDA_WILSON_LINKS){  
    applyGaugeFieldScaling(res, Vh, param);
  } else if (param->type == QUDA_ASQTAD_LONG_LINKS){
    applyGaugeFieldScaling_long(res, Vh, param, dslash_type);
  } else if (param->type == QUDA_ASQTAD_FAT_LINKS){
    for (int dir = 0; dir < 4; dir++){ 
      for (int i = 0; i < Vh; i++) {
	for (int m = 0; m < 3; m++) { // last 2 rows
	  for (int n = 0; n < 3; n++) { // 3 columns
	    resEven[dir][i*(3*3*2) + m*(3*2) + n*(2) + 0] =1.0* rand() / (Float)RAND_MAX;
	    resEven[dir][i*(3*3*2) + m*(3*2) + n*(2) + 1] =2.0* rand() / (Float)RAND_MAX;
	    resOdd[dir][i*(3*3*2) + m*(3*2) + n*(2) + 0] = 3.0*rand() / (Float)RAND_MAX;
	    resOdd[dir][i*(3*3*2) + m*(3*2) + n*(2) + 1] = 4.0*rand() / (Float)RAND_MAX;
	  }
	}
      }
    }
    
  }

}

template <typename Float> 
void constructUnitaryGaugeField(Float **res) 
{
  Float *resOdd[4], *resEven[4];
  for (int dir = 0; dir < 4; dir++) {  
    resEven[dir] = res[dir];
    resOdd[dir]  = res[dir]+Vh*gaugeSiteSize;
  }
  
  for (int dir = 0; dir < 4; dir++) {
    for (int i = 0; i < Vh; i++) {
      for (int m = 1; m < 3; m++) { // last 2 rows
	for (int n = 0; n < 3; n++) { // 3 columns
	  resEven[dir][i*(3*3*2) + m*(3*2) + n*(2) + 0] = rand() / (Float)RAND_MAX;
	  resEven[dir][i*(3*3*2) + m*(3*2) + n*(2) + 1] = rand() / (Float)RAND_MAX;
	  resOdd[dir][i*(3*3*2) + m*(3*2) + n*(2) + 0] = rand() / (Float)RAND_MAX;
	  resOdd[dir][i*(3*3*2) + m*(3*2) + n*(2) + 1] = rand() / (Float)RAND_MAX;                    
	}
      }
      normalize((complex<Float>*)(resEven[dir] + (i*3+1)*3*2), 3);
      orthogonalize((complex<Float>*)(resEven[dir] + (i*3+1)*3*2), (complex<Float>*)(resEven[dir] + (i*3+2)*3*2), 3);
      normalize((complex<Float>*)(resEven[dir] + (i*3 + 2)*3*2), 3);
      
      normalize((complex<Float>*)(resOdd[dir] + (i*3+1)*3*2), 3);
      orthogonalize((complex<Float>*)(resOdd[dir] + (i*3+1)*3*2), (complex<Float>*)(resOdd[dir] + (i*3+2)*3*2), 3);
      normalize((complex<Float>*)(resOdd[dir] + (i*3 + 2)*3*2), 3);

      {
	Float *w = resEven[dir]+(i*3+0)*3*2;
	Float *u = resEven[dir]+(i*3+1)*3*2;
	Float *v = resEven[dir]+(i*3+2)*3*2;
	
	for (int n = 0; n < 6; n++) w[n] = 0.0;
	accumulateConjugateProduct(w+0*(2), u+1*(2), v+2*(2), +1);
	accumulateConjugateProduct(w+0*(2), u+2*(2), v+1*(2), -1);
	accumulateConjugateProduct(w+1*(2), u+2*(2), v+0*(2), +1);
	accumulateConjugateProduct(w+1*(2), u+0*(2), v+2*(2), -1);
	accumulateConjugateProduct(w+2*(2), u+0*(2), v+1*(2), +1);
	accumulateConjugateProduct(w+2*(2), u+1*(2), v+0*(2), -1);
      }
      
      {
	Float *w = resOdd[dir]+(i*3+0)*3*2;
	Float *u = resOdd[dir]+(i*3+1)*3*2;
	Float *v = resOdd[dir]+(i*3+2)*3*2;
	
	for (int n = 0; n < 6; n++) w[n] = 0.0;
	accumulateConjugateProduct(w+0*(2), u+1*(2), v+2*(2), +1);
	accumulateConjugateProduct(w+0*(2), u+2*(2), v+1*(2), -1);
	accumulateConjugateProduct(w+1*(2), u+2*(2), v+0*(2), +1);
	accumulateConjugateProduct(w+1*(2), u+0*(2), v+2*(2), -1);
	accumulateConjugateProduct(w+2*(2), u+0*(2), v+1*(2), +1);
	accumulateConjugateProduct(w+2*(2), u+1*(2), v+0*(2), -1);
      }
      
    }
  }
}


void construct_gauge_field(void **gauge, int type, QudaPrecision precision, QudaGaugeParam *param) {
  if (type == 0) {
    if (precision == QUDA_DOUBLE_PRECISION) constructUnitGaugeField((double**)gauge, param);
    else constructUnitGaugeField((float**)gauge, param);
  } else if (type == 1) {
    if (precision == QUDA_DOUBLE_PRECISION) constructGaugeField((double**)gauge, param);
    else constructGaugeField((float**)gauge, param);
  } else {
    if (precision == QUDA_DOUBLE_PRECISION) applyGaugeFieldScaling((double**)gauge, Vh, param);
    else applyGaugeFieldScaling((float**)gauge, Vh, param);    
  }

}

template <typename Float>
static void constructWeakGaugeField(Float **res, QudaGaugeParam *param, double _mn, QudaDslashType dslash_type=QUDA_WILSON_DSLASH) {
  Float *resOdd[4], *resEven[4];
  for (int dir = 0; dir < 4; dir++) {
    resEven[dir] = res[dir];
    resOdd[dir]  = res[dir]+Vh*gaugeSiteSize;
  }

  for (int dir = 0; dir < 4; dir++) {
    for (int i = 0; i < Vh; i++) {
      for (int m = 1; m < 3; m++) { 
        for (int n = 0; n < 3; n++) { 

          Float mn = m == n? 1.0 : _mn;

          resEven[dir][i*(3*3*2) + m*(3*2) + n*(2) + 0] = mn* (rand() / (Float)RAND_MAX);
          resEven[dir][i*(3*3*2) + m*(3*2) + n*(2) + 1] = mn* (rand() / (Float)RAND_MAX);
          resOdd[dir][i*(3*3*2) + m*(3*2) + n*(2) + 0] = mn* (rand() / (Float)RAND_MAX);
          resOdd[dir][i*(3*3*2) + m*(3*2) + n*(2) + 1] = mn* (rand() / (Float)RAND_MAX);
        }
      }
      normalize((complex<Float>*)(resEven[dir] + (i*3+1)*3*2), 3);
      orthogonalize((complex<Float>*)(resEven[dir] + (i*3+1)*3*2), (complex<Float>*)(resEven[dir] + (i*3+2)*3*2), 3);
      normalize((complex<Float>*)(resEven[dir] + (i*3 + 2)*3*2), 3);

      normalize((complex<Float>*)(resOdd[dir] + (i*3+1)*3*2), 3);
      orthogonalize((complex<Float>*)(resOdd[dir] + (i*3+1)*3*2), (complex<Float>*)(resOdd[dir] + (i*3+2)*3*2), 3);
      normalize((complex<Float>*)(resOdd[dir] + (i*3 + 2)*3*2), 3);

      {
        Float *w = resEven[dir]+(i*3+0)*3*2;
        Float *u = resEven[dir]+(i*3+1)*3*2;
        Float *v = resEven[dir]+(i*3+2)*3*2;

        for (int n = 0; n < 6; n++) w[n] = 0.0;
        accumulateConjugateProduct(w+0*(2), u+1*(2), v+2*(2), +1);
        accumulateConjugateProduct(w+0*(2), u+2*(2), v+1*(2), -1);
        accumulateConjugateProduct(w+1*(2), u+2*(2), v+0*(2), +1);
        accumulateConjugateProduct(w+1*(2), u+0*(2), v+2*(2), -1);
        accumulateConjugateProduct(w+2*(2), u+0*(2), v+1*(2), +1);
        accumulateConjugateProduct(w+2*(2), u+1*(2), v+0*(2), -1);
      }

      {
        Float *w = resOdd[dir]+(i*3+0)*3*2;
        Float *u = resOdd[dir]+(i*3+1)*3*2;
        Float *v = resOdd[dir]+(i*3+2)*3*2;

        for (int n = 0; n < 6; n++) w[n] = 0.0;
        accumulateConjugateProduct(w+0*(2), u+1*(2), v+2*(2), +1);
        accumulateConjugateProduct(w+0*(2), u+2*(2), v+1*(2), -1);
        accumulateConjugateProduct(w+1*(2), u+2*(2), v+0*(2), +1);
        accumulateConjugateProduct(w+1*(2), u+0*(2), v+2*(2), -1);
        accumulateConjugateProduct(w+2*(2), u+0*(2), v+1*(2), +1);
        accumulateConjugateProduct(w+2*(2), u+1*(2), v+0*(2), -1);
      }

      {
        Float *w = resOdd[dir]+(i*3+0)*3*2;
        Float *u = resOdd[dir]+(i*3+1)*3*2;
        Float *v = resOdd[dir]+(i*3+2)*3*2;

        for (int n = 0; n < 6; n++) w[n] = 0.0;
        accumulateConjugateProduct(w+0*(2), u+1*(2), v+2*(2), +1);
        accumulateConjugateProduct(w+0*(2), u+2*(2), v+1*(2), -1);
        accumulateConjugateProduct(w+1*(2), u+2*(2), v+0*(2), +1);
        accumulateConjugateProduct(w+1*(2), u+0*(2), v+2*(2), -1);
        accumulateConjugateProduct(w+2*(2), u+0*(2), v+1*(2), +1);
        accumulateConjugateProduct(w+2*(2), u+1*(2), v+0*(2), -1);
      }

    }
  }

  if (param->type == QUDA_WILSON_LINKS){
    applyGaugeFieldScaling(res, Vh, param);
  } else if (param->type == QUDA_ASQTAD_LONG_LINKS ||  dslash_type == QUDA_STAGGERED_DSLASH){
    applyGaugeFieldScaling_long(res, Vh, param, dslash_type);
  } else if (param->type == QUDA_ASQTAD_FAT_LINKS){//???
    for (int dir = 0; dir < 4; dir++){
      for (int i = 0; i < Vh; i++) {
        for (int m = 0; m < 3; m++) { // last 2 rows
          for (int n = 0; n < 3; n++) { // 3 columns
            resEven[dir][i*(3*3*2) + m*(3*2) + n*(2) + 0] =1.0* rand() / (Float)RAND_MAX;
            resEven[dir][i*(3*3*2) + m*(3*2) + n*(2) + 1] =2.0* rand() / (Float)RAND_MAX;
            resOdd[dir][i*(3*3*2) + m*(3*2) + n*(2) + 0] = 3.0*rand() / (Float)RAND_MAX;
            resOdd[dir][i*(3*3*2) + m*(3*2) + n*(2) + 1] = 4.0*rand() / (Float)RAND_MAX;
          }
        }
      }
    }

  }

}

void
construct_fat_long_gauge_field(void **fatlink, void** longlink, int type, 
			       QudaPrecision precision, QudaGaugeParam* param,
			       QudaDslashType dslash_type)
{
  if (type == 0) {
    if (precision == QUDA_DOUBLE_PRECISION) {
      constructUnitGaugeField((double**)fatlink, param, dslash_type);
      constructUnitGaugeField((double**)longlink, param, dslash_type);
    }else {
      constructUnitGaugeField((float**)fatlink, param, dslash_type);
      constructUnitGaugeField((float**)longlink, param, dslash_type);
    }
  } else {
    int seed = 777;
    srand(seed);
    const double _mn = 0.1;//0.25 still ok

    if (precision == QUDA_DOUBLE_PRECISION) {
      // if doing naive staggered then set to long links so that the staggered phase is applied
      param->type = dslash_type == QUDA_ASQTAD_DSLASH ? QUDA_ASQTAD_FAT_LINKS : QUDA_ASQTAD_LONG_LINKS;
      //constructGaugeField((double**)fatlink, param, dslash_type);
      constructWeakGaugeField((double**)fatlink, param, _mn, dslash_type);
      param->type = QUDA_ASQTAD_LONG_LINKS;
      if (dslash_type == QUDA_ASQTAD_DSLASH) constructGaugeField((double**)longlink, param, dslash_type);
    }else {
      param->type = dslash_type == QUDA_ASQTAD_DSLASH ? QUDA_ASQTAD_FAT_LINKS : QUDA_ASQTAD_LONG_LINKS;
      //constructGaugeField((float**)fatlink, param, dslash_type);
      constructWeakGaugeField((float**)fatlink, param, _mn, dslash_type);
      param->type = QUDA_ASQTAD_LONG_LINKS;
      if (dslash_type == QUDA_ASQTAD_DSLASH) constructGaugeField((float**)longlink, param, dslash_type);
    }
  }

  if(param->reconstruct == QUDA_RECONSTRUCT_9 || 
     param->reconstruct == QUDA_RECONSTRUCT_13){ // incorporate non-trivial phase into long links
    const double cos_pi_3 = 0.5; // Cos(pi/3)
    const double sin_pi_3 = sqrt(0.75); // Sin(pi/3)
    for(int dir=0; dir<4; ++dir){
      for(int i=0; i<V; ++i){
        for(int j=0; j<gaugeSiteSize; j+=2){
          if(precision == QUDA_DOUBLE_PRECISION){
            const double real = ((double*)longlink[dir])[i*gaugeSiteSize + j];
            const double imag = ((double*)longlink[dir])[i*gaugeSiteSize + j + 1];
            ((double*)longlink[dir])[i*gaugeSiteSize + j] = real*cos_pi_3 - imag*sin_pi_3;
            ((double*)longlink[dir])[i*gaugeSiteSize + j + 1] = real*sin_pi_3 + imag*cos_pi_3;
          }else{
            const float real = ((float*)longlink[dir])[i*gaugeSiteSize + j];
            const float imag = ((float*)longlink[dir])[i*gaugeSiteSize + j + 1];
            ((float*)longlink[dir])[i*gaugeSiteSize + j] = real*cos_pi_3 - imag*sin_pi_3;
            ((float*)longlink[dir])[i*gaugeSiteSize + j + 1] = real*sin_pi_3 + imag*cos_pi_3;
          }
        } 
      }
    }
  }

  // set all links to zero to emulate the 1-link operator (needed for host comparison)
  if (dslash_type == QUDA_STAGGERED_DSLASH) { 
    for(int dir=0; dir<4; ++dir){
      for(int i=0; i<V; ++i){
	for(int j=0; j<gaugeSiteSize; j+=2){
	  if(precision == QUDA_DOUBLE_PRECISION){
	    ((double*)longlink[dir])[i*gaugeSiteSize + j] = 0.0;
	    ((double*)longlink[dir])[i*gaugeSiteSize + j + 1] = 0.0;
	  }else{
	    ((float*)longlink[dir])[i*gaugeSiteSize + j] = 0.0;
	    ((float*)longlink[dir])[i*gaugeSiteSize + j + 1] = 0.0;
	  }
	} 
      }
    }
  }

}

#include "../lib/quda_matrix.h"

void
transform_gauge_field(void *su3_field, void **fatlink, void** longlink, int type,
                               QudaPrecision precision, QudaGaugeParam* param,
                               QudaDslashType dslash_type)
{
  for(int dir=0; dir<4; ++dir){

    int dx[4] = {0, 0, 0, 0};
    dx[dir] = +1;

    for(int par = 0; par < 2; par++)
    for(int i = 0; i < Vh; ++i){

      int j     = neighborIndex(i, par, dx[3], dx[2], dx[1], dx[0]);
      int j_par = 1 - par;

      if(precision == QUDA_DOUBLE_PRECISION){
          //
          //typedef std::complex<double> Complex;
          typedef double2 Complex;
          void *site_fat_link = &((double*)fatlink[dir])[(par*Vh+i)*gaugeSiteSize];
          quda::Matrix<Complex,3> *FL = static_cast<quda::Matrix<Complex,3>* > (site_fat_link);

          void *site_su3_field = &((double*)su3_field)[(par*Vh+i)*gaugeSiteSize];
          quda::Matrix<Complex,3> *Omega = static_cast<quda::Matrix<Complex,3>* > (site_su3_field);

          void *site_su3_field_dag = &((double*)su3_field)[(j_par*Vh+j)*gaugeSiteSize];
          quda::Matrix<Complex,3> *tmp = static_cast<quda::Matrix<Complex,3>* > (site_su3_field_dag);

          quda::Matrix<Complex,3> OmegaDag = conj(*tmp);

          quda::Matrix<Complex,3> tmp2 = (*Omega)*(*FL);
          (*FL) = tmp2*OmegaDag;
      }
      else{
          errorQuda("\nPrecision currently not supported\n");
      }
    
    }
  }
  
  if (dslash_type == QUDA_ASQTAD_DSLASH) {
    errorQuda("\nCurrently not implemented.\n");   
  }
  return;
}



template <typename Float>
static void constructCloverField(Float *res, double norm, double diag) {

  Float c = 2.0 * norm / RAND_MAX;

  for(int i = 0; i < V; i++) {
    for (int j = 0; j < 72; j++) {
      res[i*72 + j] = c*rand() - norm;
    }
    for (int j = 0; j< 6; j++) {
      res[i*72 + j] += diag;
      res[i*72 + j+36] += diag;
    }
  }
}

void construct_clover_field(void *clover, double norm, double diag, QudaPrecision precision) {

  if (precision == QUDA_DOUBLE_PRECISION) constructCloverField((double *)clover, norm, diag);
  else constructCloverField((float *)clover, norm, diag);
}

/*void strong_check(void *spinorRef, void *spinorGPU, int len, QudaPrecision prec) {
  printf("Reference:\n");
  printSpinorElement(spinorRef, 0, prec); printf("...\n");
  printSpinorElement(spinorRef, len-1, prec); printf("\n");    
    
  printf("\nCUDA:\n");
  printSpinorElement(spinorGPU, 0, prec); printf("...\n");
  printSpinorElement(spinorGPU, len-1, prec); printf("\n");

  compare_spinor(spinorRef, spinorGPU, len, prec);
  }*/

template <typename Float>
static void checkGauge(Float **oldG, Float **newG, double epsilon) {

  const int fail_check = 17;
  int fail[4][fail_check];
  int iter[4][18];
  for (int d=0; d<4; d++) for (int i=0; i<fail_check; i++) fail[d][i] = 0;
  for (int d=0; d<4; d++) for (int i=0; i<18; i++) iter[d][i] = 0;

  for (int d=0; d<4; d++) {
    for (int eo=0; eo<2; eo++) {
      for (int i=0; i<Vh; i++) {
	int ga_idx = (eo*Vh+i);
	for (int j=0; j<18; j++) {
	  double diff = fabs(newG[d][ga_idx*18+j] - oldG[d][ga_idx*18+j]);/// fabs(oldG[d][ga_idx*18+j]);

	  for (int f=0; f<fail_check; f++) if (diff > pow(10.0,-(f+1))) fail[d][f]++;
	  if (diff > epsilon) iter[d][j]++;
	}
      }
    }
  }

  printf("Component fails (X, Y, Z, T)\n");
  for (int i=0; i<18; i++) printf("%d fails = (%8d, %8d, %8d, %8d)\n", i, iter[0][i], iter[1][i], iter[2][i], iter[3][i]);

  printf("\nDeviation Failures = (X, Y, Z, T)\n");
  for (int f=0; f<fail_check; f++) {
    printf("%e Failures = (%9d, %9d, %9d, %9d) = (%6.5f, %6.5f, %6.5f, %6.5f)\n", pow(10.0,-(f+1)), 
	   fail[0][f], fail[1][f], fail[2][f], fail[3][f],
	   fail[0][f]/(double)(V*18), fail[1][f]/(double)(V*18), fail[2][f]/(double)(V*18), fail[3][f]/(double)(V*18));
  }

}

void check_gauge(void **oldG, void **newG, double epsilon, QudaPrecision precision) {
  if (precision == QUDA_DOUBLE_PRECISION) 
    checkGauge((double**)oldG, (double**)newG, epsilon);
  else 
    checkGauge((float**)oldG, (float**)newG, epsilon);
}



void 
createSiteLinkCPU(void** link,  QudaPrecision precision, int phase) 
{
    
  if (precision == QUDA_DOUBLE_PRECISION) {
    constructUnitaryGaugeField((double**)link);
  }else {
    constructUnitaryGaugeField((float**)link);
  }

  // only apply temporal boundary condition if I'm the last node in T
#ifdef MULTI_GPU
  bool last_node_in_t = (commCoords(3) == commDim(3)-1) ? true : false;
#else
  bool last_node_in_t = true;
#endif

  if(phase){
	
    for(int i=0;i < V;i++){
      for(int dir =XUP; dir <= TUP; dir++){
	int idx = i;
	int oddBit =0;
	if (i >= Vh) {
	  idx = i - Vh;
	  oddBit = 1;
	}

	int X1 = Z[0];
	int X2 = Z[1];
	int X3 = Z[2];
	int X4 = Z[3];

	int full_idx = fullLatticeIndex(idx, oddBit);
	int i4 = full_idx /(X3*X2*X1);
	int i3 = (full_idx - i4*(X3*X2*X1))/(X2*X1);
	int i2 = (full_idx - i4*(X3*X2*X1) - i3*(X2*X1))/X1;
	int i1 = full_idx - i4*(X3*X2*X1) - i3*(X2*X1) - i2*X1;	    

	double coeff= 1.0;
	switch(dir){
	case XUP:
	  if ( (i4 & 1) != 0){
	    coeff *= -1;
	  }
	  break;

	case YUP:
	  if ( ((i4+i1) & 1) != 0){
	    coeff *= -1;
	  }
	  break;

	case ZUP:
	  if ( ((i4+i1+i2) & 1) != 0){
	    coeff *= -1;
	  }
	  break;
		
	case TUP:
	  if (last_node_in_t && i4 == (X4-1)){
	    coeff *= -1;
	  }
	  break;

	default:
	  printf("ERROR: wrong dir(%d)\n", dir);
	  exit(1);
	}
	
	if (precision == QUDA_DOUBLE_PRECISION){
	  //double* mylink = (double*)link;
	  //mylink = mylink + (4*i + dir)*gaugeSiteSize;
	  double* mylink = (double*)link[dir];
	  mylink = mylink + i*gaugeSiteSize;

	  mylink[12] *= coeff;
	  mylink[13] *= coeff;
	  mylink[14] *= coeff;
	  mylink[15] *= coeff;
	  mylink[16] *= coeff;
	  mylink[17] *= coeff;
		
	}else{
	  //float* mylink = (float*)link;
	  //mylink = mylink + (4*i + dir)*gaugeSiteSize;
	  float* mylink = (float*)link[dir];
	  mylink = mylink + i*gaugeSiteSize;
		  
	  mylink[12] *= coeff;
	  mylink[13] *= coeff;
	  mylink[14] *= coeff;
	  mylink[15] *= coeff;
	  mylink[16] *= coeff;
	  mylink[17] *= coeff;
		
	}
      }
    }
  }    

    
#if 1
  for(int dir= 0;dir < 4;dir++){
    for(int i=0;i< V*gaugeSiteSize;i++){
      if (precision ==QUDA_SINGLE_PRECISION){
	float* f = (float*)link[dir];
	if (f[i] != f[i] || (fabsf(f[i]) > 1.e+3) ){
	  fprintf(stderr, "ERROR:  %dth: bad number(%f) in function %s \n",i, f[i], __FUNCTION__);
	  exit(1);
	}
      }else{
	double* f = (double*)link[dir];
	if (f[i] != f[i] || (fabs(f[i]) > 1.e+3)){
	  fprintf(stderr, "ERROR:  %dth: bad number(%f) in function %s \n",i, f[i], __FUNCTION__);
	  exit(1);
	}
	  
      }
	
    }
  }
#endif

  return;
}




template <typename Float>
int compareLink(Float **linkA, Float **linkB, int len) {
  const int fail_check = 16;
  int fail[fail_check];
  for (int f=0; f<fail_check; f++) fail[f] = 0;

  int iter[18];
  for (int i=0; i<18; i++) iter[i] = 0;
  
  for(int dir=0;dir < 4; dir++){
    for (int i=0; i<len; i++) {
      for (int j=0; j<18; j++) {
	int is = i*18+j;
	double diff = fabs(linkA[dir][is]-linkB[dir][is]);
	for (int f=0; f<fail_check; f++)
	  if (diff > pow(10.0,-(f+1))) fail[f]++;
	//if (diff > 1e-1) printf("%d %d %e\n", i, j, diff);
	if (diff > 1e-3) iter[j]++;
      }
    }
  }
  
  for (int i=0; i<18; i++) printfQuda("%d fails = %d\n", i, iter[i]);
  
  int accuracy_level = 0;
  for(int f =0; f < fail_check; f++){
    if(fail[f] == 0){
      accuracy_level =f;
    }
  }

  for (int f=0; f<fail_check; f++) {
    printfQuda("%e Failures: %d / %d  = %e\n", pow(10.0,-(f+1)), fail[f], 4*len*18, fail[f] / (double)(4*len*18));
  }
  
  return accuracy_level;
}

static int
compare_link(void **linkA, void **linkB, int len, QudaPrecision precision)
{
  int ret;

  if (precision == QUDA_DOUBLE_PRECISION){    
    ret = compareLink((double**)linkA, (double**)linkB, len);
  }else {
    ret = compareLink((float**)linkA, (float**)linkB, len);
  }    

  return ret;
}


// X indexes the lattice site
static void 
printLinkElement(void *link, int X, QudaPrecision precision) 
{
  if (precision == QUDA_DOUBLE_PRECISION){
    for(int i=0; i < 3;i++){
      printVector((double*)link+ X*gaugeSiteSize + i*6);
    }
	
  }
  else{
    for(int i=0;i < 3;i++){
      printVector((float*)link+X*gaugeSiteSize + i*6);
    }
  }
}

int strong_check_link(void** linkA, const char* msgA, 
		      void **linkB, const char* msgB, 
		      int len, QudaPrecision prec) 
{
  printfQuda("%s\n", msgA);
  printLinkElement(linkA[0], 0, prec); 
  printfQuda("\n");
  printLinkElement(linkA[0], 1, prec); 
  printfQuda("...\n");
  printLinkElement(linkA[3], len-1, prec); 
  printfQuda("\n");    
    
  printfQuda("\n%s\n", msgB);
  printLinkElement(linkB[0], 0, prec); 
  printfQuda("\n");
  printLinkElement(linkB[0], 1, prec); 
  printfQuda("...\n");
  printLinkElement(linkB[3], len-1, prec); 
  printfQuda("\n");
    
  int ret = compare_link(linkA, linkB, len, prec);
  return ret;
}


void 
createMomCPU(void* mom,  QudaPrecision precision) 
{
  void* temp;
    
  size_t gSize = (precision == QUDA_DOUBLE_PRECISION) ? sizeof(double) : sizeof(float);
  temp = malloc(4*V*gaugeSiteSize*gSize);
  if (temp == NULL){
    fprintf(stderr, "Error: malloc failed for temp in function %s\n", __FUNCTION__);
    exit(1);
  }
    
    
    
  for(int i=0;i < V;i++){
    if (precision == QUDA_DOUBLE_PRECISION){
      for(int dir=0;dir < 4;dir++){
	double* thismom = (double*)mom;	    
	for(int k=0; k < momSiteSize; k++){
	  thismom[ (4*i+dir)*momSiteSize + k ]= 1.0* rand() /RAND_MAX;				
	  if (k==momSiteSize-1) thismom[ (4*i+dir)*momSiteSize + k ]= 0.0;
	}	    
      }	    
    }else{
      for(int dir=0;dir < 4;dir++){
	float* thismom=(float*)mom;
	for(int k=0; k < momSiteSize; k++){
	  thismom[ (4*i+dir)*momSiteSize + k ]= 1.0* rand() /RAND_MAX;		
	  if (k==momSiteSize-1) thismom[ (4*i+dir)*momSiteSize + k ]= 0.0;
	}	    
      }
    }
  }
    
  free(temp);
  return;
}

void
createHwCPU(void* hw,  QudaPrecision precision)
{
  for(int i=0;i < V;i++){
    if (precision == QUDA_DOUBLE_PRECISION){
      for(int dir=0;dir < 4;dir++){
	double* thishw = (double*)hw;
	for(int k=0; k < hwSiteSize; k++){
	  thishw[ (4*i+dir)*hwSiteSize + k ]= 1.0* rand() /RAND_MAX;
	}
      }
    }else{
      for(int dir=0;dir < 4;dir++){
	float* thishw=(float*)hw;
	for(int k=0; k < hwSiteSize; k++){
	  thishw[ (4*i+dir)*hwSiteSize + k ]= 1.0* rand() /RAND_MAX;
	}
      }
    }
  }

  return;
}


template <typename Float>
int compare_mom(Float *momA, Float *momB, int len) {
  const int fail_check = 16;
  int fail[fail_check];
  for (int f=0; f<fail_check; f++) fail[f] = 0;

  int iter[momSiteSize];
  for (int i=0; i<momSiteSize; i++) iter[i] = 0;
  
  for (int i=0; i<len; i++) {
    for (int j=0; j<momSiteSize-1; j++) {
      int is = i*momSiteSize+j;
      double diff = fabs(momA[is]-momB[is]);
      for (int f=0; f<fail_check; f++)
	if (diff > pow(10.0,-(f+1))) fail[f]++;
      //if (diff > 1e-1) printf("%d %d %e\n", i, j, diff);
      if (diff > 1e-3) iter[j]++;
    }
  }
  
  int accuracy_level = 0;
  for(int f =0; f < fail_check; f++){
    if(fail[f] == 0){
      accuracy_level =f+1;
    }
  }

  for (int i=0; i<momSiteSize; i++) printfQuda("%d fails = %d\n", i, iter[i]);
  
  for (int f=0; f<fail_check; f++) {
    printfQuda("%e Failures: %d / %d  = %e\n", pow(10.0,-(f+1)), fail[f], len*9, fail[f]/(double)(len*9));
  }
  
  return accuracy_level;
}

static void 
printMomElement(void *mom, int X, QudaPrecision precision) 
{
  if (precision == QUDA_DOUBLE_PRECISION){
    double* thismom = ((double*)mom)+ X*momSiteSize;
    printVector(thismom);
    printfQuda("(%9f,%9f) (%9f,%9f)\n", thismom[6], thismom[7], thismom[8], thismom[9]);
  }else{
    float* thismom = ((float*)mom)+ X*momSiteSize;
    printVector(thismom);
    printfQuda("(%9f,%9f) (%9f,%9f)\n", thismom[6], thismom[7], thismom[8], thismom[9]);	
  }
}
int strong_check_mom(void * momA, void *momB, int len, QudaPrecision prec) 
{    
  printfQuda("mom:\n");
  printMomElement(momA, 0, prec); 
  printfQuda("\n");
  printMomElement(momA, 1, prec); 
  printfQuda("\n");
  printMomElement(momA, 2, prec); 
  printfQuda("\n");
  printMomElement(momA, 3, prec); 
  printfQuda("...\n");
  
  printfQuda("\nreference mom:\n");
  printMomElement(momB, 0, prec); 
  printfQuda("\n");
  printMomElement(momB, 1, prec); 
  printfQuda("\n");
  printMomElement(momB, 2, prec); 
  printfQuda("\n");
  printMomElement(momB, 3, prec); 
  printfQuda("\n");
  
  int ret;
  if (prec == QUDA_DOUBLE_PRECISION){
    ret = compare_mom((double*)momA, (double*)momB, len);
  }else{
    ret = compare_mom((float*)momA, (float*)momB, len);
  }
  
  return ret;
}


/************
 * return value
 *
 * 0: command line option matched and processed sucessfully
 * non-zero: command line option does not match
 *
 */

#ifdef MULTI_GPU
int device = -1;
#else
int device = 0;
#endif

QudaReconstructType link_recon = QUDA_RECONSTRUCT_NO;
QudaReconstructType link_recon_sloppy = QUDA_RECONSTRUCT_NO;
QudaReconstructType link_recon_precondition = QUDA_RECONSTRUCT_NO;
QudaPrecision prec = QUDA_DOUBLE_PRECISION;
QudaPrecision  prec_sloppy = QUDA_SINGLE_PRECISION;
QudaPrecision  prec_precondition = QUDA_SINGLE_PRECISION;
int xdim = 16;
int ydim = 16;
int zdim = 16;
int tdim = 16;
int Lsdim = 16;
QudaDagType dagger = QUDA_DAG_NO;
int gridsize_from_cmdline[4] = {1,1,1,1};
QudaDslashType dslash_type = QUDA_STAGGERED_DSLASH;
char latfile[256] = "";
<<<<<<< HEAD
bool tune = false;
=======
int Nsrc = 1;
bool tune = true;
>>>>>>> f3e2aa70
int niter = 100;
int test_type = 0;
int nvec[QUDA_MAX_MG_LEVEL] = { 24 };
char vec_infile[256] = "";
char vec_outfile[256] = "";
QudaInverterType inv_type;
QudaInverterType precon_type = QUDA_GCR_INVERTER;
//QudaInverterType precon_type = QUDA_MR_INVERTER;
int multishift = 0;
bool verify_results = true;
double mass = 0.001;
double mu = 0.1;
double anisotropy = 1.0;
double clover_coeff = 0.1;
bool compute_clover = false;
double tol = 1e-7;
double tol_hq = 0.;
QudaTwistFlavorType twist_flavor = QUDA_TWIST_MINUS;
bool kernel_pack_t = false;
QudaMassNormalization normalization = QUDA_MASS_NORMALIZATION;
QudaMatPCType matpc_type = QUDA_MATPC_EVEN_EVEN;
QudaSolveType solve_type =  QUDA_NORMOP_PC_SOLVE;
//QudaSolveType solve_type = QUDA_DIRECT_SOLVE;

int mg_levels = 2;

int nu_pre = 4;
int nu_post = 4;
bool generate_nullspace = true;
bool generate_all_levels = true;

int geo_block_size[QUDA_MAX_MG_LEVEL][QUDA_MAX_DIM] = { {4, 4, 4, 4, 4} };//[4][6]

static int dim_partitioned[4] = {0,0,0,0};

int dimPartitioned(int dim)
{
  return ((gridsize_from_cmdline[dim] > 1) || dim_partitioned[dim]);
}

void __attribute__((weak)) usage_extra(char** argv){};

void usage(char** argv )
{
  printf("Usage: %s [options]\n", argv[0]);
  printf("Common options: \n");
#ifndef MULTI_GPU
  printf("    --device <n>                              # Set the CUDA device to use (default 0, single GPU only)\n");     
#endif
  printf("    --prec <double/single/half>               # Precision in GPU\n");
  printf("    --prec-sloppy <double/single/half>        # Sloppy precision in GPU\n");
  printf("    --prec-precondition <double/single/half>  # Preconditioner precision in GPU\n");
  printf("    --recon <8/9/12/13/18>                    # Link reconstruction type\n");
  printf("    --recon-sloppy <8/9/12/13/18>             # Sloppy link reconstruction type\n");
  printf("    --recon-precondition <8/9/12/13/18>       # Preconditioner link reconstruction type\n");
  printf("    --dagger                                  # Set the dagger to 1 (default 0)\n"); 
  printf("    --dim <n>                                 # Set space-time dimension (X Y Z T)\n"); 
  printf("    --sdim <n>                                # Set space dimension(X/Y/Z) size\n"); 
  printf("    --xdim <n>                                # Set X dimension size(default 24)\n");     
  printf("    --ydim <n>                                # Set X dimension size(default 24)\n");     
  printf("    --zdim <n>                                # Set X dimension size(default 24)\n");     
  printf("    --tdim <n>                                # Set T dimension size(default 24)\n");  
  printf("    --Lsdim <n>                               # Set Ls dimension size(default 16)\n");  
  printf("    --gridsize <x y z t>                      # Set the grid size in all four dimension (default 1 1 1 1)\n");
  printf("    --xgridsize <n>                           # Set grid size in X dimension (default 1)\n");
  printf("    --ygridsize <n>                           # Set grid size in Y dimension (default 1)\n");
  printf("    --zgridsize <n>                           # Set grid size in Z dimension (default 1)\n");
  printf("    --tgridsize <n>                           # Set grid size in T dimension (default 1)\n");
  printf("    --partition <mask>                        # Set the communication topology (X=1, Y=2, Z=4, T=8, and combinations of these)\n");
  printf("    --kernel-pack-t                           # Set T dimension kernel packing to be true (default false)\n");
  printf("    --dslash-type <type>                      # Set the dslash type, the following values are valid\n"
	 "                                                  wilson/clover/twisted-mass/twisted-clover/staggered\n"
         "                                                  /asqtad/domain-wall/domain-wall-4d/mobius\n");
  printf("    --flavor <type>                           # Set the twisted mass flavor type (minus (default), plus, deg-doublet, nondeg-doublet)\n");
  printf("    --load-gauge file                         # Load gauge field \"file\" for the test (requires QIO)\n");
  printf("    --niter <n>                               # The number of iterations to perform (default 10)\n");
  printf("    --inv-type <cg/bicgstab/gcr>              # The type of solver to use (default cg)\n");
  printf("    --precon-type <mr/ (unspecified)>         # The type of solver to use (default none (=unspecified)).\n"
	 "                                                  For multigrid this sets the smoother type.\n");
  printf("    --multishift <true/false>                 # Whether to do a multi-shift solver test or not (default false)\n");     
  printf("    --mass                                    # Mass of Dirac operator (default 0.1)\n");
  printf("    --mu                                      # Twisted-Mass of Dirac operator (default 0.1)\n");
  printf("    --compute-clover                          # Compute the clover field or use random numbers (default false)\n");
  printf("    --clover-coeff                            # Clover coefficient (default 1.0)\n");
  printf("    --anisotropy                              # Temporal anisotropy factor (default 1.0)\n");
  printf("    --mass-normalization                      # Mass normalization (kappa (default) / mass / asym-mass)\n");
  printf("    --matpc                                   # Matrix preconditioning type (even-even, odd-odd, even-even-asym, odd-odd-asym) \n");
  printf("    --solve-type                              # The type of solve to do (direct, direct-pc, normop, normop-pc, normerr, normerr-pc) \n");
  printf("    --tol  <resid_tol>                        # Set L2 residual tolerance\n");
  printf("    --tolhq  <resid_hq_tol>                   # Set heavy-quark residual tolerance\n");
  printf("    --tune <true/false>                       # Whether to autotune or not (default true)\n");     
  printf("    --test                                    # Test method (different for each test)\n");
  printf("    --verify <true/false>                     # Verify the GPU results using CPU results (default true)\n");
  printf("    --mg-nvec <level nvec>                    # Number of null-space vectors to define the multigrid transfer operator on a given level\n");
  printf("    --mg-gpu-prolongate <true/false>          # Whether to do the multigrid transfer operators on the GPU (default false)\n");
  printf("    --mg-levels <2+>                          # The number of multigrid levels to do (default 2)\n");
  printf("    --mg-nu-pre  <1-20>                       # The number of pre-smoother applications to do at each multigrid level (default 2)\n");
  printf("    --mg-nu-post <1-20>                       # The number of post-smoother applications to do at each multigrid level (default 2)\n");
  printf("    --mg-block-size <level x y z t>           # Set the geometric block size for the each multigrid level's transfer operator (default 4 4 4 4)\n");
  printf("    --mg-generate-nullspace <true/false>      # Generate the null-space vector dynamically (default true)\n");
  printf("    --mg-generate-all-levels <true/talse>     # true=generate nul space on all levels, false=generate on level 0 and create other levels from that (default true)\n");
  printf("    --mg-load-vec file                        # Load the vectors \"file\" for the multigrid_test (requires QIO)\n");
  printf("    --mg-save-vec file                        # Save the generated null-space vectors \"file\" from the multigrid_test (requires QIO)\n");
  printf("    --nsrc <n>                                # How many spinors to apply the dslash to simultaneusly (experimental for staggered only)\n");
  printf("    --help                                    # Print out this message\n"); 

  usage_extra(argv); 
#ifdef MULTI_GPU
  char msg[]="multi";
#else
  char msg[]="single";
#endif  
  printf("Note: this program is %s GPU build\n", msg);
  exit(1);
  return ;
}

int process_command_line_option(int argc, char** argv, int* idx)
{
#ifdef MULTI_GPU
  char msg[]="multi";
#else
  char msg[]="single";
#endif

  int ret = -1;
  
  int i = *idx;

  if( strcmp(argv[i], "--help")== 0){
    usage(argv);
  }

  if( strcmp(argv[i], "--verify") == 0){
    if (i+1 >= argc){
      usage(argv);
    }	    

    if (strcmp(argv[i+1], "true") == 0){
      verify_results = true;
    }else if (strcmp(argv[i+1], "false") == 0){
      verify_results = false;
    }else{
      fprintf(stderr, "ERROR: invalid verify type\n");	
      exit(1);
    }

    i++;
    ret = 0;
    goto out;
  }
  
  if( strcmp(argv[i], "--device") == 0){
    if (i+1 >= argc){
      usage(argv);
    }
    device = atoi(argv[i+1]);
    if (device < 0 || device > 16){
      printf("ERROR: Invalid CUDA device number (%d)\n", device);
      usage(argv);
    }
    i++;
    ret = 0;
    goto out;
  }

  if( strcmp(argv[i], "--prec") == 0){
    if (i+1 >= argc){
      usage(argv);
    }	    
    prec =  get_prec(argv[i+1]);
    i++;
    ret = 0;
    goto out;
  }

  if( strcmp(argv[i], "--prec-sloppy") == 0){
    if (i+1 >= argc){
      usage(argv);
    }	    
    prec_sloppy =  get_prec(argv[i+1]);
    i++;
    ret = 0;
    goto out;
  }
  
  if( strcmp(argv[i], "--prec-precondition") == 0){
    if (i+1 >= argc){
      usage(argv);
    }
    prec_precondition =  get_prec(argv[i+1]);
    i++;
    ret = 0;
    goto out;
  }

  if( strcmp(argv[i], "--recon") == 0){
    if (i+1 >= argc){
      usage(argv);
    }
    link_recon =  get_recon(argv[i+1]);
    i++;
    ret = 0;
    goto out;
  }

  if( strcmp(argv[i], "--recon-sloppy") == 0){
    if (i+1 >= argc){
      usage(argv);
    }
    link_recon_sloppy =  get_recon(argv[i+1]);
    i++;
    ret = 0;
    goto out;
  }
  
  if( strcmp(argv[i], "--recon-precondition") == 0){
    if (i+1 >= argc){
      usage(argv);
    }
    link_recon_precondition =  get_recon(argv[i+1]);
    i++;
    ret = 0;
    goto out;
  }

  if( strcmp(argv[i], "--dim") == 0){
    if (i+1 >= argc){
      usage(argv);
    }
    xdim= atoi(argv[i+1]);
    if (xdim < 0 || xdim > 512){
      printf("ERROR: invalid X dimension (%d)\n", xdim);
      usage(argv);
    }
    i++;

    if (i+1 >= argc){
      usage(argv);
    }
    ydim= atoi(argv[i+1]);
    if (ydim < 0 || ydim > 512){
      printf("ERROR: invalid Y dimension (%d)\n", ydim);
      usage(argv);
    }
    i++;

    if (i+1 >= argc){
      usage(argv);
    }
    zdim= atoi(argv[i+1]);
    if (zdim < 0 || zdim > 512){
      printf("ERROR: invalid Z dimension (%d)\n", zdim);
      usage(argv);
    }
    i++;

    if (i+1 >= argc){
      usage(argv);
    }
    tdim= atoi(argv[i+1]);
    if (tdim < 0 || tdim > 512){
      printf("ERROR: invalid T dimension (%d)\n", tdim);
      usage(argv);
    }
    i++;

    ret = 0;
    goto out;
  }

  if( strcmp(argv[i], "--xdim") == 0){
    if (i+1 >= argc){
      usage(argv);
    }
    xdim= atoi(argv[i+1]);
    if (xdim < 0 || xdim > 512){
      printf("ERROR: invalid X dimension (%d)\n", xdim);
      usage(argv);
    }
    i++;
    ret = 0;
    goto out;
  }

  if( strcmp(argv[i], "--ydim") == 0){
    if (i+1 >= argc){
      usage(argv);
    }
    ydim= atoi(argv[i+1]);
    if (ydim < 0 || ydim > 512){
      printf("ERROR: invalid T dimension (%d)\n", ydim);
      usage(argv);
    }
    i++;
    ret = 0;
    goto out;
  }


  if( strcmp(argv[i], "--zdim") == 0){
    if (i+1 >= argc){
      usage(argv);
    }
    zdim= atoi(argv[i+1]);
    if (zdim < 0 || zdim > 512){
      printf("ERROR: invalid T dimension (%d)\n", zdim);
      usage(argv);
    }
    i++;
    ret = 0;
    goto out;
  }

  if( strcmp(argv[i], "--tdim") == 0){
    if (i+1 >= argc){
      usage(argv);
    }	    
    tdim =  atoi(argv[i+1]);
    if (tdim < 0 || tdim > 512){
      printf("Error: invalid t dimension");
      usage(argv);
    }
    i++;
    ret = 0;
    goto out;
  }

  if( strcmp(argv[i], "--sdim") == 0){
    if (i+1 >= argc){
      usage(argv);
    }	    
    int sdim =  atoi(argv[i+1]);
    if (sdim < 0 || sdim > 512){
      printf("ERROR: invalid S dimension\n");
      usage(argv);
    }
    xdim=ydim=zdim=sdim;
    i++;
    ret = 0;
    goto out;
  }
  
  if( strcmp(argv[i], "--Lsdim") == 0){
    if (i+1 >= argc){
      usage(argv);
    }	    
    int Ls =  atoi(argv[i+1]);
    if (Ls < 0 || Ls > 128){
      printf("ERROR: invalid Ls dimension\n");
      usage(argv);
    }
    Lsdim=Ls;
    i++;
    ret = 0;
    goto out;
  }
  
  if( strcmp(argv[i], "--dagger") == 0){
    dagger = QUDA_DAG_YES;
    ret = 0;
    goto out;
  }	
  
  if( strcmp(argv[i], "--partition") == 0){
    if (i+1 >= argc){
      usage(argv);
    }
#ifdef MULTI_GPU
    int value  =  atoi(argv[i+1]);
    for(int j=0; j < 4;j++){
      if (value &  (1 << j)){
	commDimPartitionedSet(j);
	dim_partitioned[j] = 1;
      }
    }
#else
    printfQuda("WARNING: Ignoring --partition option since this is a single-GPU build.\n");
#endif
    i++;
    ret = 0;
    goto out;
  }
  
  if( strcmp(argv[i], "--kernel-pack-t") == 0){
    kernel_pack_t = true;
    ret= 0;
    goto out;
  }


  if( strcmp(argv[i], "--tune") == 0){
    if (i+1 >= argc){
      usage(argv);
    }	    

    if (strcmp(argv[i+1], "true") == 0){
      tune = true;
    }else if (strcmp(argv[i+1], "false") == 0){
      tune = false;
    }else{
      fprintf(stderr, "ERROR: invalid tuning type\n");	
      exit(1);
    }

    i++;
    ret = 0;
    goto out;
  }

  if( strcmp(argv[i], "--multishift") == 0){
    if (i+1 >= argc){
      usage(argv);
    }	    

    if (strcmp(argv[i+1], "true") == 0){
      multishift = true;
    }else if (strcmp(argv[i+1], "false") == 0){
      multishift = false;
    }else{
      fprintf(stderr, "ERROR: invalid multishift boolean\n");	
      exit(1);
    }

    i++;
    ret = 0;
    goto out;
  }

  if( strcmp(argv[i], "--gridsize") == 0){
    if (i+1 >= argc){ 
      usage(argv);
    }     
    int xsize =  atoi(argv[i+1]);
    if (xsize <= 0 ){
      printf("ERROR: invalid X grid size");
      usage(argv);
    }
    gridsize_from_cmdline[0] = xsize;
    i++;

    int ysize =  atoi(argv[i+1]);
    if (ysize <= 0 ){
      printf("ERROR: invalid Y grid size");
      usage(argv);
    }
    gridsize_from_cmdline[1] = ysize;
    i++;

    int zsize =  atoi(argv[i+1]);
    if (zsize <= 0 ){
      printf("ERROR: invalid Z grid size");
      usage(argv);
    }
    gridsize_from_cmdline[2] = zsize;
    i++;

    int tsize =  atoi(argv[i+1]);
    if (tsize <= 0 ){
      printf("ERROR: invalid T grid size");
      usage(argv);
    }
    gridsize_from_cmdline[3] = tsize;
    i++;

    ret = 0;
    goto out;
  }

  if( strcmp(argv[i], "--xgridsize") == 0){
    if (i+1 >= argc){ 
      usage(argv);
    }     
    int xsize =  atoi(argv[i+1]);
    if (xsize <= 0 ){
      printf("ERROR: invalid X grid size");
      usage(argv);
    }
    gridsize_from_cmdline[0] = xsize;
    i++;
    ret = 0;
    goto out;
  }

  if( strcmp(argv[i], "--ygridsize") == 0){
    if (i+1 >= argc){
      usage(argv);
    }     
    int ysize =  atoi(argv[i+1]);
    if (ysize <= 0 ){
      printf("ERROR: invalid Y grid size");
      usage(argv);
    }
    gridsize_from_cmdline[1] = ysize;
    i++;
    ret = 0;
    goto out;
  }

  if( strcmp(argv[i], "--zgridsize") == 0){
    if (i+1 >= argc){
      usage(argv);
    }     
    int zsize =  atoi(argv[i+1]);
    if (zsize <= 0 ){
      printf("ERROR: invalid Z grid size");
      usage(argv);
    }
    gridsize_from_cmdline[2] = zsize;
    i++;
    ret = 0;
    goto out;
  }
  
  if( strcmp(argv[i], "--tgridsize") == 0){
    if (i+1 >= argc){
      usage(argv);
    }     
    int tsize =  atoi(argv[i+1]);
    if (tsize <= 0 ){
      printf("ERROR: invalid T grid size");
      usage(argv);
    }
    gridsize_from_cmdline[3] = tsize;
    i++;
    ret = 0;
    goto out;
  }
  
  if( strcmp(argv[i], "--dslash-type") == 0){
    if (i+1 >= argc){
      usage(argv);
    }     
    dslash_type =  get_dslash_type(argv[i+1]);
    i++;
    ret = 0;
    goto out;
  }
  
  if( strcmp(argv[i], "--flavor") == 0){
    if (i+1 >= argc){
      usage(argv);
    }     
    twist_flavor =  get_flavor_type(argv[i+1]);
    i++;
    ret = 0;
    goto out;
  }
  
  if( strcmp(argv[i], "--inv-type") == 0){
    if (i+1 >= argc){
      usage(argv);
    }     
    inv_type = get_solver_type(argv[i+1]);
    i++;
    ret = 0;
    goto out;
  }
  
  if( strcmp(argv[i], "--precon-type") == 0){
    if (i+1 >= argc){
      usage(argv);
    }
    precon_type = get_solver_type(argv[i+1]);
    i++;
    ret = 0;
    goto out;
  }

  if( strcmp(argv[i], "--mass") == 0){
    if (i+1 >= argc){
      usage(argv);
    }
    mass = atof(argv[i+1]);
    i++;
    ret = 0;
    goto out;
  }

  if( strcmp(argv[i], "--compute-clover") == 0){
    if (i+1 >= argc){
      usage(argv);
    }
    if (strcmp(argv[i+1], "true") == 0){
      compute_clover = true;
    }else if (strcmp(argv[i+1], "false") == 0){
      compute_clover = false;
    }else{
      fprintf(stderr, "ERROR: invalid compute_clover type\n");
      exit(1);
    }

    i++;
    ret = 0;
    goto out;
  }

  if( strcmp(argv[i], "--clover-coeff") == 0){
    if (i+1 >= argc){
      usage(argv);
    }
    clover_coeff = atof(argv[i+1]);
    i++;
    ret = 0;
    goto out;
  }

  if( strcmp(argv[i], "--mu") == 0){
    if (i+1 >= argc){
      usage(argv);
    }
    mu = atof(argv[i+1]);
    i++;
    ret = 0;
    goto out;
  }

  if( strcmp(argv[i], "--anisotropy") == 0){
    if (i+1 >= argc){
      usage(argv);
    }
    anisotropy = atof(argv[i+1]);
    i++;
    ret = 0;
    goto out;
  }

  if( strcmp(argv[i], "--tol") == 0){
    if (i+1 >= argc){
      usage(argv);
    }
    tol= atof(argv[i+1]);
    i++;
    ret = 0;
    goto out;
  }

  if( strcmp(argv[i], "--tolhq") == 0){
    if (i+1 >= argc){
      usage(argv);
    }
    tol_hq= atof(argv[i+1]);
    i++;
    ret = 0;
    goto out;
  }

  if( strcmp(argv[i], "--mass-normalization") == 0){
    if (i+1 >= argc){
      usage(argv);
    }
    normalization = get_mass_normalization_type(argv[i+1]);
    i++;
    ret = 0;
    goto out;
  }

  if( strcmp(argv[i], "--matpc") == 0){
    if (i+1 >= argc){
      usage(argv);
    }
    matpc_type = get_matpc_type(argv[i+1]);
    i++;
    ret = 0;
    goto out;
  }

  if( strcmp(argv[i], "--solve-type") == 0){
    if (i+1 >= argc){
      usage(argv);
    }
    solve_type = get_solve_type(argv[i+1]);
    i++;
    ret = 0;
    goto out;
  }

  if( strcmp(argv[i], "--load-gauge") == 0){
    if (i+1 >= argc){
      usage(argv);
    }     
    strcpy(latfile, argv[i+1]);
    i++;
    ret = 0;
    goto out;
  }
  
  if( strcmp(argv[i], "--nsrc") == 0){
    if (i+1 >= argc){
      usage(argv);
    }
    Nsrc= atoi(argv[i+1]);
    if (Nsrc < 1 || Nsrc > 64){
      printf("ERROR: invalid number of sources (%d)\n", Nsrc);
      usage(argv);
    }
    i++;
    ret = 0;
    goto out;
  }

  if( strcmp(argv[i], "--test") == 0){
    if (i+1 >= argc){
      usage(argv);
    }	    
    test_type = atoi(argv[i+1]);
    i++;
    ret = 0;
    goto out;	    
  }
    
  if( strcmp(argv[i], "--mg-nvec") == 0){
    if (i+1 >= argc){
      usage(argv);
    }
    int level = atoi(argv[i+1]);
    if (level < 0 || level >= QUDA_MAX_MG_LEVEL) {
      printf("ERROR: invalid multigrid level %d", level);
      usage(argv);
    }
    i++;

    nvec[level] = atoi(argv[i+1]);
    if (nvec[level] < 0 || nvec[level] > 128){
      printf("ERROR: invalid number of vectors (%d)\n", nvec[level]);
      usage(argv);
    }
    i++;
    ret = 0;
    goto out;
  }

  if( strcmp(argv[i], "--mg-levels") == 0){
    if (i+1 >= argc){
      usage(argv);
    }
    mg_levels= atoi(argv[i+1]);
    if (mg_levels < 2 || mg_levels > QUDA_MAX_MG_LEVEL){
      printf("ERROR: invalid number of multigrid levels (%d)\n", mg_levels);
      usage(argv);
    }
    i++;
    ret = 0;
    goto out;
  }

  if( strcmp(argv[i], "--mg-nu-pre") == 0){
    if (i+1 >= argc){
      usage(argv);
    }
    nu_pre= atoi(argv[i+1]);
    if (nu_pre < 0 || nu_pre > 20){
      printf("ERROR: invalid pre-smoother applications value (nu_pre=%d)\n", nu_pre);
      usage(argv);
    }
    i++;
    ret = 0;
    goto out;
  }

  if( strcmp(argv[i], "--mg-nu-post") == 0){
    if (i+1 >= argc){
      usage(argv);
    }
    nu_post= atoi(argv[i+1]);
    if (nu_post < 0 || nu_post > 20){
      printf("ERROR: invalid pre-smoother applications value (nu_pist=%d)\n", nu_post);
      usage(argv);
    }
    i++;
    ret = 0;
    goto out;
  }

  if( strcmp(argv[i], "--mg-block-size") == 0){
    if (i+1 >= argc){ 
      usage(argv);
    }     
    int level = atoi(argv[i+1]);
    if (level < 0 || level >= QUDA_MAX_MG_LEVEL) {
      printf("ERROR: invalid multigrid level %d", level);
      usage(argv);
    }
    i++;

    int xsize =  atoi(argv[i+1]);
    if (xsize <= 0 ){
      printf("ERROR: invalid X block size");
      usage(argv);
    }
    geo_block_size[level][0] = xsize;
    i++;

    int ysize =  atoi(argv[i+1]);
    if (ysize <= 0 ){
      printf("ERROR: invalid Y block size");
      usage(argv);
    }
    geo_block_size[level][1] = ysize;
    i++;

    int zsize =  atoi(argv[i+1]);
    if (zsize <= 0 ){
      printf("ERROR: invalid Z block size");
      usage(argv);
    }
    geo_block_size[level][2] = zsize;
    i++;

    int tsize =  atoi(argv[i+1]);
    if (tsize <= 0 ){
      printf("ERROR: invalid T block size");
      usage(argv);
    }
    geo_block_size[level][3] = tsize;
    i++;

    ret = 0;
    goto out;
  }

  if( strcmp(argv[i], "--mass") == 0){
    if (i+1 >= argc){
      usage(argv);
    }
    mass= atof(argv[i+1]);
    i++;
    ret = 0;
    goto out;
  }

  if( strcmp(argv[i], "--mg-generate-nullspace") == 0){
    if (i+1 >= argc){
      usage(argv);
    }

    if (strcmp(argv[i+1], "true") == 0){
      generate_nullspace = true;
    }else if (strcmp(argv[i+1], "false") == 0){
      generate_nullspace = false;
    }else{
      fprintf(stderr, "ERROR: invalid generate nullspace type\n");
      exit(1);
    }

    i++;
    ret = 0;
    goto out;
  }

  if( strcmp(argv[i], "--mg-generate-all-levels") == 0){
    if (i+1 >= argc){
      usage(argv);
    }

    if (strcmp(argv[i+1], "true") == 0){
      generate_all_levels = true;
    }else if (strcmp(argv[i+1], "false") == 0){
      generate_all_levels = false;
    }else{
      fprintf(stderr, "ERROR: invalid value for generate_all_levels type\n");
      exit(1);
    }

    i++;
    ret = 0;
    goto out;
  }

  if( strcmp(argv[i], "--mg-load-vec") == 0){
    if (i+1 >= argc){
      usage(argv);
    }
    strcpy(vec_infile, argv[i+1]);
    i++;
    ret = 0;
    goto out;
  }

  if( strcmp(argv[i], "--mg-save-vec") == 0){
    if (i+1 >= argc){
      usage(argv);
    }
    strcpy(vec_outfile, argv[i+1]);
    i++;
    ret = 0;
    goto out;
  }
  
  if( strcmp(argv[i], "--niter") == 0){
    if (i+1 >= argc){
      usage(argv);
    }
    niter= atoi(argv[i+1]);
    if (niter < 1 || niter > 1e6){
      printf("ERROR: invalid number of iterations (%d)\n", niter);
      usage(argv);
    }
    i++;
    ret = 0;
    goto out;
  }

  if( strcmp(argv[i], "--version") == 0){
    printf("This program is linked with QUDA library, version %s,", 
	   get_quda_ver_str());
    printf(" %s GPU build\n", msg);
    exit(0);
  }

 out:
  *idx = i;
  return ret ;

}


static struct timeval startTime;

void stopwatchStart() {
  gettimeofday(&startTime, NULL);
}

double stopwatchReadSeconds() {
  struct timeval endTime;
  gettimeofday(&endTime, NULL);

  long ds = endTime.tv_sec - startTime.tv_sec;
  long dus = endTime.tv_usec - startTime.tv_usec;
  return ds + 0.000001*dus;
}

<|MERGE_RESOLUTION|>--- conflicted
+++ resolved
@@ -1756,12 +1756,8 @@
 int gridsize_from_cmdline[4] = {1,1,1,1};
 QudaDslashType dslash_type = QUDA_STAGGERED_DSLASH;
 char latfile[256] = "";
-<<<<<<< HEAD
-bool tune = false;
-=======
 int Nsrc = 1;
 bool tune = true;
->>>>>>> f3e2aa70
 int niter = 100;
 int test_type = 0;
 int nvec[QUDA_MAX_MG_LEVEL] = { 24 };
