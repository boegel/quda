--- conflicted
+++ resolved
@@ -777,12 +777,8 @@
 	  sign= -1;
 	}
       }
-<<<<<<< HEAD
+
       for (int j = 0;j < 18; j++){
-=======
-
-      for (int j=0; j < 18; j++) {
->>>>>>> 3ef47faf
 	gauge[d][i*gaugeSiteSize + j] *= sign;
       }
     }
@@ -811,14 +807,10 @@
 	  sign = -1;
 	}
       }
-<<<<<<< HEAD
-      for (int j=0;j < 18; j++){
-	gauge[d][(Vh+i)*gaugeSiteSize  + j] *= sign;
-=======
 
       for (int j=0; j<18; j++){
 	gauge[d][(Vh+i)*gaugeSiteSize + j] *= sign;
->>>>>>> 3ef47faf
+
       }
     }
 
@@ -838,15 +830,9 @@
 	}
       }
 
-<<<<<<< HEAD
-      for (int i = 0; i < 18; i++) {
-	gauge[3][j*gaugeSiteSize+ i ] *= sign;
-	gauge[3][(Vh+j)*gaugeSiteSize +i] *= sign;
-=======
       for (int i=0; i<18; i++) {
 	gauge[3][j*gaugeSiteSize + i] *= sign;
 	gauge[3][(Vh+j)*gaugeSiteSize + i] *= sign;
->>>>>>> 3ef47faf
       }
     }
   }
@@ -1407,27 +1393,8 @@
     }
   }
 
-<<<<<<< HEAD
   if( type == 3) return;
 
-  if(param->reconstruct == QUDA_RECONSTRUCT_9 || 
-     param->reconstruct == QUDA_RECONSTRUCT_13){ // incorporate non-trivial phase into long links
-    const double cos_pi_3 = 0.5; // Cos(pi/3)
-    const double sin_pi_3 = sqrt(0.75); // Sin(pi/3)
-    for(int dir=0; dir<4; ++dir){
-      for(int i=0; i<V; ++i){
-        for(int j=0; j<gaugeSiteSize; j+=2){
-          if(precision == QUDA_DOUBLE_PRECISION){
-            const double real = ((double*)longlink[dir])[i*gaugeSiteSize + j];
-            const double imag = ((double*)longlink[dir])[i*gaugeSiteSize + j + 1];
-            ((double*)longlink[dir])[i*gaugeSiteSize + j] = real*cos_pi_3 - imag*sin_pi_3;
-            ((double*)longlink[dir])[i*gaugeSiteSize + j + 1] = real*sin_pi_3 + imag*cos_pi_3;
-          }else{
-            const float real = ((float*)longlink[dir])[i*gaugeSiteSize + j];
-            const float imag = ((float*)longlink[dir])[i*gaugeSiteSize + j + 1];
-            ((float*)longlink[dir])[i*gaugeSiteSize + j] = real*cos_pi_3 - imag*sin_pi_3;
-            ((float*)longlink[dir])[i*gaugeSiteSize + j + 1] = real*sin_pi_3 + imag*cos_pi_3;
-=======
   if (param->reconstruct == QUDA_RECONSTRUCT_9 || param->reconstruct == QUDA_RECONSTRUCT_13) {
     // incorporate non-trivial phase into long links
 
@@ -1442,7 +1409,6 @@
           } else {
             complex<float> *l = (complex<float>*)( &(((float*)longlink[dir])[i*gaugeSiteSize + j]) );
 	    *l *= z;
->>>>>>> 3ef47faf
           }
         } 
       }
