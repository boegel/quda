#include "command_line_params.h"
#include <comm_quda.h>

// parameters parsed from the command line

#ifdef MULTI_GPU
int device_ordinal = -1;
#else
int device_ordinal = 0;
#endif

int rank_order;
std::array<int, 4> gridsize_from_cmdline = {1, 1, 1, 1};
auto &grid_x = gridsize_from_cmdline[0];
auto &grid_y = gridsize_from_cmdline[1];
auto &grid_z = gridsize_from_cmdline[2];
auto &grid_t = gridsize_from_cmdline[3];

bool native_blas_lapack = true;

std::array<int, 4> dim_partitioned = {0, 0, 0, 0};
QudaReconstructType link_recon = QUDA_RECONSTRUCT_NO;
QudaReconstructType link_recon_sloppy = QUDA_RECONSTRUCT_INVALID;
QudaReconstructType link_recon_precondition = QUDA_RECONSTRUCT_INVALID;
QudaReconstructType link_recon_eigensolver = QUDA_RECONSTRUCT_INVALID;
QudaPrecision prec = QUDA_SINGLE_PRECISION;
QudaPrecision prec_sloppy = QUDA_INVALID_PRECISION;
QudaPrecision prec_refinement_sloppy = QUDA_INVALID_PRECISION;
QudaPrecision prec_precondition = QUDA_INVALID_PRECISION;
QudaPrecision prec_eigensolver = QUDA_INVALID_PRECISION;
QudaPrecision prec_null = QUDA_INVALID_PRECISION;
QudaPrecision prec_ritz = QUDA_INVALID_PRECISION;
QudaVerbosity verbosity = QUDA_SUMMARIZE;
std::array<int, 4> dim = {24, 24, 24, 24};
int &xdim = dim[0];
int &ydim = dim[1];
int &zdim = dim[2];
int &tdim = dim[3];
int Lsdim = 16;
bool dagger = false;
QudaDslashType dslash_type = QUDA_WILSON_DSLASH;
int laplace3D = 4;
char latfile[256] = "";
bool unit_gauge = false;
double gaussian_sigma = 0.2;
char gauge_outfile[256] = "";
int Nsrc = 1;
int Msrc = 1;
int niter = 100;
int maxiter_precondition = 10;
int gcrNkrylov = 10;
QudaCABasis ca_basis = QUDA_POWER_BASIS;
double ca_lambda_min = 0.0;
double ca_lambda_max = -1.0;
int pipeline = 0;
int solution_accumulator_pipeline = 0;
int test_type = 0;
quda::mgarray<int> nvec = {};
quda::mgarray<char[256]> mg_vec_infile;
quda::mgarray<char[256]> mg_vec_outfile;
QudaInverterType inv_type;
bool inv_deflate = false;
bool inv_multigrid = false;
QudaInverterType precon_type = QUDA_INVALID_INVERTER;
QudaSchwarzType precon_schwarz_type = QUDA_INVALID_SCHWARZ;
int precon_schwarz_cycle = 1;
int multishift = 1;
bool verify_results = true;
bool low_mode_check = false;
bool oblique_proj_check = false;
double mass = 0.1;
double kappa = -1.0;
quda::mass_array<double> kappa_array = {};
quda::mass_array<double> mass_array = {};
double mu = 0.1;
double epsilon = 0.01;
double m5 = -1.5;
double b5 = 1.5;
double c5 = 0.5;
double anisotropy = 1.0;
double tadpole_factor = 1.0;
double eps_naik = 0.0;
int n_naiks = 1;
double clover_csw = 1.0;
double clover_coeff = 0.0;
bool compute_clover = false;
bool compute_clover_trlog = true;
bool compute_fatlong = false;
double tol = 1e-7;
double tol_precondition = 1e-1;
double tol_hq = 0.;
double reliable_delta = 0.1;
bool alternative_reliable = false;
QudaTwistFlavorType twist_flavor = QUDA_TWIST_SINGLET;
QudaMassNormalization normalization = QUDA_KAPPA_NORMALIZATION;
QudaMatPCType matpc_type = QUDA_MATPC_EVEN_EVEN;
QudaSolveType solve_type = QUDA_NORMOP_PC_SOLVE;
QudaSolutionType solution_type = QUDA_MAT_SOLUTION;
QudaTboundary fermion_t_boundary = QUDA_ANTI_PERIODIC_T;
bool gauge_smear = false;

int mg_levels = 2;

quda::mgarray<QudaFieldLocation> solver_location = {};
quda::mgarray<QudaFieldLocation> setup_location = {};

quda::mgarray<int> nu_pre = {};
quda::mgarray<int> nu_post = {};
quda::mgarray<int> n_block_ortho = {};
quda::mgarray<double> mu_factor = {};
quda::mgarray<QudaVerbosity> mg_verbosity = {};
quda::mgarray<QudaInverterType> setup_inv = {};
quda::mgarray<QudaSolveType> coarse_solve_type = {};
quda::mgarray<QudaSolveType> smoother_solve_type = {};
quda::mgarray<int> num_setup_iter = {};
quda::mgarray<double> setup_tol = {};
quda::mgarray<int> setup_maxiter = {};
quda::mgarray<int> setup_maxiter_refresh = {};
quda::mgarray<QudaCABasis> setup_ca_basis = {};
quda::mgarray<int> setup_ca_basis_size = {};
quda::mgarray<double> setup_ca_lambda_min = {};
quda::mgarray<double> setup_ca_lambda_max = {};
QudaSetupType setup_type = QUDA_NULL_VECTOR_SETUP;
bool pre_orthonormalize = false;
bool post_orthonormalize = true;
double omega = 0.85;
quda::mgarray<QudaInverterType> coarse_solver = {};
quda::mgarray<double> coarse_solver_tol = {};
quda::mgarray<QudaInverterType> smoother_type = {};
QudaPrecision smoother_halo_prec = QUDA_INVALID_PRECISION;
quda::mgarray<double> smoother_tol = {};
quda::mgarray<int> coarse_solver_maxiter = {};
quda::mgarray<QudaCABasis> coarse_solver_ca_basis = {};
quda::mgarray<int> coarse_solver_ca_basis_size = {};
quda::mgarray<double> coarse_solver_ca_lambda_min = {};
quda::mgarray<double> coarse_solver_ca_lambda_max = {};
bool generate_nullspace = true;
bool generate_all_levels = true;
quda::mgarray<QudaSchwarzType> mg_schwarz_type = {};
quda::mgarray<int> mg_schwarz_cycle = {};
bool mg_evolve_thin_updates = false;

// Aggregation type for the top level of staggered
// FIXME: replace with QUDA_TRANSFER_OPTIMIZED_KD when ready
QudaTransferType staggered_transfer_type = QUDA_TRANSFER_COARSE_KD;

// we only actually support 4 here currently
quda::mgarray<std::array<int, 4>> geo_block_size = {};

#if (CUDA_VERSION >= 10010 && __COMPUTE_CAPABILITY__ >= 700)
bool mg_use_mma = true;
#else
bool mg_use_mma = false;
#endif

int n_ev = 8;
int max_search_dim = 64;
int deflation_grid = 16;
double tol_restart = 5e+3 * tol;

int eigcg_max_restarts = 3;
int max_restart_num = 3;
double inc_tol = 1e-2;
double eigenval_tol = 1e-1;

QudaExtLibType solver_ext_lib = QUDA_EIGEN_EXTLIB;
QudaExtLibType deflation_ext_lib = QUDA_EIGEN_EXTLIB;
QudaFieldLocation location_ritz = QUDA_CUDA_FIELD_LOCATION;
QudaMemoryType mem_type_ritz = QUDA_MEMORY_DEVICE;

// Parameters for the stand alone eigensolver
int eig_block_size = 4;
int eig_n_ev = 16;
int eig_n_kr = 32;
int eig_n_conv = -1;        // If unchanged, will be set to n_ev
int eig_n_ev_deflate = -1;  // If unchanged, will be set to n_conv
int eig_batched_rotate = 0; // If unchanged, will be set to maximum
bool eig_require_convergence = true;
int eig_check_interval = 10;
int eig_max_restarts = 1000;
double eig_tol = 1e-6;
double eig_qr_tol = 1e-11;
bool eig_use_eigen_qr = true;
bool eig_use_poly_acc = true;
int eig_poly_deg = 100;
double eig_amin = 0.1;
double eig_amax = 0.0; // If zero is passed to the solver, an estimate will be computed
bool eig_use_normop = true;
bool eig_use_dagger = false;
bool eig_compute_svd = false;
bool eig_compute_gamma5 = false;
QudaEigSpectrumType eig_spectrum = QUDA_SPECTRUM_LR_EIG;
QudaEigType eig_type = QUDA_EIG_TR_LANCZOS;
bool eig_arpack_check = false;
char eig_arpack_logfile[256] = "arpack_logfile.log";
char eig_vec_infile[256] = "";
char eig_vec_outfile[256] = "";
bool eig_io_parity_inflate = false;
QudaPrecision eig_save_prec = QUDA_DOUBLE_PRECISION;

// Parameters for the MG eigensolver.
// The coarsest grid params are for deflation,
// all others are for PR vectors.
quda::mgarray<bool> mg_eig = {};
quda::mgarray<int> mg_eig_block_size = {};
quda::mgarray<int> mg_eig_n_ev_deflate = {};
quda::mgarray<int> mg_eig_n_ev = {};
quda::mgarray<int> mg_eig_n_kr = {};
quda::mgarray<int> mg_eig_batched_rotate = {};
quda::mgarray<bool> mg_eig_require_convergence = {};
quda::mgarray<int> mg_eig_check_interval = {};
quda::mgarray<int> mg_eig_max_restarts = {};
quda::mgarray<double> mg_eig_tol = {};
quda::mgarray<double> mg_eig_qr_tol = {};
quda::mgarray<bool> mg_eig_use_eigen_qr = {};
quda::mgarray<bool> mg_eig_use_poly_acc = {};
quda::mgarray<int> mg_eig_poly_deg = {};
quda::mgarray<double> mg_eig_amin = {};
quda::mgarray<double> mg_eig_amax = {};
quda::mgarray<bool> mg_eig_use_normop = {};
quda::mgarray<bool> mg_eig_use_dagger = {};
quda::mgarray<QudaEigSpectrumType> mg_eig_spectrum = {};
quda::mgarray<QudaEigType> mg_eig_type = {};
quda::mgarray<QudaPrecision> mg_eig_save_prec = {};

bool mg_eig_coarse_guess = false;
bool mg_eig_preserve_deflation = false;

// Heatbath params
double heatbath_beta_value = 6.2;
int heatbath_warmup_steps = 10;
int heatbath_num_steps = 10;
int heatbath_step_start = 0;
int heatbath_checkpoint = 5;
int heatbath_num_heatbath_per_step = 5;
int heatbath_num_overrelax_per_step = 5;
bool heatbath_coldstart = false;

// HMC params
int hmc_start = 0;
int hmc_updates = 100;
int hmc_therm_updates = 100;
int hmc_checkpoint = 5;
int hmc_traj_steps = 25;
double hmc_traj_length = 1.0;
bool hmc_coldstart = false;
QudaGaugeActionType hmc_gauge_action = QUDA_GAUGE_ACTION_TYPE_WILSON;
double hmc_beta = 6.2;

int eofa_pm = 1;
double eofa_shift = -1.2345;
double eofa_mq1 = 1.0;
double eofa_mq2 = 0.085;
double eofa_mq3 = 1.0;

// Propagator options
quda::file_array<char[256]> prop_source_infile;
quda::file_array<char[256]> prop_source_outfile;
quda::file_array<char[256]> prop_sink_infile;
quda::file_array<char[256]> prop_sink_outfile;
quda::source_array<std::array<int, 4>> prop_source_position = {0, 0, 0, 0};

<<<<<<< HEAD

=======
>>>>>>> 340fd72e
int prop_source_smear_steps = 0;
int prop_sink_smear_steps = 0;
double prop_source_smear_coeff = 2.0;
double prop_sink_smear_coeff = 2.0;
bool prop_read_sources = false;
int prop_n_sources = 1;
QudaPrecision prop_save_prec = QUDA_SINGLE_PRECISION;

// SU(3) smearing options
double stout_smear_rho = 0.1;
double stout_smear_epsilon = -0.25;
double ape_smear_rho = 0.6;
int gauge_smear_steps = 5;
double wflow_epsilon = 0.01;
int wflow_steps = 100;
QudaWFlowType wflow_type = QUDA_WFLOW_TYPE_WILSON;
int measurement_interval = 5;
QudaGaugeSmearType gauge_smear_type = QUDA_GAUGE_SMEAR_TYPE_STOUT;

QudaFermionSmearType prop_smear_type = QUDA_FERMION_SMEAR_TYPE_GAUSSIAN;
<<<<<<< HEAD

// contract options
QudaContractType contract_type = QUDA_CONTRACT_TYPE_DR_FT_T;
std::array<int,4> momentum = {0, 0, 0, 0};
char correlator_file_affix[256] = "";
char correlator_save_dir[256] = ".";
bool open_flavor = false;
=======
>>>>>>> 340fd72e

// contract options
QudaContractType contract_type = QUDA_CONTRACT_TYPE_DR_FT_T;
std::array<int,4> momentum = {0, 0, 0, 0};
char correlator_file_affix[256] = "";
char correlator_save_dir[256] = ".";
bool open_flavor = false;

std::array<int, 4> grid_partition = {1, 1, 1, 1};
QudaBLASOperation blas_trans_a = QUDA_BLAS_OP_N;
QudaBLASOperation blas_trans_b = QUDA_BLAS_OP_N;
QudaBLASDataType blas_data_type = QUDA_BLAS_DATATYPE_C;
QudaBLASDataOrder blas_data_order = QUDA_BLAS_DATAORDER_COL;

std::array<int, 3> blas_mnk = {64, 64, 64};
auto &blas_m = blas_mnk[0];
auto &blas_n = blas_mnk[1];
auto &blas_k = blas_mnk[2];

std::array<int, 3> blas_leading_dims = {128, 128, 128};
auto &blas_lda = blas_leading_dims[0];
auto &blas_ldb = blas_leading_dims[1];
auto &blas_ldc = blas_leading_dims[2];

std::array<int, 3> blas_offsets = {0, 0, 0};
auto &blas_a_offset = blas_offsets[0];
auto &blas_b_offset = blas_offsets[1];
auto &blas_c_offset = blas_offsets[2];

std::array<int, 3> blas_strides = {1, 1, 1};
auto &blas_a_stride = blas_strides[0];
auto &blas_b_stride = blas_strides[1];
auto &blas_c_stride = blas_strides[2];

std::array<double, 2> blas_alpha_re_im = {1.0, 0.0};
std::array<double, 2> blas_beta_re_im = {1.0, 0.0};
int blas_batch = 16;

namespace
{
  CLI::TransformPairs<QudaCABasis> ca_basis_map {{"power", QUDA_POWER_BASIS}, {"chebyshev", QUDA_CHEBYSHEV_BASIS}};

  CLI::TransformPairs<QudaBLASDataType> blas_dt_map {
    {"C", QUDA_BLAS_DATATYPE_C}, {"Z", QUDA_BLAS_DATATYPE_Z}, {"S", QUDA_BLAS_DATATYPE_S}, {"D", QUDA_BLAS_DATATYPE_D}};

  CLI::TransformPairs<QudaBLASDataOrder> blas_data_order_map {{"row", QUDA_BLAS_DATAORDER_ROW},
                                                              {"col", QUDA_BLAS_DATAORDER_COL}};

  CLI::TransformPairs<QudaBLASOperation> blas_op_map {{"N", QUDA_BLAS_OP_N}, {"T", QUDA_BLAS_OP_T}, {"C", QUDA_BLAS_OP_C}};

  CLI::TransformPairs<QudaContractType> contract_type_map {{"open", QUDA_CONTRACT_TYPE_OPEN},
                                                           {"open-sum-t", QUDA_CONTRACT_TYPE_OPEN_SUM_T},
                                                           {"open-sum-z", QUDA_CONTRACT_TYPE_OPEN_SUM_Z},
							   {"open-ft-t", QUDA_CONTRACT_TYPE_OPEN_FT_T},
                                                           {"open-ft-z", QUDA_CONTRACT_TYPE_OPEN_FT_Z},
                                                           {"dr", QUDA_CONTRACT_TYPE_DR},
							   {"dr-ft-t", QUDA_CONTRACT_TYPE_DR_FT_T},
                                                           {"dr-ft-z", QUDA_CONTRACT_TYPE_DR_FT_Z}

  };

  CLI::TransformPairs<QudaDslashType> dslash_type_map {{"wilson", QUDA_WILSON_DSLASH},
                                                       {"clover", QUDA_CLOVER_WILSON_DSLASH},
                                                       {"twisted-mass", QUDA_TWISTED_MASS_DSLASH},
                                                       {"twisted-clover", QUDA_TWISTED_CLOVER_DSLASH},
                                                       {"clover-hasenbusch-twist", QUDA_CLOVER_HASENBUSCH_TWIST_DSLASH},
                                                       {"staggered", QUDA_STAGGERED_DSLASH},
                                                       {"asqtad", QUDA_ASQTAD_DSLASH},
                                                       {"domain-wall", QUDA_DOMAIN_WALL_DSLASH},
                                                       {"domain-wall-4d", QUDA_DOMAIN_WALL_4D_DSLASH},
                                                       {"mobius", QUDA_MOBIUS_DWF_DSLASH},
                                                       {"mobius-eofa", QUDA_MOBIUS_DWF_EOFA_DSLASH},
                                                       {"laplace", QUDA_LAPLACE_DSLASH}};

  CLI::TransformPairs<QudaTwistFlavorType> twist_flavor_type_map {{"singlet", QUDA_TWIST_SINGLET},
                                                                  {"deg-doublet", QUDA_TWIST_DEG_DOUBLET},
                                                                  {"nondeg-doublet", QUDA_TWIST_NONDEG_DOUBLET},
                                                                  {"no", QUDA_TWIST_NO}};

  CLI::TransformPairs<QudaInverterType> inverter_type_map {{"invalid", QUDA_INVALID_INVERTER},
                                                           {"cg", QUDA_CG_INVERTER},
                                                           {"bicgstab", QUDA_BICGSTAB_INVERTER},
                                                           {"gcr", QUDA_GCR_INVERTER},
                                                           {"pcg", QUDA_PCG_INVERTER},
                                                           {"mpcg", QUDA_MPCG_INVERTER},
                                                           {"mpbicgstab", QUDA_MPBICGSTAB_INVERTER},
                                                           {"mr", QUDA_MR_INVERTER},
                                                           {"sd", QUDA_SD_INVERTER},
                                                           {"eigcg", QUDA_EIGCG_INVERTER},
                                                           {"inc-eigcg", QUDA_INC_EIGCG_INVERTER},
                                                           {"gmresdr", QUDA_GMRESDR_INVERTER},
                                                           {"gmresdr-proj", QUDA_GMRESDR_PROJ_INVERTER},
                                                           {"gmresdr-sh", QUDA_GMRESDR_SH_INVERTER},
                                                           {"fgmresdr", QUDA_FGMRESDR_INVERTER},
                                                           {"mg", QUDA_MG_INVERTER},
                                                           {"bicgstab-l", QUDA_BICGSTABL_INVERTER},
                                                           {"cgne", QUDA_CGNE_INVERTER},
                                                           {"cgnr", QUDA_CGNR_INVERTER},
                                                           {"cg3", QUDA_CG3_INVERTER},
                                                           {"cg3ne", QUDA_CG3NE_INVERTER},
                                                           {"cg3nr", QUDA_CG3NR_INVERTER},
                                                           {"ca-cg", QUDA_CA_CG_INVERTER},
                                                           {"ca-cgne", QUDA_CA_CGNE_INVERTER},
                                                           {"ca-cgnr", QUDA_CA_CGNR_INVERTER},
                                                           {"ca-gcr", QUDA_CA_GCR_INVERTER}};

  CLI::TransformPairs<QudaPrecision> precision_map {{"double", QUDA_DOUBLE_PRECISION},
                                                    {"single", QUDA_SINGLE_PRECISION},
                                                    {"half", QUDA_HALF_PRECISION},
                                                    {"quarter", QUDA_QUARTER_PRECISION}};

  CLI::TransformPairs<QudaSchwarzType> schwarz_type_map {{"invalid", QUDA_INVALID_SCHWARZ},
                                                         {"additive", QUDA_ADDITIVE_SCHWARZ},
                                                         {"multiplicative", QUDA_MULTIPLICATIVE_SCHWARZ}};

  CLI::TransformPairs<QudaSolutionType> solution_type_map {{"mat", QUDA_MAT_SOLUTION},
                                                           {"mat-dag-mat", QUDA_MATDAG_MAT_SOLUTION},
                                                           {"mat-pc", QUDA_MATPC_SOLUTION},
                                                           {"mat-pc-dag", QUDA_MATPC_DAG_SOLUTION},
                                                           {"mat-pc-dag-mat-pc", QUDA_MATPCDAG_MATPC_SOLUTION}};

  CLI::TransformPairs<QudaEigType> eig_type_map {{"trlm", QUDA_EIG_TR_LANCZOS},
                                                 {"blktrlm", QUDA_EIG_BLK_TR_LANCZOS},
                                                 {"iram", QUDA_EIG_IR_ARNOLDI},
                                                 {"blkiram", QUDA_EIG_BLK_IR_ARNOLDI}};

  CLI::TransformPairs<QudaTransferType> transfer_type_map {{"aggregate", QUDA_TRANSFER_AGGREGATE},
                                                           {"kd-coarse", QUDA_TRANSFER_COARSE_KD},
                                                           {"kd-optimized", QUDA_TRANSFER_OPTIMIZED_KD}};

  CLI::TransformPairs<QudaTboundary> fermion_t_boundary_map {{"periodic", QUDA_PERIODIC_T},
                                                             {"anti-periodic", QUDA_ANTI_PERIODIC_T}};

  CLI::TransformPairs<QudaSolveType> solve_type_map {
    {"direct", QUDA_DIRECT_SOLVE},       {"direct-pc", QUDA_DIRECT_PC_SOLVE}, {"normop", QUDA_NORMOP_SOLVE},
    {"normop-pc", QUDA_NORMOP_PC_SOLVE}, {"normerr", QUDA_NORMERR_SOLVE},     {"normerr-pc", QUDA_NORMERR_PC_SOLVE}};

  CLI::TransformPairs<QudaFieldLocation> field_location_map {{"cpu", QUDA_CPU_FIELD_LOCATION},
                                                             {"host", QUDA_CPU_FIELD_LOCATION},
                                                             {"gpu", QUDA_CUDA_FIELD_LOCATION},
                                                             {"device", QUDA_CUDA_FIELD_LOCATION}};

  CLI::TransformPairs<QudaVerbosity> verbosity_map {
    {"silent", QUDA_SILENT}, {"summarize", QUDA_SUMMARIZE}, {"verbose", QUDA_VERBOSE}, {"debug", QUDA_DEBUG_VERBOSE}};

  CLI::TransformPairs<QudaMassNormalization> mass_normalization_map {{"kappa", QUDA_KAPPA_NORMALIZATION},
                                                                     {"mass", QUDA_MASS_NORMALIZATION},
                                                                     {"asym-mass", QUDA_ASYMMETRIC_MASS_NORMALIZATION}};

  CLI::TransformPairs<QudaMatPCType> matpc_type_map {{"even-even", QUDA_MATPC_EVEN_EVEN},
                                                     {"odd-odd", QUDA_MATPC_ODD_ODD},
                                                     {"even-even-asym", QUDA_MATPC_EVEN_EVEN_ASYMMETRIC},
                                                     {"odd-odd-asym", QUDA_MATPC_ODD_ODD_ASYMMETRIC}};

  CLI::TransformPairs<QudaReconstructType> reconstruct_type_map {{"18", QUDA_RECONSTRUCT_NO},
                                                                 {"13", QUDA_RECONSTRUCT_13},
                                                                 {"12", QUDA_RECONSTRUCT_12},
                                                                 {"9", QUDA_RECONSTRUCT_9},
                                                                 {"8", QUDA_RECONSTRUCT_8}};

  CLI::TransformPairs<QudaEigSpectrumType> eig_spectrum_map {
    {"SR", QUDA_SPECTRUM_SR_EIG}, {"LR", QUDA_SPECTRUM_LR_EIG}, {"SM", QUDA_SPECTRUM_SM_EIG},
    {"LM", QUDA_SPECTRUM_LM_EIG}, {"SI", QUDA_SPECTRUM_SI_EIG}, {"LI", QUDA_SPECTRUM_LI_EIG}};

  CLI::TransformPairs<QudaWFlowType> wflow_type_map {{"wilson", QUDA_WFLOW_TYPE_WILSON},
                                                     {"symanzik", QUDA_WFLOW_TYPE_SYMANZIK}};

  CLI::TransformPairs<QudaGaugeSmearType> gauge_smear_type_map {{"ape", QUDA_GAUGE_SMEAR_TYPE_APE},
                                                                {"stout", QUDA_GAUGE_SMEAR_TYPE_STOUT},
                                                                {"ovr-imp-stout", QUDA_GAUGE_SMEAR_TYPE_OVR_IMP_STOUT}};

  CLI::TransformPairs<QudaFermionSmearType> fermion_smear_type_map {{"gaussian", QUDA_FERMION_SMEAR_TYPE_GAUSSIAN},
                                                                    {"wuppertal", QUDA_FERMION_SMEAR_TYPE_WUPPERTAL}};

  CLI::TransformPairs<QudaSetupType> setup_type_map {{"test", QUDA_TEST_VECTOR_SETUP}, {"null", QUDA_TEST_VECTOR_SETUP}};

  CLI::TransformPairs<QudaExtLibType> extlib_map {{"eigen", QUDA_EIGEN_EXTLIB}, {"magma", QUDA_MAGMA_EXTLIB}};

  CLI::TransformPairs<QudaGaugeActionType> gauge_action_type_map {{"wilson", QUDA_GAUGE_ACTION_TYPE_WILSON},
                                                                  {"symanzik", QUDA_GAUGE_ACTION_TYPE_SYMANZIK},
								  {"luscher-weisz", QUDA_GAUGE_ACTION_TYPE_LUSCHER_WEISZ}};
  
} // namespace

std::shared_ptr<QUDAApp> make_app(std::string app_description, std::string app_name)
{
  auto quda_app = std::make_shared<QUDAApp>(app_description, app_name);
  quda_app->option_defaults()->always_capture_default();

  quda_app->add_option("--alternative-reliable", alternative_reliable, "use alternative reliable updates");
  quda_app->add_option("--anisotropy", anisotropy, "Temporal anisotropy factor (default 1.0)");

  quda_app->add_option("--ca-basis-type", ca_basis, "The basis to use for CA-CG (default power)")
    ->transform(CLI::QUDACheckedTransformer(ca_basis_map));
  quda_app->add_option(
    "--cheby-basis-eig-max",
    ca_lambda_max, "Conservative estimate of largest eigenvalue for Chebyshev basis CA-CG (default is to guess with power iterations)");
  quda_app->add_option("--cheby-basis-eig-min", ca_lambda_min,
                       "Conservative estimate of smallest eigenvalue for Chebyshev basis CA-CG (default 0)");
  quda_app->add_option("--clover-csw", clover_csw, "Clover Csw coefficient 1.0")->capture_default_str();
  
  quda_app->add_option("--clover-coeff", clover_coeff, "The overall clover coefficient, kappa * Csw. (default 0. Will be inferred from clover-csw and kappa. "
		       "If the user populates this value with anything other than 0.0, the passed value will override the inferred value)")->capture_default_str();
  
  quda_app->add_option("--compute-clover", compute_clover,
                       "Compute the clover field or use random numbers (default false)");
  quda_app->add_option("--compute-clover-trlog", compute_clover_trlog,
                       "Compute the clover inverse trace log to check for singularity (default false)");
  quda_app->add_option("--compute-fat-long", compute_fatlong,
                       "Compute the fat/long field or use random numbers (default false)");
  quda_app
    ->add_option("--contraction-type", contract_type,
                 "Whether to leave spin elemental open, or use a gamma basis and contract on "
                 "spin (default open)")
    ->transform(CLI::QUDACheckedTransformer(contract_type_map));

  quda_app
    ->add_option("--blas-data-type", blas_data_type,
                 "Whether to use single(S), double(D), and/or complex(C/Z) data types (default C)")
    ->transform(CLI::QUDACheckedTransformer(blas_dt_map));

  quda_app
    ->add_option("--blas-data-order", blas_data_order, "Whether data is in row major or column major order (default row)")
    ->transform(CLI::QUDACheckedTransformer(blas_data_order_map));

  quda_app
    ->add_option(
      "--blas-trans-a", blas_trans_a,
      "Whether to leave the A GEMM matrix as is (N), to transpose (T) or transpose conjugate (C) (default N) ")
    ->transform(CLI::QUDACheckedTransformer(blas_op_map));

  quda_app
    ->add_option(
      "--blas-trans-b", blas_trans_b,
      "Whether to leave the B GEMM matrix as is (N), to transpose (T) or transpose conjugate (C) (default N) ")
    ->transform(CLI::QUDACheckedTransformer(blas_op_map));

  quda_app->add_option("--blas-alpha", blas_alpha_re_im, "Set the complex value of alpha for GEMM (default {1.0,0.0}")
    ->expected(2);

  quda_app->add_option("--blas-beta", blas_beta_re_im, "Set the complex value of beta for GEMM (default {1.0,0.0}")
    ->expected(2);

  quda_app
    ->add_option("--blas-mnk", blas_mnk, "Set the dimensions of the A, B, and C matrices GEMM (default 128 128 128)")
    ->expected(3);

  quda_app
    ->add_option("--blas-leading-dims", blas_leading_dims,
                 "Set the leading dimensions A, B, and C matrices GEMM (default 128 128 128) ")
    ->expected(3);

  quda_app->add_option("--blas-offsets", blas_offsets, "Set the offsets for matrices A, B, and C (default 0 0 0)")
    ->expected(3);

  quda_app->add_option("--blas-strides", blas_strides, "Set the strides for matrices A, B, and C (default 1 1 1)")
    ->expected(3);

  quda_app->add_option("--blas-batch", blas_batch, "Set the number of batches for GEMM (default 16)");


  quda_app->add_flag("--dagger", dagger, "Set the dagger to 1 (default 0)");
  quda_app->add_option("--device", device_ordinal, "Set the CUDA device to use (default 0, single GPU only)")
    ->check(CLI::Range(0, 16));

  quda_app->add_option("--dslash-type", dslash_type, "Set the dslash type")
    ->transform(CLI::QUDACheckedTransformer(dslash_type_map));

  quda_app->add_option("--epsilon", epsilon, "Twisted-Mass flavor twist of Dirac operator (default 0.01)");
  quda_app->add_option("--epsilon-naik", eps_naik, "Epsilon factor on Naik term (default 0.0, suggested non-zero -0.1)");

  quda_app
    ->add_option("--flavor", twist_flavor,
                 "Set the twisted mass flavor type (singlet (default), deg-doublet, nondeg-doublet)")
    ->transform(CLI::QUDACheckedTransformer(twist_flavor_type_map));
  ;
  quda_app->add_option("--gaussian-sigma", gaussian_sigma,
                       "Width of the Gaussian noise used for random gauge field contruction (default 0.2)");

  quda_app->add_option("--inv-type", inv_type, "The type of solver to use (default cg)")
    ->transform(CLI::QUDACheckedTransformer(inverter_type_map));
  quda_app->add_option("--inv-deflate", inv_deflate, "Deflate the inverter using the eigensolver");
  quda_app->add_option("--inv-multigrid", inv_multigrid, "Precondition the inverter using multigrid");
  quda_app->add_option("--kappa", kappa, "Kappa of Dirac operator (default 0.12195122... [equiv to mass])");
  quda_app->add_option(
    "--laplace3D", laplace3D,
    "Restrict laplace operator to omit the t dimension (n=3), or include all dims (n=4) (default 4)");
  quda_app->add_option("--load-gauge", latfile, "Load gauge field \" file \" for the test (requires QIO)");
  quda_app->add_option("--Lsdim", Lsdim, "Set Ls dimension size(default 16)");
  quda_app->add_option("--mass", mass, "Mass of Dirac operator (default 0.1)");

  quda_app->add_option("--mass-normalization", normalization, "Mass normalization (kappa (default) / mass / asym-mass)")
    ->transform(CLI::QUDACheckedTransformer(mass_normalization_map));

  quda_app
    ->add_option("--matpc", matpc_type, "Matrix preconditioning type (even-even, odd-odd, even-even-asym, odd-odd-asym)")
    ->transform(CLI::QUDACheckedTransformer(matpc_type_map));
  quda_app->add_option("--msrc", Msrc,
                       "Used for testing non-square block blas routines where nsrc defines the other dimension");
  quda_app->add_option("--mu", mu, "Twisted-Mass chiral twist of Dirac operator (default 0.1)");
  quda_app->add_option("--m5", m5, "Mass of shift of five-dimensional Dirac operators (default -1.5)");
  quda_app->add_option("--b5", b5, "Mobius b5 parameter (default 1.5)");
  quda_app->add_option("--c5", c5, "Mobius c5 parameter (default 0.5)");
  quda_app->add_option(
    "--multishift", multishift,
    "Whether to do a multi-shift solver test or not. Default is 1 (single mass)"
    "If a value N > 1 is passed, heavier masses will be constructed and the multi-shift solver will be called");
  quda_app->add_option("--ngcrkrylov", gcrNkrylov,
                       "The number of inner iterations to use for GCR, BiCGstab-l, CA-CG (default 10)");
  quda_app->add_option("--niter", niter, "The number of iterations to perform (default 100)");
  quda_app->add_option("--native-blas-lapack", native_blas_lapack,
                       "Use the native or generic BLAS LAPACK implementation (default true)");
  quda_app->add_option("--maxiter-precondition", maxiter_precondition,
                       "The number of iterations to perform for any preconditioner (default 10)");
  quda_app->add_option("--nsrc", Nsrc,
                       "How many spinors to apply the dslash to simultaneusly (experimental for staggered only)");

  quda_app->add_option("--pipeline", pipeline,
                       "The pipeline length for fused operations in GCR, BiCGstab-l (default 0, no pipelining)");

  // precision options

  CLI::QUDACheckedTransformer prec_transform(precision_map);
  quda_app->add_option("--prec", prec, "Precision in GPU")->transform(prec_transform);
  quda_app->add_option("--prec-precondition", prec_precondition, "Preconditioner precision in GPU")->transform(prec_transform);

  quda_app->add_option("--prec-eigensolver", prec_eigensolver, "Eigensolver precision in GPU")->transform(prec_transform);

  quda_app->add_option("--prec-refine", prec_refinement_sloppy, "Sloppy precision for refinement in GPU")
    ->transform(prec_transform);

  quda_app->add_option("--prec-ritz", prec_ritz, "Eigenvector precision in GPU")->transform(prec_transform);

  quda_app->add_option("--prec-sloppy", prec_sloppy, "Sloppy precision in GPU")->transform(prec_transform);

  quda_app->add_option("--prec-null", prec_null, "Precison TODO")->transform(prec_transform);

  quda_app->add_option("--precon-type", precon_type, "The type of solver to use (default none (=unspecified)).")
    ->transform(CLI::QUDACheckedTransformer(inverter_type_map));
  quda_app
    ->add_option("--precon-schwarz-type", precon_schwarz_type,
                 "The type of Schwarz preconditioning to use (default=invalid)")
    ->transform(CLI::QUDACheckedTransformer(schwarz_type_map));
  quda_app->add_option("--precon-schwarz-cycle", precon_schwarz_cycle,
                       "The number of Schwarz cycles to apply per smoother application (default=1)");

  CLI::TransformPairs<int> rank_order_map {{"col", 0}, {"row", 1}};
  quda_app
    ->add_option("--rank-order", rank_order,
                 "Set the [t][z][y][x] rank order as either column major (t fastest, default) or row major (x fastest)")
    ->transform(CLI::QUDACheckedTransformer(rank_order_map));

  quda_app->add_option("--recon", link_recon, "Link reconstruction type")
    ->transform(CLI::QUDACheckedTransformer(reconstruct_type_map));
  quda_app->add_option("--recon-precondition", link_recon_precondition, "Preconditioner link reconstruction type")
    ->transform(CLI::QUDACheckedTransformer(reconstruct_type_map));
  quda_app->add_option("--recon-eigensolver", link_recon_eigensolver, "Eigensolver link reconstruction type")
    ->transform(CLI::QUDACheckedTransformer(reconstruct_type_map));
  quda_app->add_option("--recon-sloppy", link_recon_sloppy, "Sloppy link reconstruction type")
    ->transform(CLI::QUDACheckedTransformer(reconstruct_type_map));

  quda_app->add_option("--reliable-delta", reliable_delta, "Set reliable update delta factor");
  quda_app->add_option("--save-gauge", gauge_outfile,
                       "Save gauge field \" file \" for the test (requires QIO)");

  quda_app->add_option("--solution-pipeline", solution_accumulator_pipeline,
                       "The pipeline length for fused solution accumulation (default 0, no pipelining)");

  quda_app
    ->add_option(
      "--solution-type", solution_type,
      "The solution we desire (mat (default), mat-dag-mat, mat-pc, mat-pc-dag-mat-pc (default for multi-shift))")
    ->transform(CLI::QUDACheckedTransformer(solution_type_map));

  quda_app
    ->add_option("--fermion-t-boundary", fermion_t_boundary,
                 "The fermoinic temporal boundary conditions (anti-periodic (default), periodic")
    ->transform(CLI::QUDACheckedTransformer(fermion_t_boundary_map));

  quda_app
    ->add_option("--solve-type", solve_type,
                 "The type of solve to do (direct, direct-pc, normop, normop-pc, normerr, normerr-pc)")
    ->transform(CLI::QUDACheckedTransformer(solve_type_map));
  quda_app
    ->add_option("--solver-ext-lib-type", solver_ext_lib, "Set external library for the solvers  (default Eigen library)")
    ->transform(CLI::QUDACheckedTransformer(extlib_map));

  quda_app->add_option("--tadpole-coeff", tadpole_factor,
                       "Tadpole coefficient for HISQ fermions (default 1.0, recommended [Plaq]^1/4)");

  quda_app->add_option("--tol", tol, "Set L2 residual tolerance");
  quda_app->add_option("--tolhq", tol_hq, "Set heavy-quark residual tolerance");
  quda_app->add_option("--tol-precondition", tol_precondition, "Set L2 residual tolerance for preconditioner");
  quda_app->add_option(
    "--unit-gauge", unit_gauge,
    "Generate a unit valued gauge field in the tests. If false, a random gauge is generated (default false)");

  quda_app->add_option("--verbosity", verbosity, "The the verbosity on the top level of QUDA( default summarize)")
    ->transform(CLI::QUDACheckedTransformer(verbosity_map));
  quda_app->add_option("--verify", verify_results, "Verify the GPU results using CPU results (default true)");

  // lattice dimensions
  auto dimopt = quda_app->add_option("--dim", dim, "Set space-time dimension (X Y Z T)")->check(CLI::Range(1, 512));
  auto sdimopt = quda_app
                   ->add_option(
                     "--sdim",
                     [](CLI::results_t res) {
                       return CLI::detail::lexical_cast(res[0], xdim) && CLI::detail::lexical_cast(res[0], ydim)
                         && CLI::detail::lexical_cast(res[0], zdim);
                     },
                     "Set space dimension(X/Y/Z) size")
                   ->type_name("INT")
                   ->check(CLI::Range(1, 512));

  quda_app->add_option("--xdim", xdim, "Set X dimension size(default 24)")
    ->check(CLI::Range(1, 512))
    ->excludes(dimopt)
    ->excludes(sdimopt);
  quda_app->add_option("--ydim", ydim, "Set X dimension size(default 24)")
    ->check(CLI::Range(1, 512))
    ->excludes(dimopt)
    ->excludes(sdimopt);
  quda_app->add_option("--zdim", zdim, "Set X dimension size(default 24)")
    ->check(CLI::Range(1, 512))
    ->excludes(dimopt)
    ->excludes(sdimopt);
  quda_app->add_option("--tdim", tdim, "Set T dimension size(default 24)")->check(CLI::Range(1, 512))->excludes(dimopt);

  // multi-gpu partitioning

  quda_app->add_option(
    "--partition",
    [](CLI::results_t res) {
      int p;
      auto retval = CLI::detail::lexical_cast(res[0], p);
      for (int j = 0; j < 4; j++) {
        if (p & (1 << j)) { dim_partitioned[j] = 1; }
      }
      return retval;
    },
    "Set the communication topology (X=1, Y=2, Z=4, T=8, and combinations of these)");

  auto gridsizeopt
    = quda_app
        ->add_option("--gridsize", gridsize_from_cmdline, "Set the grid size in all four dimension (default 1 1 1 1)")
        ->expected(4);
  quda_app->add_option("--xgridsize", grid_x, "Set grid size in X dimension (default 1)")->excludes(gridsizeopt);
  quda_app->add_option("--ygridsize", grid_y, "Set grid size in Y dimension (default 1)")->excludes(gridsizeopt);
  quda_app->add_option("--zgridsize", grid_z, "Set grid size in Z dimension (default 1)")->excludes(gridsizeopt);
  quda_app->add_option("--tgridsize", grid_t, "Set grid size in T dimension (default 1)")->excludes(gridsizeopt);

  return quda_app;
}

void add_eigen_option_group(std::shared_ptr<QUDAApp> quda_app)
{

  CLI::QUDACheckedTransformer prec_transform(precision_map);
  // Option group for Eigensolver related options
  auto opgroup = quda_app->add_option_group("Eigensolver", "Options controlling eigensolver");

  opgroup->add_option("--eig-amax", eig_amax, "The maximum in the polynomial acceleration")->check(CLI::PositiveNumber);
  opgroup->add_option("--eig-amin", eig_amin, "The minimum in the polynomial acceleration")->check(CLI::PositiveNumber);

  opgroup->add_option("--eig-ARPACK-logfile", eig_arpack_logfile, "The filename storing the log from arpack");
  opgroup->add_option("--eig-arpack-check", eig_arpack_check,
                      "Cross check the device data against ARPACK (requires ARPACK, default false)");
  opgroup->add_option("--eig-use-eigen-qr", eig_use_eigen_qr,
                      "Use Eigen to eigensolve the upper Hessenberg in IRAM, else use QUDA's QR code. (default true)");
  opgroup->add_option("--eig-compute-svd", eig_compute_svd,
                      "Solve the MdagM problem, use to compute SVD of M (default false)");

  opgroup->add_option("--eig-compute-gamma5", eig_compute_gamma5,
                      "Solve the gamma5 OP problem. Solve for OP then multiply by gamma_5 (default false)");

  opgroup->add_option("--eig-max-restarts", eig_max_restarts, "Perform n iterations of the restart in the eigensolver");
  opgroup->add_option("--eig-block-size", eig_block_size, "The block size to use in the block variant eigensolver");
  opgroup->add_option(
    "--eig-n-ev-deflate", eig_n_ev_deflate,
    "The number of converged eigenpairs that will be used in the deflation routines (default eig_n_conv)");
  opgroup->add_option("--eig-n-conv", eig_n_conv, "The number of converged eigenvalues requested (default eig_n_ev)");
  opgroup->add_option("--eig-n-ev", eig_n_ev, "The size of eigenvector search space in the eigensolver");
  opgroup->add_option("--eig-n-kr", eig_n_kr, "The size of the Krylov subspace to use in the eigensolver");
  opgroup->add_option("--eig-batched-rotate", eig_batched_rotate,
                      "The maximum number of extra eigenvectors the solver may allocate to perform a Ritz rotation.");
  opgroup->add_option("--eig-poly-deg", eig_poly_deg, "TODO");
  opgroup->add_option(
    "--eig-require-convergence",
    eig_require_convergence, "If true, the solver will error out if convergence is not attained. If false, a warning will be given (default true)");
  opgroup->add_option("--eig-save-vec", eig_vec_outfile, "Save eigenvectors to <file> (requires QIO)");
  opgroup->add_option("--eig-load-vec", eig_vec_infile, "Load eigenvectors to <file> (requires QIO)")
    ->check(CLI::ExistingFile);
  opgroup
    ->add_option("--eig-save-prec", eig_save_prec,
                 "If saving eigenvectors, use this precision to save. No-op if eig-save-prec is greater than or equal "
                 "to precision of eigensolver (default = double)")
    ->transform(prec_transform);

  opgroup->add_option(
    "--eig-io-parity-inflate", eig_io_parity_inflate,
    "Whether to inflate single-parity eigenvectors onto dual parity full fields for file I/O (default = false)");

  opgroup
    ->add_option("--eig-spectrum", eig_spectrum,
                 "The spectrum part to be calulated. S=smallest L=largest R=real M=modulus I=imaginary")
    ->transform(CLI::QUDACheckedTransformer(eig_spectrum_map));
  opgroup->add_option("--eig-tol", eig_tol, "The tolerance to use in the eigensolver (default 1e-6)");
  opgroup->add_option("--eig-qr-tol", eig_qr_tol, "The tolerance to use in the qr (default 1e-11)");

  opgroup->add_option("--eig-type", eig_type, "The type of eigensolver to use (default trlm)")
    ->transform(CLI::QUDACheckedTransformer(eig_type_map));

  opgroup->add_option("--eig-use-dagger", eig_use_dagger,
                      "Solve the Mdag  problem instead of M (MMdag if eig-use-normop == true) (default false)");
  opgroup->add_option("--eig-use-normop", eig_use_normop,
                      "Solve the MdagM problem instead of M (MMdag if eig-use-dagger == true) (default false)");
  opgroup->add_option("--eig-use-poly-acc", eig_use_poly_acc, "Use Chebyshev polynomial acceleration in the eigensolver");
}

void add_deflation_option_group(std::shared_ptr<QUDAApp> quda_app)
{
  auto opgroup = quda_app->add_option_group("Deflation", "Options controlling deflation");

  opgroup
    ->add_option("--df-deflation-grid", deflation_grid,
                 "Set maximum number of cycles needed to compute eigenvectors(default 1)")
    ->check(CLI::PositiveNumber);
  opgroup
    ->add_option(
      "--df-eigcg-max-restarts",
      eigcg_max_restarts, "Set how many iterative refinement cycles will be solved with eigCG within a single physical right hand site solve (default 4)")
    ->check(CLI::PositiveNumber);
  ;
  opgroup->add_option("--df-ext-lib-type", deflation_ext_lib,
                      "Set external library for the deflation methods  (default Eigen library)");
  opgroup->add_option("--df-location-ritz", location_ritz,
                      "Set memory location for the ritz vectors  (default cuda memory location)");
  opgroup->add_option("--df-max-restart-num", max_restart_num,
                      "Set maximum number of the initCG restarts in the deflation stage (default 3)");
  opgroup->add_option("--df-max-search-dim", max_search_dim, "Set the size of eigenvector search space (default 64)");
  opgroup->add_option("--df-mem-type-ritz", mem_type_ritz,
                      "Set memory type for the ritz vectors  (default device memory type)");
  opgroup->add_option("--df-n-ev", n_ev, "Set number of eigenvectors computed within a single solve cycle (default 8)");
  opgroup->add_option("--df-tol-eigenval", eigenval_tol, "Set maximum eigenvalue residual norm (default 1e-1)");
  opgroup->add_option("--df-tol-inc", inc_tol,
                      "Set tolerance for the subsequent restarts in the initCG solver  (default 1e-2)");
  opgroup->add_option("--df-tol-restart", tol_restart,
                      "Set tolerance for the first restart in the initCG solver(default 5e-5)");
}

void add_multigrid_option_group(std::shared_ptr<QUDAApp> quda_app)
{
  auto opgroup = quda_app->add_option_group("MultiGrid", "Options controlling multigrid");

  // MWTODO: clean this up - code duplication

  auto solve_type_transform = CLI::QUDACheckedTransformer(solve_type_map);

  CLI::QUDACheckedTransformer prec_transform(precision_map);
  // TODO
  quda_app->add_mgoption(
    opgroup, "--mg-block-size", geo_block_size, CLI::Validator(),
    "Set the geometric block size for the each multigrid levels transfer operator (default 4 4 4 4)");
  quda_app->add_mgoption(opgroup, "--mg-coarse-solve-type", coarse_solve_type, solve_type_transform,
                         "The type of solve to do on each level (direct, direct-pc) (default = solve_type)");

  auto solver_trans = CLI::QUDACheckedTransformer(inverter_type_map);
  quda_app->add_mgoption(opgroup, "--mg-coarse-solver", coarse_solver, solver_trans,
                         "The solver to wrap the V cycle on each level (default gcr, only for levels 1+)");

  quda_app->add_mgoption(opgroup, "--mg-coarse-solver-ca-basis-size", coarse_solver_ca_basis_size, CLI::PositiveNumber,
                         "The basis size to use for CA-CG setup of multigrid (default 4)");

  quda_app->add_mgoption(opgroup, "--mg-coarse-solver-ca-basis-type", coarse_solver_ca_basis,
                         CLI::QUDACheckedTransformer(ca_basis_map),
                         "The basis to use for CA-CG setup of multigrid(default power)");
  quda_app->add_mgoption(opgroup, "--mg-coarse-solver-cheby-basis-eig-max", coarse_solver_ca_lambda_max,
                         CLI::PositiveNumber,
                         "Conservative estimate of largest eigenvalue for Chebyshev basis CA-CG in setup of multigrid "
                         "(default is to guess with power iterations)");
  quda_app->add_mgoption(
    opgroup, "--mg-coarse-solver-cheby-basis-eig-min", coarse_solver_ca_lambda_min, CLI::PositiveNumber,
    "Conservative estimate of smallest eigenvalue for Chebyshev basis CA-CG in setup of multigrid (default 0)");
  quda_app->add_mgoption(opgroup, "--mg-coarse-solver-maxiter", coarse_solver_maxiter, CLI::PositiveNumber,
                         "The coarse solver maxiter for each level (default 100)");
  quda_app->add_mgoption(opgroup, "--mg-coarse-solver-tol", coarse_solver_tol, CLI::PositiveNumber,
                         "The coarse solver tolerance for each level (default 0.25, only for levels 1+)");
  quda_app->add_mgoption(opgroup, "--mg-eig", mg_eig, CLI::Validator(),
                         "Use the eigensolver on this level (default false)");
  quda_app->add_mgoption(opgroup, "--mg-eig-amax", mg_eig_amax, CLI::PositiveNumber,
                         "The maximum in the polynomial acceleration (default 4.0)");
  quda_app->add_mgoption(opgroup, "--mg-eig-amin", mg_eig_amin, CLI::PositiveNumber,
                         "The minimum in the polynomial acceleration (default 0.1)");
  quda_app->add_mgoption(
    opgroup, "--mg-eig-check-interval", mg_eig_check_interval, CLI::Validator(),
    "Perform a convergence check every nth restart/iteration (only used in Implicit Restart types)");
  quda_app->add_option("--mg-eig-coarse-guess", mg_eig_coarse_guess,
                       "If deflating on the coarse grid, optionally use an initial guess (default = false)");
  quda_app->add_option("--mg-eig-preserve-deflation", mg_eig_preserve_deflation,
                       "If the multigrid operator is updated, preserve generated deflation space (default = false)");
  quda_app->add_mgoption(opgroup, "--mg-eig-max-restarts", mg_eig_max_restarts, CLI::PositiveNumber,
                         "Perform a maximun of n restarts in eigensolver (default 100)");
  quda_app->add_mgoption(
    opgroup, "--mg-eig-use-eigen-qr", mg_eig_use_eigen_qr, CLI::Validator(),
    "Use Eigen to eigensolve the upper Hessenberg in IRAM, else use QUDA's QR code. (default true)");
  quda_app->add_mgoption(opgroup, "--mg-eig-block-size", mg_eig_block_size, CLI::Validator(),
                         "The block size to use in the block variant eigensolver");
  quda_app->add_mgoption(opgroup, "--mg-eig-n-ev", mg_eig_n_ev, CLI::Validator(),
                         "The size of eigenvector search space in the eigensolver");
  quda_app->add_mgoption(opgroup, "--mg-eig-n-kr", mg_eig_n_kr, CLI::Validator(),
                         "The size of the Krylov subspace to use in the eigensolver");
  quda_app->add_mgoption(opgroup, "--mg-eig-n-ev-deflate", mg_eig_n_ev_deflate, CLI::Validator(),
                         "The number of converged eigenpairs that will be used in the deflation routines");
  quda_app->add_mgoption(
    opgroup, "--mg-eig-batched-rotate", mg_eig_batched_rotate, CLI::Validator(),
    "The maximum number of extra eigenvectors the solver may allocate to perform a Ritz rotation.");
  quda_app->add_mgoption(opgroup, "--mg-eig-poly-deg", mg_eig_poly_deg, CLI::PositiveNumber,
                         "Set the degree of the Chebyshev polynomial (default 100)");
  quda_app->add_mgoption(
    opgroup, "--mg-eig-require-convergence", mg_eig_require_convergence,
    CLI::Validator(), "If true, the solver will error out if convergence is not attained. If false, a warning will be given (default true)");

  quda_app->add_mgoption(
    opgroup, "--mg-eig-spectrum", mg_eig_spectrum, CLI::QUDACheckedTransformer(eig_spectrum_map),
    "The spectrum part to be calulated. S=smallest L=largest R=real M=modulus I=imaginary (default SR)");
  quda_app->add_mgoption(opgroup, "--mg-eig-tol", mg_eig_tol, CLI::PositiveNumber,
                         "The tolerance to use in the eigensolver (default 1e-6)");
  quda_app->add_mgoption(opgroup, "--mg-eig-qr-tol", mg_eig_qr_tol, CLI::PositiveNumber,
                         "The tolerance to use in the QR (default 1e-11)");

  quda_app->add_mgoption(opgroup, "--mg-eig-type", mg_eig_type, CLI::QUDACheckedTransformer(eig_type_map),
                         "The type of eigensolver to use (default trlm)");
  quda_app->add_mgoption(opgroup, "--mg-eig-use-dagger", mg_eig_use_dagger, CLI::Validator(),
                         "Solve the MMdag problem instead of M (MMdag if eig-use-normop == true) (default false)");
  quda_app->add_mgoption(opgroup, "--mg-eig-use-normop", mg_eig_use_normop, CLI::Validator(),
                         "Solve the MdagM problem instead of M (MMdag if eig-use-dagger == true) (default false)");
  quda_app->add_mgoption(opgroup, "--mg-eig-use-poly-acc", mg_eig_use_poly_acc, CLI::Validator(),
                         "Use Chebyshev polynomial acceleration in the eigensolver (default true)");
  opgroup->add_option(
    "--mg-generate-all-levels",
    generate_all_levels, "true=generate null-space on all levels, false=generate on level 0 and create other levels from that (default true)");
  opgroup->add_option("--mg-evolve-thin-updates", mg_evolve_thin_updates,
                      "Utilize thin updates for multigrid evolution tests (default false)");
  opgroup->add_option("--mg-generate-nullspace", generate_nullspace,
                      "Generate the null-space vector dynamically (default true, if set false and mg-load-vec isn't "
                      "set, creates free-field null vectors)");
  opgroup->add_option("--mg-levels", mg_levels, "The number of multigrid levels to do (default 2)");

  // TODO
  quda_app->add_mgoption(opgroup, "--mg-load-vec", mg_vec_infile, CLI::Validator(),
                         "Load the vectors <file> for the multigrid_test (requires QIO)");
  quda_app->add_mgoption(opgroup, "--mg-save-vec", mg_vec_outfile, CLI::Validator(),
                         "Save the generated null-space vectors <file> from the multigrid_test (requires QIO)");

  quda_app
    ->add_mgoption("--mg-eig-save-prec", mg_eig_save_prec, CLI::Validator(),
                   "If saving eigenvectors, use this precision to save. No-op if mg-eig-save-prec is greater than or "
                   "equal to precision of eigensolver (default = double)")
    ->transform(prec_transform);

  opgroup->add_option(
    "--mg-low-mode-check", low_mode_check,
    "Measure how well the null vector subspace overlaps with the low eigenmode subspace (default false)");
  quda_app->add_mgoption(opgroup, "--mg-mu-factor", mu_factor, CLI::Validator(),
                         "Set the multiplicative factor for the twisted mass mu parameter on each level (default 1)");
  quda_app->add_mgoption(opgroup, "--mg-n-block-ortho", n_block_ortho, CLI::PositiveNumber,
                         "The number of times to run Gram-Schmidt during block orthonormalization (default 1)");
  quda_app->add_mgoption(opgroup, "--mg-nu-post", nu_post, CLI::PositiveNumber,
                         "The number of post-smoother applications to do at a given multigrid level (default 2)");
  quda_app->add_mgoption(opgroup, "--mg-nu-pre", nu_pre, CLI::PositiveNumber,
                         "The number of pre-smoother applications to do at a given multigrid level (default 2)");
  quda_app->add_mgoption(opgroup, "--mg-nvec", nvec, CLI::PositiveNumber,
                         "Number of null-space vectors to define the multigrid transfer operator on a given level");
  opgroup->add_option("--mg-oblique-proj-check", oblique_proj_check,
                      "Measure how well the null vector subspace adjusts the low eigenmode subspace (default false)");
  opgroup->add_option("--mg-omega", omega,
                      "The over/under relaxation factor for the smoother of multigrid (default 0.85)");
  opgroup->add_option("--mg-post-orth", post_orthonormalize,
                      "If orthonormalize the vector after inverting in the setup of multigrid (default true)");
  opgroup->add_option("--mg-pre-orth", pre_orthonormalize,
                      "If orthonormalize the vector before inverting in the setup of multigrid (default false)");

  quda_app
    ->add_mgoption(opgroup, "--mg-schwarz-type", mg_schwarz_type, CLI::Validator(),
                   "The type of preconditioning to use (requires MR smoother and GCR setup solver) (default=invalid)")
    ->transform(CLI::QUDACheckedTransformer(schwarz_type_map));
  quda_app->add_mgoption(opgroup, "--mg-schwarz-cycle", mg_schwarz_cycle, CLI::PositiveNumber,
                         "The number of Schwarz cycles to apply per smoother application (default=1)");
  quda_app->add_mgoption(opgroup, "--mg-setup-ca-basis-size", setup_ca_basis_size, CLI::PositiveNumber,
                         "The basis size to use for CA-CG setup of multigrid (default 4)");
  quda_app->add_mgoption(opgroup, "--mg-setup-ca-basis-type", setup_ca_basis, CLI::QUDACheckedTransformer(ca_basis_map),
                         "The basis to use for CA-CG setup of multigrid(default power)");
  quda_app->add_mgoption(opgroup, "--mg-setup-cheby-basis-eig-max", setup_ca_lambda_max, CLI::PositiveNumber,
                         "Conservative estimate of largest eigenvalue for Chebyshev basis CA-CG in setup of multigrid "
                         "(default is to guess with power iterations)");
  quda_app->add_mgoption(
    opgroup, "--mg-setup-cheby-basis-eig-min", setup_ca_lambda_min, CLI::PositiveNumber,
    "Conservative estimate of smallest eigenvalue for Chebyshev basis CA-CG in setup of multigrid (default 0)");
  quda_app->add_mgoption(opgroup, "--mg-setup-inv", setup_inv, solver_trans,
                         "The inverter to use for the setup of multigrid (default bicgstab)");
  quda_app->add_mgoption(opgroup, "--mg-setup-iters", num_setup_iter, CLI::PositiveNumber,
                         "The number of setup iterations to use for the multigrid (default 1)");

  quda_app->add_mgoption(opgroup, "--mg-setup-location", setup_location, CLI::QUDACheckedTransformer(field_location_map),
                         "The location where the multigrid setup will be computed (default cuda)");
  quda_app->add_mgoption(
    opgroup, "--mg-setup-maxiter", setup_maxiter, CLI::Validator(),
    "The maximum number of solver iterations to use when relaxing on a null space vector (default 500)");
  quda_app->add_mgoption(
    opgroup, "--mg-setup-maxiter-refresh", setup_maxiter_refresh, CLI::Validator(),
    "The maximum number of solver iterations to use when refreshing the pre-existing null space vectors (default 100)");
  quda_app->add_mgoption(opgroup, "--mg-setup-tol", setup_tol, CLI::Validator(),
                         "The tolerance to use for the setup of multigrid (default 5e-6)");

  opgroup->add_option("--mg-setup-type", setup_type, "The type of setup to use for the multigrid (default null)")
    ->transform(CLI::QUDACheckedTransformer(setup_type_map));

  // FIXME: default should become kd-optimized
  opgroup
    ->add_option(
      "--mg-staggered-coarsen-type",
      staggered_transfer_type, "The type of coarsening to use for the top level staggered operator (aggregate, kd-coarse (default), kd-optimized)")
    ->transform(CLI::QUDACheckedTransformer(transfer_type_map));

  quda_app->add_mgoption(opgroup, "--mg-smoother", smoother_type, solver_trans,
                         "The smoother to use for multigrid (default mr)");

  opgroup
    ->add_option("--mg-smoother-halo-prec", smoother_halo_prec,
                 "The smoother halo precision (applies to all levels - defaults to null_precision)")
    ->transform(prec_transform);

  quda_app->add_mgoption(opgroup, "--mg-smoother-solve-type", smoother_solve_type, solve_type_transform,
                         "The type of solve to do in smoother (direct, direct-pc (default) )");
  quda_app->add_mgoption(opgroup, "--mg-smoother-tol", smoother_tol, CLI::Validator(),
                         "The smoother tolerance to use for each multigrid (default 0.25)");
  quda_app->add_mgoption(opgroup, "--mg-solve-location", solver_location, CLI::QUDACheckedTransformer(field_location_map),
                         "The location where the multigrid solver will run (default cuda)");

  quda_app->add_mgoption(opgroup, "--mg-verbosity", mg_verbosity, CLI::QUDACheckedTransformer(verbosity_map),
                         "The verbosity to use on each level of the multigrid (default summarize)");

  opgroup->add_option(
    "--mg-use-mma", mg_use_mma,
    "Use tensor-core to accelerate multigrid (default = true on Volta or later with CUDA >=10.1, otherwise false)");
}

void add_eofa_option_group(std::shared_ptr<QUDAApp> quda_app)
{
  auto opgroup = quda_app->add_option_group("EOFA", "Options controlling EOFA parameteres");

  CLI::TransformPairs<int> eofa_pm_map {{"plus", 1}, {"minus", 0}};
  opgroup->add_option("--eofa-pm", eofa_pm, "Set to evalute \"plus\" or \"minus\" EOFA operator (default plus)")
    ->transform(CLI::QUDACheckedTransformer(eofa_pm_map));
  opgroup->add_option("--eofa-shift", eofa_shift, "Set the shift for the EOFA operator (default -0.12345)");
  opgroup->add_option("--eofa-mq1", eofa_mq1, "Set mq1 for EOFA operator (default 1.0)");
  opgroup->add_option("--eofa-mq2", eofa_mq1, "Set mq2 for EOFA operator (default 0.085)");
  opgroup->add_option("--eofa-mq3", eofa_mq1, "Set mq3 for EOFA operator (default 1.0)");
}

void add_heatbath_option_group(std::shared_ptr<QUDAApp> quda_app)
{
  // Option group for heatbath related options
  auto opgroup = quda_app->add_option_group("heatbath", "Options controlling heatbath routines");
  opgroup->add_option("--heatbath-beta", heatbath_beta_value, "Beta value used in heatbath test (default 6.2)");
  opgroup->add_option("--heatbath-coldstart", heatbath_coldstart,
<<<<<<< HEAD
                       "Whether to use a cold or hot start in heatbath (default false)");
=======
                       "Whether to use a cold or hot start in heatbath test (default false)");
>>>>>>> 340fd72e
  opgroup->add_option("--heatbath-num-hb-per-step", heatbath_num_heatbath_per_step,
                       "Number of heatbath hits per heatbath step (default 5)");
  opgroup->add_option("--heatbath-num-or-per-step", heatbath_num_overrelax_per_step,
                       "Number of overrelaxation hits per heatbath step (default 5)");
  opgroup->add_option("--heatbath-num-steps", heatbath_num_steps,
		      "Number of measurement steps in heatbath test (default 10)");
  opgroup->add_option("--heatbath-step-start", heatbath_step_start,
                       "The number from which to start the test (default 0)");
  opgroup->add_option("--heatbath-warmup-steps", heatbath_warmup_steps,
                       "Number of warmup steps in heatbath test (default 10)");
  opgroup->add_option("--heatbath-checkpoint", heatbath_checkpoint,
                       "Number of measurement steps in heatbath before checkpointing (default 5)");
<<<<<<< HEAD
}

void add_hmc_option_group(std::shared_ptr<QUDAApp> quda_app)
{
  CLI::QUDACheckedTransformer gauge_action_type_transform(gauge_action_type_map);
  
  // Option group for hmc related options
  auto opgroup = quda_app->add_option_group("hmc", "Options controlling hmc routines");
  opgroup->add_option("--hmc-beta", hmc_beta, "Beta value used in hmc test (default 6.2)");
  opgroup->add_option("--hmc-coldstart", hmc_coldstart,
                       "Whether to use a cold or hot start in hmc (default false)");
  opgroup->add_option("--hmc-traj-length", hmc_traj_length,
                       "The length of the trajectory in MD time (default 1.0)");
  opgroup->add_option("--hmc-traj-steps", hmc_traj_steps,
		      "The number of steps in the integration trajectory (default 25)");
  opgroup->add_option("--hmc-therm-updates", hmc_therm_updates,
		      "The number of trajectorys to traverse before measurement (default 100)");
  opgroup->add_option("--hmc-updates", hmc_updates,
		      "the number of updates to perfrom after thermalisation (default 100)");
  opgroup->add_option("--hmc-checkpoint", hmc_checkpoint,
		      "Number of measurement steps in hmc before checkpointing (default 5)");
  opgroup->add_option("--hmc-gauge-action", hmc_gauge_action, "The gauge action type to use: wilson, symanzik, luscher-weisz (default wilson)")
    ->transform(CLI::QUDACheckedTransformer(gauge_action_type_map));
}


=======

}

>>>>>>> 340fd72e
void add_su3_option_group(std::shared_ptr<QUDAApp> quda_app)
{
  CLI::QUDACheckedTransformer gauge_smear_transform(gauge_smear_type_map);
  CLI::QUDACheckedTransformer wflow_type_transform(wflow_type_map);

  // Option group for SU(3) related options
  auto opgroup = quda_app->add_option_group("SU(3)", "Options controlling SU(3) tests");
  
  opgroup->add_option("--su3-smear", gauge_smear, "smear the gaueg field in the T dim prior to inversion (default false)");
  
  opgroup->add_option("--su3-ape-rho", ape_smear_rho, "rho coefficient for APE smearing (default 0.6)");

  opgroup->add_option("--su3-stout-rho", stout_smear_rho,
                      "rho coefficient for Stout and Over-Improved Stout smearing (default 0.08)");

  opgroup->add_option("--su3-stout-epsilon", stout_smear_epsilon,
                      "epsilon coefficient for Over-Improved Stout smearing (default -0.25)");

  opgroup->add_option("--su3-smear-steps", gauge_smear_steps, "The number of smearing steps to perform (default 50)");

  opgroup->add_option("--su3-wflow-epsilon", wflow_epsilon, "The step size in the Runge-Kutta integrator (default 0.01)");

  opgroup->add_option("--su3-wflow-steps", wflow_steps,
                      "The number of steps in the Runge-Kutta integrator (default 100)");

  opgroup->add_option("--su3-wflow-type", wflow_type, "The type of action to use in the wilson flow (default wilson)")
    ->transform(CLI::QUDACheckedTransformer(wflow_type_map));

  opgroup->add_option("--su3-smear-type", gauge_smear_type, "The type of gauge smearing to use (default stout)")
    ->transform(CLI::QUDACheckedTransformer(gauge_smear_type_map));

  opgroup->add_option("--su3-measurement-interval", measurement_interval,
                      "Measure the field energy and topological charge every Nth step (default 5) ");
}

void add_propagator_option_group(std::shared_ptr<QUDAApp> quda_app)
{

  CLI::QUDACheckedTransformer fermion_smear_transform(fermion_smear_type_map);

  // Option group for propagator related options
  auto opgroup = quda_app->add_option_group("Propagator", "Options controlling propagator construction");

  opgroup->add_option("--prop-read-sources", prop_read_sources,
                      "Read all sources from file. There will be one propagator for each source (default false)");

  opgroup->add_option("--prop-n-sources", prop_n_sources, "The number of point sources to construct (default 1)");

  quda_app->add_fileoption(opgroup, "--prop-save-sink-file", prop_sink_outfile, CLI::Validator(),
                           "Save propagators to <file> (requires QIO)");

  quda_app
    ->add_fileoption(opgroup, "--prop-load-sink-file", prop_sink_infile, CLI::Validator(),
                     "Load propagators from <file> (requires QIO)")
    ->check(CLI::ExistingFile);

  quda_app->add_fileoption(opgroup, "--prop-save-source-file", prop_source_outfile, CLI::Validator(),
                           "Save source to <file> (requires QIO)");

  // Do not check for an existing file as QUDA will append any
  // string with a dilution index: "string_<dilution_index>"
  quda_app->add_fileoption(opgroup, "--prop-load-source-file", prop_source_infile, CLI::Validator(),
                           "Load source to <file> (requires QIO)");

  opgroup->add_option("--prop-source-smear-coeff", prop_source_smear_coeff,
                      "Set the alpha(Wuppertal) or omega(Gaussian) source smearing value (default 0.2)");

  opgroup->add_option("--prop-source-smear-steps", prop_source_smear_steps,
                      "Set the number of source smearing steps (default 50)");

  opgroup->add_option("--prop-sink-smear-coeff", prop_sink_smear_coeff,
                      "Set the alpha(Wuppertal) or omega(Gaussian) sink smearing value (default 0.2)");

  opgroup->add_option("--prop-sink-smear-steps", prop_sink_smear_steps,
                      "Set the number of sink smearing steps (default 50)");

  opgroup->add_option("--prop-smear-type", prop_smear_type, "Type of fermion smearing to employ (default gaussian)")
    ->transform(CLI::QUDACheckedTransformer(fermion_smear_type_map));

  quda_app->add_psoption(opgroup, "--prop-source-position", prop_source_position, CLI::Validator(),
                         "Set the position of the nth point source <Nth source> (X Y Z T) (default(0,0,0,0))");

  CLI::QUDACheckedTransformer prec_transform(precision_map);
  opgroup->add_option("--prop-save-prec", prop_save_prec, "Precision with which to save propagators (default single)")
    ->transform(prec_transform);
}

void add_contraction_option_group(std::shared_ptr<QUDAApp> quda_app)
{
    // Option group for contraction related options
    auto opgroup = quda_app->add_option_group("Contraction", "Options controlling contraction");

    opgroup->add_option("--contraction-type", contract_type,
                    "Whether to leave spin elemental open or insert a gamma basis, "
                        "and whether to sum in t,z, or not at all (default dr-sum-t)")
            ->transform(CLI::QUDACheckedTransformer(contract_type_map));

    opgroup->add_option("--correlator-save-dir", correlator_save_dir,"Save propagators in directory <dir>");
    opgroup->add_option("--momentum", momentum, "Set momentum for correlators (px py pz pt) (default(0,0,0,0))")->expected(4);
    opgroup->add_option("--open-flavor", open_flavor,
                         "Compute the open flavor correlators (default false)");
    opgroup->add_option("--correlator-file-affix", correlator_file_affix, "Additional string to put into the correlator file name");

    quda_app->add_massoption(opgroup, "--kappa-array", kappa_array, CLI::Validator(),
<<<<<<< HEAD
			     "set the Nth kappa value of the Dirac operator)");
    
    quda_app->add_massoption(opgroup, "--mass-array", kappa_array, CLI::Validator(),
			     "set the Nth mass value of the Dirac operator)");
    
=======
			     "set the Nth<INT> kappa value<FLOAT> of the Dirac operator)");
    
    quda_app->add_massoption(opgroup, "--mass-array", kappa_array, CLI::Validator(),
			     "set the Nth<INT> mass value<FLOAT> of the Dirac operator)");
    
}

void add_comms_option_group(std::shared_ptr<QUDAApp> quda_app)
{
  auto opgroup
    = quda_app->add_option_group("Communication", "Options controlling communication (split grid) parameteres");
  opgroup->add_option("--grid-partition", grid_partition, "Set the grid partition (default 1 1 1 1)")->expected(4);
>>>>>>> 340fd72e
}<|MERGE_RESOLUTION|>--- conflicted
+++ resolved
@@ -260,10 +260,6 @@
 quda::file_array<char[256]> prop_sink_outfile;
 quda::source_array<std::array<int, 4>> prop_source_position = {0, 0, 0, 0};
 
-<<<<<<< HEAD
-
-=======
->>>>>>> 340fd72e
 int prop_source_smear_steps = 0;
 int prop_sink_smear_steps = 0;
 double prop_source_smear_coeff = 2.0;
@@ -284,16 +280,6 @@
 QudaGaugeSmearType gauge_smear_type = QUDA_GAUGE_SMEAR_TYPE_STOUT;
 
 QudaFermionSmearType prop_smear_type = QUDA_FERMION_SMEAR_TYPE_GAUSSIAN;
-<<<<<<< HEAD
-
-// contract options
-QudaContractType contract_type = QUDA_CONTRACT_TYPE_DR_FT_T;
-std::array<int,4> momentum = {0, 0, 0, 0};
-char correlator_file_affix[256] = "";
-char correlator_save_dir[256] = ".";
-bool open_flavor = false;
-=======
->>>>>>> 340fd72e
 
 // contract options
 QudaContractType contract_type = QUDA_CONTRACT_TYPE_DR_FT_T;
@@ -1060,11 +1046,7 @@
   auto opgroup = quda_app->add_option_group("heatbath", "Options controlling heatbath routines");
   opgroup->add_option("--heatbath-beta", heatbath_beta_value, "Beta value used in heatbath test (default 6.2)");
   opgroup->add_option("--heatbath-coldstart", heatbath_coldstart,
-<<<<<<< HEAD
                        "Whether to use a cold or hot start in heatbath (default false)");
-=======
-                       "Whether to use a cold or hot start in heatbath test (default false)");
->>>>>>> 340fd72e
   opgroup->add_option("--heatbath-num-hb-per-step", heatbath_num_heatbath_per_step,
                        "Number of heatbath hits per heatbath step (default 5)");
   opgroup->add_option("--heatbath-num-or-per-step", heatbath_num_overrelax_per_step,
@@ -1077,7 +1059,6 @@
                        "Number of warmup steps in heatbath test (default 10)");
   opgroup->add_option("--heatbath-checkpoint", heatbath_checkpoint,
                        "Number of measurement steps in heatbath before checkpointing (default 5)");
-<<<<<<< HEAD
 }
 
 void add_hmc_option_group(std::shared_ptr<QUDAApp> quda_app)
@@ -1104,11 +1085,6 @@
 }
 
 
-=======
-
-}
-
->>>>>>> 340fd72e
 void add_su3_option_group(std::shared_ptr<QUDAApp> quda_app)
 {
   CLI::QUDACheckedTransformer gauge_smear_transform(gauge_smear_type_map);
@@ -1213,13 +1189,6 @@
     opgroup->add_option("--correlator-file-affix", correlator_file_affix, "Additional string to put into the correlator file name");
 
     quda_app->add_massoption(opgroup, "--kappa-array", kappa_array, CLI::Validator(),
-<<<<<<< HEAD
-			     "set the Nth kappa value of the Dirac operator)");
-    
-    quda_app->add_massoption(opgroup, "--mass-array", kappa_array, CLI::Validator(),
-			     "set the Nth mass value of the Dirac operator)");
-    
-=======
 			     "set the Nth<INT> kappa value<FLOAT> of the Dirac operator)");
     
     quda_app->add_massoption(opgroup, "--mass-array", kappa_array, CLI::Validator(),
@@ -1232,5 +1201,4 @@
   auto opgroup
     = quda_app->add_option_group("Communication", "Options controlling communication (split grid) parameteres");
   opgroup->add_option("--grid-partition", grid_partition, "Set the grid partition (default 1 1 1 1)")->expected(4);
->>>>>>> 340fd72e
 }