--- conflicted
+++ resolved
@@ -281,11 +281,7 @@
   quda::spinorNoise(spinor_in, rng, QUDA_NOISE_UNIFORM);
 }
 
-<<<<<<< HEAD
-void constructPointSpinorSource(void *v, int nSpin, int nColor, QudaPrecision precision, const int *const x,
-=======
 void constructPointSpinorSource(void *v, QudaPrecision precision, const int *const x,
->>>>>>> 20130fd8
                                 const int dil, const int *const source_position)
 {
   int X[4] = {x[0], x[1], x[2], x[3]};
