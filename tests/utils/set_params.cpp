#include <algorithm>
#include <command_line_params.h>
#include <host_utils.h>
#include "misc.h"

void setGaugeParam(QudaGaugeParam &gauge_param)
{
  gauge_param.type = QUDA_SU3_LINKS;

  gauge_param.X[0] = xdim;
  gauge_param.X[1] = ydim;
  gauge_param.X[2] = zdim;
  gauge_param.X[3] = tdim;

  gauge_param.cpu_prec = cpu_prec;
  gauge_param.cuda_prec = cuda_prec;
  gauge_param.cuda_prec_sloppy = cuda_prec;
  gauge_param.cuda_prec_precondition = cuda_prec;
  gauge_param.cuda_prec_eigensolver = cuda_prec;

  gauge_param.reconstruct = link_recon;
  gauge_param.reconstruct_sloppy = link_recon;
  gauge_param.reconstruct_precondition = link_recon;
  gauge_param.reconstruct_eigensolver = link_recon;
  gauge_param.reconstruct_refinement_sloppy = link_recon;

  gauge_param.anisotropy = 1.0;
  gauge_param.tadpole_coeff = 1.0;

  gauge_param.ga_pad = 0;
  gauge_param.mom_ga_pad = 0;
  gauge_param.gauge_fix = QUDA_GAUGE_FIXED_NO;

  gauge_param.struct_size = sizeof(gauge_param);
}

void setWilsonGaugeParam(QudaGaugeParam &gauge_param)
{
  setGaugeParam(gauge_param);
  gauge_param.anisotropy = anisotropy;
  gauge_param.type = QUDA_WILSON_LINKS;
  gauge_param.gauge_order = QUDA_QDP_GAUGE_ORDER;
  gauge_param.t_boundary = fermion_t_boundary;
  
  gauge_param.cuda_prec_sloppy = cuda_prec_sloppy;
  gauge_param.cuda_prec_precondition = cuda_prec_precondition;
  gauge_param.cuda_prec_eigensolver = cuda_prec_eigensolver;
  gauge_param.cuda_prec_refinement_sloppy = cuda_prec_refinement_sloppy;

  gauge_param.reconstruct_sloppy = link_recon_sloppy;
  gauge_param.reconstruct_precondition = link_recon_precondition;
  gauge_param.reconstruct_eigensolver = link_recon_eigensolver;
  gauge_param.reconstruct_refinement_sloppy = link_recon_sloppy;

  int pad_size = 0;
  // For multi-GPU, ga_pad must be large enough to store a time-slice
#ifdef MULTI_GPU
  int x_face_size = gauge_param.X[1] * gauge_param.X[2] * gauge_param.X[3] / 2;
  int y_face_size = gauge_param.X[0] * gauge_param.X[2] * gauge_param.X[3] / 2;
  int z_face_size = gauge_param.X[0] * gauge_param.X[1] * gauge_param.X[3] / 2;
  int t_face_size = gauge_param.X[0] * gauge_param.X[1] * gauge_param.X[2] / 2;
  pad_size = std::max({x_face_size, y_face_size, z_face_size, t_face_size});
#endif
  gauge_param.ga_pad = pad_size;

  gauge_param.struct_size = sizeof(gauge_param);
}

void setStaggeredGaugeParam(QudaGaugeParam &gauge_param)
{
  setGaugeParam(gauge_param);

  gauge_param.cuda_prec_sloppy = prec_sloppy;
  gauge_param.cuda_prec_refinement_sloppy = prec_refinement_sloppy;
  gauge_param.cuda_prec_precondition = prec_precondition;
  gauge_param.cuda_prec_eigensolver = prec_eigensolver;
  gauge_param.reconstruct_sloppy = link_recon_sloppy;
  gauge_param.reconstruct_precondition = link_recon_precondition;
  gauge_param.reconstruct_eigensolver = link_recon_eigensolver;
  gauge_param.reconstruct_refinement_sloppy = link_recon_sloppy;

  // For HISQ, this must always be set to 1.0, since the tadpole
  // correction is baked into the coefficients for the first fattening.
  // The tadpole doesn't mean anything for the second fattening
  // since the input fields are unitarized.
  gauge_param.tadpole_coeff = 1.0;

  if (dslash_type == QUDA_ASQTAD_DSLASH) {
    gauge_param.scale = -1.0 / 24.0;
    if (eps_naik != 0) { gauge_param.scale *= (1.0 + eps_naik); }
  } else {
    gauge_param.scale = 1.0;
  }

  gauge_param.gauge_order = QUDA_MILC_GAUGE_ORDER;
  gauge_param.t_boundary = fermion_t_boundary;
  gauge_param.staggered_phase_type = QUDA_STAGGERED_PHASE_MILC;
  gauge_param.type = QUDA_WILSON_LINKS;

  int pad_size = 0;
#ifdef MULTI_GPU
  int x_face_size = gauge_param.X[1] * gauge_param.X[2] * gauge_param.X[3] / 2;
  int y_face_size = gauge_param.X[0] * gauge_param.X[2] * gauge_param.X[3] / 2;
  int z_face_size = gauge_param.X[0] * gauge_param.X[1] * gauge_param.X[3] / 2;
  int t_face_size = gauge_param.X[0] * gauge_param.X[1] * gauge_param.X[2] / 2;
  pad_size = std::max({x_face_size, y_face_size, z_face_size, t_face_size});
#endif
  gauge_param.ga_pad = pad_size;

  gauge_param.struct_size = sizeof(gauge_param);
}

void setInvertParam(QudaInvertParam &inv_param)
{
  // Set dslash type
  inv_param.dslash_type = dslash_type;

  // Use kappa or mass normalisation
  if (kappa == -1.0) {
    inv_param.mass = mass;
    inv_param.kappa = 1.0 / (2.0 * (1 + 3 / anisotropy + mass));
    if (dslash_type == QUDA_LAPLACE_DSLASH) {
      if (laplace3D < 4)
        inv_param.kappa = 1.0 / (8.0 - 2.0 + inv_param.mass);
      else
        inv_param.kappa = 1.0 / (8 + inv_param.mass);
    }
  } else {
    inv_param.kappa = kappa;
    inv_param.mass = 0.5 / kappa - (1.0 + 3.0 / anisotropy);
    if (dslash_type == QUDA_LAPLACE_DSLASH) {
      if (laplace3D < 4)
        inv_param.mass = 1.0 / inv_param.kappa - (8.0 - 2.0);
      else
        inv_param.mass = 1.0 / inv_param.kappa - 8.0;
    }
  }
  printfQuda("Kappa = %.8f Mass = %.8f\n", inv_param.kappa, inv_param.mass);

  // Use 3D or 4D laplace
  inv_param.laplace3D = laplace3D;

  // Some fermion specific parameters
  if (dslash_type == QUDA_TWISTED_MASS_DSLASH || dslash_type == QUDA_TWISTED_CLOVER_DSLASH) {
    inv_param.mu = mu;
    inv_param.epsilon = epsilon;
    inv_param.twist_flavor = twist_flavor;
    inv_param.Ls = (inv_param.twist_flavor == QUDA_TWIST_NONDEG_DOUBLET) ? 2 : 1;
  } else if (dslash_type == QUDA_DOMAIN_WALL_DSLASH || dslash_type == QUDA_DOMAIN_WALL_4D_DSLASH
             || dslash_type == QUDA_MOBIUS_DWF_DSLASH || dslash_type == QUDA_MOBIUS_DWF_EOFA_DSLASH) {
    inv_param.m5 = m5;
    kappa5 = 0.5 / (5 + inv_param.m5);
    inv_param.Ls = Lsdim;
    for (int k = 0; k < Lsdim; k++) { // for mobius only
      // b5[k], c[k] values are chosen for arbitrary values,
      // but the difference of them are same as 1.0
      inv_param.b_5[k] = b5;
      inv_param.c_5[k] = c5;
    }
    inv_param.eofa_pm = eofa_pm;
    inv_param.eofa_shift = eofa_shift;
    inv_param.mq1 = eofa_mq1;
    inv_param.mq2 = eofa_mq2;
    inv_param.mq3 = eofa_mq3;
  } else {
    inv_param.Ls = 1;
  }

  // Set clover specific parameters
  if (dslash_type == QUDA_CLOVER_WILSON_DSLASH || dslash_type == QUDA_TWISTED_CLOVER_DSLASH) {
    inv_param.clover_cpu_prec = cpu_prec;
    inv_param.clover_cuda_prec = cuda_prec;
    inv_param.clover_cuda_prec_sloppy = cuda_prec_sloppy;
    inv_param.clover_cuda_prec_precondition = cuda_prec_precondition;
    inv_param.clover_cuda_prec_eigensolver = cuda_prec_eigensolver;
    inv_param.clover_cuda_prec_refinement_sloppy = cuda_prec_sloppy;
    inv_param.clover_order = QUDA_PACKED_CLOVER_ORDER;
    // Use kappa * csw or supplied clover_coeff
    inv_param.clover_csw = clover_csw;
    if (clover_coeff == 0.0) {
      inv_param.clover_coeff = clover_csw * inv_param.kappa;
    } else {
      inv_param.clover_coeff = clover_coeff;
    }
    inv_param.compute_clover_trlog = compute_clover_trlog ? 1 : 0;
  }

  // Gauge smear param
  inv_param.gauge_smear = (gauge_smear ? QUDA_BOOLEAN_TRUE : QUDA_BOOLEAN_FALSE);
  inv_param.gauge_smear_type = gauge_smear_type;
  if (inv_param.gauge_smear_type == QUDA_GAUGE_SMEAR_TYPE_STOUT) inv_param.gauge_smear_coeff = stout_smear_rho;
  if (inv_param.gauge_smear_type == QUDA_GAUGE_SMEAR_TYPE_APE) inv_param.gauge_smear_coeff = ape_smear_rho;
  inv_param.gauge_smear_steps = gauge_smear_steps;
  
  // General parameter setup
  inv_param.inv_type = inv_type;
  inv_param.solution_type = solution_type;
  inv_param.solve_type = solve_type;
  inv_param.matpc_type = matpc_type;
  inv_param.dagger = QUDA_DAG_NO;
  inv_param.mass_normalization = normalization;
  inv_param.solver_normalization = QUDA_DEFAULT_NORMALIZATION;
  inv_param.pipeline = pipeline;
  inv_param.Nsteps = 2;
  inv_param.gcrNkrylov = gcrNkrylov;
  inv_param.ca_basis = ca_basis;
  inv_param.ca_lambda_min = ca_lambda_min;
  inv_param.ca_lambda_max = ca_lambda_max;
  inv_param.tol = tol;
  inv_param.tol_restart = tol_restart;
  if (tol_hq == 0 && tol == 0) {
    errorQuda("qudaInvert: requesting zero residual\n");
    exit(1);
  }

  // require both L2 relative and heavy quark residual to determine convergence
  inv_param.residual_type = static_cast<QudaResidualType_s>(0);
  inv_param.residual_type = (tol != 0) ?
    static_cast<QudaResidualType_s>(inv_param.residual_type | QUDA_L2_RELATIVE_RESIDUAL) :
    inv_param.residual_type;
  inv_param.residual_type = (tol_hq != 0) ?
    static_cast<QudaResidualType_s>(inv_param.residual_type | QUDA_HEAVY_QUARK_RESIDUAL) :
    inv_param.residual_type;

  inv_param.tol_hq = tol_hq; // specify a tolerance for the residual for heavy quark residual

  // Offsets used only by multi-shift solver
  // These should be set in the application code. We set the them here by way of
  // example
  inv_param.num_offset = multishift;
  for (int i = 0; i < inv_param.num_offset; i++) inv_param.offset[i] = 0.06 + i * i * 0.1;
  // these can be set individually
  for (int i = 0; i < inv_param.num_offset; i++) {
    inv_param.tol_offset[i] = inv_param.tol;
    inv_param.tol_hq_offset[i] = inv_param.tol_hq;
  }
  inv_param.maxiter = niter;
  inv_param.reliable_delta = reliable_delta;
  inv_param.use_alternative_reliable = alternative_reliable;
  inv_param.use_sloppy_partial_accumulator = 0;
  inv_param.solution_accumulator_pipeline = solution_accumulator_pipeline;
  inv_param.max_res_increase = 1;

  // domain decomposition preconditioner parameters
  inv_param.inv_type_precondition = precon_type;

  inv_param.schwarz_type = precon_schwarz_type;
  inv_param.precondition_cycle = precon_schwarz_cycle;
  inv_param.tol_precondition = tol_precondition;
  inv_param.maxiter_precondition = maxiter_precondition;
  inv_param.verbosity_precondition = mg_verbosity[0];
  inv_param.cuda_prec_precondition = cuda_prec_precondition;
  inv_param.cuda_prec_eigensolver = cuda_prec_eigensolver;
  inv_param.omega = 1.0;

  inv_param.cpu_prec = cpu_prec;
  inv_param.cuda_prec = cuda_prec;
  inv_param.cuda_prec_sloppy = cuda_prec_sloppy;
  inv_param.cuda_prec_refinement_sloppy = cuda_prec_refinement_sloppy;
  inv_param.preserve_source = QUDA_PRESERVE_SOURCE_YES;
  inv_param.gamma_basis = QUDA_DEGRAND_ROSSI_GAMMA_BASIS;
  inv_param.dirac_order = QUDA_DIRAC_ORDER;

  inv_param.input_location = QUDA_CPU_FIELD_LOCATION;
  inv_param.output_location = QUDA_CPU_FIELD_LOCATION;

  inv_param.sp_pad = 0;
  inv_param.cl_pad = 0;

  inv_param.verbosity = verbosity;

  inv_param.extlib_type = solver_ext_lib;

  // Whether or not to use native BLAS LAPACK
  inv_param.native_blas_lapack = (native_blas_lapack ? QUDA_BOOLEAN_TRUE : QUDA_BOOLEAN_FALSE);

  inv_param.struct_size = sizeof(inv_param);
}

void setFermionSmearParam(QudaInvertParam &smear_param, double omega, int steps)
{
  // Construct a copy of the current invert parameters
  setInvertParam(smear_param);
  
  // Construct 4D smearing parameters.
  smear_param.dslash_type = QUDA_LAPLACE_DSLASH;
  double smear_coeff = -1.0 * omega * omega / (4 * steps);
  smear_param.mass_normalization = QUDA_KAPPA_NORMALIZATION; // Enforce kappa normalisation
  smear_param.mass = 1.0;
  smear_param.kappa = smear_coeff;
  smear_param.laplace3D = laplace3D; // Omit this dim
  smear_param.solution_type = QUDA_MAT_SOLUTION;
  smear_param.solve_type = QUDA_DIRECT_SOLVE;
}


// Parameters defining the eigensolver
void setEigParam(QudaEigParam &eig_param)
{
  eig_param.eig_type = eig_type;
  eig_param.spectrum = eig_spectrum;
  if ((eig_type == QUDA_EIG_TR_LANCZOS || eig_type == QUDA_EIG_BLK_TR_LANCZOS)
      && !(eig_spectrum == QUDA_SPECTRUM_LR_EIG || eig_spectrum == QUDA_SPECTRUM_SR_EIG)) {
    errorQuda("Only real spectrum type (LR or SR) can be passed to Lanczos type solver.");
  }

  // The solver will exit when n_conv extremal eigenpairs have converged
  if (eig_n_conv < 0) {
    eig_param.n_conv = eig_n_ev;
    eig_n_conv = eig_n_ev;
  } else {
    eig_param.n_conv = eig_n_conv;
  }

  // Inverters will deflate only this number of vectors.
  if (eig_n_ev_deflate < 0) {
    eig_param.n_ev_deflate = eig_n_conv;
    eig_n_ev_deflate = eig_n_conv;
  } else {
    if (eig_n_ev_deflate > eig_n_conv) errorQuda("Can not deflate more that eig_n_conv eigenvectors.");
    eig_param.n_ev_deflate = eig_n_ev_deflate;
  }

  eig_param.block_size
    = (eig_param.eig_type == QUDA_EIG_TR_LANCZOS || eig_param.eig_type == QUDA_EIG_IR_ARNOLDI) ? 1 : eig_block_size;
  eig_param.n_ev = eig_n_ev;
  eig_param.n_kr = eig_n_kr;
  eig_param.tol = eig_tol;
  eig_param.qr_tol = eig_qr_tol;
  eig_param.batched_rotate = eig_batched_rotate;
  eig_param.require_convergence = eig_require_convergence ? QUDA_BOOLEAN_TRUE : QUDA_BOOLEAN_FALSE;
  eig_param.check_interval = eig_check_interval;
  eig_param.max_restarts = eig_max_restarts;

  eig_param.use_norm_op = eig_use_normop ? QUDA_BOOLEAN_TRUE : QUDA_BOOLEAN_FALSE;
  eig_param.use_dagger = eig_use_dagger ? QUDA_BOOLEAN_TRUE : QUDA_BOOLEAN_FALSE;
  eig_param.compute_gamma5 = eig_compute_gamma5 ? QUDA_BOOLEAN_TRUE : QUDA_BOOLEAN_FALSE;
  eig_param.compute_svd = eig_compute_svd ? QUDA_BOOLEAN_TRUE : QUDA_BOOLEAN_FALSE;
  if (eig_compute_svd) {
    eig_param.use_dagger = QUDA_BOOLEAN_FALSE;
    eig_param.use_norm_op = QUDA_BOOLEAN_TRUE;
  }

  eig_param.use_eigen_qr = eig_use_eigen_qr ? QUDA_BOOLEAN_TRUE : QUDA_BOOLEAN_FALSE;
  eig_param.use_poly_acc = eig_use_poly_acc ? QUDA_BOOLEAN_TRUE : QUDA_BOOLEAN_FALSE;
  eig_param.poly_deg = eig_poly_deg;
  eig_param.a_min = eig_amin;
  eig_param.a_max = eig_amax;

  eig_param.arpack_check = eig_arpack_check ? QUDA_BOOLEAN_TRUE : QUDA_BOOLEAN_FALSE;
  strcpy(eig_param.arpack_logfile, eig_arpack_logfile);

  strcpy(eig_param.vec_infile, eig_vec_infile);
  strcpy(eig_param.vec_outfile, eig_vec_outfile);
  eig_param.save_prec = eig_save_prec;
  eig_param.io_parity_inflate = eig_io_parity_inflate ? QUDA_BOOLEAN_TRUE : QUDA_BOOLEAN_FALSE;

  eig_param.struct_size = sizeof(eig_param);
}

void setMultigridParam(QudaMultigridParam &mg_param)
{
  QudaInvertParam &inv_param = *mg_param.invert_param; // this will be used to setup SolverParam parent in MGParam class

  // Whether or not to use native BLAS LAPACK
  inv_param.native_blas_lapack = (native_blas_lapack ? QUDA_BOOLEAN_TRUE : QUDA_BOOLEAN_FALSE);

  inv_param.Ls = 1;

  inv_param.sp_pad = 0;
  inv_param.cl_pad = 0;

  inv_param.cpu_prec = cpu_prec;
  inv_param.cuda_prec = cuda_prec;
  inv_param.cuda_prec_sloppy = cuda_prec_sloppy;
  inv_param.cuda_prec_precondition = cuda_prec_precondition;
  inv_param.cuda_prec_eigensolver = cuda_prec_eigensolver;
  inv_param.preserve_source = QUDA_PRESERVE_SOURCE_NO;
  inv_param.gamma_basis = QUDA_DEGRAND_ROSSI_GAMMA_BASIS;
  inv_param.dirac_order = QUDA_DIRAC_ORDER;

  if (kappa == -1.0) {
    inv_param.mass = mass;
    inv_param.kappa = 1.0 / (2.0 * (1 + 3 / anisotropy + mass));
  } else {
    inv_param.kappa = kappa;
    inv_param.mass = 0.5 / kappa - (1 + 3 / anisotropy);
  }

  if (dslash_type == QUDA_CLOVER_WILSON_DSLASH || dslash_type == QUDA_TWISTED_CLOVER_DSLASH) {
    inv_param.clover_cpu_prec = cpu_prec;
    inv_param.clover_cuda_prec = cuda_prec;
    inv_param.clover_cuda_prec_sloppy = cuda_prec_sloppy;
    inv_param.clover_cuda_prec_precondition = cuda_prec_precondition;
    inv_param.clover_cuda_prec_eigensolver = cuda_prec_eigensolver;
    inv_param.clover_cuda_prec_refinement_sloppy = cuda_prec_sloppy;
    inv_param.clover_order = QUDA_PACKED_CLOVER_ORDER;
    // Use kappa * csw or supplied clover_coeff
    inv_param.clover_csw = clover_csw;
    if (clover_coeff == 0.0) {
      inv_param.clover_coeff = clover_csw * inv_param.kappa;
    } else {
      inv_param.clover_coeff = clover_coeff;
    }
    inv_param.compute_clover_trlog = compute_clover_trlog ? 1 : 0;
  }
  
  inv_param.input_location = QUDA_CPU_FIELD_LOCATION;
  inv_param.output_location = QUDA_CPU_FIELD_LOCATION;

  inv_param.dslash_type = dslash_type;

  if (dslash_type == QUDA_TWISTED_MASS_DSLASH || dslash_type == QUDA_TWISTED_CLOVER_DSLASH) {
    inv_param.mu = mu;
    inv_param.epsilon = epsilon;
    inv_param.twist_flavor = twist_flavor;
    inv_param.Ls = (inv_param.twist_flavor == QUDA_TWIST_NONDEG_DOUBLET) ? 2 : 1;

    if (twist_flavor == QUDA_TWIST_NONDEG_DOUBLET) {
      printfQuda("Twisted-mass doublet non supported (yet)\n");
      exit(0);
    }
  }

  inv_param.dagger = QUDA_DAG_NO;
  inv_param.mass_normalization = QUDA_KAPPA_NORMALIZATION;

  inv_param.matpc_type = matpc_type;
  inv_param.solution_type = QUDA_MAT_SOLUTION;

  inv_param.solve_type = QUDA_DIRECT_SOLVE;

  mg_param.invert_param = &inv_param;
  mg_param.n_level = mg_levels;
  for (int i = 0; i < mg_param.n_level; i++) {
    for (int j = 0; j < 4; j++) {
      // if not defined use 4
      mg_param.geo_block_size[i][j] = geo_block_size[i][j] ? geo_block_size[i][j] : 4;
    }
    for (int j = 4; j < QUDA_MAX_DIM; j++) mg_param.geo_block_size[i][j] = 1;
    mg_param.use_eig_solver[i] = mg_eig[i] ? QUDA_BOOLEAN_TRUE : QUDA_BOOLEAN_FALSE;
    mg_param.verbosity[i] = mg_verbosity[i];
    mg_param.setup_inv_type[i] = setup_inv[i];
    mg_param.num_setup_iter[i] = num_setup_iter[i];
    mg_param.setup_tol[i] = setup_tol[i];
    mg_param.setup_maxiter[i] = setup_maxiter[i];
    mg_param.setup_maxiter_refresh[i] = setup_maxiter_refresh[i];

    // Basis to use for CA-CGN(E/R) setup
    mg_param.setup_ca_basis[i] = setup_ca_basis[i];

    // Basis size for CACG setup
    mg_param.setup_ca_basis_size[i] = setup_ca_basis_size[i];

    // Minimum and maximum eigenvalue for Chebyshev CA basis setup
    mg_param.setup_ca_lambda_min[i] = setup_ca_lambda_min[i];
    mg_param.setup_ca_lambda_max[i] = setup_ca_lambda_max[i];

    mg_param.spin_block_size[i] = 1;
    mg_param.n_vec[i] = nvec[i] == 0 ? 24 : nvec[i];          // default to 24 vectors if not set
    mg_param.n_block_ortho[i] = n_block_ortho[i];             // number of times to Gram-Schmidt
    mg_param.block_ortho_two_pass[i] = block_ortho_two_pass[i] ? QUDA_BOOLEAN_TRUE : QUDA_BOOLEAN_FALSE; // whether to use a two-pass block ortho
    mg_param.precision_null[i] = prec_null;                   // precision to store the null-space basis
    mg_param.smoother_halo_precision[i] = smoother_halo_prec; // precision of the halo exchange in the smoother
    mg_param.nu_pre[i] = nu_pre[i];
    mg_param.nu_post[i] = nu_post[i];
    mg_param.mu_factor[i] = mu_factor[i];

    mg_param.cycle_type[i] = QUDA_MG_CYCLE_RECURSIVE;

    // Is not a staggered solve, always aggregate
    mg_param.transfer_type[i] = QUDA_TRANSFER_AGGREGATE;

    // set the coarse solver wrappers including bottom solver
    mg_param.coarse_solver[i] = coarse_solver[i];
    mg_param.coarse_solver_tol[i] = coarse_solver_tol[i];
    mg_param.coarse_solver_maxiter[i] = coarse_solver_maxiter[i];

    // Basis to use for CA-CGN(E/R) coarse solver
    mg_param.coarse_solver_ca_basis[i] = coarse_solver_ca_basis[i];

    // Basis size for CACG coarse solver/
    mg_param.coarse_solver_ca_basis_size[i] = coarse_solver_ca_basis_size[i];

    // Minimum and maximum eigenvalue for Chebyshev CA basis
    mg_param.coarse_solver_ca_lambda_min[i] = coarse_solver_ca_lambda_min[i];
    mg_param.coarse_solver_ca_lambda_max[i] = coarse_solver_ca_lambda_max[i];

    mg_param.smoother[i] = smoother_type[i];

    // set the smoother / bottom solver tolerance (for MR smoothing this will be ignored)
    mg_param.smoother_tol[i] = smoother_tol[i];

    // set to QUDA_DIRECT_SOLVE for no even/odd preconditioning on the smoother
    // set to QUDA_DIRECT_PC_SOLVE for to enable even/odd preconditioning on the smoother
    mg_param.smoother_solve_type[i] = smoother_solve_type[i];

    // set to QUDA_ADDITIVE_SCHWARZ for Additive Schwarz precondioned smoother (presently only impelemented for MR)
    mg_param.smoother_schwarz_type[i] = mg_schwarz_type[i];

    // if using Schwarz preconditioning then use local reductions only
    mg_param.global_reduction[i] = (mg_schwarz_type[i] == QUDA_INVALID_SCHWARZ) ? QUDA_BOOLEAN_TRUE : QUDA_BOOLEAN_FALSE;

    // set number of Schwarz cycles to apply
    mg_param.smoother_schwarz_cycle[i] = mg_schwarz_cycle[i];

    // Set set coarse_grid_solution_type: this defines which linear
    // system we are solving on a given level
    // * QUDA_MAT_SOLUTION - we are solving the full system and inject
    //   a full field into coarse grid
    // * QUDA_MATPC_SOLUTION - we are solving the e/o-preconditioned
    //   system, and only inject single parity field into coarse grid
    //
    // Multiple possible scenarios here
    //
    // 1. **Direct outer solver and direct smoother**: here we use
    // full-field residual coarsening, and everything involves the
    // full system so coarse_grid_solution_type = QUDA_MAT_SOLUTION
    //
    // 2. **Direct outer solver and preconditioned smoother**: here,
    // only the smoothing uses e/o preconditioning, so
    // coarse_grid_solution_type = QUDA_MAT_SOLUTION_TYPE.
    // We reconstruct the full residual prior to coarsening after the
    // pre-smoother, and then need to project the solution for post
    // smoothing.
    //
    // 3. **Preconditioned outer solver and preconditioned smoother**:
    // here we use single-parity residual coarsening throughout, so
    // coarse_grid_solution_type = QUDA_MATPC_SOLUTION.  This is a bit
    // questionable from a theoretical point of view, since we don't
    // coarsen the preconditioned operator directly, rather we coarsen
    // the full operator and preconditioned that, but it just works.
    // This is the optimal combination in general for Wilson-type
    // operators: although there is an occasional increase in
    // iteration or two), by working completely in the preconditioned
    // space, we save the cost of reconstructing the full residual
    // from the preconditioned smoother, and re-projecting for the
    // subsequent smoother, as well as reducing the cost of the
    // ancillary blas operations in the coarse-grid solve.
    //
    // Note, we cannot use preconditioned outer solve with direct
    // smoother
    //
    // Finally, we have to treat the top level carefully: for all
    // other levels the entry into and out of the grid will be a
    // full-field, which we can then work in Schur complement space or
    // not (e.g., freedom to choose coarse_grid_solution_type).  For
    // the top level, if the outer solver is for the preconditioned
    // system, then we must use preconditoning, e.g., option 3.) above.

    if (i == 0) { // top-level treatment
      if (coarse_solve_type[0] != solve_type)
        errorQuda("Mismatch between top-level MG solve type %d and outer solve type %d", coarse_solve_type[0],
                  solve_type);

      if (solve_type == QUDA_DIRECT_SOLVE) {
        mg_param.coarse_grid_solution_type[i] = QUDA_MAT_SOLUTION;
      } else if (solve_type == QUDA_DIRECT_PC_SOLVE) {
        mg_param.coarse_grid_solution_type[i] = QUDA_MATPC_SOLUTION;
      } else {
        errorQuda("Unexpected solve_type = %d\n", solve_type);
      }

    } else {

      if (coarse_solve_type[i] == QUDA_DIRECT_SOLVE) {
        mg_param.coarse_grid_solution_type[i] = QUDA_MAT_SOLUTION;
      } else if (coarse_solve_type[i] == QUDA_DIRECT_PC_SOLVE) {
        mg_param.coarse_grid_solution_type[i] = QUDA_MATPC_SOLUTION;
      } else {
        errorQuda("Unexpected solve_type = %d\n", coarse_solve_type[i]);
      }
    }

    mg_param.omega[i] = omega; // over/under relaxation factor

    mg_param.location[i] = solver_location[i];
    mg_param.setup_location[i] = setup_location[i];
  }

  // whether to run GPU setup but putting temporaries into mapped (slow CPU) memory
  mg_param.setup_minimize_memory = QUDA_BOOLEAN_FALSE;

  // only coarsen the spin on the first restriction
  mg_param.spin_block_size[0] = 2;

  mg_param.setup_type = setup_type;
  mg_param.pre_orthonormalize = pre_orthonormalize ? QUDA_BOOLEAN_TRUE : QUDA_BOOLEAN_FALSE;
  mg_param.post_orthonormalize = post_orthonormalize ? QUDA_BOOLEAN_TRUE : QUDA_BOOLEAN_FALSE;

  mg_param.compute_null_vector = generate_nullspace ? QUDA_COMPUTE_NULL_VECTOR_YES : QUDA_COMPUTE_NULL_VECTOR_NO;

  mg_param.generate_all_levels = generate_all_levels ? QUDA_BOOLEAN_TRUE : QUDA_BOOLEAN_FALSE;

  mg_param.run_verify = verify_results ? QUDA_BOOLEAN_TRUE : QUDA_BOOLEAN_FALSE;
  mg_param.run_low_mode_check = low_mode_check ? QUDA_BOOLEAN_TRUE : QUDA_BOOLEAN_FALSE;
  mg_param.run_oblique_proj_check = oblique_proj_check ? QUDA_BOOLEAN_TRUE : QUDA_BOOLEAN_FALSE;

  mg_param.use_mma = mg_use_mma ? QUDA_BOOLEAN_TRUE : QUDA_BOOLEAN_FALSE;
  // Whether or not to use thin restarts in the evolve tests
  mg_param.thin_update_only = mg_evolve_thin_updates ? QUDA_BOOLEAN_TRUE : QUDA_BOOLEAN_FALSE;

  // set file i/o parameters
  for (int i = 0; i < mg_param.n_level; i++) {
    strcpy(mg_param.vec_infile[i], mg_vec_infile[i]);
    strcpy(mg_param.vec_outfile[i], mg_vec_outfile[i]);
    if (strcmp(mg_param.vec_infile[i], "") != 0) mg_param.vec_load[i] = QUDA_BOOLEAN_TRUE;
    if (strcmp(mg_param.vec_outfile[i], "") != 0) mg_param.vec_store[i] = QUDA_BOOLEAN_TRUE;
  }

  mg_param.coarse_guess = mg_eig_coarse_guess ? QUDA_BOOLEAN_TRUE : QUDA_BOOLEAN_FALSE;

  mg_param.struct_size = sizeof(mg_param);

  // these need to tbe set for now but are actually ignored by the MG setup
  // needed to make it pass the initialization test
  inv_param.inv_type = QUDA_GCR_INVERTER;
  inv_param.tol = 1e-10;
  inv_param.maxiter = 1000;
  inv_param.reliable_delta = reliable_delta;
  inv_param.gcrNkrylov = 10;

  inv_param.verbosity = verbosity;
  inv_param.verbosity_precondition = verbosity;

  // Use kappa * csw or supplied clover_coeff
  inv_param.clover_csw = clover_csw;
  if (clover_coeff == 0.0) {
    inv_param.clover_coeff = clover_csw * inv_param.kappa;
  } else {
    inv_param.clover_coeff = clover_coeff;
  }  

}

void setMultigridInvertParam(QudaInvertParam &inv_param)
{
  inv_param.Ls = 1;

  inv_param.sp_pad = 0;
  inv_param.cl_pad = 0;

  inv_param.cpu_prec = cpu_prec;
  inv_param.cuda_prec = cuda_prec;
  inv_param.cuda_prec_sloppy = cuda_prec_sloppy;

  inv_param.cuda_prec_precondition = cuda_prec_precondition;
  inv_param.cuda_prec_eigensolver = cuda_prec_eigensolver;
  inv_param.preserve_source = QUDA_PRESERVE_SOURCE_NO;
  inv_param.gamma_basis = QUDA_DEGRAND_ROSSI_GAMMA_BASIS;
  inv_param.dirac_order = QUDA_DIRAC_ORDER;

  if (kappa == -1.0) {
    inv_param.mass = mass;
    inv_param.kappa = 1.0 / (2.0 * (1 + 3 / anisotropy + mass));
  } else {
    inv_param.kappa = kappa;
    inv_param.mass = 0.5 / kappa - (1 + 3 / anisotropy);
  }
  
  if (dslash_type == QUDA_CLOVER_WILSON_DSLASH || dslash_type == QUDA_TWISTED_CLOVER_DSLASH) {
    inv_param.clover_cpu_prec = cpu_prec;
    inv_param.clover_cuda_prec = cuda_prec;
    inv_param.clover_cuda_prec_sloppy = cuda_prec_sloppy;
    inv_param.clover_cuda_prec_precondition = cuda_prec_precondition;
    inv_param.clover_cuda_prec_eigensolver = cuda_prec_eigensolver;
    inv_param.clover_cuda_prec_refinement_sloppy = cuda_prec_sloppy;
    inv_param.clover_order = QUDA_PACKED_CLOVER_ORDER;
    // Use kappa * csw or supplied clover_coeff
    inv_param.clover_csw = clover_csw;
    if (clover_coeff == 0.0) {
      inv_param.clover_coeff = clover_csw * inv_param.kappa;
    } else {
      inv_param.clover_coeff = clover_coeff;
    }
    inv_param.compute_clover_trlog = compute_clover_trlog ? 1 : 0;
  }

  inv_param.input_location = QUDA_CPU_FIELD_LOCATION;
  inv_param.output_location = QUDA_CPU_FIELD_LOCATION;

  inv_param.dslash_type = dslash_type;

  if (dslash_type == QUDA_TWISTED_MASS_DSLASH || dslash_type == QUDA_TWISTED_CLOVER_DSLASH) {
    inv_param.mu = mu;
    inv_param.epsilon = epsilon;
    inv_param.twist_flavor = twist_flavor;
    inv_param.Ls = (inv_param.twist_flavor == QUDA_TWIST_NONDEG_DOUBLET) ? 2 : 1;

    if (twist_flavor == QUDA_TWIST_NONDEG_DOUBLET) {
      printfQuda("Twisted-mass doublet non supported (yet)\n");
      exit(0);
    }
  }

<<<<<<< HEAD
  // Use kappa * csw or supplied clover_coeff
  inv_param.clover_csw = clover_csw;
  if (clover_coeff == 0.0) {
    inv_param.clover_coeff = clover_csw * inv_param.kappa;
  } else {
    inv_param.clover_coeff = clover_coeff;
  }

=======
>>>>>>> 88fae6a3
  inv_param.dagger = QUDA_DAG_NO;
  inv_param.mass_normalization = QUDA_KAPPA_NORMALIZATION;

  // do we want full solution or single-parity solution
  inv_param.solution_type = QUDA_MAT_SOLUTION;

  // do we want to use an even-odd preconditioned solve or not
  inv_param.solve_type = solve_type;
  inv_param.matpc_type = matpc_type;

  inv_param.inv_type = QUDA_GCR_INVERTER;

  inv_param.verbosity = verbosity;
  inv_param.verbosity_precondition = mg_verbosity[0];

  inv_param.inv_type_precondition = QUDA_MG_INVERTER;
  inv_param.pipeline = pipeline;
  inv_param.gcrNkrylov = gcrNkrylov;
  inv_param.tol = tol;

  // require both L2 relative and heavy quark residual to determine convergence
  inv_param.residual_type = static_cast<QudaResidualType>(QUDA_L2_RELATIVE_RESIDUAL);
  inv_param.tol_hq = tol_hq; // specify a tolerance for the residual for heavy quark residual

  // Offsets used only by multi-shift solver
  // should be set in application
  inv_param.num_offset = multishift;
  for (int i = 0; i < inv_param.num_offset; i++) inv_param.offset[i] = 0.06 + i * i * 0.1;
  // these can be set individually
  for (int i = 0; i < inv_param.num_offset; i++) {
    inv_param.tol_offset[i] = inv_param.tol;
    inv_param.tol_hq_offset[i] = inv_param.tol_hq;
  }
  inv_param.maxiter = niter;
  inv_param.reliable_delta = reliable_delta;

  // domain decomposition preconditioner is disabled when using MG
  inv_param.schwarz_type = QUDA_INVALID_SCHWARZ;
  inv_param.precondition_cycle = 1;
  inv_param.tol_precondition = 1e-1;
  inv_param.maxiter_precondition = 1;
  inv_param.omega = 1.0;

  // Whether or not to use native BLAS LAPACK
  inv_param.native_blas_lapack = (native_blas_lapack ? QUDA_BOOLEAN_TRUE : QUDA_BOOLEAN_FALSE);

  inv_param.struct_size = sizeof(inv_param);
}

// Parameters defining the eigensolver
void setMultigridEigParam(QudaEigParam &mg_eig_param, int level)
{
  mg_eig_param.eig_type = mg_eig_type[level];
  mg_eig_param.spectrum = mg_eig_spectrum[level];
  if ((mg_eig_type[level] == QUDA_EIG_TR_LANCZOS || mg_eig_type[level] == QUDA_EIG_BLK_TR_LANCZOS)
      && !(mg_eig_spectrum[level] == QUDA_SPECTRUM_LR_EIG || mg_eig_spectrum[level] == QUDA_SPECTRUM_SR_EIG)) {
    errorQuda("Only real spectrum type (LR or SR) can be passed to the a Lanczos type solver");
  }

  mg_eig_param.block_size
    = (mg_eig_param.eig_type == QUDA_EIG_TR_LANCZOS || mg_eig_param.eig_type == QUDA_EIG_IR_ARNOLDI) ?
    1 :
    mg_eig_block_size[level];
  mg_eig_param.n_ev = mg_eig_n_ev[level];
  mg_eig_param.n_kr = mg_eig_n_kr[level];
  mg_eig_param.n_conv = nvec[level];

  // Inverters will deflate only this number of vectors.
  if (mg_eig_n_ev_deflate[level] > 0 && mg_eig_n_ev_deflate[level] < mg_eig_param.n_conv)
    mg_eig_param.n_ev_deflate = mg_eig_n_ev_deflate[level];
  else if (mg_eig_n_ev_deflate[level] > mg_eig_param.n_conv)
    errorQuda("Can not deflate more than nvec[%d] eigenvectors.", mg_eig_param.n_conv);
  else {
    mg_eig_param.n_ev_deflate = mg_eig_param.n_conv;
    mg_eig_n_ev_deflate[level] = mg_eig_param.n_conv;
  }

  mg_eig_param.batched_rotate = mg_eig_batched_rotate[level];
  mg_eig_param.require_convergence = mg_eig_require_convergence[level] ? QUDA_BOOLEAN_TRUE : QUDA_BOOLEAN_FALSE;

  mg_eig_param.tol = mg_eig_tol[level];
  mg_eig_param.qr_tol = mg_eig_qr_tol[level];
  mg_eig_param.check_interval = mg_eig_check_interval[level];
  mg_eig_param.max_restarts = mg_eig_max_restarts[level];

  mg_eig_param.compute_svd = QUDA_BOOLEAN_FALSE;
  mg_eig_param.compute_gamma5 = QUDA_BOOLEAN_FALSE;
  mg_eig_param.use_norm_op = mg_eig_use_normop[level] ? QUDA_BOOLEAN_TRUE : QUDA_BOOLEAN_FALSE;
  mg_eig_param.use_dagger = mg_eig_use_dagger[level] ? QUDA_BOOLEAN_TRUE : QUDA_BOOLEAN_FALSE;

  mg_eig_param.use_eigen_qr = mg_eig_use_eigen_qr[level] ? QUDA_BOOLEAN_TRUE : QUDA_BOOLEAN_FALSE;
  mg_eig_param.use_poly_acc = mg_eig_use_poly_acc[level] ? QUDA_BOOLEAN_TRUE : QUDA_BOOLEAN_FALSE;
  mg_eig_param.poly_deg = mg_eig_poly_deg[level];
  mg_eig_param.a_min = mg_eig_amin[level];
  mg_eig_param.a_max = mg_eig_amax[level];

  // set file i/o parameters
  // Give empty strings, Multigrid will handle IO.
  strcpy(mg_eig_param.vec_infile, "");
  strcpy(mg_eig_param.vec_outfile, "");
  mg_eig_param.save_prec = mg_eig_save_prec[level];
  mg_eig_param.io_parity_inflate = QUDA_BOOLEAN_FALSE;

  mg_eig_param.struct_size = sizeof(mg_eig_param);
}

void setContractInvertParam(QudaInvertParam &inv_param)
{
  inv_param.Ls = 1;
  inv_param.sp_pad = 0;
  inv_param.cl_pad = 0;

  inv_param.cpu_prec = cpu_prec;
  inv_param.cuda_prec = cuda_prec;
  inv_param.cuda_prec_sloppy = cuda_prec_sloppy;
  inv_param.cuda_prec_precondition = cuda_prec_precondition;
  inv_param.cuda_prec_eigensolver = cuda_prec_eigensolver;

  inv_param.preserve_source = QUDA_PRESERVE_SOURCE_NO;
  inv_param.dirac_order = QUDA_DIRAC_ORDER;
  // Quda performs contractions in Degrand-Rossi gamma basis,
  // but the user may suppy vectors in any supported order.
  inv_param.gamma_basis = QUDA_DEGRAND_ROSSI_GAMMA_BASIS;

  inv_param.input_location = QUDA_CPU_FIELD_LOCATION;
  inv_param.output_location = QUDA_CPU_FIELD_LOCATION;

  inv_param.struct_size = sizeof(inv_param);
}

void setStaggeredMGInvertParam(QudaInvertParam &inv_param)
{
  // Solver params
  inv_param.verbosity = QUDA_VERBOSE;
  inv_param.mass = mass;

  // outer solver parameters
  inv_param.inv_type = QUDA_GCR_INVERTER;
  inv_param.tol = tol;
  inv_param.maxiter = niter;
  inv_param.reliable_delta = 1e-4;
  inv_param.pipeline = pipeline;

  inv_param.Ls = 1;

  if (tol_hq == 0 && tol == 0) {
    errorQuda("qudaInvert: requesting zero residual\n");
    exit(1);
  }

  // require both L2 relative and heavy quark residual to determine convergence
  inv_param.residual_type = static_cast<QudaResidualType>(QUDA_L2_RELATIVE_RESIDUAL);
  inv_param.tol_hq = tol_hq; // specify a tolerance for the residual for heavy quark residual

  /* ESW HACK: comment this out to do a non-MG solve. */
  inv_param.inv_type_precondition = QUDA_MG_INVERTER;
  inv_param.verbosity_precondition = mg_verbosity[0];
  inv_param.cuda_prec_precondition = cuda_prec_precondition;
  inv_param.cuda_prec_eigensolver = cuda_prec_eigensolver;

  // Specify Krylov sub-size for GCR, BICGSTAB(L)
  inv_param.gcrNkrylov = gcrNkrylov;

  // do we want full solution or single-parity solution
  inv_param.solution_type = QUDA_MAT_SOLUTION;

  // do we want to use an even-odd preconditioned solve or not
  inv_param.solve_type = solve_type;
  inv_param.matpc_type = matpc_type;
  inv_param.dagger = QUDA_DAG_NO;
  inv_param.mass_normalization = QUDA_MASS_NORMALIZATION;

  inv_param.cpu_prec = cpu_prec;
  inv_param.cuda_prec = cuda_prec;
  inv_param.cuda_prec_sloppy = cuda_prec_sloppy;
  inv_param.preserve_source = QUDA_PRESERVE_SOURCE_YES;
  inv_param.gamma_basis = QUDA_DEGRAND_ROSSI_GAMMA_BASIS;
  inv_param.dirac_order = QUDA_DIRAC_ORDER;

  inv_param.dslash_type = dslash_type;

  inv_param.input_location = QUDA_CPU_FIELD_LOCATION;
  inv_param.output_location = QUDA_CPU_FIELD_LOCATION;

  inv_param.sp_pad = 0;
  inv_param.cl_pad = 0;

  // these can be set individually
  for (int i = 0; i < inv_param.num_offset; i++) {
    inv_param.tol_offset[i] = inv_param.tol;
    inv_param.tol_hq_offset[i] = inv_param.tol_hq;
  }

  // domain decomposition preconditioner is disabled when using MG
  inv_param.schwarz_type = QUDA_INVALID_SCHWARZ;
  inv_param.precondition_cycle = 1;
  inv_param.tol_precondition = 1e-1;
  inv_param.maxiter_precondition = 1;
  inv_param.omega = 1.0;

  // Whether or not to use native BLAS LAPACK
  inv_param.native_blas_lapack = (native_blas_lapack ? QUDA_BOOLEAN_TRUE : QUDA_BOOLEAN_FALSE);

  inv_param.struct_size = sizeof(inv_param);
}

void setStaggeredInvertParam(QudaInvertParam &inv_param)
{
  // Solver params
  inv_param.verbosity = verbosity;
  inv_param.mass = mass;
  inv_param.kappa = kappa = 1.0 / (8.0 + mass); // for Laplace operator
  inv_param.laplace3D = laplace3D;              // for Laplace operator

  // outer solver parameters
  inv_param.inv_type = inv_type;
  inv_param.tol = tol;
  inv_param.tol_restart = tol_restart;
  inv_param.maxiter = niter;
  inv_param.reliable_delta = reliable_delta;
  inv_param.use_alternative_reliable = alternative_reliable;
  inv_param.use_sloppy_partial_accumulator = false;
  inv_param.solution_accumulator_pipeline = solution_accumulator_pipeline;
  inv_param.pipeline = pipeline;

  inv_param.Ls = 1; // Nsrc

  if (tol_hq == 0 && tol == 0) {
    errorQuda("qudaInvert: requesting zero residual\n");
    exit(1);
  }
  // require both L2 relative and heavy quark residual to determine convergence
  inv_param.residual_type = static_cast<QudaResidualType_s>(0);
  inv_param.residual_type = (tol != 0) ?
    static_cast<QudaResidualType_s>(inv_param.residual_type | QUDA_L2_RELATIVE_RESIDUAL) :
    inv_param.residual_type;
  inv_param.residual_type = (tol_hq != 0) ?
    static_cast<QudaResidualType_s>(inv_param.residual_type | QUDA_HEAVY_QUARK_RESIDUAL) :
    inv_param.residual_type;
  inv_param.heavy_quark_check = (inv_param.residual_type & QUDA_HEAVY_QUARK_RESIDUAL ? 5 : 0);

  inv_param.tol_hq = tol_hq; // specify a tolerance for the residual for heavy quark residual

  inv_param.Nsteps = 2;

  // domain decomposition preconditioner parameters
  inv_param.inv_type_precondition = precon_type;
  inv_param.tol_precondition = tol_precondition;
  inv_param.maxiter_precondition = maxiter_precondition;
  inv_param.verbosity_precondition = QUDA_SILENT;
  inv_param.cuda_prec_precondition = prec_precondition;
  inv_param.cuda_prec_eigensolver = prec_eigensolver;

  // Specify Krylov sub-size for GCR, BICGSTAB(L), basis size for CA-CG, CA-GCR
  inv_param.gcrNkrylov = gcrNkrylov;

  // Specify basis for CA-CG, lambda min/max for Chebyshev basis
  //   lambda_max < lambda_max . use power iters to generate
  inv_param.ca_basis = ca_basis;
  inv_param.ca_lambda_min = ca_lambda_min;
  inv_param.ca_lambda_max = ca_lambda_max;

  inv_param.solution_type = solution_type;
  inv_param.solve_type = solve_type;
  inv_param.matpc_type = matpc_type;
  inv_param.dagger = QUDA_DAG_NO;
  inv_param.mass_normalization = QUDA_MASS_NORMALIZATION;

  inv_param.cpu_prec = cpu_prec;
  inv_param.cuda_prec = prec;
  inv_param.cuda_prec_sloppy = prec_sloppy;
  inv_param.cuda_prec_refinement_sloppy = prec_refinement_sloppy;
  inv_param.preserve_source = QUDA_PRESERVE_SOURCE_YES;
  inv_param.gamma_basis = QUDA_DEGRAND_ROSSI_GAMMA_BASIS; // this is meaningless, but must be thus set
  inv_param.dirac_order = QUDA_DIRAC_ORDER;

  inv_param.dslash_type = dslash_type;

  inv_param.input_location = QUDA_CPU_FIELD_LOCATION;
  inv_param.output_location = QUDA_CPU_FIELD_LOCATION;

  inv_param.sp_pad = 0;

  // Gauge smear param
  inv_param.gauge_smear = (gauge_smear ? QUDA_BOOLEAN_TRUE : QUDA_BOOLEAN_FALSE);
  inv_param.gauge_smear_type = gauge_smear_type;
  if (inv_param.gauge_smear_type == QUDA_GAUGE_SMEAR_TYPE_STOUT) inv_param.gauge_smear_coeff = stout_smear_rho;
  if (inv_param.gauge_smear_type == QUDA_GAUGE_SMEAR_TYPE_APE) inv_param.gauge_smear_coeff = ape_smear_rho;
  inv_param.gauge_smear_steps = gauge_smear_steps;
  
  // Whether or not to use native BLAS LAPACK
  inv_param.native_blas_lapack = (native_blas_lapack ? QUDA_BOOLEAN_TRUE : QUDA_BOOLEAN_FALSE);

  inv_param.struct_size = sizeof(inv_param);
}

void setStaggeredMultigridParam(QudaMultigridParam &mg_param)
{
  QudaInvertParam &inv_param = *mg_param.invert_param; // this will be used to setup SolverParam parent in MGParam class

  // Whether or not to use native BLAS LAPACK
  inv_param.native_blas_lapack = (native_blas_lapack ? QUDA_BOOLEAN_TRUE : QUDA_BOOLEAN_FALSE);

  inv_param.Ls = 1;

  inv_param.sp_pad = 0;
  inv_param.cl_pad = 0;

  inv_param.cpu_prec = cpu_prec;
  inv_param.cuda_prec = cuda_prec;
  inv_param.cuda_prec_sloppy = cuda_prec_sloppy;
  inv_param.cuda_prec_precondition = cuda_prec_precondition;
  inv_param.cuda_prec_eigensolver = cuda_prec_eigensolver;
  inv_param.preserve_source = QUDA_PRESERVE_SOURCE_NO;
  inv_param.gamma_basis = QUDA_DEGRAND_ROSSI_GAMMA_BASIS;
  inv_param.dirac_order = QUDA_DIRAC_ORDER;

  inv_param.input_location = QUDA_CPU_FIELD_LOCATION;
  inv_param.output_location = QUDA_CPU_FIELD_LOCATION;

  inv_param.dslash_type = dslash_type;

  inv_param.mass = mass;
  inv_param.kappa = 1.0 / (2.0 * (4.0 + inv_param.mass));

  inv_param.dagger = QUDA_DAG_NO;
  inv_param.mass_normalization = QUDA_MASS_NORMALIZATION;

  inv_param.matpc_type = matpc_type;
  inv_param.solution_type = QUDA_MAT_SOLUTION;

  inv_param.solve_type = QUDA_DIRECT_SOLVE;

  mg_param.use_mma = mg_use_mma ? QUDA_BOOLEAN_TRUE : QUDA_BOOLEAN_FALSE;

  mg_param.invert_param = &inv_param;
  mg_param.n_level = mg_levels;
  for (int i = 0; i < mg_param.n_level; i++) {
    for (int j = 0; j < 4; j++) {
      // if not defined use 4
      mg_param.geo_block_size[i][j] = geo_block_size[i][j] ? geo_block_size[i][j] : 4;
    }
    mg_param.use_eig_solver[i] = mg_eig[i] ? QUDA_BOOLEAN_TRUE : QUDA_BOOLEAN_FALSE;
    mg_param.verbosity[i] = mg_verbosity[i];
    mg_param.setup_inv_type[i] = setup_inv[i];
    mg_param.num_setup_iter[i] = num_setup_iter[i];
    mg_param.setup_tol[i] = setup_tol[i];
    mg_param.setup_maxiter[i] = setup_maxiter[i];

    // Basis to use for CA-CGN(E/R) setup
    mg_param.setup_ca_basis[i] = setup_ca_basis[i];

    // Basis size for CACG setup
    mg_param.setup_ca_basis_size[i] = setup_ca_basis_size[i];

    // Minimum and maximum eigenvalue for Chebyshev CA basis setup
    mg_param.setup_ca_lambda_min[i] = setup_ca_lambda_min[i];
    mg_param.setup_ca_lambda_max[i] = setup_ca_lambda_max[i];

    mg_param.spin_block_size[i] = 1;
    mg_param.n_vec[i] = nvec[i] == 0 ? 64 : nvec[i];          // default to 64 vectors if not set
    mg_param.n_block_ortho[i] = n_block_ortho[i];             // number of times to Gram-Schmidt
    mg_param.block_ortho_two_pass[i] = block_ortho_two_pass[i] ? QUDA_BOOLEAN_TRUE : QUDA_BOOLEAN_FALSE; // whether to use a two-pass block ortho
    mg_param.precision_null[i] = prec_null;                   // precision to store the null-space basis
    mg_param.smoother_halo_precision[i] = smoother_halo_prec; // precision of the halo exchange in the smoother
    mg_param.nu_pre[i] = nu_pre[i];
    mg_param.nu_post[i] = nu_post[i];
    mg_param.mu_factor[i] = mu_factor[i];

    mg_param.transfer_type[i] = (i == 0) ? staggered_transfer_type : QUDA_TRANSFER_AGGREGATE;

    mg_param.cycle_type[i] = QUDA_MG_CYCLE_RECURSIVE;

    // set the coarse solver wrappers including bottom solver
    mg_param.coarse_solver[i] = coarse_solver[i];
    mg_param.coarse_solver_tol[i] = coarse_solver_tol[i];
    mg_param.coarse_solver_maxiter[i] = coarse_solver_maxiter[i];

    // Basis to use for CA-CGN(E/R) coarse solver
    mg_param.coarse_solver_ca_basis[i] = coarse_solver_ca_basis[i];

    // Basis size for CACG coarse solver/
    mg_param.coarse_solver_ca_basis_size[i] = coarse_solver_ca_basis_size[i];

    // Minimum and maximum eigenvalue for Chebyshev CA basis
    mg_param.coarse_solver_ca_lambda_min[i] = coarse_solver_ca_lambda_min[i];
    mg_param.coarse_solver_ca_lambda_max[i] = coarse_solver_ca_lambda_max[i];

    mg_param.smoother[i] = smoother_type[i];

    // set the smoother / bottom solver tolerance (for MR smoothing this will be ignored)
    mg_param.smoother_tol[i] = smoother_tol[i];

    // set to QUDA_DIRECT_SOLVE for no even/odd preconditioning on the smoother
    // set to QUDA_DIRECT_PC_SOLVE for to enable even/odd preconditioning on the smoother
    mg_param.smoother_solve_type[i] = smoother_solve_type[i];

    // set to QUDA_ADDITIVE_SCHWARZ for Additive Schwarz precondioned smoother (presently only impelemented for MR)
    mg_param.smoother_schwarz_type[i] = mg_schwarz_type[i];

    // if using Schwarz preconditioning then use local reductions only
    mg_param.global_reduction[i] = (mg_schwarz_type[i] == QUDA_INVALID_SCHWARZ) ? QUDA_BOOLEAN_TRUE : QUDA_BOOLEAN_FALSE;

    // set number of Schwarz cycles to apply
    mg_param.smoother_schwarz_cycle[i] = mg_schwarz_cycle[i];

    // Set set coarse_grid_solution_type: this defines which linear
    // system we are solving on a given level
    // * QUDA_MAT_SOLUTION - we are solving the full system and inject
    //   a full field into coarse grid
    // * QUDA_MATPC_SOLUTION - we are solving the e/o-preconditioned
    //   system, and only inject single parity field into coarse grid
    //
    // Multiple possible scenarios here
    //
    // 1. **Direct outer solver and direct smoother**: here we use
    // full-field residual coarsening, and everything involves the
    // full system so coarse_grid_solution_type = QUDA_MAT_SOLUTION
    //
    // 2. **Direct outer solver and preconditioned smoother**: here,
    // only the smoothing uses e/o preconditioning, so
    // coarse_grid_solution_type = QUDA_MAT_SOLUTION_TYPE.
    // We reconstruct the full residual prior to coarsening after the
    // pre-smoother, and then need to project the solution for post
    // smoothing.
    //
    // 3. **Preconditioned outer solver and preconditioned smoother**:
    // here we use single-parity residual coarsening throughout, so
    // coarse_grid_solution_type = QUDA_MATPC_SOLUTION.  This is a bit
    // questionable from a theoretical point of view, since we don't
    // coarsen the preconditioned operator directly, rather we coarsen
    // the full operator and preconditioned that, but it just works.
    // This is the optimal combination in general for Wilson-type
    // operators: although there is an occasional increase in
    // iteration or two), by working completely in the preconditioned
    // space, we save the cost of reconstructing the full residual
    // from the preconditioned smoother, and re-projecting for the
    // subsequent smoother, as well as reducing the cost of the
    // ancillary blas operations in the coarse-grid solve.
    //
    // Note, we cannot use preconditioned outer solve with direct
    // smoother
    //
    // Finally, we have to treat the top level carefully: for all
    // other levels the entry into and out of the grid will be a
    // full-field, which we can then work in Schur complement space or
    // not (e.g., freedom to choose coarse_grid_solution_type).  For
    // the top level, if the outer solver is for the preconditioned
    // system, then we must use preconditoning, e.g., option 3.) above.

    if (i == 0) { // top-level treatment
      if (coarse_solve_type[0] != solve_type)
        errorQuda("Mismatch between top-level MG solve type %s and outer solve type %s",
                  get_solve_str(coarse_solve_type[0]), get_solve_str(solve_type));

      if (solve_type == QUDA_DIRECT_SOLVE) {
        mg_param.coarse_grid_solution_type[i] = QUDA_MAT_SOLUTION;
      } else if (solve_type == QUDA_DIRECT_PC_SOLVE) {
        mg_param.coarse_grid_solution_type[i] = QUDA_MATPC_SOLUTION;
      } else {
        errorQuda("Unexpected solve_type = %s\n", get_solve_str(solve_type));
      }

    } else {

      if (coarse_solve_type[i] == QUDA_DIRECT_SOLVE) {
        mg_param.coarse_grid_solution_type[i] = QUDA_MAT_SOLUTION;
      } else if (coarse_solve_type[i] == QUDA_DIRECT_PC_SOLVE) {
        mg_param.coarse_grid_solution_type[i] = QUDA_MATPC_SOLUTION;
      } else {
        errorQuda("Unexpected solve_type = %s\n", get_solve_str(coarse_solve_type[i]));
      }
    }

    mg_param.omega[i] = omega; // over/under relaxation factor

    mg_param.location[i] = solver_location[i];
    mg_param.setup_location[i] = setup_location[i];
    nu_pre[i] = 2;
    nu_post[i] = 2;
  }

  // whether to run GPU setup but putting temporaries into mapped (slow CPU) memory
  mg_param.setup_minimize_memory = QUDA_BOOLEAN_FALSE;

  // coarsening the spin on the first restriction is undefined for staggered fields.
  mg_param.spin_block_size[0] = 0;

  if (staggered_transfer_type == QUDA_TRANSFER_OPTIMIZED_KD) {
    mg_param.spin_block_size[1] = 0; // we're coarsening the optimized KD op
  }

  mg_param.setup_type = setup_type;
  mg_param.pre_orthonormalize = pre_orthonormalize ? QUDA_BOOLEAN_TRUE : QUDA_BOOLEAN_FALSE;
  mg_param.post_orthonormalize = post_orthonormalize ? QUDA_BOOLEAN_TRUE : QUDA_BOOLEAN_FALSE;

  mg_param.compute_null_vector = generate_nullspace ? QUDA_COMPUTE_NULL_VECTOR_YES : QUDA_COMPUTE_NULL_VECTOR_NO;

  mg_param.generate_all_levels = generate_all_levels ? QUDA_BOOLEAN_TRUE : QUDA_BOOLEAN_FALSE;

  mg_param.run_verify = verify_results ? QUDA_BOOLEAN_TRUE : QUDA_BOOLEAN_FALSE;
  mg_param.run_low_mode_check = low_mode_check ? QUDA_BOOLEAN_TRUE : QUDA_BOOLEAN_FALSE;
  mg_param.run_oblique_proj_check = oblique_proj_check ? QUDA_BOOLEAN_TRUE : QUDA_BOOLEAN_FALSE;

  // set file i/o parameters
  for (int i = 0; i < mg_param.n_level; i++) {
    strcpy(mg_param.vec_infile[i], mg_vec_infile[i]);
    strcpy(mg_param.vec_outfile[i], mg_vec_outfile[i]);
    if (strcmp(mg_param.vec_infile[i], "") != 0) mg_param.vec_load[i] = QUDA_BOOLEAN_TRUE;
    if (strcmp(mg_param.vec_outfile[i], "") != 0) mg_param.vec_store[i] = QUDA_BOOLEAN_TRUE;
  }

  mg_param.coarse_guess = mg_eig_coarse_guess ? QUDA_BOOLEAN_TRUE : QUDA_BOOLEAN_FALSE;

  // these need to tbe set for now but are actually ignored by the MG setup
  // needed to make it pass the initialization test
  inv_param.inv_type = QUDA_GCR_INVERTER;
  inv_param.tol = 1e-10;
  inv_param.maxiter = 1000;
  inv_param.reliable_delta = reliable_delta;
  inv_param.gcrNkrylov = 10;

  inv_param.verbosity = verbosity;
  inv_param.verbosity_precondition = verbosity;

  inv_param.struct_size = sizeof(inv_param);
}

void setDeflatedInvertParam(QudaInvertParam &inv_param)
{
  inv_param.Ls = 1;

  inv_param.sp_pad = 0;
  inv_param.cl_pad = 0;

  inv_param.cpu_prec = cpu_prec;
  inv_param.cuda_prec = cuda_prec;
  inv_param.cuda_prec_sloppy = cuda_prec_sloppy;
  inv_param.cuda_prec_refinement_sloppy = cuda_prec_refinement_sloppy;

  inv_param.cuda_prec_precondition = cuda_prec_precondition;
  inv_param.cuda_prec_eigensolver = cuda_prec_eigensolver;
  inv_param.preserve_source = QUDA_PRESERVE_SOURCE_NO;
  inv_param.gamma_basis = QUDA_DEGRAND_ROSSI_GAMMA_BASIS;
  inv_param.dirac_order = QUDA_DIRAC_ORDER;

  if (dslash_type == QUDA_CLOVER_WILSON_DSLASH || dslash_type == QUDA_TWISTED_CLOVER_DSLASH) {
    inv_param.clover_cpu_prec = cpu_prec;
    inv_param.clover_cuda_prec = cuda_prec;
    inv_param.clover_cuda_prec_sloppy = cuda_prec_sloppy;
    inv_param.clover_cuda_prec_precondition = cuda_prec_precondition;
    inv_param.clover_order = QUDA_PACKED_CLOVER_ORDER;
    inv_param.compute_clover_trlog = compute_clover_trlog ? 1 : 0;
  }

  inv_param.input_location = QUDA_CPU_FIELD_LOCATION;
  inv_param.output_location = QUDA_CPU_FIELD_LOCATION;

  inv_param.dslash_type = dslash_type;

  if (kappa == -1.0) {
    inv_param.mass = mass;
    inv_param.kappa = 1.0 / (2.0 * (1 + 3 / anisotropy + mass));
  } else {
    inv_param.kappa = kappa;
    inv_param.mass = 0.5 / kappa - (1 + 3 / anisotropy);
  }

  if (dslash_type == QUDA_TWISTED_MASS_DSLASH || dslash_type == QUDA_TWISTED_CLOVER_DSLASH) {
    inv_param.mu = mu;
    inv_param.twist_flavor = twist_flavor;
    inv_param.Ls = (inv_param.twist_flavor == QUDA_TWIST_NONDEG_DOUBLET) ? 2 : 1;

    if (twist_flavor == QUDA_TWIST_NONDEG_DOUBLET) {
      printfQuda("Twisted-mass doublet non supported (yet)\n");
      exit(0);
    }
  }

  // Use kappa * csw or supplied clover_coeff
  inv_param.clover_csw = clover_csw;
  if (clover_coeff == 0.0) {
    inv_param.clover_coeff = clover_csw * inv_param.kappa;
  } else {
    inv_param.clover_coeff = clover_coeff;
  }

  inv_param.dagger = QUDA_DAG_NO;
  inv_param.mass_normalization = normalization;

  // do we want full solution or single-parity solution
  inv_param.solution_type = QUDA_MAT_SOLUTION;
  // inv_param.solution_type = QUDA_MATPC_SOLUTION;

  // do we want to use an even-odd preconditioned solve or not
  inv_param.solve_type = solve_type;
  inv_param.matpc_type = matpc_type;

  if (inv_type != QUDA_EIGCG_INVERTER && inv_type != QUDA_INC_EIGCG_INVERTER && inv_type != QUDA_GMRESDR_INVERTER)
    errorQuda("Requested solver %s is not a deflated solver type", get_solver_str(inv_type));

  //! For deflated solvers only:
  inv_param.inv_type = inv_type;
  inv_param.tol = tol;
  inv_param.tol_hq = tol_hq; // specify a tolerance for the residual for heavy quark residual

  inv_param.rhs_idx = 0;

  inv_param.n_ev = n_ev;
  inv_param.max_search_dim = max_search_dim;
  inv_param.deflation_grid = deflation_grid;
  inv_param.tol_restart = tol_restart;
  inv_param.eigcg_max_restarts = eigcg_max_restarts;
  inv_param.max_restart_num = max_restart_num;
  inv_param.inc_tol = inc_tol;
  inv_param.eigenval_tol = eigenval_tol;

  if (inv_param.inv_type == QUDA_EIGCG_INVERTER || inv_param.inv_type == QUDA_INC_EIGCG_INVERTER) {
    inv_param.solve_type = QUDA_NORMOP_PC_SOLVE;
  } else if (inv_param.inv_type == QUDA_GMRESDR_INVERTER) {
    inv_param.solve_type = QUDA_DIRECT_PC_SOLVE;
    inv_param.tol_restart = 0.0; // restart is not requested...
  }

  inv_param.verbosity = verbosity;
  inv_param.verbosity_precondition = verbosity;

  inv_param.inv_type_precondition = precon_type;
  inv_param.gcrNkrylov = 6;

  // require both L2 relative and heavy quark residual to determine convergence
  inv_param.residual_type = static_cast<QudaResidualType>(QUDA_L2_RELATIVE_RESIDUAL);
  // Offsets used only by multi-shift solver
  // should be set in application
  inv_param.num_offset = multishift;
  for (int i = 0; i < inv_param.num_offset; i++) inv_param.offset[i] = 0.06 + i * i * 0.1;
  // these can be set individually
  for (int i = 0; i < inv_param.num_offset; i++) {
    inv_param.tol_offset[i] = inv_param.tol;
    inv_param.tol_hq_offset[i] = inv_param.tol_hq;
  }
  inv_param.maxiter = niter;
  inv_param.reliable_delta = 1e-1;

  // domain decomposition preconditioner parameters
  inv_param.schwarz_type = precon_schwarz_type;
  inv_param.precondition_cycle = precon_schwarz_cycle;
  inv_param.tol_precondition = tol_precondition;
  inv_param.maxiter_precondition = maxiter_precondition;
  inv_param.omega = 1.0;

  inv_param.extlib_type = solver_ext_lib;

  // Whether or not to use native BLAS LAPACK
  inv_param.native_blas_lapack = (native_blas_lapack ? QUDA_BOOLEAN_TRUE : QUDA_BOOLEAN_FALSE);

  inv_param.struct_size = sizeof(inv_param);
}

void setDeflationParam(QudaEigParam &df_param)
{
  df_param.import_vectors = QUDA_BOOLEAN_FALSE;
  df_param.run_verify = QUDA_BOOLEAN_FALSE;

  df_param.nk = df_param.invert_param->n_ev;
  df_param.np = df_param.invert_param->n_ev * df_param.invert_param->deflation_grid;
  df_param.extlib_type = deflation_ext_lib;

  df_param.cuda_prec_ritz = prec_ritz;
  df_param.location = location_ritz;
  df_param.mem_type_ritz = mem_type_ritz;

  // set file i/o parameters
  strcpy(df_param.vec_infile, eig_vec_infile);
  strcpy(df_param.vec_outfile, eig_vec_outfile);
  df_param.io_parity_inflate = eig_io_parity_inflate ? QUDA_BOOLEAN_TRUE : QUDA_BOOLEAN_FALSE;
}

void setQudaStaggeredInvTestParams()
{
  if (dslash_type == QUDA_LAPLACE_DSLASH) {
    if (test_type != 0) { errorQuda("Test type %d is not supported for the Laplace operator.\n", test_type); }

    solve_type = QUDA_DIRECT_SOLVE;
    solution_type = QUDA_MAT_SOLUTION;
    matpc_type = QUDA_MATPC_EVEN_EVEN; // doesn't matter

  } else {

    if (test_type == 0 && (inv_type == QUDA_CG_INVERTER || inv_type == QUDA_PCG_INVERTER)
        && solve_type != QUDA_NORMOP_SOLVE && solve_type != QUDA_DIRECT_PC_SOLVE) {
      warningQuda("The full spinor staggered operator (test 0) can't be inverted with (P)CG. Switching to BiCGstab.\n");
      inv_type = QUDA_BICGSTAB_INVERTER;
    }

    if (solve_type == QUDA_INVALID_SOLVE) {
      if (test_type == 0) {
        solve_type = QUDA_DIRECT_SOLVE;
      } else {
        solve_type = QUDA_DIRECT_PC_SOLVE;
      }
    }

    if (test_type == 1 || test_type == 3 || test_type == 5) {
      matpc_type = QUDA_MATPC_EVEN_EVEN;
    } else if (test_type == 2 || test_type == 4 || test_type == 6) {
      matpc_type = QUDA_MATPC_ODD_ODD;
    } else if (test_type == 0) {
      matpc_type = QUDA_MATPC_EVEN_EVEN; // it doesn't matter
    }

    if (test_type == 0 || test_type == 1 || test_type == 2) {
      solution_type = QUDA_MAT_SOLUTION;
    } else {
      solution_type = QUDA_MATPC_SOLUTION;
    }
  }

  if (prec_sloppy == QUDA_INVALID_PRECISION) { prec_sloppy = prec; }

  if (prec_refinement_sloppy == QUDA_INVALID_PRECISION) { prec_refinement_sloppy = prec_sloppy; }
  if (link_recon_sloppy == QUDA_RECONSTRUCT_INVALID) { link_recon_sloppy = link_recon; }

  if (inv_type != QUDA_CG_INVERTER && (test_type == 5 || test_type == 6)) {
    errorQuda("Preconditioning is currently not supported in multi-shift solver solvers");
  }

  // Set n_naiks to 2 if eps_naik != 0.0
  if (dslash_type == QUDA_ASQTAD_DSLASH) {
    if (eps_naik != 0.0) {
      if (compute_fatlong) {
        n_naiks = 2;
        printfQuda("Note: epsilon-naik != 0, testing epsilon correction links.\n");
      } else {
        eps_naik = 0.0;
        printfQuda("Not computing fat-long, ignoring epsilon correction.\n");
      }
    } else {
      printfQuda("Note: epsilon-naik = 0, testing original HISQ links.\n");
    }
  }
}

void setQudaStaggeredEigTestParams()
{
  if (dslash_type == QUDA_LAPLACE_DSLASH) {
    // LAPLACE operator path, only DIRECT solves feasible.
    if (test_type != 0) { errorQuda("Test type %d is not supported for the Laplace operator.\n", test_type); }
    solve_type = QUDA_DIRECT_SOLVE;
    solution_type = QUDA_MAT_SOLUTION;
  } else {
    // STAGGERED operator path
    if (solve_type == QUDA_INVALID_SOLVE) {
      if (test_type == 0) {
        solve_type = QUDA_DIRECT_SOLVE;
      } else {
        solve_type = QUDA_DIRECT_PC_SOLVE;
      }
    }
    // If test type is not 3, it is 4 or 0. If 0, the matpc type is irrelevant
    if (test_type == 3)
      matpc_type = QUDA_MATPC_EVEN_EVEN;
    else
      matpc_type = QUDA_MATPC_ODD_ODD;

    if (test_type == 0) {
      solution_type = QUDA_MAT_SOLUTION;
    } else {
      solution_type = QUDA_MATPC_SOLUTION;
    }
  }

  // Set n_naiks to 2 if eps_naik != 0.0
  if (dslash_type == QUDA_ASQTAD_DSLASH) {
    if (eps_naik != 0.0) {
      if (compute_fatlong) {
        n_naiks = 2;
        printfQuda("Note: epsilon-naik != 0, testing epsilon correction links.\n");
      } else {
        eps_naik = 0.0;
        printfQuda("Not computing fat-long, ignoring epsilon correction.\n");
      }
    } else {
      printfQuda("Note: epsilon-naik = 0, testing original HISQ links.\n");
    }
  }
}<|MERGE_RESOLUTION|>--- conflicted
+++ resolved
@@ -693,17 +693,6 @@
     }
   }
 
-<<<<<<< HEAD
-  // Use kappa * csw or supplied clover_coeff
-  inv_param.clover_csw = clover_csw;
-  if (clover_coeff == 0.0) {
-    inv_param.clover_coeff = clover_csw * inv_param.kappa;
-  } else {
-    inv_param.clover_coeff = clover_coeff;
-  }
-
-=======
->>>>>>> 88fae6a3
   inv_param.dagger = QUDA_DAG_NO;
   inv_param.mass_normalization = QUDA_KAPPA_NORMALIZATION;
 
