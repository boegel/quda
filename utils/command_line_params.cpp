--- conflicted
+++ resolved
@@ -152,20 +152,14 @@
 
 // Parameters for the stand alone eigensolver
 int eig_block_size = 4;
-<<<<<<< HEAD
-int eig_nEv = 16;
-int eig_nKr = 32;
 int eig_mmin = 16;
 int eig_mmax = 32;
 double eig_corr_eq_tol = 1e-2;
 int eig_corr_eq_maxiter = 5;
-int eig_nConv = -1; // If unchanged, will be set to nEv
-=======
 int eig_n_ev = 16;
 int eig_n_kr = 32;
 int eig_n_conv = -1;        // If unchanged, will be set to n_ev
 int eig_n_ev_deflate = -1;  // If unchanged, will be set to n_conv
->>>>>>> 8e1cf095
 int eig_batched_rotate = 0; // If unchanged, will be set to maximum
 bool eig_require_convergence = true;
 int eig_check_interval = 10;
@@ -746,12 +740,8 @@
                          "The size of eigenvector search space in the eigensolver");
   quda_app->add_mgoption(opgroup, "--mg-eig-n_kr", mg_eig_n_kr, CLI::Validator(),
                          "The size of the Krylov subspace to use in the eigensolver");
-<<<<<<< HEAD
-
-=======
   quda_app->add_mgoption(opgroup, "--mg-eig-n-ev-deflate", mg_eig_n_ev_deflate, CLI::Validator(),
                          "The number of converged eigenpairs that will be used in the deflation routines");
->>>>>>> 8e1cf095
   quda_app->add_mgoption(
     opgroup, "--mg-eig-batched-rotate", mg_eig_batched_rotate, CLI::Validator(),
     "The maximum number of extra eigenvectors the solver may allocate to perform a Ritz rotation.");
