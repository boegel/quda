#include "command_line_params.h"
#include <comm_quda.h>

// parameters parsed from the command line

#ifdef MULTI_GPU
int device = -1;
#else
int device = 0;
#endif

int rank_order;
std::array<int, 4> gridsize_from_cmdline = {1, 1, 1, 1};
auto &grid_x = gridsize_from_cmdline[0];
auto &grid_y = gridsize_from_cmdline[1];
auto &grid_z = gridsize_from_cmdline[2];
auto &grid_t = gridsize_from_cmdline[3];

std::array<int, 4> dim_partitioned = {0, 0, 0, 0};
QudaReconstructType link_recon = QUDA_RECONSTRUCT_NO;
QudaReconstructType link_recon_sloppy = QUDA_RECONSTRUCT_INVALID;
QudaReconstructType link_recon_precondition = QUDA_RECONSTRUCT_INVALID;
QudaPrecision prec = QUDA_SINGLE_PRECISION;
QudaPrecision prec_sloppy = QUDA_INVALID_PRECISION;
QudaPrecision prec_refinement_sloppy = QUDA_INVALID_PRECISION;
QudaPrecision prec_precondition = QUDA_INVALID_PRECISION;
QudaPrecision prec_null = QUDA_INVALID_PRECISION;
QudaPrecision prec_ritz = QUDA_INVALID_PRECISION;
QudaVerbosity verbosity = QUDA_SUMMARIZE;
std::array<int, 4> dim = {24, 24, 24, 24};
int &xdim = dim[0];
int &ydim = dim[1];
int &zdim = dim[2];
int &tdim = dim[3];
int Lsdim = 16;
bool dagger = false;
QudaDslashType dslash_type = QUDA_WILSON_DSLASH;
int laplace3D = 4;
char latfile[256] = "";
bool unit_gauge = false;
double gaussian_sigma = 0.2;
char gauge_outfile[256] = "";
int Nsrc = 1;
int Msrc = 1;
int niter = 100;
int maxiter_precondition = 10;
int gcrNkrylov = 10;
QudaCABasis ca_basis = QUDA_POWER_BASIS;
double ca_lambda_min = 0.0;
double ca_lambda_max = -1.0;
int pipeline = 0;
int solution_accumulator_pipeline = 0;
int test_type = 0;
quda::mgarray<int> nvec = {};
quda::mgarray<char[256]> mg_vec_infile;
quda::mgarray<char[256]> mg_vec_outfile;
QudaInverterType inv_type;
bool inv_deflate = false;
bool inv_multigrid = false;
QudaInverterType precon_type = QUDA_INVALID_INVERTER;
QudaSchwarzType precon_schwarz_type = QUDA_INVALID_SCHWARZ;
int precon_schwarz_cycle = 1;
int multishift = 1;
bool verify_results = true;
bool low_mode_check = false;
bool oblique_proj_check = false;
double mass = 0.1;
double kappa = -1.0;
double mu = 0.1;
double epsilon = 0.01;
double m5 = -1.5;
double b5 = 1.5;
double c5 = 0.5;
double anisotropy = 1.0;
double tadpole_factor = 1.0;
double eps_naik = 0.0;
int n_naiks = 1;
double clover_coeff = 0.1;
bool compute_clover = false;
bool compute_fatlong = false;
double tol = 1e-7;
double tol_precondition = 1e-1;
double tol_hq = 0.;
double reliable_delta = 0.1;
bool alternative_reliable = false;
QudaTwistFlavorType twist_flavor = QUDA_TWIST_SINGLET;
QudaMassNormalization normalization = QUDA_KAPPA_NORMALIZATION;
QudaMatPCType matpc_type = QUDA_MATPC_EVEN_EVEN;
QudaSolveType solve_type = QUDA_NORMOP_PC_SOLVE;
QudaSolutionType solution_type = QUDA_MAT_SOLUTION;
QudaTboundary fermion_t_boundary = QUDA_ANTI_PERIODIC_T;

int mg_levels = 2;

quda::mgarray<QudaFieldLocation> solver_location = {};
quda::mgarray<QudaFieldLocation> setup_location = {};

quda::mgarray<int> nu_pre = {};
quda::mgarray<int> nu_post = {};
quda::mgarray<int> n_block_ortho = {};
quda::mgarray<double> mu_factor = {};
quda::mgarray<QudaVerbosity> mg_verbosity = {};
quda::mgarray<QudaInverterType> setup_inv = {};
quda::mgarray<QudaSolveType> coarse_solve_type = {};
quda::mgarray<QudaSolveType> smoother_solve_type = {};
quda::mgarray<int> num_setup_iter = {};
quda::mgarray<double> setup_tol = {};
quda::mgarray<int> setup_maxiter = {};
quda::mgarray<int> setup_maxiter_refresh = {};
quda::mgarray<QudaCABasis> setup_ca_basis = {};
quda::mgarray<int> setup_ca_basis_size = {};
quda::mgarray<double> setup_ca_lambda_min = {};
quda::mgarray<double> setup_ca_lambda_max = {};
QudaSetupType setup_type = QUDA_NULL_VECTOR_SETUP;
bool pre_orthonormalize = false;
bool post_orthonormalize = true;
double omega = 0.85;
quda::mgarray<QudaInverterType> coarse_solver = {};
quda::mgarray<double> coarse_solver_tol = {};
quda::mgarray<QudaInverterType> smoother_type = {};
QudaPrecision smoother_halo_prec = QUDA_INVALID_PRECISION;
quda::mgarray<double> smoother_tol = {};
quda::mgarray<int> coarse_solver_maxiter = {};
quda::mgarray<QudaCABasis> coarse_solver_ca_basis = {};
quda::mgarray<int> coarse_solver_ca_basis_size = {};
quda::mgarray<double> coarse_solver_ca_lambda_min = {};
quda::mgarray<double> coarse_solver_ca_lambda_max = {};
bool generate_nullspace = true;
bool generate_all_levels = true;
quda::mgarray<QudaSchwarzType> mg_schwarz_type = {};
quda::mgarray<int> mg_schwarz_cycle = {};

// we only actually support 4 here currently
quda::mgarray<std::array<int, 4>> geo_block_size = {};
int nev = 8;
int max_search_dim = 64;
int deflation_grid = 16;
double tol_restart = 5e+3 * tol;

int eigcg_max_restarts = 3;
int max_restart_num = 3;
double inc_tol = 1e-2;
double eigenval_tol = 1e-1;

QudaExtLibType solver_ext_lib = QUDA_EIGEN_EXTLIB;
QudaExtLibType deflation_ext_lib = QUDA_EIGEN_EXTLIB;
QudaFieldLocation location_ritz = QUDA_CUDA_FIELD_LOCATION;
QudaMemoryType mem_type_ritz = QUDA_MEMORY_DEVICE;

// Parameters for the stand alone eigensolver
int eig_block_size = 4;
int eig_nEv = 16;
int eig_nKr = 32;
int eig_nConv = -1; // If unchanged, will be set to nEv
int eig_batched_rotate = 0; // If unchanged, will be set to maximum
bool eig_require_convergence = true;
int eig_check_interval = 10;
int eig_max_restarts = 1000;
double eig_tol = 1e-6;
bool eig_use_poly_acc = true;
int eig_poly_deg = 100;
double eig_amin = 0.1;
double eig_amax = 0.0; // If zero is passed to the solver, an estimate will be computed
bool eig_use_normop = true;
bool eig_use_dagger = false;
bool eig_compute_svd = false;
QudaEigSpectrumType eig_spectrum = QUDA_SPECTRUM_LR_EIG;
QudaEigType eig_type = QUDA_EIG_TR_LANCZOS;
bool eig_arpack_check = false;
char eig_arpack_logfile[256] = "arpack_logfile.log";
char eig_QUDA_logfile[256] = "QUDA_logfile.log";
char eig_vec_infile[256] = "";
char eig_vec_outfile[256] = "";

// Parameters for the MG eigensolver.
// The coarsest grid params are for deflation,
// all others are for PR vectors.
quda::mgarray<bool> mg_eig = {};
quda::mgarray<int> mg_eig_block_size = {};
quda::mgarray<int> mg_eig_nEv = {};
quda::mgarray<int> mg_eig_nKr = {};
quda::mgarray<int> mg_eig_batched_rotate = {};
quda::mgarray<bool> mg_eig_require_convergence = {};
quda::mgarray<int> mg_eig_check_interval = {};
quda::mgarray<int> mg_eig_max_restarts = {};
quda::mgarray<double> mg_eig_tol = {};
quda::mgarray<bool> mg_eig_use_poly_acc = {};
quda::mgarray<int> mg_eig_poly_deg = {};
quda::mgarray<double> mg_eig_amin = {};
quda::mgarray<double> mg_eig_amax = {};
quda::mgarray<bool> mg_eig_use_normop = {};
quda::mgarray<bool> mg_eig_use_dagger = {};
quda::mgarray<QudaEigSpectrumType> mg_eig_spectrum = {};
quda::mgarray<QudaEigType> mg_eig_type = {};
bool mg_eig_coarse_guess = false;
bool mg_eig_preserve_deflation = false;

double heatbath_beta_value = 6.2;
int heatbath_warmup_steps = 10;
int heatbath_num_steps = 10;
int heatbath_num_heatbath_per_step = 5;
int heatbath_num_overrelax_per_step = 5;
bool heatbath_coldstart = false;

int eofa_pm = 1;
double eofa_shift = -1.2345;
double eofa_mq1 = 1.0;
double eofa_mq2 = 0.085;
double eofa_mq3 = 1.0;

double stout_smear_rho = 0.1;
double stout_smear_epsilon = -0.25;
double ape_smear_rho = 0.6;
int smear_steps = 50;
double wflow_epsilon = 0.01;
int wflow_steps = 100;
QudaWFlowType wflow_type = QUDA_WFLOW_TYPE_WILSON;
int measurement_interval = 5;

QudaContractType contract_type = QUDA_CONTRACT_TYPE_OPEN;

QudaCublasOperation cublas_trans_a = QUDA_CUBLAS_OP_N;
QudaCublasOperation cublas_trans_b = QUDA_CUBLAS_OP_N;
QudaCublasDataType cublas_data_type = QUDA_CUBLAS_DATATYPE_C;
QudaCublasDataOrder cublas_data_order = QUDA_CUBLAS_DATAORDER_COL;

std::array<int, 3> cublas_mnk = {128, 128, 128};
auto &cublas_m = cublas_mnk[0];
auto &cublas_n = cublas_mnk[1];
auto &cublas_k = cublas_mnk[2];

std::array<int, 3> cublas_leading_dims = {128, 128, 128};
auto &cublas_lda = cublas_leading_dims[0];
auto &cublas_ldb = cublas_leading_dims[1];
auto &cublas_ldc = cublas_leading_dims[2];

<<<<<<< HEAD
=======
std::array<int, 3> cublas_offsets = {0, 0, 0};
auto &cublas_a_offset = cublas_offsets[0];
auto &cublas_b_offset = cublas_offsets[1];
auto &cublas_c_offset = cublas_offsets[2];

>>>>>>> d47a7a26
std::array<double, 2> cublas_alpha_re_im = {1.0, 0.0};
std::array<double, 2> cublas_beta_re_im = {1.0, 0.0};
int cublas_batch = 1;

namespace
{
  CLI::TransformPairs<QudaCABasis> ca_basis_map {{"power", QUDA_POWER_BASIS}, {"chebyshev", QUDA_CHEBYSHEV_BASIS}};

<<<<<<< HEAD
  CLI::TransformPairs<QudaCublasDataType> cublas_dt_map {{"C", QUDA_CUBLAS_DATATYPE_C}, {"Z", QUDA_CUBLAS_DATATYPE_Z}, {"S", QUDA_CUBLAS_DATATYPE_S}, {"D", QUDA_CUBLAS_DATATYPE_D}};

  CLI::TransformPairs<QudaCublasDataOrder> cublas_do_map {{"row", QUDA_CUBLAS_DATAORDER_ROW}, {"col", QUDA_CUBLAS_DATAORDER_COL}};

  CLI::TransformPairs<QudaCublasOperation> cublas_op_map {{"N", QUDA_CUBLAS_OP_N}, {"T", QUDA_CUBLAS_OP_T}, {"C", QUDA_CUBLAS_OP_C}};
  
=======
  CLI::TransformPairs<QudaCublasDataType> cublas_dt_map {{"C", QUDA_CUBLAS_DATATYPE_C},
                                                         {"Z", QUDA_CUBLAS_DATATYPE_Z},
                                                         {"S", QUDA_CUBLAS_DATATYPE_S},
                                                         {"D", QUDA_CUBLAS_DATATYPE_D}};

  CLI::TransformPairs<QudaCublasDataOrder> cublas_data_order_map {{"row", QUDA_CUBLAS_DATAORDER_ROW},
                                                                  {"col", QUDA_CUBLAS_DATAORDER_COL}};

  CLI::TransformPairs<QudaCublasOperation> cublas_op_map {
    {"N", QUDA_CUBLAS_OP_N}, {"T", QUDA_CUBLAS_OP_T}, {"C", QUDA_CUBLAS_OP_C}};

>>>>>>> d47a7a26
  CLI::TransformPairs<QudaContractType> contract_type_map {{"open", QUDA_CONTRACT_TYPE_OPEN},
                                                           {"dr", QUDA_CONTRACT_TYPE_DR}};

  CLI::TransformPairs<QudaDslashType> dslash_type_map {{"wilson", QUDA_WILSON_DSLASH},
                                                       {"clover", QUDA_CLOVER_WILSON_DSLASH},
                                                       {"twisted-mass", QUDA_TWISTED_MASS_DSLASH},
                                                       {"twisted-clover", QUDA_TWISTED_CLOVER_DSLASH},
                                                       {"clover-hasenbusch-twist", QUDA_CLOVER_HASENBUSCH_TWIST_DSLASH},
                                                       {"staggered", QUDA_STAGGERED_DSLASH},
                                                       {"asqtad", QUDA_ASQTAD_DSLASH},
                                                       {"domain-wall", QUDA_DOMAIN_WALL_DSLASH},
                                                       {"domain-wall-4d", QUDA_DOMAIN_WALL_4D_DSLASH},
                                                       {"mobius", QUDA_MOBIUS_DWF_DSLASH},
                                                       {"mobius-eofa", QUDA_MOBIUS_DWF_EOFA_DSLASH},
                                                       {"laplace", QUDA_LAPLACE_DSLASH}};

  CLI::TransformPairs<QudaTwistFlavorType> twist_flavor_type_map {{"singlet", QUDA_TWIST_SINGLET},
                                                                  {"deg-doublet", QUDA_TWIST_DEG_DOUBLET},
                                                                  {"nondeg-doublet", QUDA_TWIST_NONDEG_DOUBLET},
                                                                  {"no", QUDA_TWIST_NO}};

  CLI::TransformPairs<QudaInverterType> inverter_type_map {{"invalid", QUDA_INVALID_INVERTER},
                                                           {"cg", QUDA_CG_INVERTER},
                                                           {"bicgstab", QUDA_BICGSTAB_INVERTER},
                                                           {"gcr", QUDA_GCR_INVERTER},
                                                           {"pcg", QUDA_PCG_INVERTER},
                                                           {"mpcg", QUDA_MPCG_INVERTER},
                                                           {"mpbicgstab", QUDA_MPBICGSTAB_INVERTER},
                                                           {"mr", QUDA_MR_INVERTER},
                                                           {"sd", QUDA_SD_INVERTER},
                                                           {"eigcg", QUDA_EIGCG_INVERTER},
                                                           {"inc-eigcg", QUDA_INC_EIGCG_INVERTER},
                                                           {"gmresdr", QUDA_GMRESDR_INVERTER},
                                                           {"gmresdr-proj", QUDA_GMRESDR_PROJ_INVERTER},
                                                           {"gmresdr-sh", QUDA_GMRESDR_SH_INVERTER},
                                                           {"fgmresdr", QUDA_FGMRESDR_INVERTER},
                                                           {"mg", QUDA_MG_INVERTER},
                                                           {"bicgstab-l", QUDA_BICGSTABL_INVERTER},
                                                           {"cgne", QUDA_CGNE_INVERTER},
                                                           {"cgnr", QUDA_CGNR_INVERTER},
                                                           {"cg3", QUDA_CG3_INVERTER},
                                                           {"cg3ne", QUDA_CG3NE_INVERTER},
                                                           {"cg3nr", QUDA_CG3NR_INVERTER},
                                                           {"ca-cg", QUDA_CA_CG_INVERTER},
                                                           {"ca-cgne", QUDA_CA_CGNE_INVERTER},
                                                           {"ca-cgnr", QUDA_CA_CGNR_INVERTER},
                                                           {"ca-gcr", QUDA_CA_GCR_INVERTER}};

  CLI::TransformPairs<QudaPrecision> precision_map {{"double", QUDA_DOUBLE_PRECISION},
                                                    {"single", QUDA_SINGLE_PRECISION},
                                                    {"half", QUDA_HALF_PRECISION},
                                                    {"quarter", QUDA_QUARTER_PRECISION}};

  CLI::TransformPairs<QudaSchwarzType> schwarz_type_map {{"invalid", QUDA_INVALID_SCHWARZ},
                                                         {"additive", QUDA_ADDITIVE_SCHWARZ},
                                                         {"multiplicative", QUDA_MULTIPLICATIVE_SCHWARZ}};

  CLI::TransformPairs<QudaSolutionType> solution_type_map {{"mat", QUDA_MAT_SOLUTION},
                                                           {"mat-dag-mat", QUDA_MATDAG_MAT_SOLUTION},
                                                           {"mat-pc", QUDA_MATPC_SOLUTION},
                                                           {"mat-pc-dag", QUDA_MATPC_DAG_SOLUTION},
                                                           {"mat-pc-dag-mat-pc", QUDA_MATPCDAG_MATPC_SOLUTION}};

  CLI::TransformPairs<QudaEigType> eig_type_map {{"trlm", QUDA_EIG_TR_LANCZOS},
                                                 {"irlm", QUDA_EIG_IR_LANCZOS},
                                                 {"iram", QUDA_EIG_IR_ARNOLDI},
                                                 {"blktrlm", QUDA_EIG_BLK_TR_LANCZOS}};

  CLI::TransformPairs<QudaTboundary> fermion_t_boundary_map {{"periodic", QUDA_PERIODIC_T},
                                                             {"anti-periodic", QUDA_ANTI_PERIODIC_T}};

  CLI::TransformPairs<QudaSolveType> solve_type_map {
    {"direct", QUDA_DIRECT_SOLVE},       {"direct-pc", QUDA_DIRECT_PC_SOLVE}, {"normop", QUDA_NORMOP_SOLVE},
    {"normop-pc", QUDA_NORMOP_PC_SOLVE}, {"normerr", QUDA_NORMERR_SOLVE},     {"normerr-pc", QUDA_NORMERR_PC_SOLVE}};

  CLI::TransformPairs<QudaEigSpectrumType> seig_pectrum_map {
    {"SR", QUDA_SPECTRUM_SR_EIG}, {"LR", QUDA_SPECTRUM_LR_EIG}, {"SM", QUDA_SPECTRUM_SM_EIG},
    {"LM", QUDA_SPECTRUM_LM_EIG}, {"SI", QUDA_SPECTRUM_SI_EIG}, {"LI", QUDA_SPECTRUM_LI_EIG}};

  CLI::TransformPairs<QudaFieldLocation> field_location_map {{"cpu", QUDA_CPU_FIELD_LOCATION},
                                                             {"host", QUDA_CPU_FIELD_LOCATION},
                                                             {"gpu", QUDA_CUDA_FIELD_LOCATION},
                                                             {"device", QUDA_CUDA_FIELD_LOCATION}};

  CLI::TransformPairs<QudaVerbosity> verbosity_map {
    {"silent", QUDA_SILENT}, {"summarize", QUDA_SUMMARIZE}, {"verbose", QUDA_VERBOSE}, {"debug", QUDA_DEBUG_VERBOSE}};

  CLI::TransformPairs<QudaMassNormalization> mass_normalization_map {{"kappa", QUDA_KAPPA_NORMALIZATION},
                                                                     {"mass", QUDA_MASS_NORMALIZATION},
                                                                     {"asym-mass", QUDA_ASYMMETRIC_MASS_NORMALIZATION}};

  CLI::TransformPairs<QudaMatPCType> matpc_type_map {{"even-even", QUDA_MATPC_EVEN_EVEN},
                                                     {"odd-odd", QUDA_MATPC_ODD_ODD},
                                                     {"even-even-asym", QUDA_MATPC_EVEN_EVEN_ASYMMETRIC},
                                                     {"odd-odd-asym", QUDA_MATPC_ODD_ODD_ASYMMETRIC}};

  CLI::TransformPairs<QudaReconstructType> reconstruct_type_map {{"18", QUDA_RECONSTRUCT_NO},
                                                                 {"13", QUDA_RECONSTRUCT_13},
                                                                 {"12", QUDA_RECONSTRUCT_12},
                                                                 {"9", QUDA_RECONSTRUCT_9},
                                                                 {"8", QUDA_RECONSTRUCT_8}};

  CLI::TransformPairs<QudaEigSpectrumType> eig_spectrum_map {
    {"SR", QUDA_SPECTRUM_SR_EIG}, {"LR", QUDA_SPECTRUM_LR_EIG}, {"SM", QUDA_SPECTRUM_SM_EIG},
    {"LM", QUDA_SPECTRUM_LM_EIG}, {"SI", QUDA_SPECTRUM_SI_EIG}, {"LI", QUDA_SPECTRUM_LI_EIG}};

  CLI::TransformPairs<QudaWFlowType> wflow_type_map {{"wilson", QUDA_WFLOW_TYPE_WILSON},
                                                     {"symanzik", QUDA_WFLOW_TYPE_SYMANZIK}};

  CLI::TransformPairs<QudaSetupType> setup_type_map {{"test", QUDA_TEST_VECTOR_SETUP}, {"null", QUDA_TEST_VECTOR_SETUP}};

  CLI::TransformPairs<QudaExtLibType> extlib_map {{"eigen", QUDA_EIGEN_EXTLIB}, {"magma", QUDA_MAGMA_EXTLIB}};

} // namespace

std::shared_ptr<QUDAApp> make_app(std::string app_description, std::string app_name)
{
  auto quda_app = std::make_shared<QUDAApp>(app_description, app_name);
  quda_app->option_defaults()->always_capture_default();

  quda_app->add_option("--alternative-reliable", alternative_reliable, "use alternative reliable updates");
  quda_app->add_option("--anisotropy", anisotropy, "Temporal anisotropy factor (default 1.0)");

  quda_app->add_option("--ca-basis-type", ca_basis, "The basis to use for CA-CG (default power)")
    ->transform(CLI::QUDACheckedTransformer(ca_basis_map));
  quda_app->add_option(
    "--cheby-basis-eig-max",
    ca_lambda_max, "Conservative estimate of largest eigenvalue for Chebyshev basis CA-CG (default is to guess with power iterations)");
  quda_app->add_option("--cheby-basis-eig-min", ca_lambda_min,
                       "Conservative estimate of smallest eigenvalue for Chebyshev basis CA-CG (default 0)");
  quda_app->add_option("--clover-coeff", clover_coeff, "Clover coefficient")->capture_default_str();
  quda_app->add_option("--compute-clover", compute_clover,
                       "Compute the clover field or use random numbers (default false)");
  quda_app->add_option("--compute-fat-long", compute_fatlong,
                       "Compute the fat/long field or use random numbers (default false)");

<<<<<<< HEAD
  quda_app->add_option("--contraction-type", contract_type,
		       "Whether to leave spin elemental open, or use a gamma basis and contract on "
		       "spin (default open)") ->transform(CLI::QUDACheckedTransformer(contract_type_map));

  quda_app->add_option("--cublas-data-type", cublas_data_type,"Whether to use single(S), double(D), and/or complex(C/Z) data types (default C)")->transform(CLI::QUDACheckedTransformer(cublas_dt_map));
  
  quda_app->add_option("--cublas-data-order", cublas_data_order, "Whether data is in row major or column major order (default row)")->transform(CLI::QUDACheckedTransformer(cublas_do_map));
  
  quda_app->add_option("--cublas-trans-a", cublas_trans_a,"Whether to leave the A GEMM matrix as is (N), to transpose (T) or transpose conjugate (C) (default N) ")->transform(CLI::QUDACheckedTransformer(cublas_op_map));
  
  quda_app->add_option("--cublas-trans-b", cublas_trans_b,"Whether to leave the B GEMM matrix as is (N), to transpose (T) or transpose conjugate (C) (default N) ")->transform(CLI::QUDACheckedTransformer(cublas_op_map));
  
  quda_app->add_option("--cublas-alpha", cublas_alpha_re_im, "Set the complex value of alpha for GEMM (default {1.0,0.0}")->expected(2);

  quda_app->add_option("--cublas-beta", cublas_beta_re_im, "Set the complex value of beta for GEMM (default {1.0,0.0}")->expected(2);

  quda_app->add_option("--cublas-mnk", cublas_mnk, "Set the dimensions of the A, B, and C matrices GEMM (default 128 128 128")->expected(3);
  
  quda_app->add_option("--cublas-leading-dims", cublas_leading_dims, "Set the leading dimensions A, B, and C matrices GEMM (default 128 128 128 ")->expected(3);

  quda_app->add_option("--cublas-batch", cublas_batch, "Set the number of batches for GEMM (default 1024)");
  
=======
  quda_app
    ->add_option("--contraction-type", contract_type,
                 "Whether to leave spin elemental open, or use a gamma basis and contract on "
                 "spin (default open)")
    ->transform(CLI::QUDACheckedTransformer(contract_type_map));

  quda_app
    ->add_option("--cublas-data-type", cublas_data_type,
                 "Whether to use single(S), double(D), and/or complex(C/Z) data types (default C)")
    ->transform(CLI::QUDACheckedTransformer(cublas_dt_map));

  quda_app
    ->add_option("--cublas-data-order", cublas_data_order,
                 "Whether data is in row major or column major order (default row)")
    ->transform(CLI::QUDACheckedTransformer(cublas_data_order_map));

  quda_app
    ->add_option(
      "--cublas-trans-a", cublas_trans_a,
      "Whether to leave the A GEMM matrix as is (N), to transpose (T) or transpose conjugate (C) (default N) ")
    ->transform(CLI::QUDACheckedTransformer(cublas_op_map));

  quda_app
    ->add_option(
      "--cublas-trans-b", cublas_trans_b,
      "Whether to leave the B GEMM matrix as is (N), to transpose (T) or transpose conjugate (C) (default N) ")
    ->transform(CLI::QUDACheckedTransformer(cublas_op_map));

  quda_app
    ->add_option("--cublas-alpha", cublas_alpha_re_im, "Set the complex value of alpha for GEMM (default {1.0,0.0}")
    ->expected(2);

  quda_app->add_option("--cublas-beta", cublas_beta_re_im, "Set the complex value of beta for GEMM (default {1.0,0.0}")
    ->expected(2);

  quda_app
    ->add_option("--cublas-mnk", cublas_mnk, "Set the dimensions of the A, B, and C matrices GEMM (default 128 128 128)")
    ->expected(3);

  quda_app
    ->add_option("--cublas-leading-dims", cublas_leading_dims,
                 "Set the leading dimensions A, B, and C matrices GEMM (default 128 128 128) ")
    ->expected(3);

  quda_app->add_option("--cublas-offsets", cublas_offsets, "Set the offsets for matrices A, B, and C (default 0 0 0)")
    ->expected(3);

  quda_app->add_option("--cublas-batch", cublas_batch, "Set the number of batches for GEMM (default 1024)");

>>>>>>> d47a7a26
  quda_app->add_flag("--dagger", dagger, "Set the dagger to 1 (default 0)");
  quda_app->add_option("--device", device, "Set the CUDA device to use (default 0, single GPU only)")
    ->check(CLI::Range(0, 16));

  quda_app->add_option("--dslash-type", dslash_type, "Set the dslash type")
    ->transform(CLI::QUDACheckedTransformer(dslash_type_map));

  quda_app->add_option("--epsilon", epsilon, "Twisted-Mass flavor twist of Dirac operator (default 0.01)");
  quda_app->add_option("--epsilon-naik", eps_naik, "Epsilon factor on Naik term (default 0.0, suggested non-zero -0.1)");

  quda_app
    ->add_option("--flavor", twist_flavor,
                 "Set the twisted mass flavor type (singlet (default), deg-doublet, nondeg-doublet)")
    ->transform(CLI::QUDACheckedTransformer(twist_flavor_type_map));
  ;
  quda_app->add_option("--gaussian-sigma", gaussian_sigma,
                       "Width of the Gaussian noise used for random gauge field contruction (default 0.2)");

  quda_app->add_option("--heatbath-beta", heatbath_beta_value, "Beta value used in heatbath test (default 6.2)");
  quda_app->add_option("--heatbath-coldstart", heatbath_coldstart,
                       "Whether to use a cold or hot start in heatbath test (default false)");
  quda_app->add_option("--heatbath-num-hb-per-step", heatbath_num_heatbath_per_step,
                       "Number of heatbath hits per heatbath step (default 5)");
  quda_app->add_option("--heatbath-num-or-per-step", heatbath_num_overrelax_per_step,
                       "Number of overrelaxation hits per heatbath step (default 5)");
  quda_app->add_option("--heatbath-num-steps", heatbath_num_steps,
                       "Number of measurement steps in heatbath test (default 10)");
  quda_app->add_option("--heatbath-warmup-steps", heatbath_warmup_steps,
                       "Number of warmup steps in heatbath test (default 10)");

  quda_app->add_option("--inv-type", inv_type, "The type of solver to use (default cg)")
    ->transform(CLI::QUDACheckedTransformer(inverter_type_map));
  quda_app->add_option("--inv-deflate", inv_deflate, "Deflate the inverter using the eigensolver");
  quda_app->add_option("--inv-multigrid", inv_multigrid, "Precondition the inverter using multigrid");
  quda_app->add_option("--kappa", kappa, "Kappa of Dirac operator (default 0.12195122... [equiv to mass])");
  quda_app->add_option(
    "--laplace3D", laplace3D,
    "Restrict laplace operator to omit the t dimension (n=3), or include all dims (n=4) (default 4)");
  quda_app->add_option("--load-gauge", latfile, "Load gauge field \" file \" for the test (requires QIO)");
  quda_app->add_option("--Lsdim", Lsdim, "Set Ls dimension size(default 16)");
  quda_app->add_option("--mass", mass, "Mass of Dirac operator (default 0.1)");

  quda_app->add_option("--mass-normalization", normalization, "Mass normalization (kappa (default) / mass / asym-mass)")
    ->transform(CLI::QUDACheckedTransformer(mass_normalization_map));

  quda_app
    ->add_option("--matpc", matpc_type, "Matrix preconditioning type (even-even, odd-odd, even-even-asym, odd-odd-asym)")
    ->transform(CLI::QUDACheckedTransformer(matpc_type_map));
  quda_app->add_option("--msrc", Msrc,
                       "Used for testing non-square block blas routines where nsrc defines the other dimension");
  quda_app->add_option("--mu", mu, "Twisted-Mass chiral twist of Dirac operator (default 0.1)");
  quda_app->add_option("--m5", m5, "Mass of shift of five-dimensional Dirac operators (default -1.5)");
  quda_app->add_option("--b5", b5, "Mobius b5 parameter (default 1.5)");
  quda_app->add_option("--c5", c5, "Mobius c5 parameter (default 0.5)");
  quda_app->add_option(
    "--multishift", multishift,
    "Whether to do a multi-shift solver test or not. Default is 1 (single mass)"
    "If a value N > 1 is passed, heavier masses will be constructed and the multi-shift solver will be called");
  quda_app->add_option("--ngcrkrylov", gcrNkrylov,
                       "The number of inner iterations to use for GCR, BiCGstab-l, CA-CG (default 10)");
  quda_app->add_option("--niter", niter, "The number of iterations to perform (default 100)");
  quda_app->add_option("--maxiter-precondition", maxiter_precondition,
                       "The number of iterations to perform for any preconditioner (default 10)");
  quda_app->add_option("--nsrc", Nsrc,
                       "How many spinors to apply the dslash to simultaneusly (experimental for staggered only)");

  quda_app->add_option("--pipeline", pipeline,
                       "The pipeline length for fused operations in GCR, BiCGstab-l (default 0, no pipelining)");

  // precision options

  CLI::QUDACheckedTransformer prec_transform(precision_map);
  quda_app->add_option("--prec", prec, "Precision in GPU")->transform(prec_transform);
  quda_app->add_option("--prec-precondition", prec_precondition, "Preconditioner precision in GPU")->transform(prec_transform);
  ;
  quda_app->add_option("--prec-refine", prec_refinement_sloppy, "Sloppy precision for refinement in GPU")
    ->transform(prec_transform);
  ;
  quda_app->add_option("--prec-ritz", prec_ritz, "Eigenvector precision in GPU")->transform(prec_transform);
  ;
  quda_app->add_option("--prec-sloppy", prec_sloppy, "Sloppy precision in GPU")->transform(prec_transform);
  ;
  quda_app->add_option("--prec-null", prec_null, "Precison TODO")->transform(prec_transform);
  ;

  quda_app->add_option("--precon-type", precon_type, "The type of solver to use (default none (=unspecified)).")
    ->transform(CLI::QUDACheckedTransformer(inverter_type_map));
  quda_app
    ->add_option("--precon-schwarz-type", precon_schwarz_type,
                 "The type of Schwarz preconditioning to use (default=invalid)")
    ->transform(CLI::QUDACheckedTransformer(schwarz_type_map));
  quda_app->add_option("--precon-schwarz-cycle", precon_schwarz_cycle,
                       "The number of Schwarz cycles to apply per smoother application (default=1)");

  CLI::TransformPairs<int> rank_order_map {{"col", 0}, {"row", 1}};
  quda_app
    ->add_option("--rank-order", rank_order,
                 "Set the [t][z][y][x] rank order as either column major (t fastest, default) or row major (x fastest)")
    ->transform(CLI::QUDACheckedTransformer(rank_order_map));

  quda_app->add_option("--recon", link_recon, "Link reconstruction type")
    ->transform(CLI::QUDACheckedTransformer(reconstruct_type_map));
  quda_app->add_option("--recon-precondition", link_recon_precondition, "Preconditioner link reconstruction type")
    ->transform(CLI::QUDACheckedTransformer(reconstruct_type_map));
  quda_app->add_option("--recon-sloppy", link_recon_sloppy, "Sloppy link reconstruction type")
    ->transform(CLI::QUDACheckedTransformer(reconstruct_type_map));

  quda_app->add_option("--reliable-delta", reliable_delta, "Set reliable update delta factor");
  quda_app->add_option("--save-gauge", gauge_outfile,
                       "Save gauge field \" file \" for the test (requires QIO, heatbath test only)");

  quda_app->add_option("--solution-pipeline", solution_accumulator_pipeline,
                       "The pipeline length for fused solution accumulation (default 0, no pipelining)");

  quda_app
    ->add_option(
      "--solution-type", solution_type,
      "The solution we desire (mat (default), mat-dag-mat, mat-pc, mat-pc-dag-mat-pc (default for multi-shift))")
    ->transform(CLI::QUDACheckedTransformer(solution_type_map));

  quda_app
    ->add_option("--fermion-t-boundary", fermion_t_boundary,
                 "The fermoinic temporal boundary conditions (anti-periodic (default), periodic")
    ->transform(CLI::QUDACheckedTransformer(fermion_t_boundary_map));

  quda_app
    ->add_option("--solve-type", solve_type,
                 "The type of solve to do (direct, direct-pc, normop, normop-pc, normerr, normerr-pc)")
    ->transform(CLI::QUDACheckedTransformer(solve_type_map));
  quda_app
    ->add_option("--solver-ext-lib-type", solver_ext_lib, "Set external library for the solvers  (default Eigen library)")
    ->transform(CLI::QUDACheckedTransformer(extlib_map));

  quda_app->add_option("--tadpole-coeff", tadpole_factor,
                       "Tadpole coefficient for HISQ fermions (default 1.0, recommended [Plaq]^1/4)");

  quda_app->add_option("--tol", tol, "Set L2 residual tolerance");
  quda_app->add_option("--tolhq", tol_hq, "Set heavy-quark residual tolerance");
  quda_app->add_option("--tol-precondition", tol_precondition, "Set L2 residual tolerance for preconditioner");
  quda_app->add_option(
    "--unit-gauge", unit_gauge,
    "Generate a unit valued gauge field in the tests. If false, a random gauge is generated (default false)");

  quda_app->add_option("--verbosity", verbosity, "The the verbosity on the top level of QUDA( default summarize)")
    ->transform(CLI::QUDACheckedTransformer(verbosity_map));
  quda_app->add_option("--verify", verify_results, "Verify the GPU results using CPU results (default true)");

  // lattice dimensions
  auto dimopt = quda_app->add_option("--dim", dim, "Set space-time dimension (X Y Z T)")->check(CLI::Range(1, 512));
  auto sdimopt = quda_app
                   ->add_option(
                     "--sdim",
                     [](CLI::results_t res) {
                       return CLI::detail::lexical_cast(res[0], xdim) && CLI::detail::lexical_cast(res[0], ydim)
                         && CLI::detail::lexical_cast(res[0], zdim);
                     },
                     "Set space dimension(X/Y/Z) size")
                   ->type_name("INT")
                   ->check(CLI::Range(1, 512));

  quda_app->add_option("--xdim", xdim, "Set X dimension size(default 24)")
    ->check(CLI::Range(1, 512))
    ->excludes(dimopt)
    ->excludes(sdimopt);
  quda_app->add_option("--ydim", ydim, "Set X dimension size(default 24)")
    ->check(CLI::Range(1, 512))
    ->excludes(dimopt)
    ->excludes(sdimopt);
  quda_app->add_option("--zdim", zdim, "Set X dimension size(default 24)")
    ->check(CLI::Range(1, 512))
    ->excludes(dimopt)
    ->excludes(sdimopt);
  quda_app->add_option("--tdim", tdim, "Set T dimension size(default 24)")->check(CLI::Range(1, 512))->excludes(dimopt);

  // multi-gpu partitioning

  quda_app->add_option(
    "--partition",
    [](CLI::results_t res) {
      int p;
      auto retval = CLI::detail::lexical_cast(res[0], p);
      for (int j = 0; j < 4; j++) {
        if (p & (1 << j)) {
          commDimPartitionedSet(j);
          dim_partitioned[j] = 1;
        }
      }
      return retval;
    },
    "Set the communication topology (X=1, Y=2, Z=4, T=8, and combinations of these)");

  auto gridsizeopt
    = quda_app
        ->add_option("--gridsize", gridsize_from_cmdline, "Set the grid size in all four dimension (default 1 1 1 1)")
        ->expected(4);  
  quda_app->add_option("--xgridsize", grid_x, "Set grid size in X dimension (default 1)")->excludes(gridsizeopt);
  quda_app->add_option("--ygridsize", grid_y, "Set grid size in Y dimension (default 1)")->excludes(gridsizeopt);
  quda_app->add_option("--zgridsize", grid_z, "Set grid size in Z dimension (default 1)")->excludes(gridsizeopt);
  quda_app->add_option("--tgridsize", grid_t, "Set grid size in T dimension (default 1)")->excludes(gridsizeopt);

  return quda_app;
}

void add_eigen_option_group(std::shared_ptr<QUDAApp> quda_app)
{

  // Option group for Eigensolver related options
  auto opgroup = quda_app->add_option_group("Eigensolver", "Options controlling eigensolver");

  opgroup->add_option("--eig-amax", eig_amax, "The maximum in the polynomial acceleration")->check(CLI::PositiveNumber);
  opgroup->add_option("--eig-amin", eig_amin, "The minimum in the polynomial acceleration")->check(CLI::PositiveNumber);

  opgroup->add_option("--eig-ARPACK-logfile", eig_arpack_logfile, "The filename storing the log from arpack");
  opgroup->add_option("--eig-QUDA-logfile", eig_QUDA_logfile,
                      "The filename storing the stdout from the QUDA eigensolver");
  opgroup->add_option("--eig-arpack-check", eig_arpack_check,
                      "Cross check the device data against ARPACK (requires ARPACK, default false)");
  opgroup->add_option(
    "--eig-check-interval", eig_check_interval,
    "Perform a convergence check every nth restart/iteration in the IRAM,IRLM/lanczos,arnoldi eigensolver");
  opgroup->add_option("--eig-compute-svd", eig_compute_svd,
                      "Solve the MdagM problem, use to compute SVD of M (default false)");
  opgroup->add_option("--eig-max-restarts", eig_max_restarts, "Perform n iterations of the restart in the eigensolver");
  opgroup->add_option("--eig-nConv", eig_nConv, "The number of converged eigenvalues requested");
  opgroup->add_option("--eig-block-size", eig_block_size, "The block size to use in the block variant eigensolver");
  opgroup->add_option("--eig-nEv", eig_nEv, "The size of eigenvector search space in the eigensolver");
  opgroup->add_option("--eig-nKr", eig_nKr, "The size of the Krylov subspace to use in the eigensolver");
  opgroup->add_option("--eig-batched-rotate", eig_batched_rotate,
                      "The maximum number of extra eigenvectors the solver may allocate to perform a Ritz rotation.");
  opgroup->add_option("--eig-poly-deg", eig_poly_deg, "TODO");
  opgroup->add_option(
    "--eig-require-convergence",
    eig_require_convergence, "If true, the solver will error out if convergence is not attained. If false, a warning will be given (default true)");
  opgroup->add_option("--eig-save-vec", eig_vec_outfile, "Save eigenvectors to <file> (requires QIO)");
  opgroup->add_option("--eig-load-vec", eig_vec_infile, "Load eigenvectors to <file> (requires QIO)")
    ->check(CLI::ExistingFile);

  opgroup
    ->add_option("--eig-spectrum", eig_spectrum,
                 "The spectrum part to be calulated. S=smallest L=largest R=real M=modulus I=imaginary")
    ->transform(CLI::QUDACheckedTransformer(eig_spectrum_map));
  opgroup->add_option("--eig-tol", eig_tol, "The tolerance to use in the eigensolver");

  opgroup->add_option("--eig-type", eig_type, "The type of eigensolver to use (default trlm)")
    ->transform(CLI::QUDACheckedTransformer(eig_type_map));

  opgroup->add_option("--eig-use-dagger", eig_use_dagger,
                      "Solve the Mdag  problem instead of M (MMdag if eig-use-normop == true) (default false)");
  opgroup->add_option("--eig-use-normop", eig_use_normop,
                      "Solve the MdagM problem instead of M (MMdag if eig-use-dagger == true) (default false)");
  opgroup->add_option("--eig-use-poly-acc", eig_use_poly_acc, "Use Chebyshev polynomial acceleration in the eigensolver");
}

void add_deflation_option_group(std::shared_ptr<QUDAApp> quda_app)
{
  auto opgroup = quda_app->add_option_group("Deflation", "Options controlling deflation");

  opgroup
    ->add_option("--df-deflation-grid", deflation_grid,
                 "Set maximum number of cycles needed to compute eigenvectors(default 1)")
    ->check(CLI::PositiveNumber);
  opgroup
    ->add_option(
      "--df-eigcg-max-restarts",
      eigcg_max_restarts, "Set how many iterative refinement cycles will be solved with eigCG within a single physical right hand site solve (default 4)")
    ->check(CLI::PositiveNumber);
  ;
  opgroup->add_option("--df-ext-lib-type", deflation_ext_lib,
                      "Set external library for the deflation methods  (default Eigen library)");
  opgroup->add_option("--df-location-ritz", location_ritz,
                      "Set memory location for the ritz vectors  (default cuda memory location)");
  opgroup->add_option("--df-max-restart-num", max_restart_num,
                      "Set maximum number of the initCG restarts in the deflation stage (default 3)");
  opgroup->add_option("--df-max-search-dim", max_search_dim, "Set the size of eigenvector search space (default 64)");
  opgroup->add_option("--df-mem-type-ritz", mem_type_ritz,
                      "Set memory type for the ritz vectors  (default device memory type)");
  opgroup->add_option("--df-nev", nev, "Set number of eigenvectors computed within a single solve cycle (default 8)");
  opgroup->add_option("--df-tol-eigenval", eigenval_tol, "Set maximum eigenvalue residual norm (default 1e-1)");
  opgroup->add_option("--df-tol-inc", inc_tol,
                      "Set tolerance for the subsequent restarts in the initCG solver  (default 1e-2)");
  opgroup->add_option("--df-tol-restart", tol_restart,
                      "Set tolerance for the first restart in the initCG solver(default 5e-5)");
}

void add_multigrid_option_group(std::shared_ptr<QUDAApp> quda_app)
{
  auto opgroup = quda_app->add_option_group("MultiGrid", "Options controlling deflation");

  // MWTODO: clean this up - code duplication

  auto solve_type_transform = CLI::QUDACheckedTransformer(solve_type_map);

  // TODO
  quda_app->add_mgoption(
    opgroup, "--mg-block-size", geo_block_size, CLI::Validator(),
    "Set the geometric block size for the each multigrid levels transfer operator (default 4 4 4 4)");
  quda_app->add_mgoption(opgroup, "--mg-coarse-solve-type", coarse_solve_type, solve_type_transform,
                         "The type of solve to do on each level (direct, direct-pc) (default = solve_type)");

  auto solver_trans = CLI::QUDACheckedTransformer(inverter_type_map);
  quda_app->add_mgoption(opgroup, "--mg-coarse-solver", coarse_solver, solver_trans,
                         "The solver to wrap the V cycle on each level (default gcr, only for levels 1+)");

  quda_app->add_mgoption(opgroup, "--mg-coarse-solver-ca-basis-size", coarse_solver_ca_basis_size, CLI::PositiveNumber,
                         "The basis size to use for CA-CG setup of multigrid (default 4)");

  quda_app->add_mgoption(opgroup, "--mg-coarse-solver-ca-basis-type", coarse_solver_ca_basis,
                         CLI::QUDACheckedTransformer(ca_basis_map),
                         "The basis to use for CA-CG setup of multigrid(default power)");
  quda_app->add_mgoption(opgroup, "--mg-coarse-solver-cheby-basis-eig-max", coarse_solver_ca_lambda_max,
                         CLI::PositiveNumber,
                         "Conservative estimate of largest eigenvalue for Chebyshev basis CA-CG in setup of multigrid "
                         "(default is to guess with power iterations)");
  quda_app->add_mgoption(
    opgroup, "--mg-coarse-solver-cheby-basis-eig-min", coarse_solver_ca_lambda_min, CLI::PositiveNumber,
    "Conservative estimate of smallest eigenvalue for Chebyshev basis CA-CG in setup of multigrid (default 0)");
  quda_app->add_mgoption(opgroup, "--mg-coarse-solver-maxiter", coarse_solver_maxiter, CLI::PositiveNumber,
                         "The coarse solver maxiter for each level (default 100)");
  quda_app->add_mgoption(opgroup, "--mg-coarse-solver-tol", coarse_solver_tol, CLI::PositiveNumber,
                         "The coarse solver tolerance for each level (default 0.25, only for levels 1+)");
  quda_app->add_mgoption(opgroup, "--mg-eig", mg_eig, CLI::Validator(),
                         "Use the eigensolver on this level (default false)");
  quda_app->add_mgoption(opgroup, "--mg-eig-amax", mg_eig_amax, CLI::PositiveNumber,
                         "The maximum in the polynomial acceleration (default 4.0)");
  quda_app->add_mgoption(opgroup, "--mg-eig-amin", mg_eig_amin, CLI::PositiveNumber,
                         "The minimum in the polynomial acceleration (default 0.1)");
  quda_app->add_mgoption(
    opgroup, "--mg-eig-check-interval", mg_eig_check_interval, CLI::Validator(),
    "Perform a convergence check every nth restart/iteration (only used in Implicit Restart types)");
  quda_app->add_option("--mg-eig-coarse-guess", mg_eig_coarse_guess,
                       "If deflating on the coarse grid, optionally use an initial guess (default = false)");
  quda_app->add_option("--mg-eig-preserve-deflation", mg_eig_preserve_deflation,
                       "If the multigrid operator is updated, preserve generated deflation space (default = false)");
  quda_app->add_mgoption(opgroup, "--mg-eig-max-restarts", mg_eig_max_restarts, CLI::PositiveNumber,
                         "Perform a maximun of n restarts in eigensolver (default 100)");
  quda_app->add_mgoption(opgroup, "--mg-eig-block-size", mg_eig_block_size, CLI::Validator(),
                         "The block size to use in the block variant eigensolver");
  quda_app->add_mgoption(opgroup, "--mg-eig-nEv", mg_eig_nEv, CLI::Validator(),
                         "The size of eigenvector search space in the eigensolver");
  quda_app->add_mgoption(opgroup, "--mg-eig-nKr", mg_eig_nKr, CLI::Validator(),
                         "The size of the Krylov subspace to use in the eigensolver");
  quda_app->add_mgoption(
    opgroup, "--mg-eig-batched-rotate", mg_eig_batched_rotate, CLI::Validator(),
    "The maximum number of extra eigenvectors the solver may allocate to perform a Ritz rotation.");
  quda_app->add_mgoption(opgroup, "--mg-eig-poly-deg", mg_eig_poly_deg, CLI::PositiveNumber,
                         "Set the degree of the Chebyshev polynomial (default 100)");
  quda_app->add_mgoption(
    opgroup, "--mg-eig-require-convergence", mg_eig_require_convergence,
    CLI::Validator(), "If true, the solver will error out if convergence is not attained. If false, a warning will be given (default true)");

  quda_app->add_mgoption(
    opgroup, "--mg-eig-spectrum", mg_eig_spectrum, CLI::QUDACheckedTransformer(eig_spectrum_map),
    "The spectrum part to be calulated. S=smallest L=largest R=real M=modulus I=imaginary (default SR)");
  quda_app->add_mgoption(opgroup, "--mg-eig-tol", mg_eig_tol, CLI::PositiveNumber,
                         "The tolerance to use in the eigensolver (default 1e-6)");

  quda_app->add_mgoption(opgroup, "--mg-eig-type", mg_eig_type, CLI::QUDACheckedTransformer(eig_type_map),
                         "The type of eigensolver to use (default trlm)");
  quda_app->add_mgoption(opgroup, "--mg-eig-use-dagger", mg_eig_use_dagger, CLI::Validator(),
                         "Solve the MMdag problem instead of M (MMdag if eig-use-normop == true) (default false)");
  quda_app->add_mgoption(opgroup, "--mg-eig-use-normop", mg_eig_use_normop, CLI::Validator(),
                         "Solve the MdagM problem instead of M (MMdag if eig-use-dagger == true) (default false)");
  quda_app->add_mgoption(opgroup, "--mg-eig-use-poly-acc", mg_eig_use_poly_acc, CLI::Validator(),
                         "Use Chebyshev polynomial acceleration in the eigensolver (default true)");
  opgroup->add_option(
    "--mg-generate-all-levels",
    generate_all_levels, "true=generate null-space on all levels, false=generate on level 0 and create other levels from that (default true)");
  opgroup->add_option("--mg-generate-nullspace", generate_nullspace,
                      "Generate the null-space vector dynamically (default true, if set false and mg-load-vec isn't "
                      "set, creates free-field null vectors)");
  opgroup->add_option("--mg-levels", mg_levels, "The number of multigrid levels to do (default 2)");

  // TODO
  quda_app->add_mgoption(opgroup, "--mg-load-vec", mg_vec_infile, CLI::Validator(),
                         "Load the vectors <file> for the multigrid_test (requires QIO)");
  quda_app->add_mgoption(opgroup, "--mg-save-vec", mg_vec_outfile, CLI::Validator(),
                         "Save the generated null-space vectors <file> from the multigrid_test (requires QIO)");

  opgroup->add_option(
    "--mg-low-mode-check", low_mode_check,
    "Measure how well the null vector subspace overlaps with the low eigenmode subspace (default false)");
  quda_app->add_mgoption(opgroup, "--mg-mu-factor", mu_factor, CLI::Validator(),
                         "Set the multiplicative factor for the twisted mass mu parameter on each level (default 1)");
  quda_app->add_mgoption(opgroup, "--mg-n-block-ortho", n_block_ortho, CLI::PositiveNumber,
                         "The number of times to run Gram-Schmidt during block orthonormalization (default 1)");
  quda_app->add_mgoption(opgroup, "--mg-nu-post", nu_post, CLI::PositiveNumber,
                         "The number of post-smoother applications to do at a given multigrid level (default 2)");
  quda_app->add_mgoption(opgroup, "--mg-nu-pre", nu_pre, CLI::PositiveNumber,
                         "The number of pre-smoother applications to do at a given multigrid level (default 2)");
  quda_app->add_mgoption(opgroup, "--mg-nvec", nvec, CLI::PositiveNumber,
                         "Number of null-space vectors to define the multigrid transfer operator on a given level");
  opgroup->add_option("--mg-oblique-proj-check", oblique_proj_check,
                      "Measure how well the null vector subspace adjusts the low eigenmode subspace (default false)");
  opgroup->add_option("--mg-omega", omega,
                      "The over/under relaxation factor for the smoother of multigrid (default 0.85)");
  opgroup->add_option("--mg-post-orth", post_orthonormalize,
                      "If orthonormalize the vector after inverting in the setup of multigrid (default true)");
  opgroup->add_option("--mg-pre-orth", pre_orthonormalize,
                      "If orthonormalize the vector before inverting in the setup of multigrid (default false)");

  quda_app
    ->add_mgoption(opgroup, "--mg-schwarz-type", mg_schwarz_type, CLI::Validator(),
                   "The type of preconditioning to use (requires MR smoother and GCR setup solver) (default=invalid)")
    ->transform(CLI::QUDACheckedTransformer(schwarz_type_map));
  quda_app->add_mgoption(opgroup, "--mg-schwarz-cycle", mg_schwarz_cycle, CLI::PositiveNumber,
                         "The number of Schwarz cycles to apply per smoother application (default=1)");
  quda_app->add_mgoption(opgroup, "--mg-setup-ca-basis-size", setup_ca_basis_size, CLI::PositiveNumber,
                         "The basis size to use for CA-CG setup of multigrid (default 4)");
  quda_app->add_mgoption(opgroup, "--mg-setup-ca-basis-type", setup_ca_basis, CLI::QUDACheckedTransformer(ca_basis_map),
                         "The basis to use for CA-CG setup of multigrid(default power)");
  quda_app->add_mgoption(opgroup, "--mg-setup-cheby-basis-eig-max", setup_ca_lambda_max, CLI::PositiveNumber,
                         "Conservative estimate of largest eigenvalue for Chebyshev basis CA-CG in setup of multigrid "
                         "(default is to guess with power iterations)");
  quda_app->add_mgoption(
    opgroup, "--mg-setup-cheby-basis-eig-min", setup_ca_lambda_min, CLI::PositiveNumber,
    "Conservative estimate of smallest eigenvalue for Chebyshev basis CA-CG in setup of multigrid (default 0)");
  quda_app->add_mgoption(opgroup, "--mg-setup-inv", setup_inv, solver_trans,
                         "The inverter to use for the setup of multigrid (default bicgstab)");
  quda_app->add_mgoption(opgroup, "--mg-setup-iters", num_setup_iter, CLI::PositiveNumber,
                         "The number of setup iterations to use for the multigrid (default 1)");

  quda_app->add_mgoption(opgroup, "--mg-setup-location", setup_location, CLI::QUDACheckedTransformer(field_location_map),
                         "The location where the multigrid setup will be computed (default cuda)");
  quda_app->add_mgoption(
    opgroup, "--mg-setup-maxiter", setup_maxiter, CLI::Validator(),
    "The maximum number of solver iterations to use when relaxing on a null space vector (default 500)");
  quda_app->add_mgoption(
    opgroup, "--mg-setup-maxiter-refresh", setup_maxiter_refresh, CLI::Validator(),
    "The maximum number of solver iterations to use when refreshing the pre-existing null space vectors (default 100)");
  quda_app->add_mgoption(opgroup, "--mg-setup-tol", setup_tol, CLI::Validator(),
                         "The tolerance to use for the setup of multigrid (default 5e-6)");

  opgroup->add_option("--mg-setup-type", setup_type, "The type of setup to use for the multigrid (default null)")
    ->transform(CLI::QUDACheckedTransformer(setup_type_map));
  quda_app->add_mgoption(opgroup, "--mg-smoother", smoother_type, solver_trans,
                         "The smoother to use for multigrid (default mr)");

  CLI::QUDACheckedTransformer prec_transform(precision_map);
  opgroup
    ->add_option("--mg-smoother-halo-prec", smoother_halo_prec,
                 "The smoother halo precision (applies to all levels - defaults to null_precision)")
    ->transform(prec_transform);

  quda_app->add_mgoption(opgroup, "--mg-smoother-solve-type", smoother_solve_type, solve_type_transform,
                         "The type of solve to do in smoother (direct, direct-pc (default) )");
  quda_app->add_mgoption(opgroup, "--mg-smoother-tol", smoother_tol, CLI::Validator(),
                         "The smoother tolerance to use for each multigrid (default 0.25)");
  quda_app->add_mgoption(opgroup, "--mg-solve-location", solver_location, CLI::QUDACheckedTransformer(field_location_map),
                         "The location where the multigrid solver will run (default cuda)");

  quda_app->add_mgoption(opgroup, "--mg-verbosity", mg_verbosity, CLI::QUDACheckedTransformer(verbosity_map),
                         "The verbosity to use on each level of the multigrid (default summarize)");
}

void add_eofa_option_group(std::shared_ptr<QUDAApp> quda_app)
{
  auto opgroup = quda_app->add_option_group("EOFA", "Options controlling EOFA parameteres");

  CLI::TransformPairs<int> eofa_pm_map {{"plus", 1}, {"minus", 0}};
  opgroup->add_option("--eofa-pm", eofa_pm, "Set to evalute \"plus\" or \"minus\" EOFA operator (default plus)")
    ->transform(CLI::QUDACheckedTransformer(eofa_pm_map));
  opgroup->add_option("--eofa-shift", eofa_shift, "Set the shift for the EOFA operator (default -0.12345)");
  opgroup->add_option("--eofa-mq1", eofa_mq1, "Set mq1 for EOFA operator (default 1.0)");
  opgroup->add_option("--eofa-mq2", eofa_mq1, "Set mq2 for EOFA operator (default 0.085)");
  opgroup->add_option("--eofa-mq3", eofa_mq1, "Set mq3 for EOFA operator (default 1.0)");
}

void add_su3_option_group(std::shared_ptr<QUDAApp> quda_app)
{

  // Option group for SU(3) related options
  auto opgroup = quda_app->add_option_group("SU(3)", "Options controlling SU(3) tests");
  opgroup->add_option("--su3-ape-rho", ape_smear_rho, "rho coefficient for APE smearing (default 0.6)");

  opgroup->add_option("--su3-stout-rho", stout_smear_rho,
                      "rho coefficient for Stout and Over-Improved Stout smearing (default 0.08)");

  opgroup->add_option("--su3-stout-epsilon", stout_smear_epsilon,
                      "epsilon coefficient for Over-Improved Stout smearing (default -0.25)");

  opgroup->add_option("--su3-smear-steps", smear_steps, "The number of smearing steps to perform (default 50)");

  opgroup->add_option("--su3-wflow-epsilon", wflow_epsilon, "The step size in the Runge-Kutta integrator (default 0.01)");

  opgroup->add_option("--su3-wflow-steps", wflow_steps,
                      "The number of steps in the Runge-Kutta integrator (default 100)");

  opgroup->add_option("--su3-wflow-type", wflow_type, "The type of action to use in the wilson flow (default wilson)")
    ->transform(CLI::QUDACheckedTransformer(wflow_type_map));
  ;

  opgroup->add_option("--su3-measurement-interval", measurement_interval,
                      "Measure the field energy and topological charge every Nth step (default 5) ");
}<|MERGE_RESOLUTION|>--- conflicted
+++ resolved
@@ -234,14 +234,11 @@
 auto &cublas_ldb = cublas_leading_dims[1];
 auto &cublas_ldc = cublas_leading_dims[2];
 
-<<<<<<< HEAD
-=======
 std::array<int, 3> cublas_offsets = {0, 0, 0};
 auto &cublas_a_offset = cublas_offsets[0];
 auto &cublas_b_offset = cublas_offsets[1];
 auto &cublas_c_offset = cublas_offsets[2];
 
->>>>>>> d47a7a26
 std::array<double, 2> cublas_alpha_re_im = {1.0, 0.0};
 std::array<double, 2> cublas_beta_re_im = {1.0, 0.0};
 int cublas_batch = 1;
@@ -250,14 +247,6 @@
 {
   CLI::TransformPairs<QudaCABasis> ca_basis_map {{"power", QUDA_POWER_BASIS}, {"chebyshev", QUDA_CHEBYSHEV_BASIS}};
 
-<<<<<<< HEAD
-  CLI::TransformPairs<QudaCublasDataType> cublas_dt_map {{"C", QUDA_CUBLAS_DATATYPE_C}, {"Z", QUDA_CUBLAS_DATATYPE_Z}, {"S", QUDA_CUBLAS_DATATYPE_S}, {"D", QUDA_CUBLAS_DATATYPE_D}};
-
-  CLI::TransformPairs<QudaCublasDataOrder> cublas_do_map {{"row", QUDA_CUBLAS_DATAORDER_ROW}, {"col", QUDA_CUBLAS_DATAORDER_COL}};
-
-  CLI::TransformPairs<QudaCublasOperation> cublas_op_map {{"N", QUDA_CUBLAS_OP_N}, {"T", QUDA_CUBLAS_OP_T}, {"C", QUDA_CUBLAS_OP_C}};
-  
-=======
   CLI::TransformPairs<QudaCublasDataType> cublas_dt_map {{"C", QUDA_CUBLAS_DATATYPE_C},
                                                          {"Z", QUDA_CUBLAS_DATATYPE_Z},
                                                          {"S", QUDA_CUBLAS_DATATYPE_S},
@@ -269,7 +258,6 @@
   CLI::TransformPairs<QudaCublasOperation> cublas_op_map {
     {"N", QUDA_CUBLAS_OP_N}, {"T", QUDA_CUBLAS_OP_T}, {"C", QUDA_CUBLAS_OP_C}};
 
->>>>>>> d47a7a26
   CLI::TransformPairs<QudaContractType> contract_type_map {{"open", QUDA_CONTRACT_TYPE_OPEN},
                                                            {"dr", QUDA_CONTRACT_TYPE_DR}};
 
@@ -406,30 +394,6 @@
   quda_app->add_option("--compute-fat-long", compute_fatlong,
                        "Compute the fat/long field or use random numbers (default false)");
 
-<<<<<<< HEAD
-  quda_app->add_option("--contraction-type", contract_type,
-		       "Whether to leave spin elemental open, or use a gamma basis and contract on "
-		       "spin (default open)") ->transform(CLI::QUDACheckedTransformer(contract_type_map));
-
-  quda_app->add_option("--cublas-data-type", cublas_data_type,"Whether to use single(S), double(D), and/or complex(C/Z) data types (default C)")->transform(CLI::QUDACheckedTransformer(cublas_dt_map));
-  
-  quda_app->add_option("--cublas-data-order", cublas_data_order, "Whether data is in row major or column major order (default row)")->transform(CLI::QUDACheckedTransformer(cublas_do_map));
-  
-  quda_app->add_option("--cublas-trans-a", cublas_trans_a,"Whether to leave the A GEMM matrix as is (N), to transpose (T) or transpose conjugate (C) (default N) ")->transform(CLI::QUDACheckedTransformer(cublas_op_map));
-  
-  quda_app->add_option("--cublas-trans-b", cublas_trans_b,"Whether to leave the B GEMM matrix as is (N), to transpose (T) or transpose conjugate (C) (default N) ")->transform(CLI::QUDACheckedTransformer(cublas_op_map));
-  
-  quda_app->add_option("--cublas-alpha", cublas_alpha_re_im, "Set the complex value of alpha for GEMM (default {1.0,0.0}")->expected(2);
-
-  quda_app->add_option("--cublas-beta", cublas_beta_re_im, "Set the complex value of beta for GEMM (default {1.0,0.0}")->expected(2);
-
-  quda_app->add_option("--cublas-mnk", cublas_mnk, "Set the dimensions of the A, B, and C matrices GEMM (default 128 128 128")->expected(3);
-  
-  quda_app->add_option("--cublas-leading-dims", cublas_leading_dims, "Set the leading dimensions A, B, and C matrices GEMM (default 128 128 128 ")->expected(3);
-
-  quda_app->add_option("--cublas-batch", cublas_batch, "Set the number of batches for GEMM (default 1024)");
-  
-=======
   quda_app
     ->add_option("--contraction-type", contract_type,
                  "Whether to leave spin elemental open, or use a gamma basis and contract on "
@@ -479,7 +443,6 @@
 
   quda_app->add_option("--cublas-batch", cublas_batch, "Set the number of batches for GEMM (default 1024)");
 
->>>>>>> d47a7a26
   quda_app->add_flag("--dagger", dagger, "Set the dagger to 1 (default 0)");
   quda_app->add_option("--device", device, "Set the CUDA device to use (default 0, single GPU only)")
     ->check(CLI::Range(0, 16));
@@ -674,7 +637,7 @@
   auto gridsizeopt
     = quda_app
         ->add_option("--gridsize", gridsize_from_cmdline, "Set the grid size in all four dimension (default 1 1 1 1)")
-        ->expected(4);  
+        ->expected(4);
   quda_app->add_option("--xgridsize", grid_x, "Set grid size in X dimension (default 1)")->excludes(gridsizeopt);
   quda_app->add_option("--ygridsize", grid_y, "Set grid size in Y dimension (default 1)")->excludes(gridsizeopt);
   quda_app->add_option("--zgridsize", grid_z, "Set grid size in Z dimension (default 1)")->excludes(gridsizeopt);
