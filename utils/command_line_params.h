--- conflicted
+++ resolved
@@ -265,13 +265,6 @@
 extern quda::mgarray<int> mg_schwarz_cycle;
 
 extern quda::mgarray<std::array<int, 4>> geo_block_size;
-<<<<<<< HEAD
-=======
-extern int n_ev;
-extern int max_search_dim;
-extern int deflation_grid;
-extern double tol_restart;
->>>>>>> b9961934
 
 extern int max_restart_num;
 extern double inc_tol;
