#include <algorithm>
#include <command_line_params.h>
#include <host_utils.h>
#include "misc.h"

void setGaugeParam(QudaGaugeParam &gauge_param)
{
  gauge_param.type = QUDA_SU3_LINKS;

  gauge_param.X[0] = xdim;
  gauge_param.X[1] = ydim;
  gauge_param.X[2] = zdim;
  gauge_param.X[3] = tdim;

  gauge_param.cpu_prec = cpu_prec;
  gauge_param.cuda_prec = cuda_prec;
  gauge_param.cuda_prec_sloppy = cuda_prec;
  gauge_param.cuda_prec_precondition = cuda_prec;

  gauge_param.reconstruct = link_recon;
  gauge_param.reconstruct_sloppy = link_recon;
  gauge_param.reconstruct_precondition = link_recon;
  gauge_param.reconstruct_refinement_sloppy = link_recon;

  gauge_param.anisotropy = 1.0;
  gauge_param.tadpole_coeff = 1.0;

  gauge_param.ga_pad = 0;
  gauge_param.mom_ga_pad = 0;
  gauge_param.gauge_fix = QUDA_GAUGE_FIXED_NO;
}

void setWilsonGaugeParam(QudaGaugeParam &gauge_param)
{
  setGaugeParam(gauge_param);
  gauge_param.anisotropy = anisotropy;
  gauge_param.type = QUDA_WILSON_LINKS;
  gauge_param.gauge_order = QUDA_QDP_GAUGE_ORDER;
  gauge_param.t_boundary = fermion_t_boundary;

  gauge_param.cuda_prec_sloppy = cuda_prec_sloppy;
  gauge_param.cuda_prec_precondition = cuda_prec_precondition;
  gauge_param.cuda_prec_refinement_sloppy = cuda_prec_refinement_sloppy;

  gauge_param.reconstruct_sloppy = link_recon_sloppy;
  gauge_param.reconstruct_precondition = link_recon_precondition;
  gauge_param.reconstruct_refinement_sloppy = link_recon_sloppy;

  int pad_size = 0;
  // For multi-GPU, ga_pad must be large enough to store a time-slice
#ifdef MULTI_GPU
  int x_face_size = gauge_param.X[1] * gauge_param.X[2] * gauge_param.X[3] / 2;
  int y_face_size = gauge_param.X[0] * gauge_param.X[2] * gauge_param.X[3] / 2;
  int z_face_size = gauge_param.X[0] * gauge_param.X[1] * gauge_param.X[3] / 2;
  int t_face_size = gauge_param.X[0] * gauge_param.X[1] * gauge_param.X[2] / 2;
  pad_size = std::max({x_face_size, y_face_size, z_face_size, t_face_size});
#endif
  gauge_param.ga_pad = pad_size;
}

void setStaggeredGaugeParam(QudaGaugeParam &gauge_param)
{
  setGaugeParam(gauge_param);

  gauge_param.cuda_prec_sloppy = prec_sloppy;
  gauge_param.cuda_prec_refinement_sloppy = prec_refinement_sloppy;
  gauge_param.cuda_prec_precondition = prec_precondition;
  gauge_param.reconstruct_sloppy = link_recon_sloppy;
  gauge_param.reconstruct_precondition = link_recon;
  gauge_param.reconstruct_refinement_sloppy = link_recon_sloppy;

  // For HISQ, this must always be set to 1.0, since the tadpole
  // correction is baked into the coefficients for the first fattening.
  // The tadpole doesn't mean anything for the second fattening
  // since the input fields are unitarized.
  gauge_param.tadpole_coeff = 1.0;

  if (dslash_type == QUDA_ASQTAD_DSLASH) {
    gauge_param.scale = -1.0 / 24.0;
    if (eps_naik != 0) { gauge_param.scale *= (1.0 + eps_naik); }
  } else {
    gauge_param.scale = 1.0;
  }

  gauge_param.gauge_order = QUDA_MILC_GAUGE_ORDER;
  gauge_param.t_boundary = fermion_t_boundary;
  gauge_param.staggered_phase_type = QUDA_STAGGERED_PHASE_MILC;
  gauge_param.type = QUDA_WILSON_LINKS;

  int pad_size = 0;
#ifdef MULTI_GPU
  int x_face_size = gauge_param.X[1] * gauge_param.X[2] * gauge_param.X[3] / 2;
  int y_face_size = gauge_param.X[0] * gauge_param.X[2] * gauge_param.X[3] / 2;
  int z_face_size = gauge_param.X[0] * gauge_param.X[1] * gauge_param.X[3] / 2;
  int t_face_size = gauge_param.X[0] * gauge_param.X[1] * gauge_param.X[2] / 2;
  pad_size = std::max({x_face_size, y_face_size, z_face_size, t_face_size});
#endif
  gauge_param.ga_pad = pad_size;
}

void setInvertParam(QudaInvertParam &inv_param)
{
  // Set dslash type
  inv_param.dslash_type = dslash_type;

  // Use kappa or mass normalisation
  if (kappa == -1.0) {
    inv_param.mass = mass;
    inv_param.kappa = 1.0 / (2.0 * (1 + 3 / anisotropy + mass));
    if (dslash_type == QUDA_LAPLACE_DSLASH) inv_param.kappa = 1.0 / (8 + mass);
  } else {
    inv_param.kappa = kappa;
    inv_param.mass = 0.5 / kappa - (1.0 + 3.0 / anisotropy);
    if (dslash_type == QUDA_LAPLACE_DSLASH) inv_param.mass = 1.0 / kappa - 8.0;
  }
  printfQuda("Kappa = %.8f Mass = %.8f\n", inv_param.kappa, inv_param.mass);

  // Use 3D or 4D laplace
  inv_param.laplace3D = laplace3D;

  // Some fermion specific parameters
  if (dslash_type == QUDA_TWISTED_MASS_DSLASH || dslash_type == QUDA_TWISTED_CLOVER_DSLASH) {
    inv_param.mu = mu;
    inv_param.epsilon = epsilon;
    inv_param.twist_flavor = twist_flavor;
    inv_param.Ls = (inv_param.twist_flavor == QUDA_TWIST_NONDEG_DOUBLET) ? 2 : 1;
  } else if (dslash_type == QUDA_DOMAIN_WALL_DSLASH || dslash_type == QUDA_DOMAIN_WALL_4D_DSLASH
             || dslash_type == QUDA_MOBIUS_DWF_DSLASH || dslash_type == QUDA_MOBIUS_DWF_EOFA_DSLASH) {
    inv_param.m5 = m5;
    kappa5 = 0.5 / (5 + inv_param.m5);
    inv_param.Ls = Lsdim;
    for (int k = 0; k < Lsdim; k++) { // for mobius only
      // b5[k], c[k] values are chosen for arbitrary values,
      // but the difference of them are same as 1.0
      inv_param.b_5[k] = b5;
      inv_param.c_5[k] = c5;
    }
    inv_param.eofa_pm = eofa_pm;
    inv_param.eofa_shift = eofa_shift;
    inv_param.mq1 = eofa_mq1;
    inv_param.mq2 = eofa_mq2;
    inv_param.mq3 = eofa_mq3;
  } else {
    inv_param.Ls = 1;
  }

  // Set clover specific parameters
  if (dslash_type == QUDA_CLOVER_WILSON_DSLASH || dslash_type == QUDA_TWISTED_CLOVER_DSLASH) {
    inv_param.clover_cpu_prec = cpu_prec;
    inv_param.clover_cuda_prec = cuda_prec;
    inv_param.clover_cuda_prec_sloppy = cuda_prec_sloppy;
    inv_param.clover_cuda_prec_precondition = cuda_prec_precondition;
    inv_param.clover_cuda_prec_refinement_sloppy = cuda_prec_sloppy;
    inv_param.clover_order = QUDA_PACKED_CLOVER_ORDER;
    inv_param.clover_coeff = clover_coeff;
  }

  // General parameter setup
  inv_param.inv_type = inv_type;
  inv_param.solution_type = solution_type;
  inv_param.solve_type = solve_type;
  inv_param.matpc_type = matpc_type;
  inv_param.dagger = QUDA_DAG_NO;
  inv_param.mass_normalization = normalization;
  inv_param.solver_normalization = QUDA_DEFAULT_NORMALIZATION;
  inv_param.pipeline = pipeline;
  inv_param.Nsteps = 2;
  inv_param.gcrNkrylov = gcrNkrylov;
  inv_param.ca_basis = ca_basis;
  inv_param.ca_lambda_min = ca_lambda_min;
  inv_param.ca_lambda_max = ca_lambda_max;
  inv_param.tol = tol;
  inv_param.tol_restart = tol_restart;
  if (tol_hq == 0 && tol == 0) {
    errorQuda("qudaInvert: requesting zero residual\n");
    exit(1);
  }

  // require both L2 relative and heavy quark residual to determine convergence
  inv_param.residual_type = static_cast<QudaResidualType_s>(0);
  inv_param.residual_type = (tol != 0) ?
    static_cast<QudaResidualType_s>(inv_param.residual_type | QUDA_L2_RELATIVE_RESIDUAL) :
    inv_param.residual_type;
  inv_param.residual_type = (tol_hq != 0) ?
    static_cast<QudaResidualType_s>(inv_param.residual_type | QUDA_HEAVY_QUARK_RESIDUAL) :
    inv_param.residual_type;

  inv_param.tol_hq = tol_hq; // specify a tolerance for the residual for heavy quark residual

  // Offsets used only by multi-shift solver
  // These should be set in the application code. We set the them here by way of
  // example
  inv_param.num_offset = multishift;
  for (int i = 0; i < inv_param.num_offset; i++) inv_param.offset[i] = 0.06 + i * i * 0.1;
  // these can be set individually
  for (int i = 0; i < inv_param.num_offset; i++) {
    inv_param.tol_offset[i] = inv_param.tol;
    inv_param.tol_hq_offset[i] = inv_param.tol_hq;
  }
  inv_param.maxiter = niter;
  inv_param.reliable_delta = reliable_delta;
  inv_param.use_alternative_reliable = alternative_reliable;
  inv_param.use_sloppy_partial_accumulator = 0;
  inv_param.solution_accumulator_pipeline = solution_accumulator_pipeline;
  inv_param.max_res_increase = 1;

  // domain decomposition preconditioner parameters
  inv_param.inv_type_precondition = precon_type;

  inv_param.schwarz_type = precon_schwarz_type;
  inv_param.precondition_cycle = precon_schwarz_cycle;
  inv_param.tol_precondition = tol_precondition;
  inv_param.maxiter_precondition = maxiter_precondition;
  inv_param.verbosity_precondition = mg_verbosity[0];
  inv_param.cuda_prec_precondition = cuda_prec_precondition;
  inv_param.omega = 1.0;

  inv_param.cpu_prec = cpu_prec;
  inv_param.cuda_prec = cuda_prec;
  inv_param.cuda_prec_sloppy = cuda_prec_sloppy;
  inv_param.cuda_prec_refinement_sloppy = cuda_prec_refinement_sloppy;
  // inv_param.cuda_prec_ritz = cuda_prec_ritz;
  inv_param.preserve_source = QUDA_PRESERVE_SOURCE_YES;
  inv_param.gamma_basis = QUDA_DEGRAND_ROSSI_GAMMA_BASIS;
  inv_param.dirac_order = QUDA_DIRAC_ORDER;

  inv_param.input_location = QUDA_CPU_FIELD_LOCATION;
  inv_param.output_location = QUDA_CPU_FIELD_LOCATION;

  inv_param.sp_pad = 0;
  inv_param.cl_pad = 0;

  inv_param.verbosity = verbosity;

  if(inv_param.inv_type == QUDA_EIGCG_INVERTER || inv_param.inv_type == QUDA_INC_EIGCG_INVERTER ){
    inv_param.solve_type = QUDA_NORMOP_PC_SOLVE;
  }else if(inv_param.inv_type == QUDA_GMRESDR_INVERTER) {
    inv_param.solve_type = QUDA_DIRECT_PC_SOLVE;
  } 
}

// Parameters defining the eigensolver
void setEigParam(QudaEigParam &eig_param, QudaInverterType inv_type)
{
  eig_param.eig_type = eig_type;
  eig_param.spectrum = eig_spectrum;
  if ((eig_type == QUDA_EIG_TR_LANCZOS || eig_type == QUDA_EIG_IR_LANCZOS)
      && !(eig_spectrum == QUDA_SPECTRUM_LR_EIG || eig_spectrum == QUDA_SPECTRUM_SR_EIG)) {
    errorQuda("Only real spectrum type (LR or SR) can be passed to Lanczos type solver.");
  }

  // The solver will exit when n_conv extremal eigenpairs have converged
  if (eig_n_conv < 0) {
    eig_param.n_conv = eig_n_ev;
    eig_n_conv = eig_n_ev;
  } else {
    eig_param.n_conv = eig_n_conv;
  }

  // Inverters will deflate only this number of vectors.
  if (eig_n_ev_deflate < 0) {
    eig_param.n_ev_deflate = eig_n_conv;
    eig_n_ev_deflate = eig_n_conv;
  } else {
    if (eig_n_ev_deflate > eig_n_conv) errorQuda("Can not deflate more that eig_n_conv eigenvectors.");
    eig_param.n_ev_deflate = eig_n_ev_deflate;
  }

  if(inv_type == QUDA_EIGCG_INVERTER || inv_type == QUDA_INC_EIGCG_INVERTER){
    if ( eig_nConv < 0 ) errorQuda("Invalid value for parameter eig_nConv (= %d)", eig_nConv);	  
      eig_param.nLockedMax = eig_nConv;
      eig_param.nConv      = 0;
  }

  eig_param.block_size = eig_param.eig_type == QUDA_EIG_TR_LANCZOS ? 1 : eig_block_size;
  eig_param.n_ev = eig_n_ev;
  eig_param.n_kr = eig_n_kr;
  eig_param.tol = eig_tol;
  eig_param.batched_rotate = eig_batched_rotate;
  eig_param.require_convergence = eig_require_convergence ? QUDA_BOOLEAN_TRUE : QUDA_BOOLEAN_FALSE;
  eig_param.check_interval = eig_check_interval;
  eig_param.max_restarts = eig_max_restarts;
  eig_param.cuda_prec_ritz = (inv_type == QUDA_EIGCG_INVERTER || inv_type == QUDA_INC_EIGCG_INVERTER) ? prec_ritz : cuda_prec; 

  eig_param.use_norm_op = eig_use_normop ? QUDA_BOOLEAN_TRUE : QUDA_BOOLEAN_FALSE;
  eig_param.use_dagger = eig_use_dagger ? QUDA_BOOLEAN_TRUE : QUDA_BOOLEAN_FALSE;
  eig_param.compute_svd = eig_compute_svd ? QUDA_BOOLEAN_TRUE : QUDA_BOOLEAN_FALSE;
  if (eig_compute_svd) {
    eig_param.use_dagger = QUDA_BOOLEAN_FALSE;
    eig_param.use_norm_op = QUDA_BOOLEAN_TRUE;
  }

  eig_param.use_poly_acc = eig_use_poly_acc ? QUDA_BOOLEAN_TRUE : QUDA_BOOLEAN_FALSE;
  eig_param.poly_deg = eig_poly_deg;
  eig_param.a_min = eig_amin;
  eig_param.a_max = eig_amax;

  eig_param.arpack_check = eig_arpack_check ? QUDA_BOOLEAN_TRUE : QUDA_BOOLEAN_FALSE;
  strcpy(eig_param.arpack_logfile, eig_arpack_logfile);
  strcpy(eig_param.QUDA_logfile, eig_QUDA_logfile);

  strcpy(eig_param.vec_infile, eig_vec_infile);
  strcpy(eig_param.vec_outfile, eig_vec_outfile);
  eig_param.save_prec = eig_save_prec;
  eig_param.io_parity_inflate = eig_io_parity_inflate ? QUDA_BOOLEAN_TRUE : QUDA_BOOLEAN_FALSE;
}

void setMultigridParam(QudaMultigridParam &mg_param)
{
  QudaInvertParam &inv_param = *mg_param.invert_param; // this will be used to setup SolverParam parent in MGParam class

  inv_param.Ls = 1;

  inv_param.sp_pad = 0;
  inv_param.cl_pad = 0;

  inv_param.cpu_prec = cpu_prec;
  inv_param.cuda_prec = cuda_prec;
  inv_param.cuda_prec_sloppy = cuda_prec_sloppy;
  inv_param.cuda_prec_precondition = cuda_prec_precondition;
  inv_param.preserve_source = QUDA_PRESERVE_SOURCE_NO;
  inv_param.gamma_basis = QUDA_DEGRAND_ROSSI_GAMMA_BASIS;
  inv_param.dirac_order = QUDA_DIRAC_ORDER;

  if (dslash_type == QUDA_CLOVER_WILSON_DSLASH || dslash_type == QUDA_TWISTED_CLOVER_DSLASH) {
    inv_param.clover_cpu_prec = cpu_prec;
    inv_param.clover_cuda_prec = cuda_prec;
    inv_param.clover_cuda_prec_sloppy = cuda_prec_sloppy;
    inv_param.clover_cuda_prec_precondition = cuda_prec_precondition;
    inv_param.clover_cuda_prec_refinement_sloppy = cuda_prec_sloppy;
    inv_param.clover_order = QUDA_PACKED_CLOVER_ORDER;
    inv_param.clover_coeff = clover_coeff;
  }

  inv_param.input_location = QUDA_CPU_FIELD_LOCATION;
  inv_param.output_location = QUDA_CPU_FIELD_LOCATION;

  inv_param.dslash_type = dslash_type;

  if (kappa == -1.0) {
    inv_param.mass = mass;
    inv_param.kappa = 1.0 / (2.0 * (1 + 3 / anisotropy + mass));
  } else {
    inv_param.kappa = kappa;
    inv_param.mass = 0.5 / kappa - (1 + 3 / anisotropy);
  }

  if (dslash_type == QUDA_TWISTED_MASS_DSLASH || dslash_type == QUDA_TWISTED_CLOVER_DSLASH) {
    inv_param.mu = mu;
    inv_param.epsilon = epsilon;
    inv_param.twist_flavor = twist_flavor;
    inv_param.Ls = (inv_param.twist_flavor == QUDA_TWIST_NONDEG_DOUBLET) ? 2 : 1;

    if (twist_flavor == QUDA_TWIST_NONDEG_DOUBLET) {
      printfQuda("Twisted-mass doublet non supported (yet)\n");
      exit(0);
    }
  }

  inv_param.dagger = QUDA_DAG_NO;
  inv_param.mass_normalization = QUDA_KAPPA_NORMALIZATION;

  inv_param.matpc_type = matpc_type;
  inv_param.solution_type = QUDA_MAT_SOLUTION;

  inv_param.solve_type = QUDA_DIRECT_SOLVE;

  mg_param.invert_param = &inv_param;
  mg_param.n_level = mg_levels;
  for (int i = 0; i < mg_param.n_level; i++) {
    for (int j = 0; j < 4; j++) {
      // if not defined use 4
      mg_param.geo_block_size[i][j] = geo_block_size[i][j] ? geo_block_size[i][j] : 4;
    }
    for (int j = 4; j < QUDA_MAX_DIM; j++) mg_param.geo_block_size[i][j] = 1;
    mg_param.use_eig_solver[i] = mg_eig[i] ? QUDA_BOOLEAN_TRUE : QUDA_BOOLEAN_FALSE;
    mg_param.verbosity[i] = mg_verbosity[i];
    mg_param.setup_inv_type[i] = setup_inv[i];
    mg_param.num_setup_iter[i] = num_setup_iter[i];
    mg_param.setup_tol[i] = setup_tol[i];
    mg_param.setup_maxiter[i] = setup_maxiter[i];
    mg_param.setup_maxiter_refresh[i] = setup_maxiter_refresh[i];

    // Basis to use for CA-CGN(E/R) setup
    mg_param.setup_ca_basis[i] = setup_ca_basis[i];

    // Basis size for CACG setup
    mg_param.setup_ca_basis_size[i] = setup_ca_basis_size[i];

    // Minimum and maximum eigenvalue for Chebyshev CA basis setup
    mg_param.setup_ca_lambda_min[i] = setup_ca_lambda_min[i];
    mg_param.setup_ca_lambda_max[i] = setup_ca_lambda_max[i];

    mg_param.spin_block_size[i] = 1;
    mg_param.n_vec[i] = nvec[i] == 0 ? 24 : nvec[i];          // default to 24 vectors if not set
    mg_param.n_block_ortho[i] = n_block_ortho[i];             // number of times to Gram-Schmidt
    mg_param.precision_null[i] = prec_null;                   // precision to store the null-space basis
    mg_param.smoother_halo_precision[i] = smoother_halo_prec; // precision of the halo exchange in the smoother
    mg_param.nu_pre[i] = nu_pre[i];
    mg_param.nu_post[i] = nu_post[i];
    mg_param.mu_factor[i] = mu_factor[i];

    mg_param.cycle_type[i] = QUDA_MG_CYCLE_RECURSIVE;

    // set the coarse solver wrappers including bottom solver
    mg_param.coarse_solver[i] = coarse_solver[i];
    mg_param.coarse_solver_tol[i] = coarse_solver_tol[i];
    mg_param.coarse_solver_maxiter[i] = coarse_solver_maxiter[i];

    // Basis to use for CA-CGN(E/R) coarse solver
    mg_param.coarse_solver_ca_basis[i] = coarse_solver_ca_basis[i];

    // Basis size for CACG coarse solver/
    mg_param.coarse_solver_ca_basis_size[i] = coarse_solver_ca_basis_size[i];

    // Minimum and maximum eigenvalue for Chebyshev CA basis
    mg_param.coarse_solver_ca_lambda_min[i] = coarse_solver_ca_lambda_min[i];
    mg_param.coarse_solver_ca_lambda_max[i] = coarse_solver_ca_lambda_max[i];

    mg_param.smoother[i] = smoother_type[i];

    // set the smoother / bottom solver tolerance (for MR smoothing this will be ignored)
    mg_param.smoother_tol[i] = smoother_tol[i];

    // set to QUDA_DIRECT_SOLVE for no even/odd preconditioning on the smoother
    // set to QUDA_DIRECT_PC_SOLVE for to enable even/odd preconditioning on the smoother
    mg_param.smoother_solve_type[i] = smoother_solve_type[i];

    // set to QUDA_ADDITIVE_SCHWARZ for Additive Schwarz precondioned smoother (presently only impelemented for MR)
    mg_param.smoother_schwarz_type[i] = mg_schwarz_type[i];

    // if using Schwarz preconditioning then use local reductions only
    mg_param.global_reduction[i] = (mg_schwarz_type[i] == QUDA_INVALID_SCHWARZ) ? QUDA_BOOLEAN_TRUE : QUDA_BOOLEAN_FALSE;

    // set number of Schwarz cycles to apply
    mg_param.smoother_schwarz_cycle[i] = mg_schwarz_cycle[i];

    // Set set coarse_grid_solution_type: this defines which linear
    // system we are solving on a given level
    // * QUDA_MAT_SOLUTION - we are solving the full system and inject
    //   a full field into coarse grid
    // * QUDA_MATPC_SOLUTION - we are solving the e/o-preconditioned
    //   system, and only inject single parity field into coarse grid
    //
    // Multiple possible scenarios here
    //
    // 1. **Direct outer solver and direct smoother**: here we use
    // full-field residual coarsening, and everything involves the
    // full system so coarse_grid_solution_type = QUDA_MAT_SOLUTION
    //
    // 2. **Direct outer solver and preconditioned smoother**: here,
    // only the smoothing uses e/o preconditioning, so
    // coarse_grid_solution_type = QUDA_MAT_SOLUTION_TYPE.
    // We reconstruct the full residual prior to coarsening after the
    // pre-smoother, and then need to project the solution for post
    // smoothing.
    //
    // 3. **Preconditioned outer solver and preconditioned smoother**:
    // here we use single-parity residual coarsening throughout, so
    // coarse_grid_solution_type = QUDA_MATPC_SOLUTION.  This is a bit
    // questionable from a theoretical point of view, since we don't
    // coarsen the preconditioned operator directly, rather we coarsen
    // the full operator and preconditioned that, but it just works.
    // This is the optimal combination in general for Wilson-type
    // operators: although there is an occasional increase in
    // iteration or two), by working completely in the preconditioned
    // space, we save the cost of reconstructing the full residual
    // from the preconditioned smoother, and re-projecting for the
    // subsequent smoother, as well as reducing the cost of the
    // ancillary blas operations in the coarse-grid solve.
    //
    // Note, we cannot use preconditioned outer solve with direct
    // smoother
    //
    // Finally, we have to treat the top level carefully: for all
    // other levels the entry into and out of the grid will be a
    // full-field, which we can then work in Schur complement space or
    // not (e.g., freedom to choose coarse_grid_solution_type).  For
    // the top level, if the outer solver is for the preconditioned
    // system, then we must use preconditoning, e.g., option 3.) above.

    if (i == 0) { // top-level treatment
      if (coarse_solve_type[0] != solve_type)
        errorQuda("Mismatch between top-level MG solve type %d and outer solve type %d", coarse_solve_type[0],
                  solve_type);

      if (solve_type == QUDA_DIRECT_SOLVE) {
        mg_param.coarse_grid_solution_type[i] = QUDA_MAT_SOLUTION;
      } else if (solve_type == QUDA_DIRECT_PC_SOLVE) {
        mg_param.coarse_grid_solution_type[i] = QUDA_MATPC_SOLUTION;
      } else {
        errorQuda("Unexpected solve_type = %d\n", solve_type);
      }

    } else {

      if (coarse_solve_type[i] == QUDA_DIRECT_SOLVE) {
        mg_param.coarse_grid_solution_type[i] = QUDA_MAT_SOLUTION;
      } else if (coarse_solve_type[i] == QUDA_DIRECT_PC_SOLVE) {
        mg_param.coarse_grid_solution_type[i] = QUDA_MATPC_SOLUTION;
      } else {
        errorQuda("Unexpected solve_type = %d\n", coarse_solve_type[i]);
      }
    }

    mg_param.omega[i] = omega; // over/under relaxation factor

    mg_param.location[i] = solver_location[i];
    mg_param.setup_location[i] = setup_location[i];
  }

  // whether to run GPU setup but putting temporaries into mapped (slow CPU) memory
  mg_param.setup_minimize_memory = QUDA_BOOLEAN_FALSE;

  // only coarsen the spin on the first restriction
  mg_param.spin_block_size[0] = 2;

  mg_param.setup_type = setup_type;
  mg_param.pre_orthonormalize = pre_orthonormalize ? QUDA_BOOLEAN_TRUE : QUDA_BOOLEAN_FALSE;
  mg_param.post_orthonormalize = post_orthonormalize ? QUDA_BOOLEAN_TRUE : QUDA_BOOLEAN_FALSE;

  mg_param.compute_null_vector = generate_nullspace ? QUDA_COMPUTE_NULL_VECTOR_YES : QUDA_COMPUTE_NULL_VECTOR_NO;

  mg_param.generate_all_levels = generate_all_levels ? QUDA_BOOLEAN_TRUE : QUDA_BOOLEAN_FALSE;

  mg_param.run_verify = verify_results ? QUDA_BOOLEAN_TRUE : QUDA_BOOLEAN_FALSE;
  mg_param.run_low_mode_check = low_mode_check ? QUDA_BOOLEAN_TRUE : QUDA_BOOLEAN_FALSE;
  mg_param.run_oblique_proj_check = oblique_proj_check ? QUDA_BOOLEAN_TRUE : QUDA_BOOLEAN_FALSE;

  // Is NOT a staggered solve
  mg_param.is_staggered = QUDA_BOOLEAN_FALSE;

  // set file i/o parameters
  for (int i = 0; i < mg_param.n_level; i++) {
    strcpy(mg_param.vec_infile[i], mg_vec_infile[i]);
    strcpy(mg_param.vec_outfile[i], mg_vec_outfile[i]);
    if (strcmp(mg_param.vec_infile[i], "") != 0) mg_param.vec_load[i] = QUDA_BOOLEAN_TRUE;
    if (strcmp(mg_param.vec_outfile[i], "") != 0) mg_param.vec_store[i] = QUDA_BOOLEAN_TRUE;
  }

  mg_param.coarse_guess = mg_eig_coarse_guess ? QUDA_BOOLEAN_TRUE : QUDA_BOOLEAN_FALSE;

  // these need to tbe set for now but are actually ignored by the MG setup
  // needed to make it pass the initialization test
  inv_param.inv_type = QUDA_GCR_INVERTER;
  inv_param.tol = 1e-10;
  inv_param.maxiter = 1000;
  inv_param.reliable_delta = reliable_delta;
  inv_param.gcrNkrylov = 10;

  inv_param.verbosity = verbosity;
  inv_param.verbosity_precondition = verbosity;
}

void setMultigridInvertParam(QudaInvertParam &inv_param)
{
  inv_param.Ls = 1;

  inv_param.sp_pad = 0;
  inv_param.cl_pad = 0;

  inv_param.cpu_prec = cpu_prec;
  inv_param.cuda_prec = cuda_prec;
  inv_param.cuda_prec_sloppy = cuda_prec_sloppy;

  inv_param.cuda_prec_precondition = cuda_prec_precondition;
  inv_param.preserve_source = QUDA_PRESERVE_SOURCE_NO;
  inv_param.gamma_basis = QUDA_DEGRAND_ROSSI_GAMMA_BASIS;
  inv_param.dirac_order = QUDA_DIRAC_ORDER;

  if (dslash_type == QUDA_CLOVER_WILSON_DSLASH || dslash_type == QUDA_TWISTED_CLOVER_DSLASH) {
    inv_param.clover_cpu_prec = cpu_prec;
    inv_param.clover_cuda_prec = cuda_prec;
    inv_param.clover_cuda_prec_sloppy = cuda_prec_sloppy;
    inv_param.clover_cuda_prec_precondition = cuda_prec_precondition;
    inv_param.clover_cuda_prec_refinement_sloppy = cuda_prec_sloppy;
    inv_param.clover_order = QUDA_PACKED_CLOVER_ORDER;
  }

  inv_param.input_location = QUDA_CPU_FIELD_LOCATION;
  inv_param.output_location = QUDA_CPU_FIELD_LOCATION;

  inv_param.dslash_type = dslash_type;

  if (kappa == -1.0) {
    inv_param.mass = mass;
    inv_param.kappa = 1.0 / (2.0 * (1 + 3 / anisotropy + mass));
  } else {
    inv_param.kappa = kappa;
    inv_param.mass = 0.5 / kappa - (1 + 3 / anisotropy);
  }

  if (dslash_type == QUDA_TWISTED_MASS_DSLASH || dslash_type == QUDA_TWISTED_CLOVER_DSLASH) {
    inv_param.mu = mu;
    inv_param.epsilon = epsilon;
    inv_param.twist_flavor = twist_flavor;
    inv_param.Ls = (inv_param.twist_flavor == QUDA_TWIST_NONDEG_DOUBLET) ? 2 : 1;

    if (twist_flavor == QUDA_TWIST_NONDEG_DOUBLET) {
      printfQuda("Twisted-mass doublet non supported (yet)\n");
      exit(0);
    }
  }

  inv_param.clover_coeff = clover_coeff;

  inv_param.dagger = QUDA_DAG_NO;
  inv_param.mass_normalization = QUDA_KAPPA_NORMALIZATION;

  // do we want full solution or single-parity solution
  inv_param.solution_type = QUDA_MAT_SOLUTION;

  // do we want to use an even-odd preconditioned solve or not
  inv_param.solve_type = solve_type;
  inv_param.matpc_type = matpc_type;

  inv_param.inv_type = QUDA_GCR_INVERTER;

  inv_param.verbosity = verbosity;
  inv_param.verbosity_precondition = mg_verbosity[0];

  inv_param.inv_type_precondition = QUDA_MG_INVERTER;
  inv_param.pipeline = pipeline;
  inv_param.gcrNkrylov = gcrNkrylov;
  inv_param.tol = tol;

  // require both L2 relative and heavy quark residual to determine convergence
  inv_param.residual_type = static_cast<QudaResidualType>(QUDA_L2_RELATIVE_RESIDUAL);
  inv_param.tol_hq = tol_hq; // specify a tolerance for the residual for heavy quark residual

  // Offsets used only by multi-shift solver
  // should be set in application
  inv_param.num_offset = multishift;
  for (int i = 0; i < inv_param.num_offset; i++) inv_param.offset[i] = 0.06 + i * i * 0.1;
  // these can be set individually
  for (int i = 0; i < inv_param.num_offset; i++) {
    inv_param.tol_offset[i] = inv_param.tol;
    inv_param.tol_hq_offset[i] = inv_param.tol_hq;
  }
  inv_param.maxiter = niter;
  inv_param.reliable_delta = reliable_delta;

  // domain decomposition preconditioner is disabled when using MG
  inv_param.schwarz_type = QUDA_INVALID_SCHWARZ;
  inv_param.precondition_cycle = 1;
  inv_param.tol_precondition = 1e-1;
  inv_param.maxiter_precondition = 1;
  inv_param.omega = 1.0;
}

// Parameters defining the eigensolver
void setMultigridEigParam(QudaEigParam &mg_eig_param, int level)
{
  mg_eig_param.eig_type = mg_eig_type[level];
  mg_eig_param.spectrum = mg_eig_spectrum[level];
  if ((mg_eig_type[level] == QUDA_EIG_TR_LANCZOS || mg_eig_type[level] == QUDA_EIG_IR_LANCZOS)
      && !(mg_eig_spectrum[level] == QUDA_SPECTRUM_LR_EIG || mg_eig_spectrum[level] == QUDA_SPECTRUM_SR_EIG)) {
    errorQuda("Only real spectrum type (LR or SR) can be passed to the a Lanczos type solver");
  }

  mg_eig_param.block_size = mg_eig_param.eig_type == QUDA_EIG_TR_LANCZOS ? 1 : mg_eig_block_size[level];
  mg_eig_param.n_ev = mg_eig_n_ev[level];
  mg_eig_param.n_kr = mg_eig_n_kr[level];
  mg_eig_param.n_conv = nvec[level];

  // Inverters will deflate only this number of vectors.
  if (mg_eig_n_ev_deflate[level] < 0) {
    mg_eig_param.n_ev_deflate = mg_eig_param.n_conv;
    mg_eig_n_ev_deflate[level] = mg_eig_param.n_conv;
  } else {
    if (mg_eig_n_ev_deflate[level] > mg_eig_param.n_conv)
      errorQuda("Can not deflate more than nvec[%d] eigenvectors.", nvec[level]);
    mg_eig_param.n_ev_deflate = mg_eig_n_ev_deflate[level];
  }

  mg_eig_param.batched_rotate = mg_eig_batched_rotate[level];
  mg_eig_param.require_convergence = mg_eig_require_convergence[level] ? QUDA_BOOLEAN_TRUE : QUDA_BOOLEAN_FALSE;

  mg_eig_param.tol = mg_eig_tol[level];
  mg_eig_param.check_interval = mg_eig_check_interval[level];
  mg_eig_param.max_restarts = mg_eig_max_restarts[level];
  mg_eig_param.cuda_prec_ritz = cuda_prec;

  mg_eig_param.compute_svd = QUDA_BOOLEAN_FALSE;
  mg_eig_param.use_norm_op = mg_eig_use_normop[level] ? QUDA_BOOLEAN_TRUE : QUDA_BOOLEAN_FALSE;
  mg_eig_param.use_dagger = mg_eig_use_dagger[level] ? QUDA_BOOLEAN_TRUE : QUDA_BOOLEAN_FALSE;

  mg_eig_param.use_poly_acc = mg_eig_use_poly_acc[level] ? QUDA_BOOLEAN_TRUE : QUDA_BOOLEAN_FALSE;
  mg_eig_param.poly_deg = mg_eig_poly_deg[level];
  mg_eig_param.a_min = mg_eig_amin[level];
  mg_eig_param.a_max = mg_eig_amax[level];

  // set file i/o parameters
  // Give empty strings, Multigrid will handle IO.
  strcpy(mg_eig_param.vec_infile, "");
  strcpy(mg_eig_param.vec_outfile, "");
  mg_eig_param.save_prec = mg_eig_save_prec[level];
  mg_eig_param.io_parity_inflate = QUDA_BOOLEAN_FALSE;
  strcpy(mg_eig_param.QUDA_logfile, eig_QUDA_logfile);
}

void setContractInvertParam(QudaInvertParam &inv_param)
{
  inv_param.Ls = 1;
  inv_param.sp_pad = 0;
  inv_param.cl_pad = 0;

  inv_param.cpu_prec = cpu_prec;
  inv_param.cuda_prec = cuda_prec;
  inv_param.cuda_prec_sloppy = cuda_prec_sloppy;
  inv_param.cuda_prec_precondition = cuda_prec_precondition;

  inv_param.preserve_source = QUDA_PRESERVE_SOURCE_NO;
  inv_param.dirac_order = QUDA_DIRAC_ORDER;
  // Quda performs contractions in Degrand-Rossi gamma basis,
  // but the user may suppy vectors in any supported order.
  inv_param.gamma_basis = QUDA_DEGRAND_ROSSI_GAMMA_BASIS;

  inv_param.input_location = QUDA_CPU_FIELD_LOCATION;
  inv_param.output_location = QUDA_CPU_FIELD_LOCATION;
}

void setStaggeredMGInvertParam(QudaInvertParam &inv_param)
{
  // Solver params
  inv_param.verbosity = QUDA_VERBOSE;
  inv_param.mass = mass;

  // outer solver parameters
  inv_param.inv_type = QUDA_GCR_INVERTER;
  inv_param.tol = tol;
  inv_param.maxiter = niter;
  inv_param.reliable_delta = 1e-4;
  inv_param.pipeline = pipeline;

  inv_param.Ls = 1;

  if (tol_hq == 0 && tol == 0) {
    errorQuda("qudaInvert: requesting zero residual\n");
    exit(1);
  }

  // require both L2 relative and heavy quark residual to determine convergence
  inv_param.residual_type = static_cast<QudaResidualType>(QUDA_L2_RELATIVE_RESIDUAL);
  inv_param.tol_hq = tol_hq; // specify a tolerance for the residual for heavy quark residual

  /* ESW HACK: comment this out to do a non-MG solve. */
  inv_param.inv_type_precondition = QUDA_MG_INVERTER;
  // inv_param.verbosity_precondition = mg_verbosity[0];
  inv_param.verbosity_precondition = QUDA_SUMMARIZE; // ESW HACK
  inv_param.cuda_prec_precondition = cuda_prec_precondition;

  // Specify Krylov sub-size for GCR, BICGSTAB(L)
  inv_param.gcrNkrylov = gcrNkrylov;

  // do we want full solution or single-parity solution
  inv_param.solution_type = QUDA_MAT_SOLUTION;

  // do we want to use an even-odd preconditioned solve or not
  inv_param.solve_type = solve_type;
  inv_param.matpc_type = matpc_type;
  inv_param.dagger = QUDA_DAG_NO;
  inv_param.mass_normalization = QUDA_MASS_NORMALIZATION;

  inv_param.cpu_prec = cpu_prec;
  inv_param.cuda_prec = cuda_prec;
  inv_param.cuda_prec_sloppy = cuda_prec_sloppy;
  inv_param.preserve_source = QUDA_PRESERVE_SOURCE_YES;
  inv_param.gamma_basis = QUDA_DEGRAND_ROSSI_GAMMA_BASIS;
  inv_param.dirac_order = QUDA_DIRAC_ORDER;

  inv_param.dslash_type = dslash_type;

  inv_param.input_location = QUDA_CPU_FIELD_LOCATION;
  inv_param.output_location = QUDA_CPU_FIELD_LOCATION;

  inv_param.sp_pad = 0;
  inv_param.cl_pad = 0;

  // these can be set individually
  for (int i = 0; i < inv_param.num_offset; i++) {
    inv_param.tol_offset[i] = inv_param.tol;
    inv_param.tol_hq_offset[i] = inv_param.tol_hq;
  }

  // domain decomposition preconditioner is disabled when using MG
  inv_param.schwarz_type = QUDA_INVALID_SCHWARZ;
  inv_param.precondition_cycle = 1;
  inv_param.tol_precondition = 1e-1;
  inv_param.maxiter_precondition = 1;
  inv_param.omega = 1.0;
}

void setStaggeredInvertParam(QudaInvertParam &inv_param)
{
  // Solver params
  inv_param.verbosity = QUDA_VERBOSE;
  inv_param.mass = mass;
  inv_param.kappa = kappa = 1.0 / (8.0 + mass); // for Laplace operator
  inv_param.laplace3D = laplace3D;              // for Laplace operator

  // outer solver parameters
  inv_param.inv_type = inv_type;
  inv_param.tol = tol;
  inv_param.tol_restart = tol_restart;
  inv_param.maxiter = niter;
  inv_param.reliable_delta = reliable_delta;
  inv_param.use_alternative_reliable = alternative_reliable;
  inv_param.use_sloppy_partial_accumulator = false;
  inv_param.solution_accumulator_pipeline = solution_accumulator_pipeline;
  inv_param.pipeline = pipeline;

  inv_param.Ls = 1; // Nsrc

  if (tol_hq == 0 && tol == 0) {
    errorQuda("qudaInvert: requesting zero residual\n");
    exit(1);
  }
  // require both L2 relative and heavy quark residual to determine convergence
  inv_param.residual_type = static_cast<QudaResidualType_s>(0);
  inv_param.residual_type = (tol != 0) ?
    static_cast<QudaResidualType_s>(inv_param.residual_type | QUDA_L2_RELATIVE_RESIDUAL) :
    inv_param.residual_type;
  inv_param.residual_type = (tol_hq != 0) ?
    static_cast<QudaResidualType_s>(inv_param.residual_type | QUDA_HEAVY_QUARK_RESIDUAL) :
    inv_param.residual_type;
  inv_param.heavy_quark_check = (inv_param.residual_type & QUDA_HEAVY_QUARK_RESIDUAL ? 5 : 0);

  inv_param.tol_hq = tol_hq; // specify a tolerance for the residual for heavy quark residual

  inv_param.Nsteps = 2;

  // domain decomposition preconditioner parameters
  inv_param.inv_type_precondition = precon_type;
  inv_param.tol_precondition = tol_precondition;
  inv_param.maxiter_precondition = maxiter_precondition;
  inv_param.verbosity_precondition = QUDA_SILENT;
  inv_param.cuda_prec_precondition = prec_precondition;

  // Specify Krylov sub-size for GCR, BICGSTAB(L), basis size for CA-CG, CA-GCR
  inv_param.gcrNkrylov = gcrNkrylov;

  // Specify basis for CA-CG, lambda min/max for Chebyshev basis
  //   lambda_max < lambda_max . use power iters to generate
  inv_param.ca_basis = ca_basis;
  inv_param.ca_lambda_min = ca_lambda_min;
  inv_param.ca_lambda_max = ca_lambda_max;

  inv_param.solution_type = solution_type;
  inv_param.solve_type = solve_type;
  inv_param.matpc_type = matpc_type;
  inv_param.dagger = QUDA_DAG_NO;
  inv_param.mass_normalization = QUDA_MASS_NORMALIZATION;

  inv_param.cpu_prec = cpu_prec;
  inv_param.cuda_prec = prec;
  inv_param.cuda_prec_sloppy = prec_sloppy;
  inv_param.cuda_prec_refinement_sloppy = prec_refinement_sloppy;
  inv_param.preserve_source = QUDA_PRESERVE_SOURCE_YES;
  inv_param.gamma_basis = QUDA_DEGRAND_ROSSI_GAMMA_BASIS; // this is meaningless, but must be thus set
  inv_param.dirac_order = QUDA_DIRAC_ORDER;

  inv_param.dslash_type = dslash_type;

  inv_param.input_location = QUDA_CPU_FIELD_LOCATION;
  inv_param.output_location = QUDA_CPU_FIELD_LOCATION;

  inv_param.sp_pad = 0;
}

void setStaggeredMultigridParam(QudaMultigridParam &mg_param)
{
  QudaInvertParam &inv_param = *mg_param.invert_param; // this will be used to setup SolverParam parent in MGParam class

  inv_param.Ls = 1;

  inv_param.sp_pad = 0;
  inv_param.cl_pad = 0;

  inv_param.cpu_prec = cpu_prec;
  inv_param.cuda_prec = cuda_prec;
  inv_param.cuda_prec_sloppy = cuda_prec_sloppy;
  inv_param.cuda_prec_precondition = cuda_prec_precondition;
  inv_param.preserve_source = QUDA_PRESERVE_SOURCE_NO;
  inv_param.gamma_basis = QUDA_DEGRAND_ROSSI_GAMMA_BASIS;
  inv_param.dirac_order = QUDA_DIRAC_ORDER;

  inv_param.input_location = QUDA_CPU_FIELD_LOCATION;
  inv_param.output_location = QUDA_CPU_FIELD_LOCATION;

  inv_param.dslash_type = dslash_type;

  inv_param.mass = mass;
  inv_param.kappa = 1.0 / (2.0 * (4.0 + inv_param.mass));

  inv_param.dagger = QUDA_DAG_NO;
  inv_param.mass_normalization = QUDA_MASS_NORMALIZATION;

  inv_param.matpc_type = matpc_type;
  inv_param.solution_type = QUDA_MAT_SOLUTION;

  inv_param.solve_type = QUDA_DIRECT_SOLVE;

  mg_param.is_staggered = QUDA_BOOLEAN_TRUE;

  mg_param.invert_param = &inv_param;
  mg_param.n_level = mg_levels;
  for (int i = 0; i < mg_param.n_level; i++) {
    for (int j = 0; j < 4; j++) {
      // if not defined use 4
      mg_param.geo_block_size[i][j] = geo_block_size[i][j] ? geo_block_size[i][j] : 4;
    }
    mg_param.use_eig_solver[i] = mg_eig[i] ? QUDA_BOOLEAN_TRUE : QUDA_BOOLEAN_FALSE;
    mg_param.verbosity[i] = mg_verbosity[i];
    mg_param.setup_inv_type[i] = setup_inv[i];
    mg_param.num_setup_iter[i] = num_setup_iter[i];
    mg_param.setup_tol[i] = setup_tol[i];
    mg_param.setup_maxiter[i] = setup_maxiter[i];

    // Basis to use for CA-CGN(E/R) setup
    mg_param.setup_ca_basis[i] = setup_ca_basis[i];

    // Basis size for CACG setup
    mg_param.setup_ca_basis_size[i] = setup_ca_basis_size[i];

    // Minimum and maximum eigenvalue for Chebyshev CA basis setup
    mg_param.setup_ca_lambda_min[i] = setup_ca_lambda_min[i];
    mg_param.setup_ca_lambda_max[i] = setup_ca_lambda_max[i];

    mg_param.spin_block_size[i] = 1;
    mg_param.n_vec[i] = (i == 0) ? 24 : nvec[i] == 0 ? 96 : nvec[i]; // default to 96 vectors if not set
    mg_param.n_block_ortho[i] = n_block_ortho[i];                    // number of times to Gram-Schmidt
    mg_param.precision_null[i] = prec_null;                          // precision to store the null-space basis
    mg_param.smoother_halo_precision[i] = smoother_halo_prec;        // precision of the halo exchange in the smoother
    mg_param.nu_pre[i] = nu_pre[i];
    mg_param.nu_post[i] = nu_post[i];
    mg_param.mu_factor[i] = mu_factor[i];

    mg_param.cycle_type[i] = QUDA_MG_CYCLE_RECURSIVE;

    // set the coarse solver wrappers including bottom solver
    mg_param.coarse_solver[i] = coarse_solver[i];
    mg_param.coarse_solver_tol[i] = coarse_solver_tol[i];
    mg_param.coarse_solver_maxiter[i] = coarse_solver_maxiter[i];

    // Basis to use for CA-CGN(E/R) coarse solver
    mg_param.coarse_solver_ca_basis[i] = coarse_solver_ca_basis[i];

    // Basis size for CACG coarse solver/
    mg_param.coarse_solver_ca_basis_size[i] = coarse_solver_ca_basis_size[i];

    // Minimum and maximum eigenvalue for Chebyshev CA basis
    mg_param.coarse_solver_ca_lambda_min[i] = coarse_solver_ca_lambda_min[i];
    mg_param.coarse_solver_ca_lambda_max[i] = coarse_solver_ca_lambda_max[i];

    mg_param.smoother[i] = smoother_type[i];

    // set the smoother / bottom solver tolerance (for MR smoothing this will be ignored)
    mg_param.smoother_tol[i] = smoother_tol[i];

    // set to QUDA_DIRECT_SOLVE for no even/odd preconditioning on the smoother
    // set to QUDA_DIRECT_PC_SOLVE for to enable even/odd preconditioning on the smoother
    mg_param.smoother_solve_type[i] = smoother_solve_type[i];

    // set to QUDA_ADDITIVE_SCHWARZ for Additive Schwarz precondioned smoother (presently only impelemented for MR)
    mg_param.smoother_schwarz_type[i] = mg_schwarz_type[i];

    // if using Schwarz preconditioning then use local reductions only
    mg_param.global_reduction[i] = (mg_schwarz_type[i] == QUDA_INVALID_SCHWARZ) ? QUDA_BOOLEAN_TRUE : QUDA_BOOLEAN_FALSE;

    // set number of Schwarz cycles to apply
    mg_param.smoother_schwarz_cycle[i] = mg_schwarz_cycle[i];

    // Set set coarse_grid_solution_type: this defines which linear
    // system we are solving on a given level
    // * QUDA_MAT_SOLUTION - we are solving the full system and inject
    //   a full field into coarse grid
    // * QUDA_MATPC_SOLUTION - we are solving the e/o-preconditioned
    //   system, and only inject single parity field into coarse grid
    //
    // Multiple possible scenarios here
    //
    // 1. **Direct outer solver and direct smoother**: here we use
    // full-field residual coarsening, and everything involves the
    // full system so coarse_grid_solution_type = QUDA_MAT_SOLUTION
    //
    // 2. **Direct outer solver and preconditioned smoother**: here,
    // only the smoothing uses e/o preconditioning, so
    // coarse_grid_solution_type = QUDA_MAT_SOLUTION_TYPE.
    // We reconstruct the full residual prior to coarsening after the
    // pre-smoother, and then need to project the solution for post
    // smoothing.
    //
    // 3. **Preconditioned outer solver and preconditioned smoother**:
    // here we use single-parity residual coarsening throughout, so
    // coarse_grid_solution_type = QUDA_MATPC_SOLUTION.  This is a bit
    // questionable from a theoretical point of view, since we don't
    // coarsen the preconditioned operator directly, rather we coarsen
    // the full operator and preconditioned that, but it just works.
    // This is the optimal combination in general for Wilson-type
    // operators: although there is an occasional increase in
    // iteration or two), by working completely in the preconditioned
    // space, we save the cost of reconstructing the full residual
    // from the preconditioned smoother, and re-projecting for the
    // subsequent smoother, as well as reducing the cost of the
    // ancillary blas operations in the coarse-grid solve.
    //
    // Note, we cannot use preconditioned outer solve with direct
    // smoother
    //
    // Finally, we have to treat the top level carefully: for all
    // other levels the entry into and out of the grid will be a
    // full-field, which we can then work in Schur complement space or
    // not (e.g., freedom to choose coarse_grid_solution_type).  For
    // the top level, if the outer solver is for the preconditioned
    // system, then we must use preconditoning, e.g., option 3.) above.

    if (i == 0) { // top-level treatment
      if (coarse_solve_type[0] != solve_type)
        errorQuda("Mismatch between top-level MG solve type %s and outer solve type %s",
                  get_solve_str(coarse_solve_type[0]), get_solve_str(solve_type));

      if (solve_type == QUDA_DIRECT_SOLVE) {
        mg_param.coarse_grid_solution_type[i] = QUDA_MAT_SOLUTION;
      } else if (solve_type == QUDA_DIRECT_PC_SOLVE) {
        mg_param.coarse_grid_solution_type[i] = QUDA_MATPC_SOLUTION;
      } else {
        errorQuda("Unexpected solve_type = %s\n", get_solve_str(solve_type));
      }

    } else {

      if (coarse_solve_type[i] == QUDA_DIRECT_SOLVE) {
        mg_param.coarse_grid_solution_type[i] = QUDA_MAT_SOLUTION;
      } else if (coarse_solve_type[i] == QUDA_DIRECT_PC_SOLVE) {
        mg_param.coarse_grid_solution_type[i] = QUDA_MATPC_SOLUTION;
      } else {
        errorQuda("Unexpected solve_type = %s\n", get_solve_str(coarse_solve_type[i]));
      }
    }

    mg_param.omega[i] = omega; // over/under relaxation factor

    mg_param.location[i] = solver_location[i];
    mg_param.setup_location[i] = setup_location[i];
    nu_pre[i] = 2;
    nu_post[i] = 2;
  }

  // whether to run GPU setup but putting temporaries into mapped (slow CPU) memory
  mg_param.setup_minimize_memory = QUDA_BOOLEAN_FALSE;

  // coarsening the spin on the first restriction is undefined for staggered fields.
  mg_param.spin_block_size[0] = 0;

  mg_param.setup_type = setup_type;
  mg_param.pre_orthonormalize = pre_orthonormalize ? QUDA_BOOLEAN_TRUE : QUDA_BOOLEAN_FALSE;
  mg_param.post_orthonormalize = post_orthonormalize ? QUDA_BOOLEAN_TRUE : QUDA_BOOLEAN_FALSE;

  mg_param.compute_null_vector = generate_nullspace ? QUDA_COMPUTE_NULL_VECTOR_YES : QUDA_COMPUTE_NULL_VECTOR_NO;

  mg_param.generate_all_levels = generate_all_levels ? QUDA_BOOLEAN_TRUE : QUDA_BOOLEAN_FALSE;

  mg_param.run_verify = verify_results ? QUDA_BOOLEAN_TRUE : QUDA_BOOLEAN_FALSE;
  mg_param.run_low_mode_check = low_mode_check ? QUDA_BOOLEAN_TRUE : QUDA_BOOLEAN_FALSE;
  mg_param.run_oblique_proj_check = oblique_proj_check ? QUDA_BOOLEAN_TRUE : QUDA_BOOLEAN_FALSE;

  // set file i/o parameters
  for (int i = 0; i < mg_param.n_level; i++) {
    strcpy(mg_param.vec_infile[i], mg_vec_infile[i]);
    strcpy(mg_param.vec_outfile[i], mg_vec_outfile[i]);
    if (strcmp(mg_param.vec_infile[i], "") != 0) mg_param.vec_load[i] = QUDA_BOOLEAN_TRUE;
    if (strcmp(mg_param.vec_outfile[i], "") != 0) mg_param.vec_store[i] = QUDA_BOOLEAN_TRUE;
  }

  mg_param.coarse_guess = mg_eig_coarse_guess ? QUDA_BOOLEAN_TRUE : QUDA_BOOLEAN_FALSE;

  // these need to tbe set for now but are actually ignored by the MG setup
  // needed to make it pass the initialization test
  inv_param.inv_type = QUDA_GCR_INVERTER;
  inv_param.tol = 1e-10;
  inv_param.maxiter = 1000;
  inv_param.reliable_delta = reliable_delta;
  inv_param.gcrNkrylov = 10;

  inv_param.verbosity = verbosity;
  inv_param.verbosity_precondition = verbosity;
}

void setDeflatedInvertParam(QudaInvertParam &inv_param)
{
  inv_param.Ls = 1;

  inv_param.sp_pad = 0;
  inv_param.cl_pad = 0;

  inv_param.cpu_prec = cpu_prec;
  inv_param.cuda_prec = cuda_prec;
  inv_param.cuda_prec_sloppy = cuda_prec_sloppy;
  inv_param.cuda_prec_refinement_sloppy = cuda_prec_refinement_sloppy;

  inv_param.cuda_prec_precondition = cuda_prec_precondition;
  inv_param.preserve_source = QUDA_PRESERVE_SOURCE_NO;
  inv_param.gamma_basis = QUDA_DEGRAND_ROSSI_GAMMA_BASIS;
  inv_param.dirac_order = QUDA_DIRAC_ORDER;

  if (dslash_type == QUDA_CLOVER_WILSON_DSLASH || dslash_type == QUDA_TWISTED_CLOVER_DSLASH) {
    inv_param.clover_cpu_prec = cpu_prec;
    inv_param.clover_cuda_prec = cuda_prec;
    inv_param.clover_cuda_prec_sloppy = cuda_prec_sloppy;
    inv_param.clover_cuda_prec_precondition = cuda_prec_precondition;
    inv_param.clover_order = QUDA_PACKED_CLOVER_ORDER;
  }

  inv_param.input_location = QUDA_CPU_FIELD_LOCATION;
  inv_param.output_location = QUDA_CPU_FIELD_LOCATION;

  inv_param.dslash_type = dslash_type;

  if (kappa == -1.0) {
    inv_param.mass = mass;
    inv_param.kappa = 1.0 / (2.0 * (1 + 3 / anisotropy + mass));
  } else {
    inv_param.kappa = kappa;
    inv_param.mass = 0.5 / kappa - (1 + 3 / anisotropy);
  }

  if (dslash_type == QUDA_TWISTED_MASS_DSLASH || dslash_type == QUDA_TWISTED_CLOVER_DSLASH) {
    inv_param.mu = mu;
    inv_param.twist_flavor = twist_flavor;
    inv_param.Ls = (inv_param.twist_flavor == QUDA_TWIST_NONDEG_DOUBLET) ? 2 : 1;

    if (twist_flavor == QUDA_TWIST_NONDEG_DOUBLET) {
      printfQuda("Twisted-mass doublet non supported (yet)\n");
      exit(0);
    }
  }

  inv_param.clover_coeff = clover_coeff;

  inv_param.dagger = QUDA_DAG_NO;
  inv_param.mass_normalization = normalization;

  // do we want full solution or single-parity solution
  inv_param.solution_type = QUDA_MAT_SOLUTION;
  // inv_param.solution_type = QUDA_MATPC_SOLUTION;

  // do we want to use an even-odd preconditioned solve or not
  inv_param.solve_type = solve_type;
  inv_param.matpc_type = matpc_type;

  if (inv_type != QUDA_EIGCG_INVERTER && inv_type != QUDA_INC_EIGCG_INVERTER && inv_type != QUDA_GMRESDR_INVERTER)
    errorQuda("Requested solver %s is not a deflated solver type", get_solver_str(inv_type));

  //! For deflated solvers only:
  inv_param.inv_type = inv_type;
  inv_param.tol = tol;
  inv_param.tol_hq = tol_hq; // specify a tolerance for the residual for heavy quark residual

  inv_param.rhs_idx = 0;

<<<<<<< HEAD
=======
  inv_param.n_ev = n_ev;
  inv_param.max_search_dim = max_search_dim;
  inv_param.deflation_grid = deflation_grid;
>>>>>>> b9961934
  inv_param.tol_restart = tol_restart;
  inv_param.max_restart_num = max_restart_num;
  inv_param.inc_tol = inc_tol;

  if (inv_param.inv_type == QUDA_EIGCG_INVERTER || inv_param.inv_type == QUDA_INC_EIGCG_INVERTER) {
    inv_param.solve_type = QUDA_NORMOP_PC_SOLVE;
  } else if (inv_param.inv_type == QUDA_GMRESDR_INVERTER) {
    inv_param.solve_type = QUDA_DIRECT_PC_SOLVE;
    inv_param.tol_restart = 0.0; // restart is not requested...
  }

  inv_param.cuda_prec_ritz = cuda_prec_ritz;
  inv_param.verbosity = verbosity;
  inv_param.verbosity_precondition = verbosity;

  inv_param.inv_type_precondition = precon_type;
  inv_param.gcrNkrylov = 6;

  // require both L2 relative and heavy quark residual to determine convergence
  inv_param.residual_type = static_cast<QudaResidualType>(QUDA_L2_RELATIVE_RESIDUAL);
  // Offsets used only by multi-shift solver
  // should be set in application
  inv_param.num_offset = multishift;
  for (int i = 0; i < inv_param.num_offset; i++) inv_param.offset[i] = 0.06 + i * i * 0.1;
  // these can be set individually
  for (int i = 0; i < inv_param.num_offset; i++) {
    inv_param.tol_offset[i] = inv_param.tol;
    inv_param.tol_hq_offset[i] = inv_param.tol_hq;
  }
  inv_param.maxiter = niter;
  inv_param.reliable_delta = 1e-1;

  // domain decomposition preconditioner parameters
  inv_param.schwarz_type = precon_schwarz_type;
  inv_param.precondition_cycle = precon_schwarz_cycle;
  inv_param.tol_precondition = tol_precondition;
  inv_param.maxiter_precondition = maxiter_precondition;
  inv_param.omega = 1.0;

  inv_param.extlib_type = solver_ext_lib;
}

void setDeflationParam(QudaEigParam &df_param)
{
  df_param.import_vectors = QUDA_BOOLEAN_FALSE;
  df_param.run_verify = QUDA_BOOLEAN_FALSE;

<<<<<<< HEAD
=======
  df_param.nk = df_param.invert_param->n_ev;
  df_param.np = df_param.invert_param->n_ev * df_param.invert_param->deflation_grid;
>>>>>>> b9961934
  df_param.extlib_type = deflation_ext_lib;

  df_param.cuda_prec_ritz = prec_ritz;
  df_param.location = location_ritz;
  df_param.mem_type_ritz = mem_type_ritz;

  // set file i/o parameters
  strcpy(df_param.vec_infile, eig_vec_infile);
  strcpy(df_param.vec_outfile, eig_vec_outfile);
  df_param.io_parity_inflate = eig_io_parity_inflate ? QUDA_BOOLEAN_TRUE : QUDA_BOOLEAN_FALSE;
}

void setQudaStaggeredInvTestParams()
{
  if (dslash_type == QUDA_LAPLACE_DSLASH) {
    if (test_type != 0) { errorQuda("Test type %d is not supported for the Laplace operator.\n", test_type); }

    solve_type = QUDA_DIRECT_SOLVE;
    solution_type = QUDA_MAT_SOLUTION;
    matpc_type = QUDA_MATPC_EVEN_EVEN; // doesn't matter

  } else {

    if (test_type == 0 && (inv_type == QUDA_CG_INVERTER || inv_type == QUDA_PCG_INVERTER)
        && solve_type != QUDA_NORMOP_SOLVE && solve_type != QUDA_DIRECT_PC_SOLVE) {
      warningQuda("The full spinor staggered operator (test 0) can't be inverted with (P)CG. Switching to BiCGstab.\n");
      inv_type = QUDA_BICGSTAB_INVERTER;
    }

    if (solve_type == QUDA_INVALID_SOLVE) {
      if (test_type == 0) {
        solve_type = QUDA_DIRECT_SOLVE;
      } else {
        solve_type = QUDA_DIRECT_PC_SOLVE;
      }
    }

    if (test_type == 1 || test_type == 3 || test_type == 5) {
      matpc_type = QUDA_MATPC_EVEN_EVEN;
    } else if (test_type == 2 || test_type == 4 || test_type == 6) {
      matpc_type = QUDA_MATPC_ODD_ODD;
    } else if (test_type == 0) {
      matpc_type = QUDA_MATPC_EVEN_EVEN; // it doesn't matter
    }

    if (test_type == 0 || test_type == 1 || test_type == 2) {
      solution_type = QUDA_MAT_SOLUTION;
    } else {
      solution_type = QUDA_MATPC_SOLUTION;
    }
  }

  if (prec_sloppy == QUDA_INVALID_PRECISION) { prec_sloppy = prec; }

  if (prec_refinement_sloppy == QUDA_INVALID_PRECISION) { prec_refinement_sloppy = prec_sloppy; }
  if (link_recon_sloppy == QUDA_RECONSTRUCT_INVALID) { link_recon_sloppy = link_recon; }

  if (inv_type != QUDA_CG_INVERTER && (test_type == 5 || test_type == 6)) {
    errorQuda("Preconditioning is currently not supported in multi-shift solver solvers");
  }

  // Set n_naiks to 2 if eps_naik != 0.0
  if (dslash_type == QUDA_ASQTAD_DSLASH) {
    if (eps_naik != 0.0) {
      if (compute_fatlong) {
        n_naiks = 2;
        printfQuda("Note: epsilon-naik != 0, testing epsilon correction links.\n");
      } else {
        eps_naik = 0.0;
        printfQuda("Not computing fat-long, ignoring epsilon correction.\n");
      }
    } else {
      printfQuda("Note: epsilon-naik = 0, testing original HISQ links.\n");
    }
  }
}

void setQudaStaggeredEigTestParams()
{
  if (dslash_type == QUDA_LAPLACE_DSLASH) {
    // LAPLACE operator path, only DIRECT solves feasible.
    if (test_type != 0) { errorQuda("Test type %d is not supported for the Laplace operator.\n", test_type); }
    solve_type = QUDA_DIRECT_SOLVE;
    solution_type = QUDA_MAT_SOLUTION;
  } else {
    // STAGGERED operator path
    if (solve_type == QUDA_INVALID_SOLVE) {
      if (test_type == 0) {
        solve_type = QUDA_DIRECT_SOLVE;
      } else {
        solve_type = QUDA_DIRECT_PC_SOLVE;
      }
    }
    // If test type is not 3, it is 4 or 0. If 0, the matpc type is irrelevant
    if (test_type == 3)
      matpc_type = QUDA_MATPC_EVEN_EVEN;
    else
      matpc_type = QUDA_MATPC_ODD_ODD;

    if (test_type == 0) {
      solution_type = QUDA_MAT_SOLUTION;
    } else {
      solution_type = QUDA_MATPC_SOLUTION;
    }
  }

  // Set n_naiks to 2 if eps_naik != 0.0
  if (dslash_type == QUDA_ASQTAD_DSLASH) {
    if (eps_naik != 0.0) {
      if (compute_fatlong) {
        n_naiks = 2;
        printfQuda("Note: epsilon-naik != 0, testing epsilon correction links.\n");
      } else {
        eps_naik = 0.0;
        printfQuda("Not computing fat-long, ignoring epsilon correction.\n");
      }
    } else {
      printfQuda("Note: epsilon-naik = 0, testing original HISQ links.\n");
    }
  }
}<|MERGE_RESOLUTION|>--- conflicted
+++ resolved
@@ -1159,12 +1159,6 @@
 
   inv_param.rhs_idx = 0;
 
-<<<<<<< HEAD
-=======
-  inv_param.n_ev = n_ev;
-  inv_param.max_search_dim = max_search_dim;
-  inv_param.deflation_grid = deflation_grid;
->>>>>>> b9961934
   inv_param.tol_restart = tol_restart;
   inv_param.max_restart_num = max_restart_num;
   inv_param.inc_tol = inc_tol;
@@ -1212,11 +1206,6 @@
   df_param.import_vectors = QUDA_BOOLEAN_FALSE;
   df_param.run_verify = QUDA_BOOLEAN_FALSE;
 
-<<<<<<< HEAD
-=======
-  df_param.nk = df_param.invert_param->n_ev;
-  df_param.np = df_param.invert_param->n_ev * df_param.invert_param->deflation_grid;
->>>>>>> b9961934
   df_param.extlib_type = deflation_ext_lib;
 
   df_param.cuda_prec_ritz = prec_ritz;
